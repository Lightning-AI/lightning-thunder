default_language_version:
  python: python3

ci:
  autofix_prs: true
  autoupdate_commit_msg: "[pre-commit.ci] pre-commit suggestions"
  # submodules: true

repos:
  - repo: https://github.com/pre-commit/pre-commit-hooks
    rev: v6.0.0
    hooks:
      - id: end-of-file-fixer
      - id: trailing-whitespace
        exclude: README.md
      - id: check-case-conflict
      - id: check-yaml
      - id: check-toml
      - id: check-json
      - id: check-added-large-files
        args: ["--maxkb=400", "--enforce-all"]
        exclude: notebooks
      - id: check-docstring-first
      - id: detect-private-key

  - repo: https://github.com/asottile/pyupgrade
    rev: v3.20.0
    hooks:
      - id: pyupgrade
        args: ["--py310-plus"]
        name: Upgrade code
        exclude: "examples|thunder/tests/test_interpreter.py|thunder/tests/test_jit_general.py"

  - repo: https://github.com/codespell-project/codespell
    rev: v2.4.1
    hooks:
      - id: codespell
        additional_dependencies: [tomli]
        #args: ["--write-changes"] # uncomment if you want to get automatic fixing

  - repo: https://github.com/astral-sh/ruff-pre-commit
    rev: v0.12.10
    hooks:
      - id: ruff-check
        args: ["--fix"]
      - id: ruff-format
        types_or: [python]
        exclude: "examples"

  - repo: https://github.com/executablebooks/mdformat
    rev: 0.7.22
    hooks:
      - id: mdformat
        additional_dependencies:
          - mdformat-gfm
          - mdformat-black
          - mdformat_frontmatter
        exclude: "examples"

  - repo: https://github.com/sphinx-contrib/sphinx-lint
    rev: v1.0.0
    hooks:
      - id: sphinx-lint

<<<<<<< HEAD
  - repo: https://github.com/asottile/yesqa
    rev: v1.5.0
    hooks:
      - id: yesqa

  - repo: https://github.com/JoC0de/pre-commit-prettier
    rev: b3e25fa39aa676c36bc18eb9eae6f26d9bb63f39 # v3.6.2 using SHA as tags are not persistent
=======
  - repo: https://github.com/pre-commit/mirrors-prettier
    rev: v4.0.0-alpha.8
>>>>>>> cfc80a1e
    hooks:
      - id: prettier
        files: \.(json|yml|yaml|toml)
        # https://prettier.io/docs/en/options.html#print-width
        args: ["--print-width=120"]<|MERGE_RESOLUTION|>--- conflicted
+++ resolved
@@ -62,18 +62,8 @@
     hooks:
       - id: sphinx-lint
 
-<<<<<<< HEAD
-  - repo: https://github.com/asottile/yesqa
-    rev: v1.5.0
-    hooks:
-      - id: yesqa
-
   - repo: https://github.com/JoC0de/pre-commit-prettier
     rev: b3e25fa39aa676c36bc18eb9eae6f26d9bb63f39 # v3.6.2 using SHA as tags are not persistent
-=======
-  - repo: https://github.com/pre-commit/mirrors-prettier
-    rev: v4.0.0-alpha.8
->>>>>>> cfc80a1e
     hooks:
       - id: prettier
         files: \.(json|yml|yaml|toml)
