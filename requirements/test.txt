coverage ~=7.9.1
pytest ==8.3.5
pytest-benchmark ==5.1.0
pytest-timeout ==2.4.0
pytest-cov ==6.2.1
pytest-xdist ==3.7.0
pytest-random-order ==1.2.0
pytest-timestamper ==0.0.10
graphviz ==0.21
fdm ==0.5.0
expecttest ==0.3.0  # for test_ddp.py
hypothesis ~=6.136.6  # for test_ddp.py
numpy
einops  # for test_einops.py
litgpt==0.5.0  # for the model definition in tests and benchmarks  # todo: need update to latest
absl-py # thunder/benchmarks/test_benchmark_litgpt.py
pandas # thunder/benchmarks/test_benchmark_litgpt.py
xlsxwriter # thunder/benchmarks/test_benchmark_litgpt.py
jsonargparse # thunder/benchmarks/benchmark_litgpt.py
bitsandbytes==0.46.1; 'arm' not in platform_machine and 'aarch' not in platform_machine
bitsandbytes>=0.42,<0.43; 'arm' in platform_machine or 'aarch' in platform_machine
<<<<<<< HEAD
transformers==4.54.1 # for test_networks.py
=======
transformers==4.52.4 # for test_networks.py
diffusers==0.34.0 # for test_networks.py
accelerate # for test_networks.py
>>>>>>> f0251db1

# Installs JAX on Linux and MacOS
jaxlib; sys_platform == 'linux' or sys_platform == 'darwin'  # required for jax, see https://github.com/google/jax#installation
jax; sys_platform == 'linux' or sys_platform == 'darwin'  # for test_ops.py

asvdb @ git+https://github.com/rapidsai/asvdb.git
asv >=0.6.4<|MERGE_RESOLUTION|>--- conflicted
+++ resolved
@@ -19,13 +19,9 @@
 jsonargparse # thunder/benchmarks/benchmark_litgpt.py
 bitsandbytes==0.46.1; 'arm' not in platform_machine and 'aarch' not in platform_machine
 bitsandbytes>=0.42,<0.43; 'arm' in platform_machine or 'aarch' in platform_machine
-<<<<<<< HEAD
-transformers==4.54.1 # for test_networks.py
-=======
-transformers==4.52.4 # for test_networks.py
+transformers==4.55.4 # for test_networks.py
 diffusers==0.34.0 # for test_networks.py
 accelerate # for test_networks.py
->>>>>>> f0251db1
 
 # Installs JAX on Linux and MacOS
 jaxlib; sys_platform == 'linux' or sys_platform == 'darwin'  # required for jax, see https://github.com/google/jax#installation
