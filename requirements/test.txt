coverage ~=7.6.8
pytest ==8.1.1
pytest-benchmark ==5.1.0
pytest-timeout ==2.3.1
pytest-cov ==6.0.0
pytest-xdist ==3.6.1
pytest-random-order ==1.1.1
pytest-timestamper ==0.0.10
graphviz ==0.20.3
fdm ==0.5.0
expecttest ==0.3.0  # for test_ddp.py
hypothesis ~=6.130.6  # for test_ddp.py
numpy
einops  # for test_einops.py
litgpt==0.4.11  # for the model definition in tests and benchmarks
absl-py # thunder/benchmarks/test_benchmark_litgpt.py
pandas # thunder/benchmarks/test_benchmark_litgpt.py
xlsxwriter # thunder/benchmarks/test_benchmark_litgpt.py
jsonargparse # thunder/benchmarks/benchmark_litgpt.py
bitsandbytes==0.42.0  # fixed version!
<<<<<<< HEAD
transformers>=4.48.2,<4.51 # for test_networks.py
=======
transformers==4.50.3 # for test_networks.py
>>>>>>> 9a115f00

# Installs JAX on Linux and MacOS
jaxlib; sys_platform == 'linux' or sys_platform == 'darwin'  # required for jax, see https://github.com/google/jax#installation
jax; sys_platform == 'linux' or sys_platform == 'darwin'  # for test_ops.py

asvdb @ git+https://github.com/rapidsai/asvdb.git
asv >=0.6.4<|MERGE_RESOLUTION|>--- conflicted
+++ resolved
@@ -18,11 +18,7 @@
 xlsxwriter # thunder/benchmarks/test_benchmark_litgpt.py
 jsonargparse # thunder/benchmarks/benchmark_litgpt.py
 bitsandbytes==0.42.0  # fixed version!
-<<<<<<< HEAD
 transformers>=4.48.2,<4.51 # for test_networks.py
-=======
-transformers==4.50.3 # for test_networks.py
->>>>>>> 9a115f00
 
 # Installs JAX on Linux and MacOS
 jaxlib; sys_platform == 'linux' or sys_platform == 'darwin'  # required for jax, see https://github.com/google/jax#installation
