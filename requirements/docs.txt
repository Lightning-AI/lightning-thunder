<<<<<<< HEAD
sphinx ==5.3.0
myst-parser ==2.0.0
=======
sphinx ==7.2.6
myst-parser ==1.0.0
>>>>>>> 3f2d4714
nbsphinx ==0.9.3
ipython[all] ==8.22.1
pandoc ==2.3
docutils >=0.16
sphinxcontrib-fulltoc ==1.2.0
sphinxcontrib-mockautodoc

pt-lightning-sphinx-theme @ https://github.com/Lightning-AI/lightning_sphinx_theme/archive/master.zip
sphinx-autodoc-typehints ==2.0.0
sphinx-paramlinks ==0.6.0
sphinx-togglebutton ==0.3.2
sphinx-copybutton ==0.5.2<|MERGE_RESOLUTION|>--- conflicted
+++ resolved
@@ -1,10 +1,5 @@
-<<<<<<< HEAD
-sphinx ==5.3.0
+sphinx ==7.2.6
 myst-parser ==2.0.0
-=======
-sphinx ==7.2.6
-myst-parser ==1.0.0
->>>>>>> 3f2d4714
 nbsphinx ==0.9.3
 ipython[all] ==8.22.1
 pandoc ==2.3
