sphinx ==5.3.0
myst-parser ==1.0.0
<<<<<<< HEAD
nbsphinx ==0.9.4
ipython[all] ~=8.27.0
=======
nbsphinx ~=0.9.5
ipython[all] ==8.25.0
>>>>>>> 44006392
pandoc ==2.3
docutils >=0.16
sphinxcontrib-fulltoc ==1.2.0
sphinxcontrib-mockautodoc

sphinx-autodoc-typehints ==1.23.0
sphinx-paramlinks ==0.6.0
sphinx-togglebutton ==0.3.2
sphinx-copybutton ==0.5.2

# installed from S3 location and fetched in advance
lai-sphinx-theme
# alternative /back-up (old) theme
pt-lightning-sphinx-theme @ https://github.com/PyTorchLightning/lightning_sphinx_theme/archive/master.zip<|MERGE_RESOLUTION|>--- conflicted
+++ resolved
@@ -1,12 +1,7 @@
 sphinx ==5.3.0
 myst-parser ==1.0.0
-<<<<<<< HEAD
-nbsphinx ==0.9.4
+nbsphinx ~=0.9.5
 ipython[all] ~=8.27.0
-=======
-nbsphinx ~=0.9.5
-ipython[all] ==8.25.0
->>>>>>> 44006392
 pandoc ==2.3
 docutils >=0.16
 sphinxcontrib-fulltoc ==1.2.0
