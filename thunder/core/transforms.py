from __future__ import annotations
from collections import namedtuple
from contextlib import nullcontext, contextmanager
from dataclasses import dataclass, replace
from enum import auto, Enum
from itertools import chain, compress
from functools import lru_cache, partial, wraps
import math
from numbers import Number
from typing import Any, TYPE_CHECKING
from collections.abc import Callable
from collections.abc import Sequence
import copy
import inspect
import time
import dataclasses

import thunder
import thunder.core.utils as utils
from thunder.core import dtypes, prims
from thunder.core.devices import cpu, Device
from thunder.core.trace_interpreter import interpret_trace as eval_trace, trace_interpreter_skip_list
from thunder.core.proxies import (
    NumberProxy,
    Proxy,
    TensorProxy,
    FloatProxy,
    variableify,
    FutureTensorProxy,
)
from thunder.core.compile_data import get_compile_data
from thunder.core.langctxs import langctx, Languages
from thunder.core.pytree import tree_flatten, tree_map, tree_unflatten, tree_flatten_with_dataclass
from thunder.core.symbol import BoundSymbol, BoundSymbolInterface, Symbol
from thunder.core.trace import TraceCtx as Trace
from thunder.core.trace import VariableInterface as Variable
from thunder.core.trace import detached_trace, set_tracectx, reset_tracectx, from_trace, TraceProvenance
from thunder.core.utils import (
    check,
    flatten_func,
    safe_map,
    safe_map_flat,
    safe_zip,
    unzip2,
    const_as,
    sequencify,
    ProxyDict,
)
import thunder.clang as clang
from thunder.clang import (
    full,
    full_like,
    unsqueeze,
    squeeze,
    maybe_convert_to_dtype,
    slice_in_dim,
    reciprocal,
    convolution,
)
from thunder.core.transform_common import dce, Transform
from thunder.core.vjp_utils import make_aug_forward_and_backward
from thunder.extend import Executor
import thunder.torch as ltorch

import torch

# from torch._subclasses.fake_tensor import FakeTensor, FakeTensorMode
import numpy as np


# TODO This should be a partial of thunder.trace, but that would cause a circular import
#   issue today. We should refactor so we dont have a circular import problem.
def construct_trace(inline_trace=False, **extra_kwargs):
    import thunder

    return thunder.trace(inline_trace=inline_trace, **extra_kwargs)


#
# Functions related to converting lists of bound symbols to and from DAGs, and operations on
#   DAGs of bound symbols
#
# TODO Consider adding more dag manipulation functions, currently these functions just support analysis
#   and toposorting


# A node in a DAG represents a bsym, with edges defined by the children (outgoing edges) and
#   parents (incoming edges) lists
# NOTE Don't compare nodes directly. Compare their bsyms.
class Node:
    def __init__(self, bsym: BoundSymbolInterface):
        self.bsym = bsym
        self.children: list[Node] = []
        self.parents: list[Node] = []
        self.number: None | int = None

    # TODO Consider printing parents and children
    def __repr__(self) -> str:
        return str(self.bsym)

    def __hash__(self) -> int:
        utils.check(False, lambda: f"Trying to hash a Node. Hash its bsym instead.")

    def __eq__(self, other) -> bool:
        utils.check(False, lambda: f"Trying to compare Nodes for equality. Compare their bsyms' instead.")


# TODO Think about how to model nodes likes comments -- maybe comments should be associated with
#   other bound symbols so they are always printed above the bound symbol they refer to?
# Converts a sequence of bound symbols to a directed acyclic graph
# Returns a tuple of
#   - a list of all Nodes corresponding to bound symbols without parents
#   - a list of all Nodes of bound symbols without children
# Note that nodes without parents or children may be in either list -- running a DCE pass
#   before toposorting should remove all nodes without children EXCEPT FOR the return node
def bsym_list_to_dag(
    bsyms: Sequence[BoundSymbolInterface], *, producers: None | ProxyDict = None, consumers: None | ProxyDict = None
) -> tuple[list[Node], list[Node]]:
    roots: list[Node] = []
    leaves: list[Node] = []
    return_node: None | Node = None

    # Note, we use "line number" as ids for consumers/producers
    producers = producers if producers is not None else utils.producers(bsyms, _map_to_numbers=True)
    consumers = consumers if consumers is not None else utils.consumers(bsyms, _map_to_numbers=True)

    # Constructs a node per bsym, and a bsym id -> node mapping
    bsym_id_to_node_map: dict[int, Node] = {}
    for bsym_id, bsym in enumerate(bsyms):
        node = Node(bsym)
        bsym_id_to_node_map[bsym_id] = node

        if bsym.sym.id is prims.PrimIDs.RETURN:
            utils.check(
                return_node is None,
                lambda: f"Found multiple RETURN nodes while converting a list of bound symbols to a dag",
            )
            return_node = node

    # Adds edges between nodes
    for bsym_id, node in bsym_id_to_node_map.items():
        has_parents: bool = False
        for inp in node.bsym.flat_proxy_args:
            producer = producers.get(inp, None)
            if producer is None:
                continue
            producer_node = bsym_id_to_node_map[producer]
            parent = bsym_id_to_node_map[producer]

            # Checks if the node was already parent to avoid multiple edges between two nodes
            already_has_parent: bool = False
            for pnode in node.parents:
                if producer_node.bsym is pnode.bsym:
                    already_has_parent = True
                    break

            if not already_has_parent:
                node.parents.append(parent)

            has_parents = True

        if not has_parents:
            roots.append(node)

        has_children: bool = False
        vargs = node.bsym.flat_variableified_proxy_args
        for out in node.bsym.flat_proxy_outs:
            # Checks that the output is actually produced by this function, and not an input to it
            vout = variableify(out)
            if vout in vargs:
                continue

            children = consumers.get(out, [])
            for child in children:
                has_children = True
                child_node = bsym_id_to_node_map[child]

                # Checks if the node was already a child to avoid multiple edges between two nodes
                already_has_child: bool = False
                for cnode in node.children:
                    if child_node.bsym is cnode.bsym:
                        already_has_child = True
                        break

                if not already_has_child:
                    node.children.append(child_node)

        if not has_children:
            leaves.append(node)

    return roots, leaves


class TOPOSORT_ORDER(Enum):
    TOP_DOWN = auto()
    BOTTOM_UP = auto()


def _default_toposort_selector(eligible_nodes: list[Node]) -> int:
    return 0


# Converts a dag of bound symbol nodes into a topologically sorted list of bound symbols
#   "selector" must be a function with signature fn(eligible_nodes: list[Node]) -> int, which
#       returns the index of the next node to add to the list of bound symbols
#       "eligible_nodes" will be a list of all nodes that can appear next in a valid topological
#       sorting of the dag (which is dependent on prevoius sorting choices)
#   If "toposort_order" is TOP_DOWN then the original nodes should be nodes without parents, and
#       eligible nodes will be the set of nodes who have all their parents sorted
#   If "toposort_order" is BOTTOM_UP then the original nodes should be a list with just the return node
#       (as returned from bsym_list_to_dag()) and eligible nodes will be the set of nodes who have
#       all their children sorted
#       NOTE Even though the sorting is BOTTOM_UP, the list of bound symbols will be returned in
#           a valid (top to bottom) order
def toposort_bsym_dag(
    start_nodes: list[Node], toposort_order: TOPOSORT_ORDER, selector: Callable = _default_toposort_selector
) -> list[BoundSymbolInterface]:
    sorted: set[BoundSymbolInterface] = set()
    bsyms: list[BoundSymbolInterface] = []

    eligible_nodes: list[Node] = copy.copy(start_nodes)
    while True:
        if len(eligible_nodes) == 0:
            break

        # Picks the next node
        idx: int = selector(eligible_nodes)
        node: Node = eligible_nodes.pop(idx)
        bsyms.append(node.bsym)
        sorted.add(node.bsym)

        # Identifies additional eligible nodes
        # NOTE This doesn't check that the possibly eligible mode wasn't previously eligible or sorted,
        #   because this is not possible since one of the nodes required for a parent or child to become
        #   eligible was just sorted.
        possibly_eligible = node.parents if toposort_order is TOPOSORT_ORDER.BOTTOM_UP else node.children

        for pe_node in possibly_eligible:
            required_nodes = pe_node.children if toposort_order is TOPOSORT_ORDER.BOTTOM_UP else pe_node.parents

            is_eligible: bool = True
            for req in required_nodes:
                if req.bsym not in sorted:
                    is_eligible = False
                    break

            if is_eligible:
                eligible_nodes.append(pe_node)

    if toposort_order is TOPOSORT_ORDER.BOTTOM_UP:
        bsyms.reverse()

    return bsyms


#
# Functions related to visitor transforms and modifying traces by tracing new functions
#


# TODO We should consider using alternative datastructures for bound symbols if we're manipulating them inplace.
#   Maybe we should be temporarily converting to a deque, or some intermediate datastructure that has to be
#   translated into a list.
# Helper function that extends a list with the values in "extension" from the specified starting index "start"
def _insert_extend_list(l: list, start: int, extension: Sequence[Any]) -> None:
    for offset, arg in enumerate(extension):
        l.insert(start + offset, arg)


# Calls the function fn (which must have the signature fn() -> Any), recording any
#   symbols called into the given trace, starting at the specified index into its
#   list of bound symbols.
# NOTE This operation is inplace. It will modify the trace's bound_symbols.
# NOTE Because this operation is explicitly inplace, it will disregard the trace being "complete".
def insert_inplace(
    trc: Trace,
    idx: int,
    fn: Callable,
) -> None:
    try:
        tracectx_tok = set_tracectx(trc)
        trc._complete = False

        # Creates a temporary scope to record these operations in
        old_scope = trc.scopes
        scope = []
        trc.scopes = [scope]

        fn()
        _insert_extend_list(trc.bound_symbols, idx, scope)

    finally:
        trc.scopes = old_scope
        trc._complete = True
        reset_tracectx(tracectx_tok)


# Removes the BoundSymbol at index from the given trace, then calls fn with it
#   (which must have the signature fn(bsym: BoundSymbol) -> Any) and records
#   any symbols called into the trace, starting at the specified index (the position
#   of the replaced BoundSymbol)
# NOTE This operation is inplace. It will modify the trace's bound_symbols.
# NOTE Because this operation is explicitly inplace, it will disregard the trace being "complete".
def replace_inplace(
    trc: Trace,
    idx: int,
    fn: Callable,
) -> None:
    try:
        tracectx_tok = set_tracectx(trc)
        trc._complete = False

        # Creates a temporary scope to record these operations in
        old_scope = trc.scopes
        scope = []
        trc.scopes = [scope]

        fn(trc.bound_symbols[idx])
        del trc.bound_symbols[idx]
        _insert_extend_list(trc.bound_symbols, idx, scope)

    finally:
        trc.scopes = old_scope
        trc._complete = True
        reset_tracectx(tracectx_tok)


# Specifies how to preserve or replace bound symbols when visiting them
class VISIT_TYPE(Enum):
    INSERT_AFTER = auto()
    INSERT_BEFORE = auto()
    REPLACE = auto()
    NO_OP = auto()


# Creates a new trace from "trace_from" by calling "visit" on its bound symbols ("bsyms").
#   visit(bsym: BoundSymbolInterface) -> VISIT_TYPE should call operations
#   as if executing a program, and those operations will be recorded into the
#   new trace.
#   If visit() returns INSERT_AFTER for a bsym then that bsym will be copied
#   to the new trace before visit() is called. This is useful when augmenting the bound
#   symbols in an existing trace.
#   If visit() returns INSERT_BEFORE for a bsym then that bsym will be copied to the new trace
#   after visit() is called. This is also useful when augmenting the bound symbols in an existing
#   trace.
#   If visit() returns REPLACE for a bsym then that bsym will not be copied to the new trace.
# TODO Suggest a mechanism to preserve the original bound symbol with operations
#   recorded both before and after it. This could be done by passing the (sub)scope to visit() for
#   direct modification, acquiring the trace's current scope through the trace ctx and modifying it
#   directly (this can be done today), or adding a record() function that is a sugar for the previous
#   approach. Perhaps both passing the scope directly to visit() and adding record() would be helpful.
# TODO(crcrpar): Think about providing a guide how to let thunder "claim" if this is called after
# `thunder.executors.transform_for_execution`.
def visitor_transform(trace_from: Trace, visit: Callable, *, provenance: None | str = None) -> Trace:
    trc: Trace = from_trace(trace_from)

    try:
        tracectx_tok = set_tracectx(trc)

        for bsym in trace_from.bound_symbols:
            try:
                # Creates a temporary scope to support copying the original bsym BEFORE
                #   the operations performed by visit(), even though this doesn't know whether to
                #   copy the original bsym until after visit() completes
                old_scope = trc.scopes
                scope = []
                trc.scopes = [scope]

                visit_type = visit(bsym)

                if visit_type is VISIT_TYPE.INSERT_AFTER:
                    trc.bound_symbols.append(bsym)

                if visit_type is not VISIT_TYPE.NO_OP:
                    trc.bound_symbols.extend(scope)
                else:
                    trc.bound_symbols.append(bsym)

                if visit_type is VISIT_TYPE.INSERT_BEFORE:
                    trc.bound_symbols.append(bsym)

            finally:
                # Restores the trc's scope
                trc.scopes = old_scope

        if provenance is not None:
            trc.set_provenance(TraceProvenance(provenance))

        return trc

    finally:
        reset_tracectx(tracectx_tok)


#
# Composable transforms
#


# Helper function to add a transform
def add_transform(
    cfn: Callable,
    *,
    transform: Transform | list[Transform],
    disable_torch_autograd_support=False,
) -> Callable:
    from thunder.common import CompileData

    cd: None | Any = getattr(cfn, "_lc_cd", None)

    utils.check(cd is not None, lambda: f"Can only transform compiled thunder functions")
    utils.check(isinstance(cd, CompileData), lambda: f"Found an unknown compile data attribute {cd}")
    if isinstance(transform, Transform):
        transform = [transform]
    else:
        utils.check(
            all(isinstance(t, Transform) for t in transform),
            lambda: "transform must be an instance of Transform or a list of Transform instances.",
        )

    assert cd.using_jit

    from thunder import jit

    # todo: move _lc_transforms to compile_data
    transforms = cfn._lc_transforms + transform
    jfn = jit(
        cd.fn,
        langctx=cd.langctx,
        executors=cd.executors_list,
        sharp_edges=cd.sharp_edges,
        # cache, interpretation?
        transforms=transforms,
        disable_torch_autograd=cd.disable_torch_autograd_support or disable_torch_autograd_support,
        **cd.compile_options,
    )
    return jfn


# The no-op transform. A trivial composable transform, only useful as an example.
class _NoopTransform(Transform):
    def transform_trace_pre_prologue(
        self, prologue_trace: Trace, computation_trace: Trace, epilogue_trace: Trace | None, **kwargs
    ) -> Trace:
        start_time_ns = time.perf_counter_ns()
        noop_trace = from_trace(computation_trace)

        tracectx_tok: Any
        try:
            tracectx_tok = set_tracectx(noop_trace)
            prims.comment("This comment added by the no-op transform")
        finally:
            reset_tracectx(tracectx_tok)

        noop_trace.bound_symbols.extend(computation_trace.bound_symbols)

        end_time_ns = time.perf_counter_ns()
        elapsed_time_ns = end_time_ns - start_time_ns
        elapsed_time_millis = elapsed_time_ns // 1000000
        noop_trace.set_provenance(TraceProvenance(f"No-op Transform (took {elapsed_time_millis} milliseconds)"))

        return prologue_trace, noop_trace, computation_trace


def noop(cfn: Callable) -> Callable:
    _noop_transform = _NoopTransform()
    return add_transform(cfn, transform=_noop_transform)


# The comment fusions transform. Just adds a comment before and after each fusion.
#   This is an example of a post-optimization transform.
class _CommentFusionsTransform(Transform):
    def transform_trace_post_optimization(self, trace: Trace, **kwargs) -> Trace:
        start_time_ns = time.perf_counter_ns()
        commented_trace = from_trace(trace)

        nbsyms: list[BoundSymbol] = []
        for bsym in trace.bound_symbols:
            if bsym.sym.is_fusion:
                fusion_name = bsym.sym.name
                pre_comment_bsym = prims.comment.bind(f"Before {fusion_name}", output=None)
                post_comment_bsym = prims.comment.bind(f"After {fusion_name}", output=None)

                nbsyms.extend([pre_comment_bsym, bsym, post_comment_bsym])
            else:
                nbsyms.append(bsym)

        commented_trace.bound_symbols = nbsyms
        end_time_ns = time.perf_counter_ns()
        elapsed_time_ns = end_time_ns - start_time_ns
        elapsed_time_millis = elapsed_time_ns // 1000000

        commented_trace.set_provenance(TraceProvenance(f"Comment Fusions (took {elapsed_time_millis} milliseconds)"))

        return commented_trace


def comment_fusions(cfn: Callable) -> Callable:
    return add_transform(cfn, _CommentFusionsTransform)


#
# Helper functions for composable transforms
#


# Flattens a list of bound symbols, returning the flattened list
def flatten_for_transform(should_flatten: Callable, bsyms: list[BoundSymbol]) -> list[BoundSymbol]:
    flattened: list[BoundSymbol] = []

    def _flatten(bsym: BoundSymbol):
        if should_flatten(bsym):
            check(
                len(bsym.subsymbols) > 0,
                lambda: f"No grad rule found for {bsym} and no subsymbols inside it to create a grad formula",
            )
            for sbsym in bsym.subsymbols:
                _flatten(sbsym)
        else:
            flattened.append(bsym)

    for bsym in bsyms:
        _flatten(bsym)

    return flattened


#
# Phantom grad transform
#

#
# Functions related to functionalizing ThunderOptimizedModules
#


# TODO Test with buffers
def populate_grads(grads: list[TensorProxy], tom: None | torch.nn.Module = None, args=None, kwargs=None) -> None:
    idx: int = 0
    from thunder import ThunderModule, compile_data

    if isinstance(tom, ThunderModule) or compile_data(tom).using_jit:
        assert args is not None, "populate grad needs args (and possibly kwargs) to work with ThunderModules"
        if kwargs is None:
            kwargs = {}
        _, computation_inputs, _ = compile_data(tom).get_computation_and_inputs(*args, **kwargs)
        for p in computation_inputs:
            if isinstance(p, torch.Tensor) and p.requires_grad:
                # Supports grad accumulation (like when weight tying)
                if p.grad is not None:
                    p.grad += grads[idx]
                else:
                    p.grad = grads[idx]
                idx += 1
        return

    # Short-circuits if there are no args or kwargs
    if args is None and kwargs is None:
        return

    flats, _ = tree_flatten((args, kwargs))
    for f in flats:
        if isinstance(f, torch.Tensor) and f.requires_grad:
            f.grad = grads[idx]
            idx += 1


def extract_grads(module: torch.nn.Module) -> tuple[torch.Tensor, ...]:
    grads = tuple(
        f.grad
        for f in chain(module.parameters(), module.buffers())
        if isinstance(f, torch.Tensor) and f.requires_grad and f.grad is not None
    )
    return grads


def clear_grads(module: torch.nn.Module) -> None:
    if not isinstance(module, torch.nn.Module):
        return

    for p in module.parameters():
        p.grad = None
    for b in module.buffers():
        b.grad = None


_grad_fn_map: dict[Any, Callable] = {}


def register_grad(sym_or_id: Symbol | Any, gradfn: Callable) -> None:
    id: Any = sym_or_id
    if isinstance(sym_or_id, Symbol):
        id = sym_or_id.id

    # The gradfn are expected to be written in terms of torch functions by
    # default even if the original forward function could be written in terms of
    # other languages. We don't want to have developers worry about the language
    # context when writing grad functions. If the grad function is written in
    # terms of another language, developers can always wrap the gradfn in an
    # appropriate language context that will take precedence over the default
    # torch language context.
    _grad_fn_map[id] = langctx(Languages.TORCH)(gradfn)


# Grad functions for prims
from thunder.core.prims import PrimIDs as pids, get_grad, put_grad


# A generalization of prims.put_grad to pytrees
# TODO Consider validating that the specs are the same
# TODO Consider validating that that object requires grad (and filtering o.w.)
def put_grads(a, g):
    flats, _ = tree_flatten(a)
    flatgrads, _ = tree_flatten(g)

    for f, fg in zip(flats, flatgrads):
        if isinstance(f, TensorProxy) and isinstance(fg, TensorProxy):
            put_grad(f, fg)


#
# Unpacking operator grads
#

# NOTE prims.unpack_empty_dict creates no grad associations
register_grad(pids.UNPACK_EMPTY_DICT, prims.unpack_empty_dict)

# NOTE prims.unpack_key creates no grad associations
register_grad(pids.UNPACK_KEY, prims.unpack_key)

# NOTE prims.unpack_sequence creates no grad associations
register_grad(pids.UNPACK_SEQUENCE, prims.unpack_sequence)


#
# Data movement and transformation operator grads
#
def _convert_element_type_prim_grad(a: Number | TensorProxy, dtype: type | dtypes.dtype) -> Number | TensorProxy:
    fwd = prims.convert_element_type(a, dtype)

    g = get_grad(fwd)
    g_converted = prims.convert_element_type(g, dtypes.to_dtype(a))
    put_grad(a, g_converted)

    return fwd


register_grad(pids.CONVERT_ELEMENT_TYPE, _convert_element_type_prim_grad)

#
# Tensor creation operator grads
#

# NOTE prims.full creates no grad associations
register_grad(pids.FULL, prims.full)

# NOTE prims.iota creates no grad associations
register_grad(pids.IOTA, prims.iota)


def _uniform_grad(shape, minval, maxval, *, device, dtype):
    fwd, saved = uniform_aug_fwd(shape, minval, maxval, device=device, dtype=dtype)
    g = get_grad(fwd)
    _, gminval, gmaxval = uniform_backward(*saved, g)
    put_grads((minval, maxval), (gminval, gmaxval))
    return fwd


register_grad(pids.UNIFORM, _uniform_grad)

#
# Reshaping and permuting operator grads
#


def _broadcast_in_dim_prim_grad(
    a: TensorProxy, shape: Sequence[int], broadcast_dimensions: Sequence[int]
) -> TensorProxy:
    fwd = prims.broadcast_in_dim(a, shape, broadcast_dimensions)

    g = get_grad(fwd)

    unit_dims = tuple(i for i, s in enumerate(a.shape) if s == 1)
    bcast_dims = tuple(b for i, b in enumerate(broadcast_dimensions) if i not in unit_dims)
    reduce_dims = tuple(s for i, s in enumerate(range(len(shape))) if i not in bcast_dims)

    # NOTE When the reduce_dims tuple is empty, pytorch reduces all dimensions.
    # In this case, we do not want to reduce any dimensions, so skip this sum.
    if len(reduce_dims) > 0:
        g = ltorch.sum(g, reduce_dims)

    # NOTE This must be clang.unsqueeze because torch.unsqueeze, unlike clang.unsqueeze, only accepts an integer
    #   (put another way, torch only allows one unsqueeze at a time)
    g = clang.unsqueeze(g, unit_dims)

    put_grad(a, g)

    return fwd


register_grad(pids.BROADCAST_IN_DIM, _broadcast_in_dim_prim_grad)


def _cat_prim_grad(tensors: list[TensorProxy], /, dim: int) -> TensorProxy:
    fwd = prims.cat(tensors, dim)

    g = get_grad(fwd)

    slice_start: int = 0
    t: TensorProxy
    for t in tensors:
        dim_len: int = t.shape[dim]
        slice_end: int = slice_start + dim_len
        g_slice: TensorProxy = clang.slice_in_dim(g, slice_start, slice_end, dim=dim)
        slice_start = slice_end
        put_grad(t, g_slice)

    return fwd


register_grad(pids.CAT, _cat_prim_grad)


def _reshape_prim_grad(a: TensorProxy, shape: tuple[int, ...]) -> TensorProxy:
    fwd = prims.reshape(a, shape)

    g = get_grad(fwd)

    a_grad = prims.reshape(g, a.shape)
    put_grad(a, a_grad)

    return fwd


register_grad(pids.RESHAPE, _reshape_prim_grad)


def _slice_prim_grad(
    a: TensorProxy, start_indices: Sequence[int], end_indices: Sequence[int], strides: None | Sequence[int] = None
) -> TensorProxy:
    fwd = prims.slice_prim(a, start_indices, end_indices, strides)

    g = get_grad(fwd)

    padding = None
    if strides is None or np.all(np.equal(strides, 1)):
        padding = tuple(zip(start_indices, np.subtract(a.shape, end_indices), (0,) * len(start_indices)))
    else:
        real_limits = np.add(
            start_indices,
            np.where(np.equal(g.shape, 0), 0, np.add(1, np.multiply(np.subtract(g.shape, 1), strides))),
        )
        padding = tuple(zip(start_indices, np.subtract(a.shape, real_limits), np.subtract(strides, 1)))

    # Converts NumPy numbers to Python ints
    # TODO Should we support NumPy numbers better?
    padding = tree_map(int, padding)
    a_grad = prims.pad(g, const_as(0, g.dtype), padding)
    put_grad(a, a_grad)

    return fwd


register_grad(pids.SLICE, _slice_prim_grad)


def _squeeze_prim_grad(a: TensorProxy, /, dims: tuple[int, ...]) -> TensorProxy:
    fwd = prims.squeeze(a, tuple(dims))

    g = get_grad(fwd)
    # NOTE This calls clang.unsqueeze, and not torch.unsqueeze, because torch.unsqueeze only supports
    #   unsqueezing a single dimension
    a_grad = clang.unsqueeze(g, dims)
    put_grad(a, a_grad)

    return fwd


register_grad(pids.SQUEEZE, _squeeze_prim_grad)


def _take_prim_grad(a: TensorProxy, index: TensorProxy, dim: int) -> TensorProxy:
    fwd = prims.take(a, index, dim)

    g = get_grad(fwd)

    # TODO Switch to ltorch.index_add?
    # NOTE Intentionally not calling zeros_like to avoid preserving a
    # TODO Update to call ltorch.zeros
    zeros = prims.full(a.shape, fill_value=0, device=a.device, dtype=a.dtype)
    a_grad = prims.index_add(zeros, index, g, dim)
    put_grad(a, a_grad)

    return fwd


register_grad(pids.TAKE, _take_prim_grad)


def _gather_prim_grad(a: TensorProxy, index: TensorProxy, dim: int) -> TensorProxy:
    fwd = prims.gather(a, index, dim)

    g = get_grad(fwd)
    # NOTE Intentionally not calling zeros_like to avoid preserving TensorProxy a.
    # TODO Update to call ltorch.zeros
    zeros = prims.full(a.shape, fill_value=0, device=a.device, dtype=a.dtype)
    a_grad = prims.scatter_add(zeros, index, g, dim)
    put_grad(a, a_grad)

    return fwd


register_grad(pids.GATHER, _gather_prim_grad)


def _scatter_prim_grad(a: TensorProxy, /, index: TensorProxy, src: TensorProxy | Number, dim: int) -> TensorProxy:
    fwd = prims.scatter(a, index, src, dim)

    grad = get_grad(fwd)
    a_grad = prims.scatter(grad, index, 0, dim)
    put_grad(a, a_grad)

    if isinstance(src, TensorProxy):
        # NOTE: this is exactly what PyTorch is doing.
        # As such, it has the very same limitations. I.e.
        # the grad is not going to be correct unless the index list
        # (..., index[...], ...) does not have repeated elements
        src_grad = prims.gather(grad, index, dim)
        put_grad(src, src_grad)

    return fwd


register_grad(pids.SCATTER, _scatter_prim_grad)


def _index_copy_grad(a: TensorProxy, /, index: TensorProxy, src: TensorProxy, dim: int) -> TensorProxy:
    fwd = prims.index_copy(a, index, src, dim)

    grad = get_grad(fwd)

    # a_grad = grad.index_fill(dim, index, 0)
    # Unfortunately, we do not have `index_fill` for now
    # TODO: replace with `index_fill`
    grad_dim = utils.canonicalize_dim(grad.ndim, dim)
    index_len = len(index)
    index_unsqueeze_shape = [1] * grad.ndim
    index_unsqueeze_shape[grad_dim] = index_len
    index_expand_shape = list(grad.shape)
    index_expand_shape[grad_dim] = index_len
    a_grad = prims.scatter(grad, index.reshape(index_unsqueeze_shape).expand(*index_expand_shape), 0, dim)
    put_grad(a, a_grad)

    if src.ndim > 0:
        src_grad = prims.take(grad, index, dim).expand_as(src)
    else:
        src_grad = prims.take(grad, index.squeeze(0))
    put_grad(src, src_grad)

    return fwd


register_grad(pids.INDEX_COPY, _index_copy_grad)


def _scatter_add_prim_grad(a: TensorProxy, /, index: TensorProxy, value: TensorProxy, dim: int) -> TensorProxy:
    utils.check(
        not value._requires_grad or value.shape == index.shape,
        lambda: f"The gradient for the value Tensor is implemented only when value.shape == index.shape. "
        "value shape is {value.shape} while index shape is {index.shape}",
    )

    fwd = prims.scatter_add(a, index, value, dim)

    g = get_grad(fwd)
    # NOTE The value gradient is only correct when src.shape == index.shape.
    # See https://github.com/pytorch/pytorch/issues/27614#issuecomment-564648819
    value_grad = prims.gather(g, index, dim)
    put_grads((a, value), (g, value_grad))

    return fwd


register_grad(pids.SCATTER_ADD, _scatter_add_prim_grad)


def _take_along_axis_prim_grad(a: TensorProxy, index: TensorProxy, dim: int) -> TensorProxy:
    fwd = prims.take_along_axis(a, index, dim)

    g = get_grad(fwd)
    # NOTE Intentionally not calling zeros_like to avoid preserving TensorProxy a.
    # TODO Update to call ltorch.zeros
    zeros = prims.full(a.shape, fill_value=0, device=a.device, dtype=a.dtype)
    a_grad = prims.scatter_add(zeros, index, g, dim)
    put_grad(a, a_grad)

    return fwd


register_grad(pids.TAKE_ALONG_AXIS, _take_along_axis_prim_grad)


def _transpose_prim_grad(a: TensorProxy, permutation: tuple[int, ...]) -> TensorProxy:
    fwd = prims.transpose(a, tuple(permutation))

    g = get_grad(fwd)
    undo = _argsort(permutation)
    a_grad = prims.transpose(g, tuple(undo))
    put_grad(a, a_grad)

    return fwd


register_grad(pids.TRANSPOSE, _transpose_prim_grad)

#
# Memory layout operator grads
#


def _stride_order_prim_grad(a: TensorProxy, /, order: Sequence[int]) -> TensorProxy:
    fwd = prims.stride_order(a, order)

    g = get_grad(fwd)
    put_grad(a, g)

    return fwd


register_grad(pids.STRIDE_ORDER, _stride_order_prim_grad)


#
# Elementwise unary operator grads
#
def _abs_prim_grad(a: Number | TensorProxy) -> Number | TensorProxy:
    fwd = prims.abs(a)

    g = get_grad(fwd)
    put_grad(a, g * ltorch.sign(a))

    return fwd


register_grad(pids.ABS, _abs_prim_grad)


def _cos_prim_grad(a: Number | TensorProxy) -> Number | TensorProxy:
    fwd = prims.cos(a)

    g = get_grad(fwd)
    put_grad(a, g * (-prims.sin(a)))

    return fwd


register_grad(pids.COS, _cos_prim_grad)


def _erf_prim_grad(a: Number | TensorProxy) -> Number | TensorProxy:
    fwd = prims.erf(a)

    g = get_grad(fwd)
    a_grad = 2 / math.sqrt(math.pi) * ltorch.exp(-(a**2)) * g
    put_grad(a, a_grad)

    return fwd


register_grad(pids.ERF, _erf_prim_grad)


def _exp_prim_grad(a: Number | TensorProxy) -> Number | TensorProxy:
    fwd = prims.exp(a)

    g = get_grad(fwd)
    a_grad = g * fwd
    put_grad(a, a_grad)

    return fwd


register_grad(pids.EXP, _exp_prim_grad)


def _log_prim_grad(a: Number | TensorProxy) -> Number | TensorProxy:
    fwd = prims.log(a)

    g = get_grad(fwd)
    a_grad = g / a
    put_grad(a, a_grad)

    return fwd


register_grad(pids.LOG, _log_prim_grad)


def _neg_prim_grad(a: Number | TensorProxy) -> Number | TensorProxy:
    fwd = prims.neg(a)

    g = get_grad(fwd)
    put_grad(a, -g)

    return fwd


register_grad(pids.NEG, _neg_prim_grad)


def _rsqrt_prim_grad(a: Number | TensorProxy, /) -> Number | TensorProxy:
    fwd = prims.rsqrt(a)

    g = get_grad(fwd)
    # An alternative derivation used by JAX is -0.5 * g * rsqrt(x) / x
    # where rsqrt(x) and x are saved for the backwards pass.
    # This derivation was selected because it avoids saving the input tensor.
    a_grad = -0.5 * g * fwd**3.0
    put_grad(a, a_grad)

    return fwd


register_grad(pids.RSQRT, _rsqrt_prim_grad)


def _sin_prim_grad(a: Number | TensorProxy) -> Number | TensorProxy:
    fwd = prims.sin(a)

    g = get_grad(fwd)
    put_grad(a, g * prims.cos(a))

    return fwd


register_grad(pids.SIN, _sin_prim_grad)


def _tanh_prim_grad(a: Number | TensorProxy, /) -> Number | TensorProxy:
    fwd = prims.tanh(a)

    g = get_grad(fwd)
    a_grad = g * (1 - fwd * fwd)
    put_grad(a, a_grad)

    return fwd


register_grad(pids.TANH, _tanh_prim_grad)

#
# Elementwise binary operator grads
#


def _add_prim_grad(a: Number | TensorProxy, b: Number | TensorProxy, /) -> Number | TensorProxy:
    fwd = a + b

    g = get_grad(fwd)
    a_grad = g
    b_grad = g
    put_grads((a, b), (a_grad, b_grad))

    return fwd


register_grad(pids.ADD, _add_prim_grad)


# NOTE The following grad definition relies on the fact that only inexact dtypes are differentiable,
#   and torch's true division operator and the division primitive agree on those types
def _div_prim_grad(a: Number | TensorProxy, b: Number | TensorProxy, /) -> Number | TensorProxy:
    fwd = a / b

    g = get_grad(fwd)
    a_grad = g / b
    b_grad = -g * ((a / b) / b)
    put_grads((a, b), (a_grad, b_grad))

    return fwd


register_grad(pids.DIV, _div_prim_grad)

# Comparison operators -- these create no grad associations
register_grad(pids.EQ, prims.eq)
register_grad(pids.NE, prims.ne)
register_grad(pids.GE, prims.ge)
register_grad(pids.GT, prims.gt)
register_grad(pids.LE, prims.le)
register_grad(pids.LT, prims.lt)


def _mul_prim_grad(a: Number | TensorProxy, b: Number | TensorProxy, /) -> Number | TensorProxy:
    fwd = a * b

    g = get_grad(fwd)
    a_grad = b * g
    b_grad = a * g
    put_grads((a, b), (a_grad, b_grad))

    return fwd


register_grad(pids.MUL, _mul_prim_grad)


def _sub_prim_grad(a: Number | TensorProxy, b: Number | TensorProxy) -> Number | TensorProxy:
    fwd = a - b

    g = get_grad(fwd)
    a_grad = g
    b_grad = -g
    put_grads((a, b), (a_grad, b_grad))

    return fwd


register_grad(pids.SUB, _sub_prim_grad)


#
# Conditional operator grads
#


def _where_prim_grad(pred: Number | TensorProxy, a: Number | TensorProxy, b: Number | TensorProxy) -> TensorProxy:
    fwd = prims.where(pred, a, b)

    g = get_grad(fwd)
    a_grad = ltorch.where(pred, g, 0)
    b_grad = ltorch.where(pred, 0, g)
    put_grads((a, b), (a_grad, b_grad))

    return fwd


register_grad(pids.WHERE, _where_prim_grad)

#
# Reduction operator grads
#


# TODO Review tweaking grad_chooser_pullback interface
def _amax_prim_grad(a: TensorProxy, /, dims: Sequence[int]) -> TensorProxy:
    fwd = prims.amax(a, dims)

    g = get_grad(fwd)
    a_grad = grad_chooser_backward(fwd, a, a.shape, dims, g)
    put_grad(a, a_grad)

    return fwd


register_grad(pids.AMAX, _amax_prim_grad)


def _sum_prim_grad(a: TensorProxy, /, dims: Sequence[int]) -> TensorProxy:
    fwd = prims.sum(a, dims)

    g = get_grad(fwd)
    a_grad = restore_reduced_dims(g, dims, a.shape)
    put_grad(a, a_grad)

    return fwd


register_grad(pids.SUM, _sum_prim_grad)


def _topk_prim_grad(
    a: TensorProxy, /, k: int, dim: None | int = None, largest: bool = True, sorted: bool = True, *, out=None
):
    fwd = prims.topk(a, k, dim, largest, sorted, out=out)
    val, idx = fwd

    val_grad = get_grad(val)

    a_grad = ltorch.zeros_like(a)
    # TODO: replace with scatter once we have it.
    # scatter_add is a prim and it relies on atomic ops.
    a_grad = ltorch.scatter_add(a_grad, dim, idx, val_grad)
    put_grad(a, a_grad)

    return fwd


register_grad(pids.TOPK, _topk_prim_grad)


def _sort_prim_grad(
    a: TensorProxy, /, dim: None | int = None, descending: bool = False, stable: bool = False, *, out=None
) -> (TensorProxy, TensorProxy):
    dim = -1 if dim is None else dim
    sorted_a, sort_idx = prims.sort(a, dim, descending, stable, out=out)

    sorted_a_grad = get_grad(sorted_a)

    if a.ndim != 0:
        # TODO(nikitaved): replace with scatter once we have it.
        # scatter_add uses atomic ops which are slow!
        a_grad = ltorch.zeros_like(a)
        a_grad = ltorch.scatter_add(a_grad, dim, sort_idx, sorted_a_grad)
    else:
        a_grad = sorted_a_grad
    put_grad(a, a_grad)

    return sorted_a, sort_idx


register_grad(pids.SORT, _sort_prim_grad)


# TODO Fix division by zero when n_elem_reduced == 0 or when mean.numel == 0
#   by returning zeros_like(a) or similar.
# TODO Fix grad when correction > n_elem_reduced.
def _var_mean_prim_grad(a: TensorProxy, /, dims: Sequence[int], *, correction: Number) -> TensorProxy:
    v, m = prims.var_mean(a, dims, correction=correction)

    gv = get_grad(v)
    gm = get_grad(m)

    n_elem_reduced = a.numel() // m.numel() if a.numel() != 0 else 1

    # Computes mean bwd
    mean_scale = 1.0 / n_elem_reduced
    mean_grad = mean_scale * restore_reduced_dims(gm, dims, a.shape)

    # Computes var bwd
    normalization_scalar = n_elem_reduced - correction
    restored_gv = restore_reduced_dims(gv, dims, a.shape)
    # Inserting a conversion to the same dtype to disable nvFuser executors's
    # bookend optimization (nv_enable_bookend), which can cause the backward
    # pass to generate two kernels
    mean_mdtype = prims.convert_element_type(m, m.dtype)
    restored_mean = restore_reduced_dims(mean_mdtype, dims, a.shape)
    var_grad = (2 * restored_gv * (a - restored_mean)) / normalization_scalar

    put_grad(a, mean_grad + var_grad)

    return v, m


register_grad(pids.VAR_MEAN, _var_mean_prim_grad)


#
# Linear algebra operator grads
#
def _linear_prim_grad(a: TensorProxy, w: TensorProxy, bias: None | TensorProxy) -> TensorProxy:
    fwd = prims.linear(a, w, bias)

    g = get_grad(fwd)

    first_dim = -2
    grad_a = ltorch.matmul(g.reshape(-1, g.shape[-1]), w).reshape(a.shape)

    grad_w: TensorProxy
    if a.ndim == 1:
        grad_w = ltorch.matmul(g.unsqueeze(first_dim).mT, a.unsqueeze(first_dim))
    else:
        grad_w = ltorch.matmul(g.reshape(-1, g.shape[-1]).mT, a.reshape(-1, a.shape[-1]))

    put_grads((a, w), (grad_a, grad_w))

    if bias is not None:
        if g.ndim > 1:
            grad_bias = ltorch.sum(g, tuple(range(g.ndim - 1)))
        else:
            grad_bias = g
        put_grad(bias, grad_bias)

    return fwd


register_grad(pids.LINEAR, _linear_prim_grad)


# TODO Add explicit ltorch vs clang module to the tensor operations below
# TODO could we get rid of the final squeezes in the b.ndim == 1 case and the a.ndim == 1 case?
def _matmul_prim_grad(a: TensorProxy, b: TensorProxy, /) -> TensorProxy:
    fwd = prims.matmul(a, b)
    g = get_grad(fwd)

    last_dim = (-1,)
    first_dim = (-2,)
    if a.ndim == 1 and b.ndim == 1:
        put_grads((a, b), (g * b, g * a))
    elif b.ndim == 1:
        ga = unsqueeze(g, last_dim) @ unsqueeze(b, last_dim).mT
        gb = a.mT @ unsqueeze(g, last_dim)
        if g.ndim > 1:
            gb = squeeze(gb, last_dim)
            gb = ltorch.sum(gb, tuple(range(gb.ndim - 1)))
        put_grads((a, b), (ga, gb.squeeze()))
    elif a.ndim == 1:
        ga = unsqueeze(g, first_dim) @ b.mT
        if g.ndim > 1:
            ga = ltorch.sum(ga, tuple(range(ga.ndim - 1)))
        gb = unsqueeze(a, first_dim).mT @ unsqueeze(g, first_dim)
        put_grads((a, b), (ga.squeeze(), gb))
    else:
        put_grads((a, b), (g @ b.mT, a.mT @ g))

    return fwd


register_grad(pids.MATMUL, _matmul_prim_grad)

#
# NN operator grads
#


def _embedding_prim_grad(
    a: TensorProxy, /, weight, *, padding_idx=-1, max_norm=None, norm_type=2.0, scale_grad_by_freq=False, sparse=False
) -> TensorProxy:
    fwd = prims.embedding(
        a,
        weight,
        padding_idx=padding_idx,
        max_norm=max_norm,
        norm_type=norm_type,
        scale_grad_by_freq=scale_grad_by_freq,
        sparse=sparse,
    )

    g = get_grad(fwd)
    a_grad = prims.embedding_backward(g, a, weight.shape[0], padding_idx, scale_grad_by_freq, sparse)
    put_grad(a, a_grad)

    return fwd


register_grad(pids.EMBEDDING, _embedding_prim_grad)


def _maximum_grad(a: TensorProxy, b: TensorProxy, /):
    fwd = prims.maximum(a, b)

    g = get_grad(fwd)

    # NOTE: NaN propagation if either `a` or `b` is a NaN, then both elements receive `g` as gradient.
    # This is because comparison in presence of NaN is False (except for Not Equal which is always True).
    # Eg. Here `a` = NaN and `b` = 42
    # sub_g = where(NaN == 42 i.e. False, g / 2, g)  # sub_grad = g
    # grad_a = where(NaN < 42 i.e. False, 0., sub_g)  # grad_a = sub_g = g
    # grad_b = where(42 < NaN i.e. False, 0., sub_g)  # grad_b = sub_g = g
    # NOTE: If `g` is `NaN` then it will be propagated as the gradient of max element between a and b
    # and if both are equal, then as we evenly distributing the gradients, `NaN` will propagate through
    # the gradients of both `a` and `b`.

    # Compute sub-gradient if `a == b`
    # NOTE: We evenly distribute the gradient where the values are equal.
    sub_grad = prims.where(a == b, g / 2, g)

    a_grad = prims.where(a < b, 0.0, sub_grad)
    b_grad = prims.where(b < a, 0.0, sub_grad)

    put_grad(a, a_grad)
    put_grad(b, b_grad)
    return fwd


register_grad(pids.MAXIMUM, _maximum_grad)

# This operation creates no grad associations
register_grad(pids.ARGMAX, prims.argmax)

#
# Phantom grad transform helpers
#


def _get_gradfn_and_executor(
    bsym: BoundSymbol, *, executors_list: Sequence[Any] = tuple()
) -> tuple[Callable | None, Executor | None]:
    cd = get_compile_data()
    executors_list = cd.executors_list if cd is not None else executors_list
    # Checks if the executor which has priority for this operation has a specific grad transform for it
    for ex in executors_list:
        if ex.can_execute_or_fuse(bsym):
            ex_grad_transform: None | Callable = ex.get_grad_transform(bsym.sym)
            if ex_grad_transform is not None:
                return ex_grad_transform, ex
            break

    # If the executor doesn't define its own grad transform, this just returns the default grad transform for the bsym
    gradfn = _grad_fn_map.get(bsym.sym.id, None)
    return gradfn, None


def grad(
    cfn,
) -> Callable:
    def grad(func):
        @wraps(func)
        def grad_func(*args, **kwargs):
            _, grads = value_and_grad(func)(*args, **kwargs)
            grads = tree_flatten(grads)[0]
            grads = [g for g in grads if g is not None]
            return grads

        return grad_func

    class _GradTransform(Transform):
        def transform_traces_pre_prologue(
            self,
            prologue_trc: Trace,
            computation_trc: Trace,
            epilogue_trc: Trace | None,
            *,
            executors_list: Sequence[Any],
        ) -> Trace:
            # Using trc.python_callable() makes it impossible to retrace the
            # function because the python_callable uses python_ctx which replaces
            # symbol occurrences with its symbol._call_ctx function
            computation_trc = dce(computation_trc)

            @wraps(computation_trc.python_callable())
            def python_callable(*args, **kwargs):
                return eval_trace(computation_trc, *args, **kwargs)

            gradtrc = construct_trace()(grad(python_callable), *computation_trc.args, **computation_trc.kwargs)
            return prologue_trc, gradtrc, epilogue_trc

    cfn._using_grad_transform = True
    _grad_transform = _GradTransform()
    return add_transform(cfn, transform=_grad_transform, disable_torch_autograd_support=True)


class Transforms(Enum):
    VmapOp = auto()
    VjpOp = auto()


@lru_cache(maxsize=None)
def symbol_to_eval(bound_symbol):
    """Map a BoundSymbol to a function that evaluates it.

    Args:
        bound_symbol: BoundSymbol to map
    """
    # Symbol is callable
    return bound_symbol.sym


<<<<<<< HEAD
def _identity_call_metafunc(*args, trace: Trace, **kwargs):
    with detached_trace():
        return eval_trace(trace, *args, **kwargs)


identity_call = Symbol(id=Transforms.IdentityOp, name="identity_call", meta=_identity_call_metafunc)


def identity(func):
    """Identity transform for a Thunder function.

    Args:
        func (Callable): A Thunder function to be transformed.
    """

    def wrapper(*args, **kwargs):
        trace = construct_trace()(func, *args, **kwargs)
        return identity_call(*args, **kwargs, trace=trace)

    return wrapper


def _identity_call_pytorch(*args, trace: Trace, **kwargs):
    import torch

    def symbol_mapper(op):
        if op.op == Transforms.IdentityOp:
            return _identity_call_pytorch

        torch_op = ops_to_torch_ops_map[op.op]
        if isinstance(torch_op, str):
            return getattr(torch, torch_op.strip("pytorch."))
        return torch_op

    with detached_trace():
        return eval_trace(trace, *args, **kwargs, symbol_mapper=symbol_mapper)


# Register the identity call for PyTorch executor.
# ops_to_torch_ops_map[Transforms.IdentityOp] = _identity_call_pytorch


# VMAP transform
# -------------


class NotMapped:
    """Represents a non-batched dimension."""

    def __repr__(self):
        return "not_mapped"


@dataclass(frozen=True)
class BatchedValue:
    """Batched value for the vmap transform.

    Attributes:
        value: Batched value.
        batch_dim: Batching dimension or not_mapped
    """

    value: Any
    batch_dim: int | NotMapped

    def __iter__(self):
        yield self.value
        yield self.batch_dim


def pair_to_batched_value(pair):
    """Converts a pair to a BatchedValue.

    Args:
        pair (Sequence): Pair to convert.

    Returns:
        BatchedValue: BatchedValue representation of the pair.
    """
    if isinstance(pair, BatchedValue):
        return pair
    else:
        assert isinstance(pair, Sequence) and len(pair) == 2
        return BatchedValue(*pair)


def vectorized_batcher(prim, axis_size, batched_values, **kwargs):
    batch_dim = batched_values[0].batch_dim
    assert all(
        batch_dim == bv.batch_dim for bv in batched_values[1:]
    ), f"`vectorized_batcher` got different batched dimensions {[bv.batch_dim for bv in batched_values]}"
    return BatchedValue(prim(*[bv.value for bv in batched_values], **kwargs), batch_dim)


not_mapped = NotMapped()


def movedim(x, src: int, dst: int):
    perm = [i for i in range(x.ndim) if i != src]
    perm.insert(dst, src)
    return prims.transpose(x, tuple(perm))


def move_batch_dim(axis_size, src, dst, x):
    if src is not_mapped:
        if isinstance(x, Number):
            return x
        target_shape = list(x.shape)
        target_shape.insert(dst, axis_size)
        bcast_dims = list(range(len(target_shape)))
        bcast_dims.pop(dst)
        return prims.broadcast_in_dim(x, target_shape, bcast_dims)
    elif src == dst:
        return x
    else:
        return movedim(x, src, dst)


def binary_op_batching_rule(op: prims.PrimIDs, axis_size: int, vals_in: BatchedValue):
    ((x, x_bdim), (y, y_bdim)) = vals_in
    if x_bdim != y_bdim:
        if x_bdim is not_mapped:
            x = move_batch_dim(axis_size, x_bdim, y_bdim, x)
            x_bdim = y_bdim
        else:
            y = move_batch_dim(axis_size, y_bdim, x_bdim, y)
    return BatchedValue(op(x, y), x_bdim)


def sin_vmap(axis_size: int, a: BatchedValue) -> BatchedValue:
    return vectorized_batcher(prims.sin, axis_size, (a,))


def cos_vmap(axis_size: int, a: BatchedValue) -> BatchedValue:
    return vectorized_batcher(prims.cos, axis_size, (a,))


def mul_vmap(axis_size: int, a: BatchedValue, b: BatchedValue) -> BatchedValue:
    return binary_op_batching_rule(prims.mul, axis_size, (a, b))


def add_vmap(axis_size: int, a: BatchedValue, b: BatchedValue) -> BatchedValue:
    return binary_op_batching_rule(prims.add, axis_size, (a, b))


def sum_vmap(axis_size: int, a: BatchedValue, dims: Sequence[int], **kwargs) -> BatchedValue:
    bdim = a.batch_dim
    # TODO: remove this when dims becomes a mandatory kwarg
    if len(dims) > 0:
        dims, _ = safe_zip(*dims)
    dims_before = tuple(el for el in dims if el < bdim)
    dims_after = tuple(el + 1 for el in dims if el >= bdim)
    batched_dims = dims_before + dims_after
    return vectorized_batcher(prims.sum, axis_size, (a,), dims=batched_dims, **kwargs)


# TODO: Please test this extensively
def broadcast_in_dim_vmap(
    axis_size: int, a: BatchedValue, shape: Sequence[BatchedValue], broadcast_dimensions: Sequence[BatchedValue]
) -> BatchedValue:
    bdim = a.batch_dim
    # TODO: remove this when shape and broadcast_dimensions become mandatory kwargs
    shape, _ = safe_zip(*shape)
    if len(broadcast_dimensions) > 0:
        broadcast_dimensions, _ = safe_zip(*broadcast_dimensions)
    if bdim is not_mapped:
        return BatchedValue(prims.broadcast_in_dim(a.value, shape, broadcast_dimensions), bdim)
    else:
        new_bdim = bdim + sum(1 for dim in broadcast_dimensions if dim < bdim)
        new_shape = list(shape)
        new_shape.insert(new_bdim, axis_size)
        new_broadcast_dimensions = (0,) + tuple(dim + 1 if dim >= bdim else dim for dim in broadcast_dimensions)
        if broadcast_dimensions == ():
            new_broadcast_dimensions = ()
        return BatchedValue(prims.broadcast_in_dim(a.value, new_shape, new_broadcast_dimensions), new_bdim)


vmap_impls: dict[prims.Symbol, Callable] = dict()
=======
# TODO: Currently we use trace.args and trace.kwargs to get the arguments
# Maybe we should use these instead
transform_skip_list = (
    prims.PrimIDs.UNPACK_EMPTY_DICT,
    prims.PrimIDs.UNPACK_KEY,
    prims.PrimIDs.UNPACK_SEQUENCE,
    prims.PrimIDs.UNPACK_TRIVIAL,
    prims.PrimIDs.RETURN,
)


def eval_trace(trace, *args, symbol_mapper=symbol_to_eval, with_env=False, **kwargs):
    """Evaluate a trace.

    Args:
        trace: trace to evaluate
        *args: arguments to evaluate the trace with
        symbol_mapper: function that maps a symbol to a function that evaluates it
        **kwargs: keyword arguments to evaluate the trace with

    Returns:
        result of evaluating the trace
    """
    env = {}

    def read(x: Variable):
        if isinstance(x, Variable):
            return env[x.name]
        else:
            return x

    def write(v: Variable, val: Any, allow_duplicates=False) -> None:
        if not isinstance(v, Variable):
            return
        # Duplicates are allowed and overwritten
        if v.name in env:
            if allow_duplicates:
                return
            raise ValueError(f"Variable {v.name} is being overwritten this is not allowed")
        env[v.name] = val

    safe_map_flat(write, list(trace.args), list(args))
    safe_map_flat(write, list(trace.kwargs.values()), list(kwargs.values()))

    for symbol in trace.bound_symbols:
        if symbol.sym.id in transform_skip_list:
            continue
        args = tree_map(read, symbol.args)
        kwargs = tree_map(read, symbol.kwargs)
        prim_func = symbol_mapper(symbol)
        if prim_func is None:
            continue
        result = prim_func(*args, **kwargs)
        try:
            safe_map_flat(write, list(sequencify(symbol.output)), list(sequencify(result)))
        except AssertionError as e:
            raise RuntimeError(
                f"Error while assigning the result of dispatched function {prim_func} to the output of the original symbol {symbol}."
                " This is likely due to a mismatch in the number of outputs."
                f" The original symbol has {len(symbol.output)} outputs and the dispatched function has {len(sequencify(result))} outputs."
            ) from e

    if with_env:
        return tree_map(read, trace.output), env

    return tree_map(read, trace.output)
>>>>>>> f7bdd5a3


def unwrap_one_level_of_subsymbols(trace):
    new_symbols_iter = (
        bound_symbol.subsymbols if len(bound_symbol.subsymbols) > 0 else [bound_symbol]
        for bound_symbol in trace.bound_symbols
    )
    new_symbols = list(chain.from_iterable(new_symbols_iter))
    trace.bound_symbols = new_symbols
    return trace


# VJP transform
# =============
@dataclass(frozen=True)
class VJPDual:
    """A pair of primal and saved information for backward (residuals).

    Args:
        primal (Union[Proxy, Number]): Primal value, i.e., the value being differentiated.
        residuals (Tuple[Proxy, ...]): Residuals, i.e., the values that are
            saved for the backward.

    Yields:
        Tuple[Variable, Tuple[Variable, ...], Callable]: Primal and residuals
    """

    primal: Proxy | Number
    residuals: tuple[Proxy, ...]

    def __iter__(self):
        yield self.primal
        yield self.residuals


class NoPullback:
    """A dummy pullback function that returns None or raises an error."""

    def __init__(self, num_args=0):
        self.num_args = num_args

    def __call__(self, *args, **kwargs):
        if self.num_args > 0:
            return (None,) * self.num_args
        raise RuntimeError("Pullback called on a non-differentiable symbol or a constant.")


class ZeroBackward:
    """A helper backward function that returns zeros."""

    def __init__(self, num_args):
        self.num_args = num_args

    def __call__(self, *args, **kwargs):
        # Assuming that the first arguments are the forward arguments
        forward_args = args[: self.num_args]

        def zeros_like(x):
            if isinstance(x, TensorProxy):
                return full_like(x, fill_value=0)
            elif isinstance(x, NumberProxy):
                return type(x.value)(0)
            elif isinstance(x, Number):
                return type(x)(0)
            else:
                raise ValueError(f"zeros_like inside ZeroBackward got an unsupported type {type(x)}")

        return tuple(zeros_like(arg) for arg in forward_args)


# Mapping from symbols to augmented primal (forward) functions used in VJP
# The augmented_primal function takes the primal values and returns the primal
# result and the residuals (saved values for the backward).
augmented_forward_impls = {
    prims.PrimIDs.ACOS: lambda x: (prims.acos(x), (x,)),
    prims.PrimIDs.ACOSH: lambda x: (prims.acosh(x), (x,)),
    prims.PrimIDs.ASIN: lambda x: (prims.asin(x), (x,)),
    prims.PrimIDs.ASINH: lambda x: (prims.asinh(x), (x,)),
    prims.PrimIDs.ATAN: lambda x: (prims.atan(x), (x,)),
    prims.PrimIDs.ATANH: lambda x: (prims.atanh(x), (x,)),
    prims.PrimIDs.ATAN2: lambda x, y: (prims.atan2(x, y), (x, y)),
    prims.PrimIDs.COSH: lambda x: (prims.cosh(x), (x,)),
    prims.PrimIDs.DIGAMMA: lambda x: (prims.digamma(x), (x,)),
    prims.PrimIDs.ERFC: lambda x: (prims.erfc(x), (x,)),
    prims.PrimIDs.ERFINV: lambda x: (prims.erfinv(x), (prims.erfinv(x),)),
    prims.PrimIDs.ERFCINV: lambda x: (prims.erfcinv(x), (prims.erfcinv(x),)),
    prims.PrimIDs.EXP2: lambda x: (prims.exp2(x), (prims.exp2(x),)),
    prims.PrimIDs.EXPM1: lambda x: (prims.expm1(x), (prims.expm1(x),)),
    prims.PrimIDs.LGAMMA: lambda x: (prims.lgamma(x), (x,)),
    prims.PrimIDs.NDTRI: lambda x: (prims.ndtri(x), (prims.ndtri(x),)),
    prims.PrimIDs.SINH: lambda x: (prims.sinh(x), (x,)),
    prims.PrimIDs.SQRT: lambda x: (prims.sqrt(x), (prims.sqrt(x),)),
    prims.PrimIDs.LOG10: lambda x: (prims.log10(x), (x,)),
    prims.PrimIDs.LOG1P: lambda x: (prims.log1p(x), (x,)),
    prims.PrimIDs.LOG2: lambda x: (prims.log2(x), (x,)),
    prims.PrimIDs.ZETA: lambda x, y: (prims.zeta(x, y), (x, y)),
    prims.PrimIDs.FMOD: lambda x, y: (prims.fmod(x, y), (x, y)),
    prims.PrimIDs.COPY_: lambda x, y: (prims.copy_(x, y), tuple()),
}


# Mapping from symbols to backward functions used in VJP
# The backward function takes the residuals and cotangents and returns the
# vector-Jacobian products for each argument.
backward_impls = {
    prims.PrimIDs.ACOS: lambda x, g: -g / prims.sqrt(1.0 - x * x),
    prims.PrimIDs.ACOSH: lambda x, g: g * prims.rsqrt(x * x - 1.0),
    prims.PrimIDs.ASIN: lambda x, g: g / prims.sqrt(1.0 - x * x),
    prims.PrimIDs.ASINH: lambda x, g: g * prims.rsqrt(1.0 + x * x),
    prims.PrimIDs.ATAN: lambda x, g: g / (1.0 + x * x),
    prims.PrimIDs.ATANH: lambda x, g: g / (1.0 - x * x),
    prims.PrimIDs.COSH: lambda x, g: prims.mul(g, prims.sinh(x)),
    prims.PrimIDs.ERFC: lambda x, g: -g * 2.0 / math.sqrt(math.pi) * prims.exp(-x * x),
    prims.PrimIDs.ERFINV: lambda result, g: g * 0.5 * math.sqrt(math.pi) * prims.exp(result**2),
    prims.PrimIDs.ERFCINV: lambda result, g: -g * 0.5 * math.sqrt(math.pi) * prims.exp(result**2),
    prims.PrimIDs.EXP2: lambda result, g: g * result * math.log(2.0),
    prims.PrimIDs.EXPM1: lambda result, g: g * (result + 1.0),
    prims.PrimIDs.LGAMMA: lambda x, g: g * prims.digamma(x),
    prims.PrimIDs.NDTRI: lambda result, g: g * prims.exp(0.5 * result**2) * math.sqrt(2.0 * math.pi),
    prims.PrimIDs.SINH: lambda x, g: prims.mul(g, prims.cosh(x)),
    prims.PrimIDs.SQRT: lambda result, g: g / (2.0 * result),
    prims.PrimIDs.LOG10: lambda x, g: g / (x * 2.302585092994046),
    prims.PrimIDs.LOG1P: lambda x, g: g / (x + 1),
    prims.PrimIDs.LOG2: lambda x, g: g / (x * 0.6931471805599453),
    prims.PrimIDs.FMOD: lambda x, y, g: (g, -g * prims.trunc(x / y)),
    # The copy should not be differentiable. We return None to enable the generation of the backward graph through them.
    prims.PrimIDs.COPY_: lambda g: (None, None),
}


def register_augmented_forward(op):
    """Decorator to register an augmented forward implementation for a symbol.

    Args:
        op (Ops): Symbol for which to register the augmented forward implementation.

    Returns:
        Callable: Decorator function.
    """

    def decorator(func):
        augmented_forward_impls[op] = func
        return func

    return decorator


def register_backward(op):
    """Decorator to register a backward implementation for a symbol.

    Args:
        op (Ops): Symbol for which to register the backward implementation.

    Returns:
        Callable: Decorator function.
    """

    def decorator(func):
        backward_impls[op] = func
        return func

    return decorator


def restore_reduced_dims(x, reduced_dims, original_shape):
    """Restores the reduced dimensions of a tensor.

    Args:
        x (Variable): Tensor to be reshaped.
        reduced_dims (Tuple[int, ...]): Tuple of reduced dimensions.
        original_shape (Tuple[int, ...]): Original shape of the tensor.

    Returns:
        Variable: Tensor with the reduced dimensions restored.
    """
    if original_shape == ():  # scalar
        return x

    unsqueezed = clang.unsqueeze(x, reduced_dims)
    return clang.expand(unsqueezed, original_shape)


@register_backward(prims.PrimIDs.ZETA)
def zeta_backward(x, y, g):
    # The derivative wrt the first argument is not expressible in terms of zeta or
    # other special functions
    # Therefore, we compute only the derivative wrt the second argument
    gy = g * -x * prims.zeta(x + 1.0, y)

    # Return a mappping from the forward arguments to the gradients
    return {"y": gy}


@register_backward(prims.PrimIDs.DIGAMMA)
def digamma_backward(a: Proxy, g):
    from thunder.torch import polygamma

    return g * polygamma(1, a)


@register_augmented_forward("torch.polygamma")
def polygamma_aug_fwd(n: int, a: Proxy):
    from thunder.torch import polygamma

    primal = polygamma(n, a)
    residuals = (n, a)
    return VJPDual(primal, residuals)


@register_backward("torch.polygamma")
def polygamma_backward(n: int, a: Proxy, g):
    from thunder.torch import polygamma

    return None, g * polygamma(n + 1, a)


@register_backward(prims.PrimIDs.ATAN2)
def atan2_backward(x, y, g):
    alpha = 1.0 / (x * x + y * y)
    grad_x = g * y * alpha
    grad_y = g * -x * alpha
    return grad_x, grad_y


@register_augmented_forward(prims.PrimIDs.VAR)
def var_aug_fwd(a, dim, *, correction):
    v = prims.var(a, dim, correction=correction)
    return VJPDual((v,), (a, dim, correction, v))


# TODO: fix division by zero when n_elem_reduced == 0 or when v.numel == 0
# by returning zeros_like(a) or similar.
# TODO: fix grad when correction > n_elem_reduced.
@register_backward(prims.PrimIDs.VAR)
def var_backward(a, dim, correction, v, g):
    n_elem_reduced = a.numel() // v.numel() if a.numel() != 0 else 1
    normalization_scalar = n_elem_reduced - correction
    g = restore_reduced_dims(g, dim, a.shape)
    if a.dtype != v.dtype:
        a = prims.convert_element_type(a, v.dtype)
    mean = prims.sum(a, dim) / n_elem_reduced
    mean = restore_reduced_dims(mean, dim, a.shape)
    return (2 * g * (a - mean)) / normalization_scalar


def n_elem_reduced(a_ndim, a_shape, dims):
    dims = utils.canonicalize_dims(a_ndim, dims)
    reduction_size = 1
    for idx, size in enumerate(a_shape):
        if idx in dims:
            reduction_size *= size
    return reduction_size


def mean_backward(a_ndim, a_shape, dims, grad):
    mean_local_grad = 1.0 / n_elem_reduced(a_ndim, a_shape, dims)
    return restore_reduced_dims(grad, dims, a_shape) * mean_local_grad


@register_augmented_forward(prims.PrimIDs.PAD)
def pad_aug_fwd(a, padding_value, padding_config):
    return VJPDual((prims.pad(a, padding_value, padding_config),), (a, padding_config))


@register_backward(prims.PrimIDs.PAD)
def pad_backward(a, padding_config, g):
    # Short circuit on empty input.
    if any(dim == 0 for dim in a.shape):
        return full_like(a, fill_value=0)

    # Un-pad by padding with zero values
    zero_padding_config = [(-lo, -hi, 0) for lo, hi, _ in padding_config]

    g = prims.pad(g, 0.0, zero_padding_config)

    # Un-slice by slicing with a stride of value (dilation + 1)
    for dim, (_, _, d) in enumerate(padding_config):
        g = slice_in_dim(g, 0, g.shape[dim], stride=d + 1, dim=dim)

    return g


@register_augmented_forward(prims.PrimIDs.PROD)
def prod_aug_fwd(x, dims):
    """Augmented prod operation.

    Args:
        x (Variable): Tensor to be multiplied.
        dims (Tuple[int, ...]): Dimensions to be multiplied.

    Returns:
        VJPDual: Primal and residuals.
    """
    primal = prims.prod(x, dims)

    residuals = (
        primal,
        x,
        x.shape,
        dims,
    )
    return VJPDual(primal, residuals)


@register_backward(prims.PrimIDs.PROD)
def prod_pullback(primal, x, x_shape, reduced_dims, g):
    return prims.div(restore_reduced_dims(primal * g, reduced_dims, x_shape), x)


def keepdim_reduction(reduction_fn, x, dims):
    """Applies reduction and fixes output to conform to keepdim=True"""
    out = reduction_fn(x, dims)
    argmax_sum_out_shape = [x.shape[i] if i not in dims else 1 for i in range(x.ndim)]
    broadcast_dims = [i for i in range(x.ndim) if i not in dims]
    return prims.broadcast_in_dim(out, argmax_sum_out_shape, broadcast_dims)


# Inspired from https://github.com/HIPS/autograd/blob/master/autograd/numpy/numpy_vjps.py#L353
def grad_chooser_backward(primal, x, x_shape, reduced_dims, g):
    """Builds gradient of functions that choose a single item, such as min or max."""
    g_repeated = restore_reduced_dims(g, reduced_dims, x_shape)
    primal_repeated = restore_reduced_dims(primal, reduced_dims, x_shape)
    argmax_locations = x == primal_repeated
    argmax_sum = keepdim_reduction(prims.sum, argmax_locations, reduced_dims)
    out = g_repeated * argmax_locations / argmax_sum
    return out


register_backward(prims.PrimIDs.AMIN)(grad_chooser_backward)


@register_augmented_forward(prims.PrimIDs.AMIN)
def amin_aug_fwd(x, dims):
    """Augmented amin operation.
    Args:
        x (Variable): Tensor to compute amin on.
        dims (Tuple[int, ...]): Dimensions to compute amin over.
    Returns:
        VJPDual: Primal and residuals.
    """
    primal = prims.amin(x, dims)

    residuals = (
        primal,
        x,
        x.shape,
        dims,
    )

    return VJPDual(primal, residuals)


@register_augmented_forward(prims.PrimIDs.POW)
def pow_aug_fed(x, y):
    """Augmented the pow operation.

    Args:
        x (Variable): Tensor with the base to be exponentiated.
        y (Variable): Tensor with power to raise to.

    Returns:
        VJPDual: Primal and residuals.
    """
    primal = prims.pow(x, y)
    residuals = (primal, x, y)
    return VJPDual(primal, residuals)


@register_backward(prims.PrimIDs.POW)
def pow_backward(result, x, y, g):
    import thunder.clang as tlang

    gresult = g * result  # reuse common factor
    dx = g * y * x ** (y - 1)
    dy = gresult * tlang.log(x)
    return dx, dy


@register_augmented_forward(prims.PrimIDs.TAN)
def tan_aug_fwd(x):
    """Augmented tan operation.

    Args:
        x (Variable): Tensor to be passed to tan.
    """

    primal = prims.tan(x)
    residuals = (primal,)
    return VJPDual(primal, residuals)


@register_backward(prims.PrimIDs.TAN)
def tan_backward(result, g):
    return g * (1 + result * result)


# NOTE: Jax uses np.argsort in its transpose vjp computation
def _argsort(seq):
    return sorted(range(len(seq)), key=seq.__getitem__)


@register_augmented_forward(prims.PrimIDs.DEVICE_PUT)
def device_put_aug_fwd(a: TensorProxy, device: Device) -> TensorProxy:
    primal = prims.device_put(a, device)
    residuals = (a.device,)
    return VJPDual(primal, residuals)


@register_backward(prims.PrimIDs.DEVICE_PUT)
def device_put_backward(orig_device, g):
    return prims.device_put(g, orig_device), None


@register_augmented_forward(prims.PrimIDs.CONVOLUTION)
def convolution_aug_fwd(
    a: Proxy,
    weight,
    bias,
    stride,
    padding,
    dilation,
    transposed,
    output_padding,
    groups,
):
    primal = convolution(a, weight, bias, stride, padding, dilation, transposed, output_padding, groups)
    residuals = (primal, a, weight, bias, stride, padding, dilation, transposed, output_padding, groups)
    return VJPDual(primal, residuals)


@register_backward(prims.PrimIDs.CONVOLUTION)
def convolution_backward(
    output: Proxy,
    input: Proxy,
    weight,
    bias,
    stride,
    padding,
    dilation,
    transposed,
    output_padding,
    groups,
    grad,
):
    # Transposed convolution is not supported!
    assert transposed == 0

    input_grad = None
    weight_grad = None
    bias_grad = None

    # Short circuit on zero-dim grad
    if any(s == 0 for s in grad.shape):
        input_grad = full_like(input, fill_value=0)
        weight_grad = full_like(weight, fill_value=0)
        if bias is not None:
            bias_grad = full_like(bias, fill_value=0)
        return (input_grad, weight_grad, bias_grad) + ((None,) * 6)

    batch, in_channels, *spatial_dims = input.shape
    out_channels, gin_channels, *kernel_dims = weight.shape
    dim = len(spatial_dims)

    def maybe_expand_seq(s, dim):
        if len(s) == 1:
            return (s[0],) * dim
        else:
            return s

    stride = maybe_expand_seq(stride, dim)
    padding = maybe_expand_seq(padding, dim)
    dilation = maybe_expand_seq(dilation, dim)

    def conv_transpose(t):
        return prims.transpose(t, (1, 0) + tuple(range(2, t.ndim)))

    # input_grad = {
    def transpose_and_flip_weight(weight):
        # The lines below are transposing the channels dims.
        # We also need to extract the group information and merge it
        # with the dimension corresponding to the "out_channels" dim.
        # (out_channels, gin_channels) -> (gin_channels, out_channels)
        weight = conv_transpose(weight)
        # Split (out_channels,) -> (groups, out_channels // groups)
        weight = weight.reshape([gin_channels, groups, out_channels // groups] + kernel_dims)
        # Moving groups to the left-most position.
        # (gin_channels, groups, out_channels // groups) -> (groups, gin_channels, out_channels // groups)
        weight = conv_transpose(weight)
        # Squash (groups, gin_channels) -> (in_channels)
        weight = weight.reshape([in_channels, out_channels // groups] + kernel_dims)

        # Flip spatial dimensions
        weight = prims.flip(weight, tuple(range(2, weight.ndim)))
        return weight

    # We need to pad the gradient to be able to fit kernel windows.
    initial_grad_padding = [d * (k - 1) for d, k in zip(dilation, kernel_dims)]

    input_grad = convolution(
        prims.pad(
            grad,
            0.0,
            # The pixes are stride away from each other in the original input.
            # Hence we need to dilate the gradient by dilation=stride - 1
            # so that there are stride - 1 zeros between the pixels.
            [(0, 0, 0), (0, 0, 0)] + [(0, 0, s - 1) for s in stride],
        ),
        transpose_and_flip_weight(weight),
        None,
        # Setting stride to 1 as the distance between pixels is taken
        # care by the pad right above.
        (1,),
        initial_grad_padding,
        dilation,
        transposed,
        output_padding,
        groups,
    )

    def pad_to_input(grad):
        # We need to unpad the padding done to the input prior to the convolution.
        # Note that low and high padding are not necessarily equal, so we cannot
        # absorb it into the convolution just yet, unless the API is modified.
        pad_config = [(0, 0, 0), (0, 0, 0)]
        for o, i, g, p in zip(grad.shape[2:], spatial_dims, input_grad.shape[2:], padding):
            lo = -p
            # Note that (i + 2 * p) is the size of the padded input,
            # so the quantity (i + 2 * p) - g tells us by how much
            # we need to pad the gradient so that the elements outside
            # of the convolution receive zero gradient.
            # p is additionally subtracted to negate the input's pad
            # in forward.
            hi = (i + 2 * p) - g - p
            pad_config.append((lo, hi, 0))
        return prims.pad(grad, 0.0, pad_config)

    input_grad = pad_to_input(input_grad)
    # }

    # bias_grad = {
    if bias is not None:
        import thunder.torch as ltorch

        bias_grad = ltorch.sum(grad, [d for d in range(grad.ndim) if d != 1])
    # }

    # weight grad = {
    def pad_transpose_and_push_groups_into_batches(t):
        # First pad,...
        # Pad as necessary so that in convolutions we never advance
        # past relevant inputs.
        pad_config = [(0, 0, 0), (0, 0, 0)]
        for o, i, k, p, s, d in zip(grad.shape[2:], spatial_dims, kernel_dims, padding, stride, dilation):
            # Padding from below is the same.
            lo = p
            # There is always the max index idx in the input
            # the value of which, input[idx], the kernel touches.
            # The kernel reach, or k_reach, is exactly idx + 1.
            # We use it to decide by how much we need to pad from above
            # as to not move past relevant values.
            k_reach = (o - 1) * s + d * (k - 1) + 1
            # The pad from above equals k_reach minus the length
            # of the input padded from below.
            hi = k_reach - (i + p)
            pad_config.append((lo, hi, 0))
        t = prims.pad(t, 0.0, pad_config)

        _, _, *t_spatial_dims = t.shape

        # ... then do the rest.
        # t.shape == (batch, in_channels, ...)
        # The result of this function has shape
        # (in_channels, batch * groups)
        # (batch, in_channels) -> (in_channels, batch)
        t = conv_transpose(t)
        # Split (in_channels,) -> (groups, gin_channels)
        t = t.reshape([groups, gin_channels, batch] + t_spatial_dims)
        # Transpose (groups, gin_channels, batch) -> (gin_channels, groups, batch)
        t = conv_transpose(t)
        # Flatten (groups, batch) -> (groups * batch,)
        t = t.reshape([gin_channels, groups * batch] + t_spatial_dims)
        return t

    # input will have shape (gin_channels, groups * batch)
    input = pad_transpose_and_push_groups_into_batches(input)
    # grad will have shape (out_channels, batch)
    # Note that these shapes are compatible for a group convolution.
    grad = conv_transpose(grad)

    # Why do we flip stride and dilation?
    # kernel[i] and kernel[i + 1] are dilation apart from each other,
    # so dilation becomes the new stride.
    # All the elements that kernel[i] touches are stride away from each other,
    # hence stride becomes the new dilation.
    weight_grad = convolution(
        input,
        grad,
        None,
        dilation,  # set stride=dilation
        (0,),
        stride,  # set dilation=stride
        transposed,
        output_padding,
        groups,
    )

    # The result of the convolution has shape (gin_channels, out_channels),
    # so transposition is required.
    weight_grad = conv_transpose(weight_grad)
    # }

    return (input_grad, weight_grad, bias_grad)


@register_augmented_forward("torch.log_softmax")
def log_softmax_aug_fwd(input: TensorProxy, dim: int, *, dtype=None) -> VJPDual:
    from thunder.torch import log_softmax

    primal = log_softmax(input, dim=dim, dtype=dtype)
    residuals = (primal, dim, input.dtype)
    return VJPDual(primal, residuals)


@register_backward("torch.log_softmax")
def log_softmax_backward(primal, dim, dtype, g):
    from thunder.torch import log_softmax_backward

    return log_softmax_backward(g, primal, dim, dtype)


@register_augmented_forward("torch.nn.functional.nll_loss")
def nll_loss_aug_fwd(
    input: Proxy,
    target: Proxy,
    weight: None | Proxy,
    ignore_index: int,
    reduction: str,
) -> VJPDual:
    from thunder.torch import _nll_loss_helper

    primal, total_weight = _nll_loss_helper(
        input,
        target,
        weight,
        ignore_index,
        reduction,
    )
    residuals = (input, target, weight, reduction, ignore_index, total_weight)
    return VJPDual(primal, residuals)


@register_backward("torch.nn.functional.nll_loss")
def nll_loss_backward(input, target, weight, reduction, ignore_index, total_weight, g):
    from thunder.torch import nll_loss_backward

    ginput = nll_loss_backward(g, input, target, weight, reduction, ignore_index, total_weight)
    return ginput, *((None,) * 4)


@register_augmented_forward("torch.split")
def split_aug_fwd(a: TensorProxy, split_size_or_sections: int | Sequence[int], dim: int = 0) -> VJPDual:
    from thunder.torch import split

    primal = split(a, split_size_or_sections, dim)
    residuals = (dim,)
    return VJPDual(primal, residuals)


@register_backward("torch.split")
def split_backward(dim, *grads):
    from thunder.torch import cat

    return cat(grads, dim)


@register_augmented_forward("torch.nn.functional.embedding")
def embedding_aug_fwd(
    a: Proxy,
    weight: Proxy,
    padding_idx: int | None,
    max_norm: float | None,
    norm_type: float,
    scale_grad_by_freq: bool,
    sparse: bool,
) -> VJPDual:
    from thunder.torch import embedding

    primal = embedding(
        a,
        weight,
        padding_idx=padding_idx,
        max_norm=max_norm,
        norm_type=norm_type,
        scale_grad_by_freq=scale_grad_by_freq,
        sparse=sparse,
    )
    residuals = (a, weight.shape[0], padding_idx, scale_grad_by_freq, sparse)
    return VJPDual(primal, residuals)


@register_backward("torch.nn.functional.embedding")
def embedding_backward(a, num_weights, padding_idx, scale_grad_by_freq, sparse, g):
    from thunder.torch import embedding_backward

    padding_idx = -1 if padding_idx is None else padding_idx
    gweight = embedding_backward(g, a, num_weights, padding_idx, scale_grad_by_freq, sparse)
    return gweight


@register_augmented_forward("torch.cumsum")
def cumsum_aug_fwd(a: Proxy, dim: int, *, dtype: None | dtypes.dtype = None) -> VJPDual:
    from thunder.torch import cumsum

    primal = cumsum(a, dim, dtype=dtype)
    residuals = (
        a.dtype,
        dim,
    )
    return VJPDual(primal, residuals)


@register_backward("torch.cumsum")
def cumsum_backward(a_dtype, dim, g):
    g = g.to(a_dtype)
    if g.numel() <= 1 or g.shape[dim] == 1:
        return g
    return g.flip(dim).cumsum(dim).flip(dim)


@register_augmented_forward("torch.softmax")
def softmax_aug_fwd(a: Proxy, dim: int, dtype: dtypes.dtype | None = None) -> VJPDual:
    from thunder.torch import softmax

    primal = softmax(a, dim, dtype=dtype)
    residuals = (primal, dim)
    return VJPDual(primal, residuals)


@register_backward("torch.softmax")
def softmax_backward(primal, dim, g):
    return primal * (g - (primal * g).sum(dim, keepdim=True))


def iter_bound_symbols(bound_symbols):
    """Iterate over bound symbols, skipping symbols that are not supported by
    the transforms infrastructure.

    Args:
        bound_symbols (List[BoundSymbol]): List of bound symbols

    Yields:
        BoundSymbol: Bound symbols that are supported by the transforms
        infrastructure
    """
    for symbol in bound_symbols:
        if symbol.sym.id in trace_interpreter_skip_list:
            continue
        elif symbol.output is None:
            continue
        else:
            yield symbol


def deconstruct_forward_env_for_backward(trace, env):
    # Note [Saving the forward environment in the backward rule]
    # We cannot save the trace object in the residuals because executors may not
    # be able to return it for the splitted forward/backward passes. Instead, we
    # save args and kwargs of the original function call and reconstruct the
    # trace object and its environment dict in the backward rule. Here we rely
    # on the fact that the order of the symbols in the trace is deterministic
    # and always the same for the same function call and the same set of
    # arguments. See test_grad.py:test_torch_autograd_function for an example
    # where this is tested.
    bound_symbols = iter_bound_symbols(trace.bound_symbols)
    saved_for_backward = tuple(env[sequencify(symbol.output)[0].name].residuals for symbol in bound_symbols)
    return saved_for_backward


def reconstruct_forward_env_for_backward(trace, saved_for_backward):
    bound_symbols = iter_bound_symbols(trace.bound_symbols)

    reconstructed_env = {}

    for idx, sym in enumerate(bound_symbols):
        k = sequencify(sym.output)[0].name
        v = VJPDual(None, saved_for_backward[idx])
        reconstructed_env[k] = v

    return reconstructed_env


def decomposed_fn_aug_fwd_rule(*args, decomposed_fn, **kwargs):
    """Augmented forward rule for composite functions implemented in terms of other functions that are
    supposed to be supported by the VJP infrastructure.

    Args:
        decomposed_fn (Callable): decomposed version of the function

    Returns:
        Callable: Augmented forward rule for the composite function
    """
    trace = construct_trace()(decomposed_fn, *args, **kwargs)
    trace = unwrap_one_level_of_subsymbols(trace)
    # There may be a dead node like "_ = prims.convert_element_type(0, float)"
    # in the trace. We need to remove it before we can use the trace for
    # augmented_forward_pass.
    trace = dce(trace)
    result, env = augmented_forward_pass(*args, trace=trace, **kwargs)
    saved_for_backward = deconstruct_forward_env_for_backward(trace, env)
    # Static caching does not with with kwargs dicts, so we're converting them
    # to None for now when possible.
    kwargs = None if not kwargs else kwargs
    residuals = (args, kwargs, saved_for_backward)
    return VJPDual(result, residuals)


def decomposed_fn_backward_rule(decomposed_fn, args, kwargs, saved_for_backward, *grads):
    kwargs = {} if kwargs is None else kwargs
    trace = construct_trace()(decomposed_fn, *args, **kwargs)
    trace = unwrap_one_level_of_subsymbols(trace)
    trace = dce(trace)
    # bound_symbols = iter_bound_symbols(trace.bound_symbols)
    # reconstructed_env = {
    #     sequencify(symbol.output)[0].name: VJPDual(None, saved_for_backward[i])
    #     for i, symbol in enumerate(bound_symbols)
    # }
    reconstructed_env = reconstruct_forward_env_for_backward(trace, saved_for_backward)
    result = backward_pass(reconstructed_env, trace, grads)
    if len(args) == 1:
        return result[0]
    # Backward pass might return a dict with grads but current interface of
    # backward rule does not support it. So we just drop it for now.
    elif isinstance(result[-1], dict):
        return result[:-1]
    return result


@register_augmented_forward("torch.Tensor.contiguous")
@register_augmented_forward("torch.contiguous")
def contiguous_aug_fwd(x: TensorProxy, /, *, memory_format: torch.memory_format = torch.contiguous_format) -> VJPDual:
    from thunder.torch import contiguous

    return VJPDual(contiguous(x, memory_format=memory_format), tuple())


@register_backward("torch.Tensor.contiguous")
@register_backward("torch.contiguous")
def contiguous_backward(*residuals_and_grad) -> TensorProxy:
    # Residuals is not empty because contiguous symbol has the same output as its input
    g = residuals_and_grad[-1]
    return g


def reciprocal_aug_fwd(a: TensorProxy) -> VJPDual:
    primal = reciprocal(a)
    return VJPDual(primal, (primal,))


def reciprocal_backward(primal, g):
    return -g * primal * primal


@partial(register_grad, prims.PrimIDs.RECIPROCAL)
def reciprocal_joint_forward_backward_rule(a: TensorProxy) -> TensorProxy:
    result, saved = reciprocal_aug_fwd(a)
    g = get_grad(result)
    ga = reciprocal_backward(*saved, g)
    put_grad(a, ga)
    return result


@register_augmented_forward("torch.index_put")
def index_put_aug_fwd(
    a: TensorProxy, /, indices: Sequence[TensorProxy], values: TensorProxy, accumulate: bool = False
) -> VJPDual:
    primal = clang.index_put(a, indices, values, accumulate)
    residuals = (
        indices,
        values,
        accumulate,
    )
    return VJPDual(primal, residuals)


if torch.distributed.is_available():
    from torch.distributed import ReduceOp
    from torch.distributed import distributed_c10d as c10d
    from torch._C._distributed_c10d import _resolve_process_group

    if TYPE_CHECKING:
        from torch.distributed import ProcessGroup
        from thunder.distributed.prims import DistributedReduceOps

    @register_augmented_forward("torch.ops._c10d_functional.all_reduce")
    def functional_all_reduce_augmented_forward(
        a: TensorProxy,
        /,
        op: str | ReduceOp | DistributedReduceOps = ReduceOp.SUM,
        group: None | ProcessGroup | str = None,
        async_op: bool = False,
        **kwargs,
    ) -> VJPDual:
        from thunder.torch import all_reduce

        if isinstance(group, str):
            group = _resolve_process_group(group)
        primal = all_reduce(a, op=op, group=group)
        residuals = (op, group)
        return VJPDual(primal, residuals)

    @register_backward("torch.ops._c10d_functional.all_reduce")
    def functional_all_backward(op, group, g) -> TensorProxy:
        from thunder.torch import all_reduce

        return all_reduce(g, op=op, group=group)


def sum_to(a: TensorProxy, shape: Sequence[int]) -> TensorProxy:
    if not shape:
        return a.sum()
    leading_dims = a.ndim - len(shape)
    reduce_dims = tuple(range(leading_dims)) + tuple(
        i for i in range(leading_dims, a.ndim) if shape[i - leading_dims] == 1 and a.shape[i] != 1
    )
    a = ltorch.sum(a, dim=reduce_dims, keepdim=True)
    if leading_dims > 0:
        return ltorch.view(a, shape)
    return a


@register_backward("torch.index_put")
def index_put_backward(indices: Sequence[TensorProxy], values: TensorProxy, accumulate: bool, g: TensorProxy):
    g_values = g[indices]
    # torch has extra logic to handle the expanded values
    if not utils.same_shape(g_values.shape, values.shape):
        if clang.compute_broadcast_shape(g_values.shape, values.shape):
            g_values = sum_to(g_values, values.shape)
    if accumulate:
        return g, g_values
    return clang.index_put(g, indices, ltorch.zeros_like(values), False), g_values


def uniform_aug_fwd(shape, minval, maxval, *, device, dtype):
    primal = prims.uniform(shape, minval, maxval, device=device, dtype=dtype)
    return VJPDual(primal, (primal, minval, maxval))


def uniform_backward(primal, minval, maxval, g):
    # uniform is implemented as (maxval - minval) * uniform(shape, 0, 1) + minval
    unscaled_primal = (primal - minval) / (maxval - minval)
    reduce_all_dims = tuple(range(g.ndim))
    sum = partial(prims.sum, dims=reduce_all_dims)
    return None, sum(g * (1 - unscaled_primal)), sum(g * unscaled_primal)


nondifferentiable_vjp_symbols: set[prims.PrimIDs] = {
    prims.PrimIDs.BITWISE_AND,
    prims.PrimIDs.BITWISE_OR,
    prims.PrimIDs.BITWISE_NOT,
    prims.PrimIDs.BITWISE_XOR,
    prims.PrimIDs.SIGNBIT,
    prims.PrimIDs.FULL,
}


def is_constant_for_vjp(symbol: prims.Symbol) -> bool:
    """Check if a symbol is constant for the VJP transform.

    Args:
        symbol (prims.Symbol): Symbol to check.

    Returns:
        bool: True if the symbol is constant, False otherwise.
    """
    are_all_args_non_differentiable = not any(isinstance(arg, (FloatProxy, TensorProxy)) for arg in symbol.flat_args)
    return (
        are_all_args_non_differentiable
        or symbol.are_all_args_constant
        or symbol.sym.id in nondifferentiable_vjp_symbols
    )


def vjp_symbol_mapper(symbol: prims.Symbol, *args, **kwargs):
    """Symbol mapper for the VJP transform.

    Args:
        symbol (prims.Symbol): Symbol to be mapped.
        args (Tuple[Variable]): Arguments to the symbol.
        kwargs (Dict[str, Variable]): Keyword arguments to the symbol.

    Returns:
        Callable: A function that computes the VJP of the symbol.
    """
    # Constant case
    if is_constant_for_vjp(symbol):

        def vjp_impl_const(symbol, *args, **kwargs):
            args, kwargs = tree_map(lambda x: x.primal if isinstance(x, VJPDual) else x, (args, kwargs))
            primals = symbol_to_eval(symbol)(*args, **kwargs)
            if isinstance(primals, Sequence):
                return tree_map(lambda x: VJPDual(x, tuple()), primals)
            return VJPDual(primals, tuple())

        return partial(vjp_impl_const, symbol)

    # Normal case, we have a proxy tangent
    vjp_impl = augmented_forward_impls.get(symbol.sym.id)

    if _get_gradfn_and_executor(symbol)[0] is not None:
        vjp_impl, backward_fn = make_aug_forward_and_backward(symbol)

    if vjp_impl is None:
        # We could not find a VJP for this symbol, so we try to decompose it
        if len(symbol.subsymbols) > 0 and not isinstance(symbol.sym.id, prims.PrimIDs):
            vjp_impl = partial(decomposed_fn_aug_fwd_rule, decomposed_fn=symbol.sym)
        else:
            # We could not find a VJP for this symbol and we could not decompose it
            # It could be a torch.dropout with 0.0 probability, so we skip it
            if symbol.sym.id == "torch.nn.functional.dropout":
                return None
            print(f"VJP for {symbol} is not implemented")
            raise NotImplementedError(f"VJP for {symbol.sym.id} is not implemented")

    def _vjp_impl(*args, **kwargs):
        primals, kwargs = tree_map(lambda x: x.primal if isinstance(x, VJPDual) else x, (args, kwargs))
        out_primal, out_residuals = vjp_impl(*primals, **kwargs)

        # We are saving the residuals and pullback only in the first output
        # backward_pass then retrieves the residuals and pullback from the first output
        if isinstance(out_primal, Sequence):
            return (VJPDual(out_primal[0], out_residuals), *(VJPDual(o, tuple()) for o in out_primal[1:]))

        return (VJPDual(out_primal, out_residuals),)

    return _vjp_impl


def check_bsym_for_vjp(bsym):
    """
    Check if a bound symbol is supported by vjp.

    Args:
        bsym (BoundSymbol): The bound symbol to check.

    Returns:
        bool: True if the bound symbol is supported by vjp, False otherwise.
    """

    if bsym.sym.id in trace_interpreter_skip_list:
        return True

    if bsym.sym.id in backward_impls and bsym.sym.id in augmented_forward_impls:
        return True

    if bsym.sym.id in _grad_fn_map:
        return True

    # We could not find a VJP for this symbol, so we try to decompose it
    # into sub-symbols and check if they are supported
    if len(bsym.subsymbols) > 0 and not bsym.sym.is_prim:
        subtrace = construct_trace()(bsym.sym, *bsym.args, **bsym.kwargs)
        subtrace = unwrap_one_level_of_subsymbols(subtrace)
        all_supported = all(check_bsym_for_vjp(subbsym) for subbsym in subtrace.bound_symbols)
        return all_supported

    return False


def augmented_forward_pass(*args, trace: Trace, **kwargs):
    """Augmented forward pass for the VJP transform.

    The augmented forward pass is a forward pass that returns the residuals
    of the forward pass.
    These residuals are used in the backward pass to compute the VJP and they
    are recorded in the environment dictionary for each variable.

    Args:
        args (Tuple[Variable]): Arguments to the function.
        trace (Trace): Trace of the function.
        kwargs (Dict[str, Variable]): Keyword arguments to the function.

    Returns:
        Tuple[Any, Dict[str, Any]]: Tuple of the primal outputs and the environment.
    """
    args, kwargs = tree_map(lambda x: VJPDual(x, tuple()), (args, kwargs))
    result, env = eval_trace(
        trace,
        *args,
        **kwargs,
        with_env=True,
        symbol_mapper=vjp_symbol_mapper,
    )
    result = tree_map(lambda x: x.primal if isinstance(x, VJPDual) else x, result)
    return result, env


# TODO: Instead of using the environment dictionary, we could use the trace
# symbols order (that should be deterministic) to retrieve the residuals needed
# for the backward pass.
def backward_pass(forward_env, trace, init_cotangents):
    """Backward pass for the VJP transform.

    The backward pass is a reverse mode automatic differentiation pass that
    computes the vector-Jacobian product (VJP) of the function.

    Args:
        forward_env (Dict[str, Any]): Environment of the forward pass.
        trace (Trace): Trace of the function.
        init_cotangents (Tuple[Variable]): Initial cotangents.

    Returns:
        Tuple[Proxy, ...]: Tuple of the results of the backward pass for each input.
    """
    env = {}

    def get_grad(x: Variable):
        if isinstance(x, Variable):
            # Return None if the variable was not used in the computation and
            # hence not in the env
            return env.get(x.name, None)
        else:
            return x

    def put_grad(v: Variable, val: Any) -> None:
        if isinstance(v, Variable):
            if v.name in env:
                if val is None:
                    return
                # Accumulate cotangents
                env[v.name] = clang.add(env[v.name], val) if env[v.name] is not None else val
                return
            env[v.name] = val
        elif isinstance(v, Sequence) and all(isinstance(x, int) for x in v):
            # TODO: remove when we move dims to kwargs
            pass
        elif isinstance(v, str):
            env[v] = val
        elif isinstance(v, Sequence) and val is None:
            # broadcast None to the right shape
            safe_map(put_grad, v, [None] * len(v))
        elif isinstance(v, Sequence) and isinstance(val, Sequence):
            safe_map_flat(put_grad, v, val)
        elif dataclasses.is_dataclass(v) and dataclasses.is_dataclass(val):
            safe_map_flat(put_grad, tree_flatten_with_dataclass(v), tree_flatten_with_dataclass(val))
        else:
            # Skip writing to constants
            pass

    if isinstance(init_cotangents, Sequence) and len(init_cotangents) == 1 and not isinstance(trace.output, Sequence):
        init_cotangents = init_cotangents[0]
    safe_map_flat(put_grad, trace.output, init_cotangents)

    for symbol in reversed(list(iter_bound_symbols(trace.bound_symbols))):
        symbol_output = sequencify(symbol.output)

        cotangents = tree_map(get_grad, symbol_output)
        # Having a single cotangent is a common case, so we flatten it
        # Otherwise, we will need to rewrite the pullback functions
        cotangents = tree_flatten(cotangents)[0]
        residuals = forward_env[symbol_output[0].name].residuals
        if is_constant_for_vjp(symbol):
            # We can skip the pullback if all the arguments are constant
            continue

        if all(cotangent is None for cotangent in cotangents):
            # We can skip the pullback if the cotangent is None
            safe_map(put_grad, symbol.args, (None,) * len(symbol.args))
            continue

        if symbol.sym.id == "torch.nn.functional.dropout" and not symbol.subsymbols:
            # We can skip the pullback if the dropout probability is 0.0
            # Assuming that the dropout symbol has the same output and argument
            assert symbol.output.name == symbol.args[0].name, "Dropout symbol has a different output and argument"
            if symbol.args[1] == 0.0 or symbol.args[2] is False:
                continue

        backward = backward_impls.get(symbol.sym.id)
        aug_forward = augmented_forward_impls.get(symbol.sym.id)

        if _get_gradfn_and_executor(symbol)[0] is not None:
            aug_forward, backward = make_aug_forward_and_backward(symbol)

        if backward is None:
            if len(symbol.subsymbols) > 0 and not isinstance(symbol.sym.id, prims.PrimIDs):
                # We could not find a backward for this symbol, so we try to decompose it
                backward = partial(decomposed_fn_backward_rule, symbol.sym)
            else:
                # We could not find a backward for this symbol and we could not decompose it
                raise NotImplementedError(f"Backward for {symbol.sym.id} is not implemented")

        result = backward(*residuals, *cotangents)
        if isinstance(result, dict):
            # If the backward returns a dict, we assume that it is a dict of
            # forward arguments to the corresponding
            # gradients/cotangents/adjoints/sensitivities.
            used_names = set()
            for i, (k, v) in enumerate(inspect.signature(aug_forward).parameters.items()):
                if v.kind in (inspect.Parameter.POSITIONAL_ONLY, inspect.Parameter.POSITIONAL_OR_KEYWORD):
                    put_grad(symbol.args[i], result.get(k, None))
                    used_names.add(k)

            # For developer convenience, we allow using the name from the
            # forward meta in addition to the name from the augmented forward
            # signature.
            # If both names are used, the one from the forward meta takes
            # precedence.
            for i, (k, v) in enumerate(inspect.signature(symbol.sym.meta).parameters.items()):
                if v.kind in (inspect.Parameter.POSITIONAL_ONLY, inspect.Parameter.POSITIONAL_OR_KEYWORD):
                    if k not in used_names:
                        put_grad(symbol.args[i], result.get(k, None))
            continue

        if not isinstance(result, Sequence):
            result = (result,)

        def is_differentiable(arg):
            match arg:
                case TensorProxy():
                    return dtypes.is_inexact_dtype(arg.dtype)
                case Sequence():
                    return arg and all(isinstance(x, TensorProxy) and dtypes.is_inexact_dtype(x.dtype) for x in arg)
                case _:
                    return False

        if len(symbol.args) != (orig_res_len := len(result)):
            check(
                orig_res_len <= len(symbol.args),
                lambda: f"Backward for {symbol.sym.id} returned {orig_res_len} values, "
                + f"but expected at most {len(symbol.args)}",
            )
            # Assuming that the non-differentiable arguments were dropped from
            # the backward function, we are going to append None to the result
            # to match the number of arguments. Alternatively, we could just
            # have a for-loop with a conditional when writing to the
            # environment.

            iter_result = iter(result)
            n_differentiable_args = sum(bool(is_differentiable(arg)) for arg in symbol.args)
            check(
                n_differentiable_args <= orig_res_len,
                lambda: f"Backward for {symbol.sym.id} returned {orig_res_len} value(s), "
                + f"but expected {n_differentiable_args}",
            )

            result = tuple(next(iter_result) if is_differentiable(arg) else None for arg in symbol.args)

        # See "Backward impl for ops of the type Sequence[TensorProxy], ... -> ... results in None grads."
        # This is a temporary workaround.
        if symbol.sym.id in (prims.PrimIDs.CAT, "torch.cat", "torch.stack"):
            safe_map_flat(put_grad, symbol.args, result)
        else:
            safe_map(put_grad, symbol.args, result)

    def get_inexact_dtype_or_none(x):
        if isinstance(x, (TensorProxy, FutureTensorProxy)) and dtypes.is_inexact_dtype(x.dtype):
            return x
        else:
            return None

    gargs = tree_map(get_grad, tuple(trace.args))
    gkwargs = tree_map(get_grad, trace.kwargs)
    gkwargs = {k: v for k, v in gkwargs.items() if v is not None}
    gargs, gkwargs = tree_map(get_inexact_dtype_or_none, (gargs, gkwargs))
    return gargs + (gkwargs,) if len(gkwargs) != 0 else gargs


def vjp_call_metafunc(detached: bool, primals, cotangents, trace: Trace, **kwargs):
    # Assuming primals is flat

    if not isinstance(primals, Sequence):
        primals = (primals,)

    ctx = detached_trace() if detached else nullcontext()
    with ctx:
        result, env = augmented_forward_pass(*primals, trace=trace, **kwargs)
        check(
            len(result) == len(cotangents) if isinstance(result, Sequence) else True,
            lambda: f"Expected cotangents to be a sequence of length {len(result)}, got a sequence of length {len(cotangents)}",
        )
        return result, backward_pass(env, trace, cotangents)


# TODO: Can't use a Symbol here because mixed executor sybsymbols seem to be
# unsupported. See issue "Could not find an executor for bound symbol when its subsymbols
# are not fully supported by a single executor"
vjp_call = partial(
    vjp_call_metafunc, False
)  # Symbol(id=Transforms.VjpOp, name="vjp_call", meta=partial(vjp_call_metafunc, False))


def vjp(func):
    """Computes the VJP of a function.

    Args:
        func (Callable): Function to be differentiated.
    """

    def _vjp(primals, cotangents, **kwargs):
        flat_func, flat_args, spec = flatten_func(func, primals, kwargs)
        trace = construct_trace()(flat_func, *flat_args)
        result, vjp_result = vjp_call(flat_args, cotangents, trace=trace)
        gprimals, gkwargs = tree_unflatten(vjp_result, spec)
        grads = gprimals + (gkwargs,) if len(gkwargs) != 0 else gprimals
        return result, grads

    return _vjp


def value_and_grad(func):
    """Computes the value and gradient of a function.

    This is a convenience function that combines the functionality of
    `vjp_call` with implicit initialization of the cotangent to 1.

    Args:
        func (Callable): Function to be differentiated.
    """

    def ones_like(x):
        if isinstance(x, TensorProxy):
            return full_like(x, fill_value=1)
        elif isinstance(x, NumberProxy):
            return type(x.value)(1)
        else:
            return None

    def _value_and_grad(*args, **kwargs):
        trace = construct_trace()(func, *args, **kwargs)
        cotangents = tree_map(lambda v: ones_like(v), trace.output)
        return vjp(func)(args, cotangents, **kwargs)

    return _value_and_grad


ForwardBackwardTraces = namedtuple("ForwardBackwardTraces", ["forward_trace", "backward_trace"])


def _split_saved_for_backward_into_tensors_and_other(
    saved_for_backward: Sequence[Variable],
) -> tuple[Sequence[Variable], Sequence[Variable]]:
    """Splits saved_for_backward into tensors and other.

    Args:
        saved_for_backward (Sequence[Variable]): Saved_for_backward to split.

    Returns:
        tuple[Sequence[Variable], Sequence[Variable]]: Tuple of tensors and other.
    """
    is_tensor = lambda x: isinstance(x, TensorProxy)
    other, tensors = utils.partition(is_tensor, saved_for_backward)
    return tuple(tensors), tuple(other)


def _update_forward_with_new_saved_for_backward(forward_trace: Trace, saved_for_backward: Sequence[Variable]) -> None:
    """Updates the forward trace with new saved_for_backward.

    This is necessary because the updated saved_for_backward is not available
    when the forward and backward traces are constructed.

    Args:
        forward_trace (Trace): Forward trace to update.
        saved_for_backward (Sequence[Variable]): Saved_for_backward to use to
            update the forward trace.
    """
    forward_trace_producers = utils.producers(forward_trace)
    saved_for_backward = tree_map(
        lambda x: x.value if isinstance(x, NumberProxy) and x not in forward_trace_producers else x, saved_for_backward
    )
    saved_tensors, saved_other = _split_saved_for_backward_into_tensors_and_other(saved_for_backward)
    assert forward_trace.bound_symbols[-1].sym.id == prims.PrimIDs.RETURN
    new_return = (forward_trace.output[0], (saved_tensors, saved_other))
    forward_trace.bound_symbols[-1] = replace(forward_trace.bound_symbols[-1], args=new_return)


def _update_backward_with_new_saved_for_backward(backward_trace: Trace, saved_for_backward: Sequence[Variable]) -> None:
    """Updates the backward trace with new saved_for_backward.

    This is necessary because the updated saved_for_backward is
    not available when the backward trace is constructed.

    Args:
        backward_trace (Trace): Backward trace to update.
        saved_for_backward (Sequence[Variable]): Saved_for_backward to use to
            update the backward trace.
    """

    def unpacking_fn(saved_for_backward, cotangents):
        pass

    cotangents = backward_trace.args[1]
    saved_tensors, saved_other = _split_saved_for_backward_into_tensors_and_other(saved_for_backward)

    # When thunder.executors.torch_autograd.ThunderFunction.backward calls backward_fn, it copies
    # collections into mutable ones, so that the tensors will be deallocated when deleted.
    # See ThunderFunction.backward's notes for details
    saved_tensors = list(saved_tensors)
    unpacking_trace = construct_trace(rename_proxies=False, use_dce=False)(
        unpacking_fn, [saved_tensors, saved_other], cotangents
    )
    assert unpacking_trace.bound_symbols[-1].sym.id == prims.PrimIDs.RETURN

    backward_trace.args = unpacking_trace.args
    backward_trace_bsyms_without_unpacking = (
        bsym
        for bsym in backward_trace.bound_symbols
        if bsym.sym.id
        not in (
            prims.PrimIDs.UNPACK_EMPTY_DICT,
            prims.PrimIDs.UNPACK_KEY,
            prims.PrimIDs.UNPACK_SEQUENCE,
            prims.PrimIDs.UNPACK_TRIVIAL,
        )
    )
    backward_trace.bound_symbols = list((*unpacking_trace.bound_symbols[:-1], *backward_trace_bsyms_without_unpacking))


# NOTE: Returning namedtuples from compiled functions doesn't work. See:
# "Allow returning namedtuples from compiled functions"
# Note [Grad forward output spec]
# If it did work it would be nice to use this namedtuple
# instead of the plain tuple or dict that we're using now.
TorchAutogradForwardData = namedtuple(
    "TorchAutogradForwardData",
    ["output", "flat_args", "flat_output"],
)


def forward_and_backward_from_trace(trace: Trace, torch_autograd=False) -> ForwardBackwardTraces:
    """Generates the forward and backward passes from a trace.

    This is a convenience function that combines the functionality of
    `augmented_forward_pass` and `backward_pass`. The main difference is that
    this function does not require the user to provide new inputs for the
    trace evaluation. Instead it uses the inputs that were used to construct
    the trace.

    Args:
        trace (Trace): Trace to generate the forward and backward passes from.

    Returns:
        ForwardBackwardTraces: A named tuple containing the forward and backward
            traces.

    Example:
        >>> import torch
        >>> from thunder import compile, last_traces
        >>> from thunder.core.transforms import forward_and_backward_from_trace
        >>> def f(x):
        ...     return torch.sin(x)
        >>> x = torch.tensor(3.0)
        >>> cf = compile(f)
        >>> out = cf(x)
        >>> trace = last_traces(cf)[0]
        >>> forward_and_backward_from_trace(trace)
        ... ForwardBackwardTraces(
        ... forward_trace=# import thunder as thunder
        ... # import thunder.core.prims as prims
        ... import torch
        ...
        ... @torch.no_grad()
        ... def augmented_forward_fn(*args):
        ...   # args: "Collection" =  (t0,)  (trivial unpack)
        ...   t0, \
        ...   = args
        ...   t1 = prims.sin(t0)  # t1: "cpu f32[]"
        ...   return t1, (t0,),
        ... backward_trace=# import thunder as thunder
        ... # import thunder.core.prims as prims
        ... import torch
        ...
        ... @torch.no_grad()
        ... def backward_fn(saved_for_backward, cotangents):
        ...   # saved_for_backward: "Collection" =  (t0,)  (trivial unpack)
        ...   # cotangents: "cpu f32[]" =  cotangents  (trivial unpack)
        ...   t0, \
        ...   = saved_for_backward
        ...   t1 = prims.cos(t0)  # t1: "cpu f32[]"
        ...   t2 = prims.mul(cotangents, t1)  # t2: "cpu f32[]"
        ...   return (t2,))
    """

    output_spec = None

    def augmented_forward_fn(*args, **kwargs):
        result, env = augmented_forward_pass(*args, trace=trace, **kwargs)
        saved_for_backward = deconstruct_forward_env_for_backward(trace, env)
        if torch_autograd:
            nonlocal output_spec
            flat_args, _ = tree_flatten((args, kwargs))
            # The custom torch.autograd.Function only considers Tensors in the input/output (not ones that are nested inside python data structures)
            flat_output, output_spec = tree_flatten_with_dataclass(result)
            flat_output = tuple(flat_output)
            # See Note [Grad forward output spec]
            for_autograd = TorchAutogradForwardData(
                result,
                flat_args,
                flat_output,
            )._asdict()
            return (for_autograd, saved_for_backward)
        return result, saved_for_backward

    # Copy the signature of the original function so that the arguments are
    # named correctly in the augmented forward pass instead of being named
    # "args" and "kwargs".
    augmented_forward_fn.__signature__ = inspect.signature(trace.fn or trace.python_callable())

    def ones_like(x):
        if isinstance(x, TensorProxy):
            return full_like(x, fill_value=1)
        elif isinstance(x, NumberProxy):
            return type(x.value)(1)
        else:
            return None

    forward_trace = construct_trace()(augmented_forward_fn, *trace.args, **trace.kwargs)
    # We set forward trace to construct proxies because we need these proxies to
    # have different names than the ones in the forward trace.
    try:
        tracectx_token = set_tracectx(forward_trace)
        # We don't want to record those ones_like calls in the forward trace.
        with detached_trace():
            if torch_autograd:
                # It's assumed that forward_trace.output[0] is a dict from TorchAutogradForwardData
                flat_output = forward_trace.output[0]["flat_output"]
                cotangents = utils.sequencify(tree_map(lambda v: ones_like(v), flat_output))
            else:
                cotangents = utils.sequencify(tree_map(lambda v: ones_like(v), trace.output))
    finally:
        reset_tracectx(tracectx_token)

    saved_for_backward = forward_trace.output[1]
    flat_saves, _ = tree_flatten(saved_for_backward)

    def backward_fn(saved_for_backward, cotangents):
        # trace converts all saved_for_backward into proxy, we want to restore number scalars afterwards.
        flat_saves_proxified, saves_spec = tree_flatten(saved_for_backward)
        flat_filtered = [
            proxified if isinstance(entry, Proxy) else entry
            for proxified, entry in zip(flat_saves_proxified, flat_saves)
        ]
        saved_for_backward = tree_unflatten(flat_filtered, saves_spec)
        env = reconstruct_forward_env_for_backward(trace, saved_for_backward)

        if torch_autograd:
            cotangents = tree_unflatten(cotangents, output_spec)
        out = backward_pass(env, trace, cotangents)
        if torch_autograd:
            gkwargs = out[-1] if isinstance(out[-1], dict) else {}
            gargs = out[:-1] if isinstance(out[-1], dict) else out
            gkwargs = {k: gkwargs.get(k, None) for k in trace.kwargs}
            out = (*gargs, gkwargs)
            out = tree_flatten(out)[0]
        return out

    backward_trace = construct_trace(rename_proxies=False)(backward_fn, saved_for_backward, cotangents)

    # We are done with constructing the forward and backward passes at this
    # stage. The following is not strictly necessary, but it's good to filter
    # out the unused elements of the saved_for_backward and flatten it for more
    # compact backward trace.

    # Now we can determine exactly what's used in the backward pass from the
    # saved_for_backward. We can flatten and filter the saved_for_backward
    consumers = utils.consumers(backward_trace)

    # Forward's and backward's "saved_for_backward" are not necessarily the same
    # as the saved_for_backward, because some or all elements of the
    # saved_for_backward results might be re-proxified.
    bw_flat_saved_for_backward, spec = tree_flatten(backward_trace.args[0])
    fw_flat_saved_for_backward, _ = tree_flatten(forward_trace.output[1])
    used_mask = list(len(consumers.get(x, ())) > 0 for x in bw_flat_saved_for_backward)

    # Don't use the same variable twice in the backward pass
    seen = set()
    from thunder.core.proxies import Variable

    for i, x in enumerate(fw_flat_saved_for_backward):
        x = variableify(x)
        if not isinstance(x, Variable):
            continue
        if x in seen:
            used_mask[i] = False
        else:
            seen.add(x)

    only_used_fw_saved_for_backward = tuple(compress(fw_flat_saved_for_backward, used_mask))
    only_used_bw_saved_for_backward = tuple(compress(bw_flat_saved_for_backward, used_mask))

    # We need to update the traces with the new saved_for_backward
    _update_forward_with_new_saved_for_backward(forward_trace, only_used_fw_saved_for_backward)
    _update_backward_with_new_saved_for_backward(backward_trace, only_used_bw_saved_for_backward)
    forward_trace.set_provenance(TraceProvenance("Augmented forward pass"))
    backward_trace.set_provenance(TraceProvenance("Backward pass"))
    return ForwardBackwardTraces(forward_trace, backward_trace)<|MERGE_RESOLUTION|>--- conflicted
+++ resolved
@@ -1446,255 +1446,6 @@
     return bound_symbol.sym
 
 
-<<<<<<< HEAD
-def _identity_call_metafunc(*args, trace: Trace, **kwargs):
-    with detached_trace():
-        return eval_trace(trace, *args, **kwargs)
-
-
-identity_call = Symbol(id=Transforms.IdentityOp, name="identity_call", meta=_identity_call_metafunc)
-
-
-def identity(func):
-    """Identity transform for a Thunder function.
-
-    Args:
-        func (Callable): A Thunder function to be transformed.
-    """
-
-    def wrapper(*args, **kwargs):
-        trace = construct_trace()(func, *args, **kwargs)
-        return identity_call(*args, **kwargs, trace=trace)
-
-    return wrapper
-
-
-def _identity_call_pytorch(*args, trace: Trace, **kwargs):
-    import torch
-
-    def symbol_mapper(op):
-        if op.op == Transforms.IdentityOp:
-            return _identity_call_pytorch
-
-        torch_op = ops_to_torch_ops_map[op.op]
-        if isinstance(torch_op, str):
-            return getattr(torch, torch_op.strip("pytorch."))
-        return torch_op
-
-    with detached_trace():
-        return eval_trace(trace, *args, **kwargs, symbol_mapper=symbol_mapper)
-
-
-# Register the identity call for PyTorch executor.
-# ops_to_torch_ops_map[Transforms.IdentityOp] = _identity_call_pytorch
-
-
-# VMAP transform
-# -------------
-
-
-class NotMapped:
-    """Represents a non-batched dimension."""
-
-    def __repr__(self):
-        return "not_mapped"
-
-
-@dataclass(frozen=True)
-class BatchedValue:
-    """Batched value for the vmap transform.
-
-    Attributes:
-        value: Batched value.
-        batch_dim: Batching dimension or not_mapped
-    """
-
-    value: Any
-    batch_dim: int | NotMapped
-
-    def __iter__(self):
-        yield self.value
-        yield self.batch_dim
-
-
-def pair_to_batched_value(pair):
-    """Converts a pair to a BatchedValue.
-
-    Args:
-        pair (Sequence): Pair to convert.
-
-    Returns:
-        BatchedValue: BatchedValue representation of the pair.
-    """
-    if isinstance(pair, BatchedValue):
-        return pair
-    else:
-        assert isinstance(pair, Sequence) and len(pair) == 2
-        return BatchedValue(*pair)
-
-
-def vectorized_batcher(prim, axis_size, batched_values, **kwargs):
-    batch_dim = batched_values[0].batch_dim
-    assert all(
-        batch_dim == bv.batch_dim for bv in batched_values[1:]
-    ), f"`vectorized_batcher` got different batched dimensions {[bv.batch_dim for bv in batched_values]}"
-    return BatchedValue(prim(*[bv.value for bv in batched_values], **kwargs), batch_dim)
-
-
-not_mapped = NotMapped()
-
-
-def movedim(x, src: int, dst: int):
-    perm = [i for i in range(x.ndim) if i != src]
-    perm.insert(dst, src)
-    return prims.transpose(x, tuple(perm))
-
-
-def move_batch_dim(axis_size, src, dst, x):
-    if src is not_mapped:
-        if isinstance(x, Number):
-            return x
-        target_shape = list(x.shape)
-        target_shape.insert(dst, axis_size)
-        bcast_dims = list(range(len(target_shape)))
-        bcast_dims.pop(dst)
-        return prims.broadcast_in_dim(x, target_shape, bcast_dims)
-    elif src == dst:
-        return x
-    else:
-        return movedim(x, src, dst)
-
-
-def binary_op_batching_rule(op: prims.PrimIDs, axis_size: int, vals_in: BatchedValue):
-    ((x, x_bdim), (y, y_bdim)) = vals_in
-    if x_bdim != y_bdim:
-        if x_bdim is not_mapped:
-            x = move_batch_dim(axis_size, x_bdim, y_bdim, x)
-            x_bdim = y_bdim
-        else:
-            y = move_batch_dim(axis_size, y_bdim, x_bdim, y)
-    return BatchedValue(op(x, y), x_bdim)
-
-
-def sin_vmap(axis_size: int, a: BatchedValue) -> BatchedValue:
-    return vectorized_batcher(prims.sin, axis_size, (a,))
-
-
-def cos_vmap(axis_size: int, a: BatchedValue) -> BatchedValue:
-    return vectorized_batcher(prims.cos, axis_size, (a,))
-
-
-def mul_vmap(axis_size: int, a: BatchedValue, b: BatchedValue) -> BatchedValue:
-    return binary_op_batching_rule(prims.mul, axis_size, (a, b))
-
-
-def add_vmap(axis_size: int, a: BatchedValue, b: BatchedValue) -> BatchedValue:
-    return binary_op_batching_rule(prims.add, axis_size, (a, b))
-
-
-def sum_vmap(axis_size: int, a: BatchedValue, dims: Sequence[int], **kwargs) -> BatchedValue:
-    bdim = a.batch_dim
-    # TODO: remove this when dims becomes a mandatory kwarg
-    if len(dims) > 0:
-        dims, _ = safe_zip(*dims)
-    dims_before = tuple(el for el in dims if el < bdim)
-    dims_after = tuple(el + 1 for el in dims if el >= bdim)
-    batched_dims = dims_before + dims_after
-    return vectorized_batcher(prims.sum, axis_size, (a,), dims=batched_dims, **kwargs)
-
-
-# TODO: Please test this extensively
-def broadcast_in_dim_vmap(
-    axis_size: int, a: BatchedValue, shape: Sequence[BatchedValue], broadcast_dimensions: Sequence[BatchedValue]
-) -> BatchedValue:
-    bdim = a.batch_dim
-    # TODO: remove this when shape and broadcast_dimensions become mandatory kwargs
-    shape, _ = safe_zip(*shape)
-    if len(broadcast_dimensions) > 0:
-        broadcast_dimensions, _ = safe_zip(*broadcast_dimensions)
-    if bdim is not_mapped:
-        return BatchedValue(prims.broadcast_in_dim(a.value, shape, broadcast_dimensions), bdim)
-    else:
-        new_bdim = bdim + sum(1 for dim in broadcast_dimensions if dim < bdim)
-        new_shape = list(shape)
-        new_shape.insert(new_bdim, axis_size)
-        new_broadcast_dimensions = (0,) + tuple(dim + 1 if dim >= bdim else dim for dim in broadcast_dimensions)
-        if broadcast_dimensions == ():
-            new_broadcast_dimensions = ()
-        return BatchedValue(prims.broadcast_in_dim(a.value, new_shape, new_broadcast_dimensions), new_bdim)
-
-
-vmap_impls: dict[prims.Symbol, Callable] = dict()
-=======
-# TODO: Currently we use trace.args and trace.kwargs to get the arguments
-# Maybe we should use these instead
-transform_skip_list = (
-    prims.PrimIDs.UNPACK_EMPTY_DICT,
-    prims.PrimIDs.UNPACK_KEY,
-    prims.PrimIDs.UNPACK_SEQUENCE,
-    prims.PrimIDs.UNPACK_TRIVIAL,
-    prims.PrimIDs.RETURN,
-)
-
-
-def eval_trace(trace, *args, symbol_mapper=symbol_to_eval, with_env=False, **kwargs):
-    """Evaluate a trace.
-
-    Args:
-        trace: trace to evaluate
-        *args: arguments to evaluate the trace with
-        symbol_mapper: function that maps a symbol to a function that evaluates it
-        **kwargs: keyword arguments to evaluate the trace with
-
-    Returns:
-        result of evaluating the trace
-    """
-    env = {}
-
-    def read(x: Variable):
-        if isinstance(x, Variable):
-            return env[x.name]
-        else:
-            return x
-
-    def write(v: Variable, val: Any, allow_duplicates=False) -> None:
-        if not isinstance(v, Variable):
-            return
-        # Duplicates are allowed and overwritten
-        if v.name in env:
-            if allow_duplicates:
-                return
-            raise ValueError(f"Variable {v.name} is being overwritten this is not allowed")
-        env[v.name] = val
-
-    safe_map_flat(write, list(trace.args), list(args))
-    safe_map_flat(write, list(trace.kwargs.values()), list(kwargs.values()))
-
-    for symbol in trace.bound_symbols:
-        if symbol.sym.id in transform_skip_list:
-            continue
-        args = tree_map(read, symbol.args)
-        kwargs = tree_map(read, symbol.kwargs)
-        prim_func = symbol_mapper(symbol)
-        if prim_func is None:
-            continue
-        result = prim_func(*args, **kwargs)
-        try:
-            safe_map_flat(write, list(sequencify(symbol.output)), list(sequencify(result)))
-        except AssertionError as e:
-            raise RuntimeError(
-                f"Error while assigning the result of dispatched function {prim_func} to the output of the original symbol {symbol}."
-                " This is likely due to a mismatch in the number of outputs."
-                f" The original symbol has {len(symbol.output)} outputs and the dispatched function has {len(sequencify(result))} outputs."
-            ) from e
-
-    if with_env:
-        return tree_map(read, trace.output), env
-
-    return tree_map(read, trace.output)
->>>>>>> f7bdd5a3
-
-
 def unwrap_one_level_of_subsymbols(trace):
     new_symbols_iter = (
         bound_symbol.subsymbols if len(bound_symbol.subsymbols) > 0 else [bound_symbol]
