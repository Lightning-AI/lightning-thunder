--- conflicted
+++ resolved
@@ -2574,12 +2574,9 @@
     prims.PrimIDs.BITWISE_XOR,
     prims.PrimIDs.SIGNBIT,
     prims.PrimIDs.FULL,
-<<<<<<< HEAD
     prims.PrimIDs.FLOOR,
     prims.PrimIDs.CEIL,
-=======
     prims.PrimIDs.DIV_EXACT,
->>>>>>> e8092225
 }
 
 
