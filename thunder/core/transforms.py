--- conflicted
+++ resolved
@@ -3663,14 +3663,9 @@
         if torch_autograd:
             nonlocal output_spec
             flat_args, _ = tree_flatten((args, kwargs))
-<<<<<<< HEAD
-            flat_output, output_spec = tree_flatten(result)
-            flat_tensor_output = tuple(out for out in flat_output if isinstance(out, TensorProxy))
-=======
             # The custom torch.autograd.Function only considers Tensors in the input/output (not ones that are nested inside python data structures)
             flat_output, output_spec = tree_flatten_with_dataclass(result)
-            flat_output = tuple(flat_output)
->>>>>>> 754af861
+            flat_tensor_output = tuple(out for out in flat_output if isinstance(out, TensorProxy))
             # See Note [Grad forward output spec]
             for_autograd = TorchAutogradForwardData(
                 result,
