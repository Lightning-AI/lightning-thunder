from __future__ import annotations
from collections import namedtuple
from contextlib import nullcontext, contextmanager
from dataclasses import dataclass, replace
from enum import auto, Enum
from itertools import chain, compress
from functools import lru_cache, partial, wraps
import math
from numbers import Number
from typing import Any, TYPE_CHECKING
from collections.abc import Callable
from collections.abc import Sequence
import copy
import inspect
import time
import dataclasses

import thunder
import thunder.core.utils as utils
from thunder.core import dtypes, prims
from thunder.core.devices import cpu, Device
from thunder.core.trace_interpreter import (
    interpret_trace as eval_trace,
    interpret_trace_to_trace,
    trace_interpreter_skip_list,
)
from thunder.core.proxies import (
    CollectionProxy,
    NumberProxy,
    Proxy,
    TensorProxy,
    FloatProxy,
    variableify,
    unvariableify,
    FutureTensorProxy,
)
from thunder.core.compile_data import get_compile_data, get_compile_option
from thunder.core.langctxs import langctx, Languages
from thunder.core.pytree import tree_flatten, tree_map, tree_unflatten, tree_flatten_with_dataclass
from thunder.core.symbol import BoundSymbol, BoundSymbolInterface, Symbol
from thunder.core.trace import TraceCtx as Trace
from thunder.core.trace import VariableInterface as Variable
from thunder.core.trace import (
    detached_trace,
    tracectx,
    set_tracectx,
    reset_tracectx,
    from_trace,
    TraceProvenance,
    TraceTag,
)
from thunder.core.utils import (
    check,
    flatten_func,
    safe_map,
    safe_map_flat,
    safe_zip,
    unzip2,
    const_as,
    sequencify,
    ProxyDict,
    find_producer_symbols,
)
import thunder.clang as clang
from thunder.clang import (
    full,
    full_like,
    unsqueeze,
    squeeze,
    maybe_convert_to_dtype,
    slice_in_dim,
    reciprocal,
    convolution,
)
from thunder.core.transform_common import (
    dce,
    Transform,
    wrap_return_value_together_with_argments,
    unwrap_return_value,
    VJPDual,
)
from thunder.core.vjp_utils import make_aug_forward_and_backward, get_saved_for_backward_tensors
from thunder.extend import Executor
import thunder.torch as ltorch

import torch

# from torch._subclasses.fake_tensor import FakeTensor, FakeTensorMode
import numpy as np


TraceTag.register_tag("AUGMENTED_FORWARD")


# TODO This should be a partial of thunder.trace, but that would cause a circular import
#   issue today. We should refactor so we dont have a circular import problem.
def construct_trace(inline_trace=False, **extra_kwargs):
    import thunder

    return thunder.trace(inline_trace=inline_trace, **extra_kwargs)


#
# Functions related to converting lists of bound symbols to and from DAGs, and operations on
#   DAGs of bound symbols
#
# TODO Consider adding more dag manipulation functions, currently these functions just support analysis
#   and toposorting


# A node in a DAG represents a bsym, with edges defined by the children (outgoing edges) and
#   parents (incoming edges) lists
# NOTE Don't compare nodes directly. Compare their bsyms.
class Node:
    def __init__(self, bsym: BoundSymbolInterface):
        self.bsym = bsym
        self.children: list[Node] = []
        self.parents: list[Node] = []
        self.number: None | int = None

    # TODO Consider printing parents and children
    def __repr__(self) -> str:
        return str(self.bsym)

    def __hash__(self) -> int:
        utils.check(False, lambda: f"Trying to hash a Node. Hash its bsym instead.")

    def __eq__(self, other) -> bool:
        utils.check(False, lambda: f"Trying to compare Nodes for equality. Compare their bsyms' instead.")


# TODO Think about how to model nodes likes comments -- maybe comments should be associated with
#   other bound symbols so they are always printed above the bound symbol they refer to?
# Converts a sequence of bound symbols to a directed acyclic graph
# Returns a tuple of
#   - a list of all Nodes corresponding to bound symbols without parents
#   - a list of all Nodes of bound symbols without children
# Note that nodes without parents or children may be in either list -- running a DCE pass
#   before toposorting should remove all nodes without children EXCEPT FOR the return node
def bsym_list_to_dag(
    bsyms: Sequence[BoundSymbolInterface], *, producers: None | ProxyDict = None, consumers: None | ProxyDict = None
) -> tuple[list[Node], list[Node]]:
    roots: list[Node] = []
    leaves: list[Node] = []
    return_node: None | Node = None

    # Note, we use "line number" as ids for consumers/producers
    producers = producers if producers is not None else utils.producers(bsyms, _map_to_numbers=True)
    consumers = consumers if consumers is not None else utils.consumers(bsyms, _map_to_numbers=True)

    # Constructs a node per bsym, and a bsym id -> node mapping
    bsym_id_to_node_map: dict[int, Node] = {}
    for bsym_id, bsym in enumerate(bsyms):
        node = Node(bsym)
        bsym_id_to_node_map[bsym_id] = node

        if bsym.sym.id is prims.PrimIDs.RETURN:
            utils.check(
                return_node is None,
                lambda: f"Found multiple RETURN nodes while converting a list of bound symbols to a dag",
            )
            return_node = node

    # Adds edges between nodes
    for bsym_id, node in bsym_id_to_node_map.items():
        has_parents: bool = False
        for inp in node.bsym.flat_proxy_args:
            producer = producers.get(inp, None)
            if producer is None:
                continue
            producer_node = bsym_id_to_node_map[producer]
            parent = bsym_id_to_node_map[producer]

            # Checks if the node was already parent to avoid multiple edges between two nodes
            already_has_parent: bool = False
            for pnode in node.parents:
                if producer_node.bsym is pnode.bsym:
                    already_has_parent = True
                    break

            if not already_has_parent:
                node.parents.append(parent)

            has_parents = True

        if not has_parents:
            roots.append(node)

        has_children: bool = False
        vargs = node.bsym.flat_variableified_proxy_args
        for out in node.bsym.flat_proxy_outs:
            # Checks that the output is actually produced by this function, and not an input to it
            vout = variableify(out)
            if vout in vargs:
                continue

            children = consumers.get(out, [])
            for child in children:
                has_children = True
                child_node = bsym_id_to_node_map[child]

                # Checks if the node was already a child to avoid multiple edges between two nodes
                already_has_child: bool = False
                for cnode in node.children:
                    if child_node.bsym is cnode.bsym:
                        already_has_child = True
                        break

                if not already_has_child:
                    node.children.append(child_node)

        if not has_children:
            leaves.append(node)

    return roots, leaves


class TOPOSORT_ORDER(Enum):
    TOP_DOWN = auto()
    BOTTOM_UP = auto()


def _default_toposort_selector(eligible_nodes: list[Node]) -> int:
    return 0


# Converts a dag of bound symbol nodes into a topologically sorted list of bound symbols
#   "selector" must be a function with signature fn(eligible_nodes: list[Node]) -> int, which
#       returns the index of the next node to add to the list of bound symbols
#       "eligible_nodes" will be a list of all nodes that can appear next in a valid topological
#       sorting of the dag (which is dependent on prevoius sorting choices)
#   If "toposort_order" is TOP_DOWN then the original nodes should be nodes without parents, and
#       eligible nodes will be the set of nodes who have all their parents sorted
#   If "toposort_order" is BOTTOM_UP then the original nodes should be a list with just the return node
#       (as returned from bsym_list_to_dag()) and eligible nodes will be the set of nodes who have
#       all their children sorted
#       NOTE Even though the sorting is BOTTOM_UP, the list of bound symbols will be returned in
#           a valid (top to bottom) order
def toposort_bsym_dag(
    start_nodes: list[Node], toposort_order: TOPOSORT_ORDER, selector: Callable = _default_toposort_selector
) -> list[BoundSymbolInterface]:
    sorted: set[BoundSymbolInterface] = set()
    bsyms: list[BoundSymbolInterface] = []

    eligible_nodes: list[Node] = copy.copy(start_nodes)
    while True:
        if len(eligible_nodes) == 0:
            break

        # Picks the next node
        idx: int = selector(eligible_nodes)
        node: Node = eligible_nodes.pop(idx)
        bsyms.append(node.bsym)
        sorted.add(node.bsym)

        # Identifies additional eligible nodes
        # NOTE This doesn't check that the possibly eligible mode wasn't previously eligible or sorted,
        #   because this is not possible since one of the nodes required for a parent or child to become
        #   eligible was just sorted.
        possibly_eligible = node.parents if toposort_order is TOPOSORT_ORDER.BOTTOM_UP else node.children

        for pe_node in possibly_eligible:
            required_nodes = pe_node.children if toposort_order is TOPOSORT_ORDER.BOTTOM_UP else pe_node.parents

            is_eligible: bool = True
            for req in required_nodes:
                if req.bsym not in sorted:
                    is_eligible = False
                    break

            if is_eligible:
                eligible_nodes.append(pe_node)

    if toposort_order is TOPOSORT_ORDER.BOTTOM_UP:
        bsyms.reverse()

    return bsyms


#
# Functions related to visitor transforms and modifying traces by tracing new functions
#


# TODO We should consider using alternative datastructures for bound symbols if we're manipulating them inplace.
#   Maybe we should be temporarily converting to a deque, or some intermediate datastructure that has to be
#   translated into a list.
# Helper function that extends a list with the values in "extension" from the specified starting index "start"
def _insert_extend_list(l: list, start: int, extension: Sequence[Any]) -> None:
    for offset, arg in enumerate(extension):
        l.insert(start + offset, arg)


# NOTE This operation is inplace. It will modify the trace's bound_symbols.
# NOTE Because this operation is explicitly inplace, it will disregard the trace being "complete".
def insert_inplace(
    trc: Trace,
    idx: int,
    fn: Callable[[], Any],
) -> None:
    r"""Calls ``fn`` and record any symbols called into ``trc``, starting at ``idx``.

    Args:
        trc: Trace to insert :class:`~thunder.core.symbol.BoundSymbol`\s representing ``fn``.
        idx: Starting index of ``trc.bound_symbols`` to insert :class:`~thunder.core.symbol.BoundSymbol`\s representing ``fn``.
        fn:

    .. note::
        This operation is inplace. It will modify the given ``trc``'s :attr:`~thunder.core.trace.TraceCtx.bound_symbols`.

    .. note::
        Because this operation is explicitly inplace, it will disregard whether or not :func:`~thunder.core.trace.TraceCtx.mark_complete` has been called on ``trc`` already.
    """
    try:
        tracectx_tok = set_tracectx(trc)
        trc._complete = False

        # Creates a temporary scope to record these operations in
        old_scope = trc.scopes
        scope = []
        trc.scopes = [scope]

        fn()
        _insert_extend_list(trc.bound_symbols, idx, scope)

    finally:
        trc.scopes = old_scope
        trc._complete = True
        reset_tracectx(tracectx_tok)


# NOTE This operation is inplace. It will modify the trace's bound_symbols.
# NOTE Because this operation is explicitly inplace, it will disregard the trace being "complete".
def replace_inplace(
    trc: Trace,
    idx: int,
    fn: Callable[[BoundSymbol], Any],
) -> None:
    r"""Removes ``idx``-th :class:`~thunder.core.symbol.BoundSymbol` of ``trc`` and replace it ``bsyms`` representing ``fn``.

    Args:
        trc: Trace to insert :class:`~thunder.core.symbol.BoundSymbol`\s representing ``fn``.
        idx: Index of :class:`~thunder.core.symbol.BoundSymbol` of ``trc``.
        fn: Callable to bake into ``trc``, instead of ``idx``-th :class:`~thunder.core.symbol.BoundSymbol`.

    .. note::
        This operation is inplace. It will modify the given ``trc``'s :attr:`~thunder.core.trace.TraceCtx.bound_symbols`.

    .. note::
        Because this operation is explicitly inplace, it will disregard whether or not :func:`~thunder.core.trace.TraceCtx.mark_complete` has been called on ``trc`` already.
    """
    try:
        tracectx_tok = set_tracectx(trc)
        trc._complete = False

        # Creates a temporary scope to record these operations in
        old_scope = trc.scopes
        scope = []
        trc.scopes = [scope]

        fn(trc.bound_symbols[idx])
        del trc.bound_symbols[idx]
        _insert_extend_list(trc.bound_symbols, idx, scope)

    finally:
        trc.scopes = old_scope
        trc._complete = True
        reset_tracectx(tracectx_tok)


# Specifies how to preserve or replace bound symbols when visiting them
class VISIT_TYPE(Enum):
    INSERT_AFTER = auto()
    INSERT_BEFORE = auto()
    REPLACE = auto()
    NO_OP = auto()


# Creates a new trace from "trace_from" by calling "visit" on its bound symbols ("bsyms").
#   visit(bsym: BoundSymbolInterface) -> VISIT_TYPE should call operations
#   as if executing a program, and those operations will be recorded into the
#   new trace.
#   If visit() returns INSERT_AFTER for a bsym then that bsym will be copied
#   to the new trace before visit() is called. This is useful when augmenting the bound
#   symbols in an existing trace.
#   If visit() returns INSERT_BEFORE for a bsym then that bsym will be copied to the new trace
#   after visit() is called. This is also useful when augmenting the bound symbols in an existing
#   trace.
#   If visit() returns REPLACE for a bsym then that bsym will not be copied to the new trace.
# TODO Suggest a mechanism to preserve the original bound symbol with operations
#   recorded both before and after it. This could be done by passing the (sub)scope to visit() for
#   direct modification, acquiring the trace's current scope through the trace ctx and modifying it
#   directly (this can be done today), or adding a record() function that is a sugar for the previous
#   approach. Perhaps both passing the scope directly to visit() and adding record() would be helpful.
# TODO(crcrpar): Think about providing a guide how to let thunder "claim" if this is called after
# `thunder.executors.transform_for_execution`.
def visitor_transform(trace_from: Trace, visit: Callable, *, provenance: None | str = None) -> Trace:
    trc: Trace = from_trace(trace_from)

    try:
        tracectx_tok = set_tracectx(trc)

        for bsym in trace_from.bound_symbols:
            try:
                # Creates a temporary scope to support copying the original bsym BEFORE
                #   the operations performed by visit(), even though this doesn't know whether to
                #   copy the original bsym until after visit() completes
                old_scope = trc.scopes
                scope = []
                trc.scopes = [scope]

                visit_type = visit(bsym)

                if visit_type is VISIT_TYPE.INSERT_AFTER:
                    trc.bound_symbols.append(bsym)

                if visit_type is not VISIT_TYPE.NO_OP:
                    trc.bound_symbols.extend(scope)
                else:
                    trc.bound_symbols.append(bsym)

                if visit_type is VISIT_TYPE.INSERT_BEFORE:
                    trc.bound_symbols.append(bsym)

            finally:
                # Restores the trc's scope
                trc.scopes = old_scope

        if provenance is not None:
            trc.set_provenance(TraceProvenance(provenance))

        return trc

    finally:
        reset_tracectx(tracectx_tok)


#
# Composable transforms
#


# Helper function to add a transform
def add_transform(
    cfn: Callable,
    *,
    transform: Transform | list[Transform],
    disable_torch_autograd_support=False,
) -> Callable:
    from thunder.common import CompileData

    cd: None | Any = getattr(cfn, "_lc_cd", None)

    utils.check(cd is not None, lambda: f"Can only transform compiled thunder functions")
    utils.check(isinstance(cd, CompileData), lambda: f"Found an unknown compile data attribute {cd}")
    if isinstance(transform, Transform):
        transform = [transform]
    else:
        utils.check(
            all(isinstance(t, Transform) for t in transform),
            lambda: "transform must be an instance of Transform or a list of Transform instances.",
        )

    assert cd.using_jit

    from thunder import jit

    # todo: move _lc_transforms to compile_data
    transforms = cfn._lc_transforms + transform
    jfn = jit(
        cd.fn,
        langctx=cd.langctx,
        executors=cd.executors_list,
        sharp_edges=cd.sharp_edges,
        # cache, interpretation?
        transforms=transforms,
        disable_torch_autograd=cd.disable_torch_autograd_support or disable_torch_autograd_support,
        **cd.compile_options,
    )
    return jfn


# The no-op transform. A trivial composable transform, only useful as an example.
class _NoopTransform(Transform):
    def transform_trace_pre_prologue(
        self, prologue_trace: Trace, computation_trace: Trace, epilogue_trace: Trace | None, **kwargs
    ) -> Trace:
        start_time_ns = time.perf_counter_ns()
        noop_trace = from_trace(computation_trace)

        tracectx_tok: Any
        try:
            tracectx_tok = set_tracectx(noop_trace)
            prims.comment("This comment added by the no-op transform")
        finally:
            reset_tracectx(tracectx_tok)

        noop_trace.bound_symbols.extend(computation_trace.bound_symbols)

        end_time_ns = time.perf_counter_ns()
        elapsed_time_ns = end_time_ns - start_time_ns
        elapsed_time_millis = elapsed_time_ns // 1000000
        noop_trace.set_provenance(TraceProvenance(f"No-op Transform (took {elapsed_time_millis} milliseconds)"))

        return prologue_trace, noop_trace, computation_trace


def noop(cfn: Callable) -> Callable:
    _noop_transform = _NoopTransform()
    return add_transform(cfn, transform=_noop_transform)


# The comment fusions transform. Just adds a comment before and after each fusion.
#   This is an example of a post-optimization transform.
class _CommentFusionsTransform(Transform):
    def transform_trace_post_optimization(self, trace: Trace, **kwargs) -> Trace:
        start_time_ns = time.perf_counter_ns()
        commented_trace = from_trace(trace)

        nbsyms: list[BoundSymbol] = []
        for bsym in trace.bound_symbols:
            if bsym.sym.is_fusion:
                fusion_name = bsym.sym.name
                pre_comment_bsym = prims.comment.bind(f"Before {fusion_name}", output=None)
                post_comment_bsym = prims.comment.bind(f"After {fusion_name}", output=None)

                nbsyms.extend([pre_comment_bsym, bsym, post_comment_bsym])
            else:
                nbsyms.append(bsym)

        commented_trace.bound_symbols = nbsyms
        end_time_ns = time.perf_counter_ns()
        elapsed_time_ns = end_time_ns - start_time_ns
        elapsed_time_millis = elapsed_time_ns // 1000000

        commented_trace.set_provenance(TraceProvenance(f"Comment Fusions (took {elapsed_time_millis} milliseconds)"))

        return commented_trace


def comment_fusions(cfn: Callable) -> Callable:
    return add_transform(cfn, _CommentFusionsTransform)


#
# Helper functions for composable transforms
#


# Flattens a list of bound symbols, returning the flattened list
def flatten_for_transform(should_flatten: Callable, bsyms: list[BoundSymbol]) -> list[BoundSymbol]:
    flattened: list[BoundSymbol] = []

    def _flatten(bsym: BoundSymbol):
        if should_flatten(bsym):
            check(
                len(bsym.subsymbols) > 0,
                lambda: f"No grad rule found for {bsym} and no subsymbols inside it to create a grad formula",
            )
            for sbsym in bsym.subsymbols:
                _flatten(sbsym)
        else:
            flattened.append(bsym)

    for bsym in bsyms:
        _flatten(bsym)

    return flattened


#
# Phantom grad transform
#

#
# Functions related to functionalizing ThunderOptimizedModules
#


# TODO Test with buffers
def populate_grads(grads: list[TensorProxy], tom: None | torch.nn.Module = None, args=None, kwargs=None) -> None:
    idx: int = 0
    from thunder import ThunderModule, compile_data

    if isinstance(tom, ThunderModule) or compile_data(tom).using_jit:
        assert args is not None, "populate grad needs args (and possibly kwargs) to work with ThunderModules"
        if kwargs is None:
            kwargs = {}
        _, computation_inputs, _ = compile_data(tom).get_computation_and_inputs(*args, **kwargs)
        for p in computation_inputs:
            if isinstance(p, torch.Tensor) and p.requires_grad:
                # Supports grad accumulation (like when weight tying)
                if p.grad is not None:
                    p.grad += grads[idx]
                else:
                    p.grad = grads[idx]
                idx += 1
        return

    # Short-circuits if there are no args or kwargs
    if args is None and kwargs is None:
        return

    flats, _ = tree_flatten((args, kwargs))
    for f in flats:
        if isinstance(f, torch.Tensor) and f.requires_grad:
            f.grad = grads[idx]
            idx += 1


def extract_grads(module: torch.nn.Module) -> tuple[torch.Tensor, ...]:
    grads = tuple(
        f.grad
        for f in chain(module.parameters(), module.buffers())
        if isinstance(f, torch.Tensor) and f.requires_grad and f.grad is not None
    )
    return grads


def clear_grads(module: torch.nn.Module) -> None:
    if not isinstance(module, torch.nn.Module):
        return

    for p in module.parameters():
        p.grad = None
    for b in module.buffers():
        b.grad = None


_grad_fn_map: dict[Any, Callable] = {}


def register_grad(sym_or_id: Symbol | Any, gradfn: Callable) -> None:
    id: Any = sym_or_id
    if isinstance(sym_or_id, Symbol):
        id = sym_or_id.id

    # The gradfn are expected to be written in terms of torch functions by
    # default even if the original forward function could be written in terms of
    # other languages. We don't want to have developers worry about the language
    # context when writing grad functions. If the grad function is written in
    # terms of another language, developers can always wrap the gradfn in an
    # appropriate language context that will take precedence over the default
    # torch language context.
    _grad_fn_map[id] = langctx(Languages.TORCH)(gradfn)


# Grad functions for prims
from thunder.core.prims import PrimIDs as pids, get_grad, put_grad


# A generalization of prims.put_grad to pytrees
# TODO Consider validating that the specs are the same
# TODO Consider validating that that object requires grad (and filtering o.w.)
def put_grads(a, g):
    flats, _ = tree_flatten(a)
    flatgrads, _ = tree_flatten(g)

    for f, fg in zip(flats, flatgrads):
        if isinstance(f, TensorProxy) and isinstance(fg, TensorProxy):
            put_grad(f, fg)


#
# Unpacking operator grads
#

# NOTE prims.unpack_empty_dict creates no grad associations
register_grad(pids.UNPACK_EMPTY_DICT, prims.unpack_empty_dict)

# NOTE prims.unpack_key creates no grad associations
register_grad(pids.UNPACK_KEY, prims.unpack_key)

# NOTE prims.unpack_sequence creates no grad associations
register_grad(pids.UNPACK_SEQUENCE, prims.unpack_sequence)


#
# Data movement and transformation operator grads
#
def _convert_element_type_prim_grad(a: Number | TensorProxy, dtype: type | dtypes.dtype) -> Number | TensorProxy:
    fwd = prims.convert_element_type(a, dtype)

    g = get_grad(fwd)
    g_converted = prims.convert_element_type(g, dtypes.to_dtype(a))
    put_grad(a, g_converted)

    return fwd


register_grad(pids.CONVERT_ELEMENT_TYPE, _convert_element_type_prim_grad)

#
# Tensor creation operator grads
#

# NOTE prims.full creates no grad associations
register_grad(pids.FULL, prims.full)

# NOTE prims.iota creates no grad associations
register_grad(pids.IOTA, prims.iota)


def _uniform_grad(shape, minval, maxval, *, device, dtype):
    fwd, saved = uniform_aug_fwd(shape, minval, maxval, device=device, dtype=dtype)
    g = get_grad(fwd)
    _, gminval, gmaxval = uniform_backward(*saved, g)
    put_grads((minval, maxval), (gminval, gmaxval))
    return fwd


register_grad(pids.UNIFORM, _uniform_grad)

#
# Reshaping and permuting operator grads
#


def _broadcast_in_dim_prim_grad(
    a: TensorProxy, shape: Sequence[int], broadcast_dimensions: Sequence[int]
) -> TensorProxy:
    fwd = prims.broadcast_in_dim(a, shape, broadcast_dimensions)

    g = get_grad(fwd)

    unit_dims = tuple(i for i, s in enumerate(a.shape) if s == 1)
    bcast_dims = tuple(b for i, b in enumerate(broadcast_dimensions) if i not in unit_dims)
    reduce_dims = tuple(s for i, s in enumerate(range(len(shape))) if i not in bcast_dims)

    # NOTE When the reduce_dims tuple is empty, pytorch reduces all dimensions.
    # In this case, we do not want to reduce any dimensions, so skip this sum.
    if len(reduce_dims) > 0:
        g = ltorch.sum(g, reduce_dims)

    # NOTE This must be clang.unsqueeze because torch.unsqueeze, unlike clang.unsqueeze, only accepts an integer
    #   (put another way, torch only allows one unsqueeze at a time)
    g = clang.unsqueeze(g, unit_dims)

    put_grad(a, g)

    return fwd


register_grad(pids.BROADCAST_IN_DIM, _broadcast_in_dim_prim_grad)


def _cat_prim_grad(tensors: list[TensorProxy], /, dim: int) -> TensorProxy:
    fwd = prims.cat(tensors, dim)

    g = get_grad(fwd)

    slice_start: int = 0
    t: TensorProxy
    for t in tensors:
        dim_len: int = t.shape[dim]
        slice_end: int = slice_start + dim_len
        g_slice: TensorProxy = clang.slice_in_dim(g, slice_start, slice_end, dim=dim)
        slice_start = slice_end
        put_grad(t, g_slice)

    return fwd


register_grad(pids.CAT, _cat_prim_grad)


def _reshape_prim_grad(a: TensorProxy, shape: tuple[int, ...]) -> TensorProxy:
    fwd = prims.reshape(a, shape)

    g = get_grad(fwd)

    a_grad = prims.reshape(g, a.shape)
    put_grad(a, a_grad)

    return fwd


register_grad(pids.RESHAPE, _reshape_prim_grad)


def _slice_prim_grad(
    a: TensorProxy, start_indices: Sequence[int], end_indices: Sequence[int], strides: None | Sequence[int] = None
) -> TensorProxy:
    fwd = prims.slice_prim(a, start_indices, end_indices, strides)

    g = get_grad(fwd)

    padding = None
    if strides is None or np.all(np.equal(strides, 1)):
        padding = tuple(zip(start_indices, np.subtract(a.shape, end_indices), (0,) * len(start_indices)))
    else:
        real_limits = np.add(
            start_indices,
            np.where(np.equal(g.shape, 0), 0, np.add(1, np.multiply(np.subtract(g.shape, 1), strides))),
        )
        padding = tuple(zip(start_indices, np.subtract(a.shape, real_limits), np.subtract(strides, 1)))

    # Converts NumPy numbers to Python ints
    # TODO Should we support NumPy numbers better?
    padding = tree_map(int, padding)
    a_grad = prims.pad(g, const_as(0, g.dtype), padding)
    put_grad(a, a_grad)

    return fwd


register_grad(pids.SLICE, _slice_prim_grad)


def _squeeze_prim_grad(a: TensorProxy, /, dims: tuple[int, ...]) -> TensorProxy:
    fwd = prims.squeeze(a, tuple(dims))

    g = get_grad(fwd)
    # NOTE This calls clang.unsqueeze, and not torch.unsqueeze, because torch.unsqueeze only supports
    #   unsqueezing a single dimension
    a_grad = clang.unsqueeze(g, dims)
    put_grad(a, a_grad)

    return fwd


register_grad(pids.SQUEEZE, _squeeze_prim_grad)


def _take_prim_grad(a: TensorProxy, index: TensorProxy, dim: int) -> TensorProxy:
    fwd = prims.take(a, index, dim)

    g = get_grad(fwd)

    # TODO Switch to ltorch.index_add?
    # NOTE Intentionally not calling zeros_like to avoid preserving a
    # TODO Update to call ltorch.zeros
    zeros = prims.full(a.shape, fill_value=0, device=a.device, dtype=a.dtype)
    a_grad = prims.index_add(zeros, index, g, dim)
    put_grad(a, a_grad)

    return fwd


register_grad(pids.TAKE, _take_prim_grad)


def _gather_prim_grad(a: TensorProxy, index: TensorProxy, dim: int) -> TensorProxy:
    fwd = prims.gather(a, index, dim)

    g = get_grad(fwd)
    # NOTE Intentionally not calling zeros_like to avoid preserving TensorProxy a.
    # TODO Update to call ltorch.zeros
    zeros = prims.full(a.shape, fill_value=0, device=a.device, dtype=a.dtype)
    a_grad = prims.scatter_add(zeros, index, g, dim)
    put_grad(a, a_grad)

    return fwd


register_grad(pids.GATHER, _gather_prim_grad)


def _scatter_prim_grad(a: TensorProxy, /, index: TensorProxy, src: TensorProxy | Number, dim: int) -> TensorProxy:
    fwd = prims.scatter(a, index, src, dim)

    grad = get_grad(fwd)
    a_grad = prims.scatter(grad, index, 0, dim)
    put_grad(a, a_grad)

    if isinstance(src, TensorProxy):
        # NOTE: this is exactly what PyTorch is doing.
        # As such, it has the very same limitations. I.e.
        # the grad is not going to be correct unless the index list
        # (..., index[...], ...) does not have repeated elements
        src_grad = prims.gather(grad, index, dim)
        put_grad(src, src_grad)

    return fwd


register_grad(pids.SCATTER, _scatter_prim_grad)


def _index_copy_grad(a: TensorProxy, /, index: TensorProxy, src: TensorProxy, dim: int) -> TensorProxy:
    fwd = prims.index_copy(a, index, src, dim)

    grad = get_grad(fwd)

    # a_grad = grad.index_fill(dim, index, 0)
    # Unfortunately, we do not have `index_fill` for now
    # TODO: replace with `index_fill`
    grad_dim = utils.canonicalize_dim(grad.ndim, dim)
    index_len = len(index)
    index_unsqueeze_shape = [1] * grad.ndim
    index_unsqueeze_shape[grad_dim] = index_len
    index_expand_shape = list(grad.shape)
    index_expand_shape[grad_dim] = index_len
    a_grad = prims.scatter(grad, index.reshape(index_unsqueeze_shape).expand(*index_expand_shape), 0, dim)
    put_grad(a, a_grad)

    if src.ndim > 0:
        src_grad = prims.take(grad, index, dim).expand_as(src)
    else:
        src_grad = prims.take(grad, index.squeeze(0))
    put_grad(src, src_grad)

    return fwd


register_grad(pids.INDEX_COPY, _index_copy_grad)


def _scatter_add_prim_grad(a: TensorProxy, /, index: TensorProxy, value: TensorProxy, dim: int) -> TensorProxy:
    utils.check(
        not value._requires_grad or value.shape == index.shape,
        lambda: f"The gradient for the value Tensor is implemented only when value.shape == index.shape. "
        "value shape is {value.shape} while index shape is {index.shape}",
    )

    fwd = prims.scatter_add(a, index, value, dim)

    g = get_grad(fwd)
    # NOTE The value gradient is only correct when src.shape == index.shape.
    # See https://github.com/pytorch/pytorch/issues/27614#issuecomment-564648819
    value_grad = prims.gather(g, index, dim)
    put_grads((a, value), (g, value_grad))

    return fwd


register_grad(pids.SCATTER_ADD, _scatter_add_prim_grad)


def _take_along_axis_prim_grad(a: TensorProxy, index: TensorProxy, dim: int) -> TensorProxy:
    fwd = prims.take_along_axis(a, index, dim)

    g = get_grad(fwd)
    # NOTE Intentionally not calling zeros_like to avoid preserving TensorProxy a.
    # TODO Update to call ltorch.zeros
    zeros = prims.full(a.shape, fill_value=0, device=a.device, dtype=a.dtype)
    a_grad = prims.scatter_add(zeros, index, g, dim)
    put_grad(a, a_grad)

    return fwd


register_grad(pids.TAKE_ALONG_AXIS, _take_along_axis_prim_grad)


def _transpose_prim_grad(a: TensorProxy, permutation: tuple[int, ...]) -> TensorProxy:
    fwd = prims.transpose(a, tuple(permutation))

    g = get_grad(fwd)
    undo = _argsort(permutation)
    a_grad = prims.transpose(g, tuple(undo))
    put_grad(a, a_grad)

    return fwd


register_grad(pids.TRANSPOSE, _transpose_prim_grad)

#
# Memory layout operator grads
#


def _stride_order_prim_grad(a: TensorProxy, /, order: Sequence[int]) -> TensorProxy:
    fwd = prims.stride_order(a, order)

    g = get_grad(fwd)
    put_grad(a, g)

    return fwd


register_grad(pids.STRIDE_ORDER, _stride_order_prim_grad)


#
# Elementwise unary operator grads
#
def _abs_prim_grad(a: Number | TensorProxy) -> Number | TensorProxy:
    fwd = prims.abs(a)

    g = get_grad(fwd)
    put_grad(a, g * ltorch.sign(a))

    return fwd


register_grad(pids.ABS, _abs_prim_grad)


def _cos_prim_grad(a: Number | TensorProxy) -> Number | TensorProxy:
    fwd = prims.cos(a)

    g = get_grad(fwd)
    put_grad(a, g * (-prims.sin(a)))

    return fwd


register_grad(pids.COS, _cos_prim_grad)


def _erf_prim_grad(a: Number | TensorProxy) -> Number | TensorProxy:
    fwd = prims.erf(a)

    g = get_grad(fwd)
    a_grad = 2 / math.sqrt(math.pi) * ltorch.exp(-(a**2)) * g
    put_grad(a, a_grad)

    return fwd


register_grad(pids.ERF, _erf_prim_grad)


def _exp_prim_grad(a: Number | TensorProxy) -> Number | TensorProxy:
    fwd = prims.exp(a)

    g = get_grad(fwd)
    a_grad = g * fwd
    put_grad(a, a_grad)

    return fwd


register_grad(pids.EXP, _exp_prim_grad)


def _log_prim_grad(a: Number | TensorProxy) -> Number | TensorProxy:
    fwd = prims.log(a)

    g = get_grad(fwd)
    a_grad = g / a
    put_grad(a, a_grad)

    return fwd


register_grad(pids.LOG, _log_prim_grad)


def _neg_prim_grad(a: Number | TensorProxy) -> Number | TensorProxy:
    fwd = prims.neg(a)

    g = get_grad(fwd)
    put_grad(a, -g)

    return fwd


register_grad(pids.NEG, _neg_prim_grad)


def _rsqrt_prim_grad(a: Number | TensorProxy, /) -> Number | TensorProxy:
    fwd = prims.rsqrt(a)

    g = get_grad(fwd)
    # An alternative derivation used by JAX is -0.5 * g * rsqrt(x) / x
    # where rsqrt(x) and x are saved for the backwards pass.
    # This derivation was selected because it avoids saving the input tensor.
    a_grad = -0.5 * g * fwd**3.0
    put_grad(a, a_grad)

    return fwd


register_grad(pids.RSQRT, _rsqrt_prim_grad)


def _sin_prim_grad(a: Number | TensorProxy) -> Number | TensorProxy:
    fwd = prims.sin(a)

    g = get_grad(fwd)
    put_grad(a, g * prims.cos(a))

    return fwd


register_grad(pids.SIN, _sin_prim_grad)


def _tanh_prim_grad(a: Number | TensorProxy, /) -> Number | TensorProxy:
    fwd = prims.tanh(a)

    g = get_grad(fwd)
    a_grad = g * (1 - fwd * fwd)
    put_grad(a, a_grad)

    return fwd


register_grad(pids.TANH, _tanh_prim_grad)

#
# Elementwise binary operator grads
#


def _add_prim_grad(a: Number | TensorProxy, b: Number | TensorProxy, /) -> Number | TensorProxy:
    fwd = a + b

    g = get_grad(fwd)
    a_grad = g
    b_grad = g
    put_grads((a, b), (a_grad, b_grad))

    return fwd


register_grad(pids.ADD, _add_prim_grad)


# NOTE The following grad definition relies on the fact that only inexact dtypes are differentiable,
#   and torch's true division operator and the division primitive agree on those types
def _div_prim_grad(a: Number | TensorProxy, b: Number | TensorProxy, /) -> Number | TensorProxy:
    fwd = a / b

    g = get_grad(fwd)
    a_grad = g / b
    b_grad = -g * ((a / b) / b)
    put_grads((a, b), (a_grad, b_grad))

    return fwd


register_grad(pids.DIV, _div_prim_grad)

# Comparison operators -- these create no grad associations
register_grad(pids.EQ, prims.eq)
register_grad(pids.NE, prims.ne)
register_grad(pids.GE, prims.ge)
register_grad(pids.GT, prims.gt)
register_grad(pids.LE, prims.le)
register_grad(pids.LT, prims.lt)


def _mul_prim_grad(a: Number | TensorProxy, b: Number | TensorProxy, /) -> Number | TensorProxy:
    fwd = a * b

    g = get_grad(fwd)
    a_grad = b * g
    b_grad = a * g
    put_grads((a, b), (a_grad, b_grad))

    return fwd


register_grad(pids.MUL, _mul_prim_grad)


def _sub_prim_grad(a: Number | TensorProxy, b: Number | TensorProxy) -> Number | TensorProxy:
    fwd = a - b

    g = get_grad(fwd)
    a_grad = g
    b_grad = -g
    put_grads((a, b), (a_grad, b_grad))

    return fwd


register_grad(pids.SUB, _sub_prim_grad)


#
# Conditional operator grads
#


def _where_prim_grad(pred: Number | TensorProxy, a: Number | TensorProxy, b: Number | TensorProxy) -> TensorProxy:
    fwd = prims.where(pred, a, b)

    g = get_grad(fwd)
    a_grad = ltorch.where(pred, g, 0)
    b_grad = ltorch.where(pred, 0, g)
    put_grads((a, b), (a_grad, b_grad))

    return fwd


register_grad(pids.WHERE, _where_prim_grad)

#
# Reduction operator grads
#


# TODO Review tweaking grad_chooser_pullback interface
def _amax_prim_grad(a: TensorProxy, /, dims: Sequence[int]) -> TensorProxy:
    fwd = prims.amax(a, dims)

    g = get_grad(fwd)
    a_grad = grad_chooser_backward(fwd, a, a.shape, dims, g)
    put_grad(a, a_grad)

    return fwd


register_grad(pids.AMAX, _amax_prim_grad)


def _sum_prim_grad(a: TensorProxy, /, dims: Sequence[int]) -> TensorProxy:
    fwd = prims.sum(a, dims)

    g = get_grad(fwd)
    a_grad = restore_reduced_dims(g, dims, a.shape)
    put_grad(a, a_grad)

    return fwd


register_grad(pids.SUM, _sum_prim_grad)


def _topk_prim_grad(
    a: TensorProxy, /, k: int, dim: None | int = None, largest: bool = True, sorted: bool = True, *, out=None
):
    fwd = prims.topk(a, k, dim, largest, sorted, out=out)
    val, idx = fwd

    val_grad = get_grad(val)

    a_grad = ltorch.zeros_like(a)
    # TODO: replace with scatter once we have it.
    # scatter_add is a prim and it relies on atomic ops.
    a_grad = ltorch.scatter_add(a_grad, dim, idx, val_grad)
    put_grad(a, a_grad)

    return fwd


register_grad(pids.TOPK, _topk_prim_grad)


def _sort_prim_grad(
    a: TensorProxy, /, dim: None | int = None, descending: bool = False, stable: bool = False, *, out=None
) -> (TensorProxy, TensorProxy):
    dim = -1 if dim is None else dim
    sorted_a, sort_idx = prims.sort(a, dim, descending, stable, out=out)

    sorted_a_grad = get_grad(sorted_a)

    if a.ndim != 0:
        # TODO(nikitaved): replace with scatter once we have it.
        # scatter_add uses atomic ops which are slow!
        a_grad = ltorch.zeros_like(a)
        a_grad = ltorch.scatter_add(a_grad, dim, sort_idx, sorted_a_grad)
    else:
        a_grad = sorted_a_grad
    put_grad(a, a_grad)

    return sorted_a, sort_idx


register_grad(pids.SORT, _sort_prim_grad)


# TODO Fix division by zero when n_elem_reduced == 0 or when mean.numel == 0
#   by returning zeros_like(a) or similar.
# TODO Fix grad when correction > n_elem_reduced.
def _var_mean_prim_grad(a: TensorProxy, /, dims: Sequence[int], *, correction: Number) -> TensorProxy:
    v, m = prims.var_mean(a, dims, correction=correction)

    gv = get_grad(v)
    gm = get_grad(m)

    n_elem_reduced = a.numel() // m.numel() if a.numel() != 0 else 1

    # Computes mean bwd
    mean_scale = 1.0 / n_elem_reduced
    mean_grad = mean_scale * restore_reduced_dims(gm, dims, a.shape)

    # Computes var bwd
    normalization_scalar = n_elem_reduced - correction
    restored_gv = restore_reduced_dims(gv, dims, a.shape)
    # Inserting a conversion to the same dtype to disable nvFuser executors's
    # bookend optimization (nv_enable_bookend), which can cause the backward
    # pass to generate two kernels
    mean_mdtype = prims.convert_element_type(m, m.dtype)
    restored_mean = restore_reduced_dims(mean_mdtype, dims, a.shape)
    var_grad = (2 * restored_gv * (a - restored_mean)) / normalization_scalar

    put_grad(a, mean_grad + var_grad)

    return v, m


register_grad(pids.VAR_MEAN, _var_mean_prim_grad)


#
# Linear algebra operator grads
#
def _linear_prim_grad(a: TensorProxy, w: TensorProxy, bias: None | TensorProxy) -> TensorProxy:
    fwd = prims.linear(a, w, bias)

    g = get_grad(fwd)

    first_dim = -2
    grad_a = ltorch.matmul(g.reshape(-1, g.shape[-1]), w).reshape(a.shape)

    grad_w: TensorProxy
    if a.ndim == 1:
        grad_w = ltorch.matmul(g.unsqueeze(first_dim).mT, a.unsqueeze(first_dim))
    else:
        grad_w = ltorch.matmul(g.reshape(-1, g.shape[-1]).mT, a.reshape(-1, a.shape[-1]))

    put_grads((a, w), (grad_a, grad_w))

    if bias is not None:
        if g.ndim > 1:
            grad_bias = ltorch.sum(g, tuple(range(g.ndim - 1)))
        else:
            grad_bias = g
        put_grad(bias, grad_bias)

    return fwd


register_grad(pids.LINEAR, _linear_prim_grad)


# TODO Add explicit ltorch vs clang module to the tensor operations below
# TODO could we get rid of the final squeezes in the b.ndim == 1 case and the a.ndim == 1 case?
def _matmul_prim_grad(a: TensorProxy, b: TensorProxy, /) -> TensorProxy:
    fwd = prims.matmul(a, b)
    g = get_grad(fwd)

    last_dim = (-1,)
    first_dim = (-2,)
    if a.ndim == 1 and b.ndim == 1:
        put_grads((a, b), (g * b, g * a))
    elif b.ndim == 1:
        ga = unsqueeze(g, last_dim) @ unsqueeze(b, last_dim).mT
        gb = a.mT @ unsqueeze(g, last_dim)
        if g.ndim > 1:
            gb = squeeze(gb, last_dim)
            gb = ltorch.sum(gb, tuple(range(gb.ndim - 1)))
        put_grads((a, b), (ga, gb.squeeze()))
    elif a.ndim == 1:
        ga = unsqueeze(g, first_dim) @ b.mT
        if g.ndim > 1:
            ga = ltorch.sum(ga, tuple(range(ga.ndim - 1)))
        gb = unsqueeze(a, first_dim).mT @ unsqueeze(g, first_dim)
        put_grads((a, b), (ga.squeeze(), gb))
    else:
        put_grads((a, b), (g @ b.mT, a.mT @ g))

    return fwd


register_grad(pids.MATMUL, _matmul_prim_grad)

#
# NN operator grads
#


def _embedding_prim_grad(
    a: TensorProxy, /, weight, *, padding_idx=-1, max_norm=None, norm_type=2.0, scale_grad_by_freq=False, sparse=False
) -> TensorProxy:
    fwd = prims.embedding(
        a,
        weight,
        padding_idx=padding_idx,
        max_norm=max_norm,
        norm_type=norm_type,
        scale_grad_by_freq=scale_grad_by_freq,
        sparse=sparse,
    )

    g = get_grad(fwd)
    a_grad = prims.embedding_backward(g, a, weight.shape[0], padding_idx, scale_grad_by_freq, sparse)
    put_grad(a, a_grad)

    return fwd


register_grad(pids.EMBEDDING, _embedding_prim_grad)


def _maximum_grad(a: TensorProxy, b: TensorProxy, /):
    fwd = prims.maximum(a, b)

    g = get_grad(fwd)

    # NOTE: NaN propagation if either `a` or `b` is a NaN, then both elements receive `g` as gradient.
    # This is because comparison in presence of NaN is False (except for Not Equal which is always True).
    # Eg. Here `a` = NaN and `b` = 42
    # sub_g = where(NaN == 42 i.e. False, g / 2, g)  # sub_grad = g
    # grad_a = where(NaN < 42 i.e. False, 0., sub_g)  # grad_a = sub_g = g
    # grad_b = where(42 < NaN i.e. False, 0., sub_g)  # grad_b = sub_g = g
    # NOTE: If `g` is `NaN` then it will be propagated as the gradient of max element between a and b
    # and if both are equal, then as we evenly distributing the gradients, `NaN` will propagate through
    # the gradients of both `a` and `b`.

    # Compute sub-gradient if `a == b`
    # NOTE: We evenly distribute the gradient where the values are equal.
    sub_grad = prims.where(a == b, g / 2, g)

    a_grad = prims.where(a < b, 0.0, sub_grad)
    b_grad = prims.where(b < a, 0.0, sub_grad)

    put_grad(a, a_grad)
    put_grad(b, b_grad)
    return fwd


register_grad(pids.MAXIMUM, _maximum_grad)

# This operation creates no grad associations
register_grad(pids.ARGMAX, prims.argmax)

# This operation creates no grad associations
register_grad(pids.SHAPE, prims.shape)

#
# Phantom grad transform helpers
#


def _get_gradfn_and_executor(
    bsym: BoundSymbol, *, executors_list: Sequence[Any] = tuple()
) -> tuple[Callable | None, Executor | None]:
    cd = get_compile_data()
    executors_list = cd.executors_list if cd is not None else executors_list
    # Checks if the executor which has priority for this operation has a specific grad transform for it
    for ex in executors_list:
        if ex.can_execute_or_fuse(bsym):
            ex_grad_transform: None | Callable = ex.get_grad_transform(bsym.sym)
            if ex_grad_transform is not None:
                return ex_grad_transform, ex
            break

    # If the executor doesn't define its own grad transform, this just returns the default grad transform for the bsym
    gradfn = _grad_fn_map.get(bsym.sym.id, None)
    return gradfn, None


def grad(
    cfn,
) -> Callable:
    def grad(func):
        @wraps(func)
        def grad_func(*args, **kwargs):
            _, grads = value_and_grad(func)(*args, **kwargs)
            grads = tree_flatten(grads)[0]
            grads = [g for g in grads if g is not None]
            return grads

        return grad_func

    class _GradTransform(Transform):
        def transform_traces_pre_prologue(
            self,
            prologue_trc: Trace,
            computation_trc: Trace,
            epilogue_trc: Trace | None,
            *,
            executors_list: Sequence[Any],
        ) -> Trace:
            # Using trc.python_callable() makes it impossible to retrace the
            # function because the python_callable uses python_ctx which replaces
            # symbol occurrences with its symbol._call_ctx function
            computation_trc = dce(computation_trc)

            @wraps(computation_trc.python_callable())
            def python_callable(*args, **kwargs):
                return eval_trace(computation_trc, *args, **kwargs)["output"]

            # Don't DCE yet to keep argument unpackings
            gradtrc = construct_trace(use_dce=False)(
                grad(python_callable), *computation_trc.args, **computation_trc.kwargs
            )

            gradtrc = wrap_return_value_together_with_argments(gradtrc)
            gradtrc = dce(gradtrc)
            return prologue_trc, gradtrc, epilogue_trc

    cfn._using_grad_transform = True
    _grad_transform = _GradTransform()
    return add_transform(cfn, transform=_grad_transform, disable_torch_autograd_support=True)


@lru_cache(maxsize=None)
def symbol_to_eval(bound_symbol):
    """Map a BoundSymbol to a function that evaluates it.

    Args:
        bound_symbol: BoundSymbol to map
    """
    # Symbol is callable
    return bound_symbol.sym


def unwrap_one_level_of_subsymbols(trace):
    new_symbols_iter = (
        bound_symbol.subsymbols if len(bound_symbol.subsymbols) > 0 else [bound_symbol]
        for bound_symbol in trace.bound_symbols
    )
    new_symbols = list(chain.from_iterable(new_symbols_iter))
    trace.bound_symbols = new_symbols
    return trace


# VJP transform
# =============
class NoPullback:
    """A dummy pullback function that returns None or raises an error."""

    def __init__(self, num_args=0):
        self.num_args = num_args

    def __call__(self, *args, **kwargs):
        if self.num_args > 0:
            return (None,) * self.num_args
        raise RuntimeError("Pullback called on a non-differentiable symbol or a constant.")


class ZeroBackward:
    """A helper backward function that returns zeros."""

    def __init__(self, num_args):
        self.num_args = num_args

    def __call__(self, *args, **kwargs):
        # Assuming that the first arguments are the forward arguments
        forward_args = args[: self.num_args]

        def zeros_like(x):
            if isinstance(x, TensorProxy):
                return full_like(x, fill_value=0)
            elif isinstance(x, NumberProxy):
                return type(x.value)(0)
            elif isinstance(x, Number):
                return type(x)(0)
            else:
                raise ValueError(f"zeros_like inside ZeroBackward got an unsupported type {type(x)}")

        return tuple(zeros_like(arg) for arg in forward_args)


# Mapping from symbols to augmented primal (forward) functions used in VJP
# The augmented_primal function takes the primal values and returns the primal
# result and the residuals (saved values for the backward).
augmented_forward_impls = {
    prims.PrimIDs.ACOS: lambda x: (prims.acos(x), (x,)),
    prims.PrimIDs.ACOSH: lambda x: (prims.acosh(x), (x,)),
    prims.PrimIDs.ASIN: lambda x: (prims.asin(x), (x,)),
    prims.PrimIDs.ASINH: lambda x: (prims.asinh(x), (x,)),
    prims.PrimIDs.ATAN: lambda x: (prims.atan(x), (x,)),
    prims.PrimIDs.ATANH: lambda x: (prims.atanh(x), (x,)),
    prims.PrimIDs.ATAN2: lambda x, y: (prims.atan2(x, y), (x, y)),
    prims.PrimIDs.COSH: lambda x: (prims.cosh(x), (x,)),
    prims.PrimIDs.DIGAMMA: lambda x: (prims.digamma(x), (x,)),
    prims.PrimIDs.ERFC: lambda x: (prims.erfc(x), (x,)),
    prims.PrimIDs.ERFINV: lambda x: (prims.erfinv(x), (prims.erfinv(x),)),
    prims.PrimIDs.ERFCINV: lambda x: (prims.erfcinv(x), (prims.erfcinv(x),)),
    prims.PrimIDs.EXP2: lambda x: (prims.exp2(x), (prims.exp2(x),)),
    prims.PrimIDs.EXPM1: lambda x: (prims.expm1(x), (prims.expm1(x),)),
    prims.PrimIDs.LGAMMA: lambda x: (prims.lgamma(x), (x,)),
    prims.PrimIDs.NDTRI: lambda x: (prims.ndtri(x), (prims.ndtri(x),)),
    prims.PrimIDs.SINH: lambda x: (prims.sinh(x), (x,)),
    prims.PrimIDs.SQRT: lambda x: (prims.sqrt(x), (prims.sqrt(x),)),
    prims.PrimIDs.LOG10: lambda x: (prims.log10(x), (x,)),
    prims.PrimIDs.LOG1P: lambda x: (prims.log1p(x), (x,)),
    prims.PrimIDs.LOG2: lambda x: (prims.log2(x), (x,)),
    prims.PrimIDs.ZETA: lambda x, y: (prims.zeta(x, y), (x, y)),
    prims.PrimIDs.FMOD: lambda x, y: (prims.fmod(x, y), (x, y)),
    prims.PrimIDs.COPY_: lambda x, y: (prims.copy_(x, y), tuple()),
    prims.PrimIDs.CLONE: lambda x: (prims.clone(x), tuple()),
}


# Mapping from symbols to backward functions used in VJP
# The backward function takes the residuals and cotangents and returns the
# vector-Jacobian products for each argument.
backward_impls = {
    prims.PrimIDs.ACOS: lambda x, g: -g / prims.sqrt(1.0 - x * x),
    prims.PrimIDs.ACOSH: lambda x, g: g * prims.rsqrt(x * x - 1.0),
    prims.PrimIDs.ASIN: lambda x, g: g / prims.sqrt(1.0 - x * x),
    prims.PrimIDs.ASINH: lambda x, g: g * prims.rsqrt(1.0 + x * x),
    prims.PrimIDs.ATAN: lambda x, g: g / (1.0 + x * x),
    prims.PrimIDs.ATANH: lambda x, g: g / (1.0 - x * x),
    prims.PrimIDs.COSH: lambda x, g: prims.mul(g, prims.sinh(x)),
    prims.PrimIDs.ERFC: lambda x, g: -g * 2.0 / math.sqrt(math.pi) * prims.exp(-x * x),
    prims.PrimIDs.ERFINV: lambda result, g: g * 0.5 * math.sqrt(math.pi) * prims.exp(result**2),
    prims.PrimIDs.ERFCINV: lambda result, g: -g * 0.5 * math.sqrt(math.pi) * prims.exp(result**2),
    prims.PrimIDs.EXP2: lambda result, g: g * result * math.log(2.0),
    prims.PrimIDs.EXPM1: lambda result, g: g * (result + 1.0),
    prims.PrimIDs.LGAMMA: lambda x, g: g * prims.digamma(x),
    prims.PrimIDs.NDTRI: lambda result, g: g * prims.exp(0.5 * result**2) * math.sqrt(2.0 * math.pi),
    prims.PrimIDs.SINH: lambda x, g: prims.mul(g, prims.cosh(x)),
    prims.PrimIDs.SQRT: lambda result, g: g / (2.0 * result),
    prims.PrimIDs.LOG10: lambda x, g: g / (x * 2.302585092994046),
    prims.PrimIDs.LOG1P: lambda x, g: g / (x + 1),
    prims.PrimIDs.LOG2: lambda x, g: g / (x * 0.6931471805599453),
    prims.PrimIDs.FMOD: lambda x, y, g: (g, -g * prims.trunc(x / y)),
    # The copy should not be differentiable. We return None to enable the generation of the backward graph through them.
    prims.PrimIDs.COPY_: lambda g: (None, None),
    prims.PrimIDs.CLONE: lambda g: g,
}


def register_augmented_forward(op):
    """Decorator to register an augmented forward implementation for a symbol.

    Args:
        op (Ops): Symbol for which to register the augmented forward implementation.

    Returns:
        Callable: Decorator function.
    """

    def decorator(func):
        augmented_forward_impls[op] = func
        return func

    return decorator


def register_backward(op):
    """Decorator to register a backward implementation for a symbol.

    Args:
        op (Ops): Symbol for which to register the backward implementation.

    Returns:
        Callable: Decorator function.
    """

    def decorator(func):
        backward_impls[op] = func
        return func

    return decorator


def restore_reduced_dims(x, reduced_dims, original_shape):
    """Restores the reduced dimensions of a tensor.

    Args:
        x (Variable): Tensor to be reshaped.
        reduced_dims (Tuple[int, ...]): Tuple of reduced dimensions.
        original_shape (Tuple[int, ...]): Original shape of the tensor.

    Returns:
        Variable: Tensor with the reduced dimensions restored.
    """
    if original_shape == ():  # scalar
        return x

    unsqueezed = clang.unsqueeze(x, reduced_dims)
    return clang.expand(unsqueezed, original_shape)


@register_backward(prims.PrimIDs.ZETA)
def zeta_backward(x, y, g):
    # The derivative wrt the first argument is not expressible in terms of zeta or
    # other special functions
    # Therefore, we compute only the derivative wrt the second argument
    gy = g * -x * prims.zeta(x + 1.0, y)

    # if x is CUDA tensor and y is CPU scalar tensor, gy should be on CPU
    if gy is not None and gy.device.type != y.device.type:
        gy = gy.to(device=y.device)
    # Return a mappping from the forward arguments to the gradients
    return {"y": gy}


@register_backward(prims.PrimIDs.DIGAMMA)
def digamma_backward(a: Proxy, g):
    from thunder.torch import polygamma

    return g * polygamma(1, a)


@register_augmented_forward("torch.polygamma")
def polygamma_aug_fwd(n: int, a: Proxy):
    from thunder.torch import polygamma

    primal = polygamma(n, a)
    residuals = (n, a)
    return VJPDual(primal, residuals)


@register_backward("torch.polygamma")
def polygamma_backward(n: int, a: Proxy, g):
    from thunder.torch import polygamma

    return None, g * polygamma(n + 1, a)


@register_backward(prims.PrimIDs.ATAN2)
def atan2_backward(x, y, g):
    alpha = 1.0 / (x * x + y * y)
    grad_x = g * y * alpha
    grad_y = g * -x * alpha
    return grad_x, grad_y


@register_augmented_forward(prims.PrimIDs.VAR)
def var_aug_fwd(a, dim, *, correction):
    v = prims.var(a, dim, correction=correction)
    return VJPDual((v,), (a, dim, correction, v))


# TODO: fix division by zero when n_elem_reduced == 0 or when v.numel == 0
# by returning zeros_like(a) or similar.
# TODO: fix grad when correction > n_elem_reduced.
@register_backward(prims.PrimIDs.VAR)
def var_backward(a, dim, correction, v, g):
    n_elem_reduced = a.numel() // v.numel() if a.numel() != 0 else 1
    normalization_scalar = n_elem_reduced - correction
    g = restore_reduced_dims(g, dim, a.shape)
    if a.dtype != v.dtype:
        a = prims.convert_element_type(a, v.dtype)
    mean = prims.sum(a, dim) / n_elem_reduced
    mean = restore_reduced_dims(mean, dim, a.shape)
    return (2 * g * (a - mean)) / normalization_scalar


def n_elem_reduced(a_ndim, a_shape, dims):
    dims = utils.canonicalize_dims(a_ndim, dims)
    reduction_size = 1
    for idx, size in enumerate(a_shape):
        if idx in dims:
            reduction_size *= size
    return reduction_size


def mean_backward(a_ndim, a_shape, dims, grad):
    mean_local_grad = 1.0 / n_elem_reduced(a_ndim, a_shape, dims)
    return restore_reduced_dims(grad, dims, a_shape) * mean_local_grad


@register_augmented_forward(prims.PrimIDs.PAD)
def pad_aug_fwd(a, padding_value, padding_config):
    return VJPDual((prims.pad(a, padding_value, padding_config),), (a, padding_config))


@register_backward(prims.PrimIDs.PAD)
def pad_backward(a, padding_config, g):
    # Short circuit on empty input.
    if any(dim == 0 for dim in a.shape):
        return full_like(a, fill_value=0)

    # Un-pad by padding with zero values
    zero_padding_config = [(-lo, -hi, 0) for lo, hi, _ in padding_config]

    g = prims.pad(g, 0.0, zero_padding_config)

    # Un-slice by slicing with a stride of value (dilation + 1)
    for dim, (_, _, d) in enumerate(padding_config):
        g = slice_in_dim(g, 0, g.shape[dim], stride=d + 1, dim=dim)

    return g


@register_augmented_forward(prims.PrimIDs.PROD)
def prod_aug_fwd(x, dims):
    """Augmented prod operation.

    Args:
        x (Variable): Tensor to be multiplied.
        dims (Tuple[int, ...]): Dimensions to be multiplied.

    Returns:
        VJPDual: Primal and residuals.
    """
    primal = prims.prod(x, dims)

    residuals = (
        primal,
        x,
        x.shape,
        dims,
    )
    return VJPDual(primal, residuals)


@register_backward(prims.PrimIDs.PROD)
def prod_pullback(primal, x, x_shape, reduced_dims, g):
    return prims.div(restore_reduced_dims(primal * g, reduced_dims, x_shape), x)


def keepdim_reduction(reduction_fn, x, dims):
    """Applies reduction and fixes output to conform to keepdim=True"""
    out = reduction_fn(x, dims)
    argmax_sum_out_shape = [x.shape[i] if i not in dims else 1 for i in range(x.ndim)]
    broadcast_dims = [i for i in range(x.ndim) if i not in dims]
    return prims.broadcast_in_dim(out, argmax_sum_out_shape, broadcast_dims)


# Inspired from https://github.com/HIPS/autograd/blob/master/autograd/numpy/numpy_vjps.py#L353
def grad_chooser_backward(primal, x, x_shape, reduced_dims, g):
    """Builds gradient of functions that choose a single item, such as min or max."""
    g_repeated = restore_reduced_dims(g, reduced_dims, x_shape)
    primal_repeated = restore_reduced_dims(primal, reduced_dims, x_shape)
    argmax_locations = x == primal_repeated
    argmax_sum = keepdim_reduction(prims.sum, argmax_locations, reduced_dims)
    out = g_repeated * argmax_locations / argmax_sum
    return out


register_backward(prims.PrimIDs.AMIN)(grad_chooser_backward)


@register_augmented_forward(prims.PrimIDs.AMIN)
def amin_aug_fwd(x, dims):
    """Augmented amin operation.
    Args:
        x (Variable): Tensor to compute amin on.
        dims (Tuple[int, ...]): Dimensions to compute amin over.
    Returns:
        VJPDual: Primal and residuals.
    """
    primal = prims.amin(x, dims)

    residuals = (
        primal,
        x,
        x.shape,
        dims,
    )

    return VJPDual(primal, residuals)


@register_augmented_forward(prims.PrimIDs.POW)
def pow_aug_fed(x, y):
    """Augmented the pow operation.

    Args:
        x (Variable): Tensor with the base to be exponentiated.
        y (Variable): Tensor with power to raise to.

    Returns:
        VJPDual: Primal and residuals.
    """
    primal = prims.pow(x, y)
    residuals = (primal, x, y)
    return VJPDual(primal, residuals)


@register_backward(prims.PrimIDs.POW)
def pow_backward(result, x, y, g):
    import thunder.clang as tlang

    gresult = g * result  # reuse common factor
    dx = g * y * x ** (y - 1)
    dy = gresult * tlang.log(x)
    return dx, dy


@register_augmented_forward(prims.PrimIDs.TAN)
def tan_aug_fwd(x):
    """Augmented tan operation.

    Args:
        x (Variable): Tensor to be passed to tan.
    """

    primal = prims.tan(x)
    residuals = (primal,)
    return VJPDual(primal, residuals)


@register_backward(prims.PrimIDs.TAN)
def tan_backward(result, g):
    return g * (1 + result * result)


# NOTE: Jax uses np.argsort in its transpose vjp computation
def _argsort(seq):
    return sorted(range(len(seq)), key=seq.__getitem__)


@register_augmented_forward(prims.PrimIDs.DEVICE_PUT)
def device_put_aug_fwd(a: TensorProxy, device: Device) -> TensorProxy:
    primal = prims.device_put(a, device)
    residuals = (a.device,)
    return VJPDual(primal, residuals)


@register_backward(prims.PrimIDs.DEVICE_PUT)
def device_put_backward(orig_device, g):
    return prims.device_put(g, orig_device), None


@register_augmented_forward(prims.PrimIDs.CONVOLUTION)
def convolution_aug_fwd(
    a: Proxy,
    weight,
    bias,
    stride,
    padding,
    dilation,
    transposed,
    output_padding,
    groups,
):
    primal = convolution(a, weight, bias, stride, padding, dilation, transposed, output_padding, groups)
    residuals = (primal, a, weight, bias, stride, padding, dilation, transposed, output_padding, groups)
    return VJPDual(primal, residuals)


@register_backward(prims.PrimIDs.CONVOLUTION)
def convolution_backward(
    output: Proxy,
    input: Proxy,
    weight,
    bias,
    stride,
    padding,
    dilation,
    transposed,
    output_padding,
    groups,
    grad,
):
    # Transposed convolution is not supported!
    assert transposed == 0

    input_grad = None
    weight_grad = None
    bias_grad = None

    # Short circuit on zero-dim grad
    if any(s == 0 for s in grad.shape):
        input_grad = full_like(input, fill_value=0)
        weight_grad = full_like(weight, fill_value=0)
        if bias is not None:
            bias_grad = full_like(bias, fill_value=0)
        return (input_grad, weight_grad, bias_grad) + ((None,) * 6)

    batch, in_channels, *spatial_dims = input.shape
    out_channels, gin_channels, *kernel_dims = weight.shape
    dim = len(spatial_dims)

    def maybe_expand_seq(s, dim):
        if len(s) == 1:
            return (s[0],) * dim
        else:
            return s

    stride = maybe_expand_seq(stride, dim)
    padding = maybe_expand_seq(padding, dim)
    dilation = maybe_expand_seq(dilation, dim)

    def conv_transpose(t):
        return prims.transpose(t, (1, 0) + tuple(range(2, t.ndim)))

    # input_grad = {
    def transpose_and_flip_weight(weight):
        # The lines below are transposing the channels dims.
        # We also need to extract the group information and merge it
        # with the dimension corresponding to the "out_channels" dim.
        # (out_channels, gin_channels) -> (gin_channels, out_channels)
        weight = conv_transpose(weight)
        # Split (out_channels,) -> (groups, out_channels // groups)
        weight = weight.reshape([gin_channels, groups, out_channels // groups] + kernel_dims)
        # Moving groups to the left-most position.
        # (gin_channels, groups, out_channels // groups) -> (groups, gin_channels, out_channels // groups)
        weight = conv_transpose(weight)
        # Squash (groups, gin_channels) -> (in_channels)
        weight = weight.reshape([in_channels, out_channels // groups] + kernel_dims)

        # Flip spatial dimensions
        weight = prims.flip(weight, tuple(range(2, weight.ndim)))
        return weight

    # We need to pad the gradient to be able to fit kernel windows.
    initial_grad_padding = [d * (k - 1) for d, k in zip(dilation, kernel_dims)]

    input_grad = convolution(
        prims.pad(
            grad,
            0.0,
            # The pixes are stride away from each other in the original input.
            # Hence we need to dilate the gradient by dilation=stride - 1
            # so that there are stride - 1 zeros between the pixels.
            [(0, 0, 0), (0, 0, 0)] + [(0, 0, s - 1) for s in stride],
        ),
        transpose_and_flip_weight(weight),
        None,
        # Setting stride to 1 as the distance between pixels is taken
        # care by the pad right above.
        (1,),
        initial_grad_padding,
        dilation,
        transposed,
        output_padding,
        groups,
    )

    def pad_to_input(grad):
        # We need to unpad the padding done to the input prior to the convolution.
        # Note that low and high padding are not necessarily equal, so we cannot
        # absorb it into the convolution just yet, unless the API is modified.
        pad_config = [(0, 0, 0), (0, 0, 0)]
        for o, i, g, p in zip(grad.shape[2:], spatial_dims, input_grad.shape[2:], padding):
            lo = -p
            # Note that (i + 2 * p) is the size of the padded input,
            # so the quantity (i + 2 * p) - g tells us by how much
            # we need to pad the gradient so that the elements outside
            # of the convolution receive zero gradient.
            # p is additionally subtracted to negate the input's pad
            # in forward.
            hi = (i + 2 * p) - g - p
            pad_config.append((lo, hi, 0))
        return prims.pad(grad, 0.0, pad_config)

    input_grad = pad_to_input(input_grad)
    # }

    # bias_grad = {
    if bias is not None:
        import thunder.torch as ltorch

        bias_grad = ltorch.sum(grad, [d for d in range(grad.ndim) if d != 1])
    # }

    # weight grad = {
    def pad_transpose_and_push_groups_into_batches(t):
        # First pad,...
        # Pad as necessary so that in convolutions we never advance
        # past relevant inputs.
        pad_config = [(0, 0, 0), (0, 0, 0)]
        for o, i, k, p, s, d in zip(grad.shape[2:], spatial_dims, kernel_dims, padding, stride, dilation):
            # Padding from below is the same.
            lo = p
            # There is always the max index idx in the input
            # the value of which, input[idx], the kernel touches.
            # The kernel reach, or k_reach, is exactly idx + 1.
            # We use it to decide by how much we need to pad from above
            # as to not move past relevant values.
            k_reach = (o - 1) * s + d * (k - 1) + 1
            # The pad from above equals k_reach minus the length
            # of the input padded from below.
            hi = k_reach - (i + p)
            pad_config.append((lo, hi, 0))
        t = prims.pad(t, 0.0, pad_config)

        _, _, *t_spatial_dims = t.shape

        # ... then do the rest.
        # t.shape == (batch, in_channels, ...)
        # The result of this function has shape
        # (in_channels, batch * groups)
        # (batch, in_channels) -> (in_channels, batch)
        t = conv_transpose(t)
        # Split (in_channels,) -> (groups, gin_channels)
        t = t.reshape([groups, gin_channels, batch] + t_spatial_dims)
        # Transpose (groups, gin_channels, batch) -> (gin_channels, groups, batch)
        t = conv_transpose(t)
        # Flatten (groups, batch) -> (groups * batch,)
        t = t.reshape([gin_channels, groups * batch] + t_spatial_dims)
        return t

    # input will have shape (gin_channels, groups * batch)
    input = pad_transpose_and_push_groups_into_batches(input)
    # grad will have shape (out_channels, batch)
    # Note that these shapes are compatible for a group convolution.
    grad = conv_transpose(grad)

    # Why do we flip stride and dilation?
    # kernel[i] and kernel[i + 1] are dilation apart from each other,
    # so dilation becomes the new stride.
    # All the elements that kernel[i] touches are stride away from each other,
    # hence stride becomes the new dilation.
    weight_grad = convolution(
        input,
        grad,
        None,
        dilation,  # set stride=dilation
        (0,),
        stride,  # set dilation=stride
        transposed,
        output_padding,
        groups,
    )

    # The result of the convolution has shape (gin_channels, out_channels),
    # so transposition is required.
    weight_grad = conv_transpose(weight_grad)
    # }

    return (input_grad, weight_grad, bias_grad)


@register_augmented_forward("torch.log_softmax")
def log_softmax_aug_fwd(input: TensorProxy, dim: int, *, dtype=None) -> VJPDual:
    from thunder.torch import log_softmax

    primal = log_softmax(input, dim=dim, dtype=dtype)
    residuals = (primal, dim, input.dtype)
    return VJPDual(primal, residuals)


@register_backward("torch.log_softmax")
def log_softmax_backward(primal, dim, dtype, g):
    from thunder.torch import log_softmax_backward

    return log_softmax_backward(g, primal, dim, dtype)


@register_augmented_forward("torch.nn.functional.nll_loss")
def nll_loss_aug_fwd(
    input: Proxy,
    target: Proxy,
    weight: None | Proxy,
    ignore_index: int,
    reduction: str,
) -> VJPDual:
    from thunder.torch import _nll_loss_helper

    primal, total_weight = _nll_loss_helper(
        input,
        target,
        weight,
        ignore_index,
        reduction,
    )
    residuals = (input, target, weight, reduction, ignore_index, total_weight)
    return VJPDual(primal, residuals)


@register_backward("torch.nn.functional.nll_loss")
def nll_loss_backward(input, target, weight, reduction, ignore_index, total_weight, g):
    from thunder.torch import nll_loss_backward

    ginput = nll_loss_backward(g, input, target, weight, reduction, ignore_index, total_weight)
    return ginput, *((None,) * 4)


@register_augmented_forward("torch.split")
def split_aug_fwd(a: TensorProxy, split_size_or_sections: int | Sequence[int], dim: int = 0) -> VJPDual:
    from thunder.torch import split

    primals = split(a, split_size_or_sections, dim)
    # save `dtype, device and output shape` as few output can be unused user function
    # leading to incoming gradients being `None`
    # in which case we will create zeros as gradient to be passed to `cat`
    residuals = (dim, a.dtype, a.device, tuple(primal.shape for primal in primals))
    return VJPDual(primals, residuals)


@register_backward("torch.split")
def split_backward(dim, dtype, device, out_shapes, *grads):
    from thunder.torch import cat, zeros

    assert len(out_shapes) == len(grads)

    def make_zeros_like(shape):
        return zeros(shape, dtype=dtype, device=device)

    grads = tuple(
        grad if grad is not None else make_zeros_like(out_shape) for grad, out_shape in zip(grads, out_shapes)
    )

    return cat(grads, dim)


@register_augmented_forward("torch.nn.functional.embedding")
def embedding_aug_fwd(
    a: Proxy,
    weight: Proxy,
    padding_idx: int | None,
    max_norm: float | None,
    norm_type: float,
    scale_grad_by_freq: bool,
    sparse: bool,
) -> VJPDual:
    from thunder.torch import embedding

    primal = embedding(
        a,
        weight,
        padding_idx=padding_idx,
        max_norm=max_norm,
        norm_type=norm_type,
        scale_grad_by_freq=scale_grad_by_freq,
        sparse=sparse,
    )
    residuals = (a, weight.shape[0], padding_idx, scale_grad_by_freq, sparse)
    return VJPDual(primal, residuals)


@register_backward("torch.nn.functional.embedding")
def embedding_backward(a, num_weights, padding_idx, scale_grad_by_freq, sparse, g):
    from thunder.torch import embedding_backward

    padding_idx = -1 if padding_idx is None else padding_idx
    gweight = embedding_backward(g, a, num_weights, padding_idx, scale_grad_by_freq, sparse)
    return gweight


@register_augmented_forward("torch.cumsum")
def cumsum_aug_fwd(a: Proxy, dim: int, *, dtype: None | dtypes.dtype = None) -> VJPDual:
    from thunder.torch import cumsum

    primal = cumsum(a, dim, dtype=dtype)
    residuals = (
        a.dtype,
        dim,
    )
    return VJPDual(primal, residuals)


@register_backward("torch.cumsum")
def cumsum_backward(a_dtype, dim, g):
    g = g.to(a_dtype)
    if g.numel() <= 1 or g.shape[dim] == 1:
        return g
    return g.flip(dim).cumsum(dim).flip(dim)


@register_augmented_forward("torch.softmax")
def softmax_aug_fwd(a: Proxy, dim: int, dtype: dtypes.dtype | None = None) -> VJPDual:
    from thunder.torch import softmax

    primal = softmax(a, dim, dtype=dtype)
    residuals = (primal, dim, a.dtype)
    return VJPDual(primal, residuals)


@register_backward("torch.softmax")
def softmax_backward(primal, dim, input_dtype, g):
    grad = primal * (g - (primal * g).sum(dim, keepdim=True))
    return grad.to(input_dtype) if grad.dtype != input_dtype else grad


def iter_bound_symbols(bound_symbols):
    """Iterate over bound symbols, skipping symbols that are not supported by
    the transforms infrastructure.

    Args:
        bound_symbols (List[BoundSymbol]): List of bound symbols

    Yields:
        BoundSymbol: Bound symbols that are supported by the transforms
        infrastructure
    """
    for symbol in bound_symbols:
        if symbol.sym.id in trace_interpreter_skip_list:
            continue
        elif symbol.output is None:
            continue
        else:
            yield symbol


def deconstruct_forward_env_for_backward(trace, env):
    # Note [Saving the forward environment in the backward rule]
    # We cannot save the trace object in the residuals because executors may not
    # be able to return it for the splitted forward/backward passes. Instead, we
    # save args and kwargs of the original function call and reconstruct the
    # trace object and its environment dict in the backward rule. Here we rely
    # on the fact that the order of the symbols in the trace is deterministic
    # and always the same for the same function call and the same set of
    # arguments. See test_grad.py:test_torch_autograd_function for an example
    # where this is tested.
    bound_symbols = iter_bound_symbols(trace.bound_symbols)
    saved_for_backward = tuple(env[sequencify(symbol.output)[0].name].residuals for symbol in bound_symbols)
    return saved_for_backward


def reconstruct_forward_env_for_backward(trace, saved_for_backward):
    bound_symbols = iter_bound_symbols(trace.bound_symbols)

    reconstructed_env = {}

    for idx, sym in enumerate(bound_symbols):
        k = sequencify(sym.output)[0].name
        v = VJPDual(None, saved_for_backward[idx])
        reconstructed_env[k] = v

    return reconstructed_env


def decomposed_fn_aug_fwd_rule(*args, decomposed_fn, **kwargs):
    """Augmented forward rule for composite functions implemented in terms of other functions that are
    supposed to be supported by the VJP infrastructure.

    Args:
        decomposed_fn (Callable): decomposed version of the function

    Returns:
        Callable: Augmented forward rule for the composite function
    """
    trace = construct_trace()(decomposed_fn, *args, **kwargs)
    trace = unwrap_one_level_of_subsymbols(trace)
    # There may be a dead node like "_ = prims.convert_element_type(0, float)"
    # in the trace. We need to remove it before we can use the trace for
    # augmented_forward_pass.
    trace = dce(trace)
    result, env = augmented_forward_pass(*args, trace=trace, **kwargs)
    saved_for_backward = deconstruct_forward_env_for_backward(trace, env)
    # Static caching does not with with kwargs dicts, so we're converting them
    # to None for now when possible.
    kwargs = None if not kwargs else kwargs
    residuals = (args, kwargs, saved_for_backward)
    return VJPDual(result, residuals)


def decomposed_fn_backward_rule(decomposed_fn, args, kwargs, saved_for_backward, *grads):
    kwargs = {} if kwargs is None else kwargs
    trace = construct_trace()(decomposed_fn, *args, **kwargs)
    trace = unwrap_one_level_of_subsymbols(trace)
    trace = dce(trace)
    # bound_symbols = iter_bound_symbols(trace.bound_symbols)
    # reconstructed_env = {
    #     sequencify(symbol.output)[0].name: VJPDual(None, saved_for_backward[i])
    #     for i, symbol in enumerate(bound_symbols)
    # }
    reconstructed_env = reconstruct_forward_env_for_backward(trace, saved_for_backward)
    result = backward_pass(reconstructed_env, trace, grads)
    if len(args) == 1:
        return result[0]
    # Backward pass might return a dict with grads but current interface of
    # backward rule does not support it. So we just drop it for now.
    elif isinstance(result[-1], dict):
        return result[:-1]
    return result


@register_augmented_forward("torch.Tensor.contiguous")
@register_augmented_forward("torch.contiguous")
def contiguous_aug_fwd(x: TensorProxy, /, *, memory_format: torch.memory_format = torch.contiguous_format) -> VJPDual:
    from thunder.torch import contiguous

    return VJPDual(contiguous(x, memory_format=memory_format), tuple())


@register_backward("torch.Tensor.contiguous")
@register_backward("torch.contiguous")
def contiguous_backward(*residuals_and_grad) -> TensorProxy:
    # Residuals is not empty because contiguous symbol has the same output as its input
    g = residuals_and_grad[-1]
    return g


def reciprocal_aug_fwd(a: TensorProxy) -> VJPDual:
    primal = reciprocal(a)
    return VJPDual(primal, (primal,))


def reciprocal_backward(primal, g):
    return -g * primal * primal


@partial(register_grad, prims.PrimIDs.RECIPROCAL)
def reciprocal_joint_forward_backward_rule(a: TensorProxy) -> TensorProxy:
    result, saved = reciprocal_aug_fwd(a)
    g = get_grad(result)
    ga = reciprocal_backward(*saved, g)
    put_grad(a, ga)
    return result


@register_augmented_forward("torch.index_put")
def index_put_aug_fwd(
    a: TensorProxy, /, indices: Sequence[TensorProxy], values: TensorProxy, accumulate: bool = False
) -> VJPDual:
    primal = clang.index_put(a, indices, values, accumulate)
    residuals = (
        indices,
        values,
        accumulate,
    )
    return VJPDual(primal, residuals)


if torch.distributed.is_available():
    from torch.distributed import ReduceOp
    from torch.distributed import distributed_c10d as c10d
    from torch._C._distributed_c10d import _resolve_process_group

    if TYPE_CHECKING:
        from torch.distributed import ProcessGroup
        from thunder.distributed.prims import DistributedReduceOps

    @register_augmented_forward("torch.ops._c10d_functional.all_reduce")
    def functional_all_reduce_augmented_forward(
        a: TensorProxy,
        /,
        op: str | ReduceOp | DistributedReduceOps = ReduceOp.SUM,
        group: None | ProcessGroup | str = None,
        async_op: bool = False,
        **kwargs,
    ) -> VJPDual:
        from thunder.torch import all_reduce

        if isinstance(group, str):
            group = _resolve_process_group(group)
        primal = all_reduce(a, op=op, group=group)
        residuals = (op, group)
        return VJPDual(primal, residuals)

    @register_backward("torch.ops._c10d_functional.all_reduce")
    def functional_all_backward(op, group, g) -> TensorProxy:
        from thunder.torch import all_reduce

        return all_reduce(g, op=op, group=group)


def sum_to(a: TensorProxy, shape: Sequence[int]) -> TensorProxy:
    if utils.same_shape(a.shape, shape):
        return a
    if not shape:
        return a.sum()
    leading_dims = a.ndim - len(shape)
    reduce_dims = tuple(range(leading_dims)) + tuple(
        i for i in range(leading_dims, a.ndim) if shape[i - leading_dims] == 1 and a.shape[i] != 1
    )
    a = ltorch.sum(a, dim=reduce_dims, keepdim=True)
    if leading_dims > 0:
        return ltorch.view(a, shape)
    return a


@register_backward("torch.index_put")
def index_put_backward(indices: Sequence[TensorProxy], values: TensorProxy, accumulate: bool, g: TensorProxy):
    g_values = g[indices]
    # torch has extra logic to handle the expanded values
    if not utils.same_shape(g_values.shape, values.shape):
        if clang.compute_broadcast_shape(g_values.shape, values.shape):
            g_values = sum_to(g_values, values.shape)
    if accumulate:
        return g, g_values
    return clang.index_put(g, indices, ltorch.zeros_like(values), False), g_values


def uniform_aug_fwd(shape, minval, maxval, *, device, dtype):
    primal = prims.uniform(shape, minval, maxval, device=device, dtype=dtype)
    return VJPDual(primal, (primal, minval, maxval))


def uniform_backward(primal, minval, maxval, g):
    # uniform is implemented as (maxval - minval) * uniform(shape, 0, 1) + minval
    unscaled_primal = (primal - minval) / (maxval - minval)
    reduce_all_dims = tuple(range(g.ndim))
    sum = partial(prims.sum, dims=reduce_all_dims)
    return None, sum(g * (1 - unscaled_primal)), sum(g * unscaled_primal)


nondifferentiable_vjp_symbols: set[prims.PrimIDs] = {
    prims.PrimIDs.BITWISE_AND,
    prims.PrimIDs.BITWISE_OR,
    prims.PrimIDs.BITWISE_NOT,
    prims.PrimIDs.BITWISE_XOR,
    prims.PrimIDs.SIGNBIT,
    prims.PrimIDs.FULL,
}


def is_constant_for_vjp(symbol: prims.Symbol) -> bool:
    """Check if a symbol is constant for the VJP transform.

    Args:
        symbol (prims.Symbol): Symbol to check.

    Returns:
        bool: True if the symbol is constant, False otherwise.
    """
    are_all_args_non_differentiable = not any(isinstance(arg, (FloatProxy, TensorProxy)) for arg in symbol.flat_args)
    return (
        are_all_args_non_differentiable
        or symbol.are_all_args_constant
        or symbol.sym.id in nondifferentiable_vjp_symbols
    )


def vjp_symbol_mapper(symbol: prims.Symbol, *args, **kwargs):
    """Symbol mapper for the VJP transform.

    Args:
        symbol (prims.Symbol): Symbol to be mapped.
        args (Tuple[Variable]): Arguments to the symbol.
        kwargs (Dict[str, Variable]): Keyword arguments to the symbol.

    Returns:
        Callable: A function that computes the VJP of the symbol.
    """
    # Constant case
    if is_constant_for_vjp(symbol):

        def vjp_impl_const(symbol, *args, **kwargs):
            args, kwargs = tree_map(lambda x: x.primal if isinstance(x, VJPDual) else x, (args, kwargs))
            primals = symbol_to_eval(symbol)(*args, **kwargs)
            if isinstance(primals, Sequence):
                return tree_map(lambda x: VJPDual(x, tuple()), primals)
            return VJPDual(primals, tuple())

        return partial(vjp_impl_const, symbol)

    # Normal case, we have a proxy tangent
    vjp_impl = augmented_forward_impls.get(symbol.sym.id)

    if _get_gradfn_and_executor(symbol)[0] is not None:
        vjp_impl, backward_fn = make_aug_forward_and_backward(symbol)

    if vjp_impl is None:
        # We could not find a VJP for this symbol, so we try to decompose it
        if len(symbol.subsymbols) > 0 and not isinstance(symbol.sym.id, prims.PrimIDs):
            vjp_impl = partial(decomposed_fn_aug_fwd_rule, decomposed_fn=symbol.sym)
        else:
            # We could not find a VJP for this symbol and we could not decompose it
            # It could be a torch.dropout with 0.0 probability, so we skip it
            if symbol.sym.id == "torch.nn.functional.dropout":
                return None
            print(f"VJP for {symbol} is not implemented")
            raise NotImplementedError(f"VJP for {symbol.sym.id} is not implemented")

    def _vjp_impl(*args, **kwargs):
        primals, kwargs = tree_map(lambda x: x.primal if isinstance(x, VJPDual) else x, (args, kwargs))
        out_primal, out_residuals = vjp_impl(*primals, **kwargs)
        # We are saving the residuals and pullback only in the first output
        # backward_pass then retrieves the residuals and pullback from the first output
        if isinstance(out_primal, Sequence):
            return (VJPDual(out_primal[0], out_residuals), *(VJPDual(o, tuple()) for o in out_primal[1:]))

        return (VJPDual(out_primal, out_residuals),)

    return _vjp_impl


def check_bsym_for_vjp(bsym):
    """
    Check if a bound symbol is supported by vjp.

    Args:
        bsym (BoundSymbol): The bound symbol to check.

    Returns:
        bool: True if the bound symbol is supported by vjp, False otherwise.
    """

    if bsym.sym.id in trace_interpreter_skip_list:
        return True

    if bsym.sym.id in backward_impls and bsym.sym.id in augmented_forward_impls:
        return True

    if bsym.sym.id in _grad_fn_map:
        return True

    # We could not find a VJP for this symbol, so we try to decompose it
    # into sub-symbols and check if they are supported
    if len(bsym.subsymbols) > 0 and not bsym.sym.is_prim:
        subtrace = construct_trace()(bsym.sym, *bsym.args, **bsym.kwargs)
        subtrace = unwrap_one_level_of_subsymbols(subtrace)
        all_supported = all(check_bsym_for_vjp(subbsym) for subbsym in subtrace.bound_symbols)
        return all_supported

    return False


def augmented_forward_pass(*args, trace: Trace, **kwargs):
    """Augmented forward pass for the VJP transform.

    The augmented forward pass is a forward pass that returns the residuals
    of the forward pass.
    These residuals are used in the backward pass to compute the VJP and they
    are recorded in the environment dictionary for each variable.

    Args:
        args (Tuple[Variable]): Arguments to the function.
        trace (Trace): Trace of the function.
        kwargs (Dict[str, Variable]): Keyword arguments to the function.

    Returns:
        Tuple[Any, Dict[str, Any]]: Tuple of the primal outputs and the environment.
    """
    args, kwargs = tree_map(lambda x: VJPDual(x, tuple()), (args, kwargs))
    result, env = eval_trace(
        trace,
        *args,
        **kwargs,
        with_env=True,
        symbol_mapper=vjp_symbol_mapper,
    )
    result = tree_map(lambda x: x.primal if isinstance(x, VJPDual) else x, result)
    return result, env


def augmented_forward_pass_trace(trace: Trace, /, *args, **kwargs):
    """Augmented forward pass for the VJP transform.

    The augmented forward pass is a forward pass that returns the residuals
    of the forward pass.
    These residuals are used in the backward pass to compute the VJP and they
    are recorded in the environment dictionary for each variable.

    Args:
        args (Tuple[Variable]): Arguments to the function.
        trace (Trace): Trace of the function.
        kwargs (Dict[str, Variable]): Keyword arguments to the function.

    Returns:
        Tuple[Any, Dict[str, Any]]: Tuple of the primal outputs and the environment.
    """
    args, kwargs = tree_map(lambda x: VJPDual(x, tuple()), (args, kwargs))
    trace, result, env = interpret_trace_to_trace(
        trace,
        *args,
        **kwargs,
        with_env=True,
        symbol_mapper=vjp_symbol_mapper,
    )
    result = tree_map(lambda x: x.primal if isinstance(x, VJPDual) else x, result)
    return trace, result, env


# TODO: Instead of using the environment dictionary, we could use the trace
# symbols order (that should be deterministic) to retrieve the residuals needed
# for the backward pass.
def backward_pass(forward_env, trace, init_cotangents, *, flat_cotangents=False):
    """Backward pass for the VJP transform.

    The backward pass is a reverse mode automatic differentiation pass that
    computes the vector-Jacobian product (VJP) of the function.

    Args:
        forward_env (Dict[str, Any]): Environment of the forward pass.
        trace (Trace): Trace of the function.
        init_cotangents (Tuple[Variable]): Initial cotangents.

    Keyword Args:
        flat_cotangents (bool): Whether the init_cotangents are flat or not.

    Returns:
        Tuple[Proxy, ...]: Tuple of the results of the backward pass for each input.
    """
    env = {}

    def get_grad(x: Variable):
        if isinstance(x, Variable):
            # Return None if the variable was not used in the computation and
            # hence not in the env
            return env.get(x.name, None)
        else:
            return x

    def put_grad(v: Variable, val: Any) -> None:
        if isinstance(v, Variable):
            if v.name in env:
                if val is None:
                    return
                # Accumulate cotangents
                env[v.name] = clang.add(env[v.name], val) if env[v.name] is not None else val
                return
            env[v.name] = val
        elif isinstance(v, Sequence) and all(isinstance(x, int) for x in v):
            # TODO: remove when we move dims to kwargs
            pass
        elif isinstance(v, str):
            env[v] = val
        elif isinstance(v, Sequence) and val is None:
            # broadcast None to the right shape
            safe_map(put_grad, v, [None] * len(v))
        elif isinstance(v, Sequence) and isinstance(val, Sequence):
            safe_map_flat(put_grad, v, val)
        elif dataclasses.is_dataclass(v) and dataclasses.is_dataclass(val):
            safe_map_flat(put_grad, tree_flatten_with_dataclass(v), tree_flatten_with_dataclass(val))
        else:
            # Skip writing to constants
            pass

    if flat_cotangents:
        trace_tensor_output = [x for x in tree_flatten(trace.output)[0] if isinstance(x, TensorProxy)]
        safe_map_flat(put_grad, trace_tensor_output, init_cotangents)
    else:
        if (
            isinstance(init_cotangents, Sequence)
            and len(init_cotangents) == 1
            and not isinstance(trace.output, Sequence)
        ):
            init_cotangents = init_cotangents[0]
        safe_map_flat(put_grad, trace.output, init_cotangents)

    for symbol in reversed(list(iter_bound_symbols(trace.bound_symbols))):
        symbol_output = sequencify(symbol.output)

        cotangents = tree_map(get_grad, symbol_output)
        # Having a single cotangent is a common case, so we flatten it
        # Otherwise, we will need to rewrite the pullback functions
        cotangents = tree_flatten(cotangents)[0]
        residuals = forward_env[symbol_output[0].name].residuals
        if is_constant_for_vjp(symbol):
            # We can skip the pullback if all the arguments are constant
            continue

        if all(cotangent is None for cotangent in cotangents):
            # We can skip the pullback if the cotangent is None
            safe_map(put_grad, symbol.args, (None,) * len(symbol.args))
            continue

        if symbol.sym.id == "torch.nn.functional.dropout" and not symbol.subsymbols:
            # We can skip the pullback if the dropout probability is 0.0
            # Assuming that the dropout symbol has the same output and argument
            assert symbol.output.name == symbol.args[0].name, "Dropout symbol has a different output and argument"
            if symbol.args[1] == 0.0 or symbol.args[2] is False:
                continue

        backward = backward_impls.get(symbol.sym.id)
        aug_forward = augmented_forward_impls.get(symbol.sym.id)

        if _get_gradfn_and_executor(symbol)[0] is not None:
            aug_forward, backward = make_aug_forward_and_backward(symbol)

        if backward is None:
            if len(symbol.subsymbols) > 0 and not isinstance(symbol.sym.id, prims.PrimIDs):
                # We could not find a backward for this symbol, so we try to decompose it
                backward = partial(decomposed_fn_backward_rule, symbol.sym)
            else:
                # We could not find a backward for this symbol and we could not decompose it
                raise NotImplementedError(f"Backward for {symbol.sym.id} is not implemented")

        result = backward(*residuals, *cotangents)
        if isinstance(result, dict):
            # If the backward returns a dict, we assume that it is a dict of
            # forward arguments to the corresponding
            # gradients/cotangents/adjoints/sensitivities.
            used_names = set()
            for i, (k, v) in enumerate(inspect.signature(aug_forward).parameters.items()):
                if v.kind in (inspect.Parameter.POSITIONAL_ONLY, inspect.Parameter.POSITIONAL_OR_KEYWORD):
                    put_grad(symbol.args[i], result.get(k, None))
                    used_names.add(k)

            # For developer convenience, we allow using the name from the
            # forward meta in addition to the name from the augmented forward
            # signature.
            # If both names are used, the one from the forward meta takes
            # precedence.
            for i, (k, v) in enumerate(inspect.signature(symbol.sym.meta).parameters.items()):
                if v.kind in (inspect.Parameter.POSITIONAL_ONLY, inspect.Parameter.POSITIONAL_OR_KEYWORD):
                    if k not in used_names:
                        put_grad(symbol.args[i], result.get(k, None))
            continue

        if not isinstance(result, Sequence):
            result = (result,)

        def is_differentiable(arg):
            match arg:
                case TensorProxy():
                    return dtypes.is_inexact_dtype(arg.dtype)
                case Sequence():
                    return arg and all(isinstance(x, TensorProxy) and dtypes.is_inexact_dtype(x.dtype) for x in arg)
                case _:
                    return False

        if len(symbol.args) != (orig_res_len := len(result)):
            check(
                orig_res_len <= len(symbol.args),
                lambda: f"Backward for {symbol.sym.id} returned {orig_res_len} values, "
                + f"but expected at most {len(symbol.args)}",
            )
            # Assuming that the non-differentiable arguments were dropped from
            # the backward function, we are going to append None to the result
            # to match the number of arguments. Alternatively, we could just
            # have a for-loop with a conditional when writing to the
            # environment.

            iter_result = iter(result)
            n_differentiable_args = sum(bool(is_differentiable(arg)) for arg in symbol.args)
            check(
                n_differentiable_args <= orig_res_len,
                lambda: f"Backward for {symbol.sym.id} returned {orig_res_len} value(s), "
                + f"but expected {n_differentiable_args}",
            )

            result = tuple(next(iter_result) if is_differentiable(arg) else None for arg in symbol.args)

        # See "Backward impl for ops of the type Sequence[TensorProxy], ... -> ... results in None grads."
        # This is a temporary workaround.
        if symbol.sym.id in (prims.PrimIDs.CAT, "torch.cat", "torch.stack"):
            safe_map_flat(put_grad, symbol.args, result)
        else:
            safe_map(put_grad, symbol.args, result)

    def get_inexact_dtype_or_none(x):
        if isinstance(x, (TensorProxy, FutureTensorProxy)) and dtypes.is_inexact_dtype(x.dtype):
            return x
        else:
            return None

    gargs = tree_map(get_grad, tuple(trace.args))
    gkwargs = tree_map(get_grad, trace.kwargs)
    gkwargs = {k: v for k, v in gkwargs.items() if v is not None}
    gargs, gkwargs = tree_map(get_inexact_dtype_or_none, (gargs, gkwargs))
    return gargs + (gkwargs,) if len(gkwargs) != 0 else gargs


def vjp_call(primals, cotangents, trace: Trace, **kwargs):
    # Assuming primals is flat

    if not isinstance(primals, Sequence):
        primals = (primals,)

    result, env = augmented_forward_pass(*primals, trace=trace, **kwargs)
    check(
        len(result) == len(cotangents) if isinstance(result, Sequence) else True,
        lambda: f"Expected cotangents to be a sequence of length {len(result)}, got a sequence of length {len(cotangents)}",
    )
    return result, backward_pass(env, trace, cotangents)


def vjp(func):
    """Computes the VJP of a function.

    Args:
        func (Callable): Function to be differentiated.
    """

    def _vjp(primals, cotangents, **kwargs):
        flat_func, flat_args, spec = flatten_func(func, primals, kwargs)
        trace = construct_trace()(flat_func, *flat_args)
        result, vjp_result = vjp_call(flat_args, cotangents, trace=trace)
        # If the argument is a CPU scalar tensor, its gradient needs to be summed into a scalar tensor.
        vjp_result = tuple(
            (
                sum_to(grad, arg.shape)
                if (grad is not None and isinstance(arg, TensorProxy) and arg.device.type == "cpu")
                else grad
            )
            for grad, arg in zip(vjp_result, flat_args)
        )
        gprimals, gkwargs = tree_unflatten(vjp_result, spec)
        grads = gprimals + (gkwargs,) if len(gkwargs) != 0 else gprimals
        return result, grads

    return _vjp


def value_and_grad(func):
    """Computes the value and gradient of a function.

    This is a convenience function that combines the functionality of
    `vjp_call` with implicit initialization of the cotangent to 1.

    Args:
        func (Callable): Function to be differentiated.
    """

    def ones_like(x):
        if isinstance(x, TensorProxy):
            return full_like(x, fill_value=1)
        elif isinstance(x, NumberProxy):
            return type(x.value)(1)
        else:
            return None

    def _value_and_grad(*args, **kwargs):
        trace = construct_trace()(func, *args, **kwargs)
        cotangents = tree_map(lambda v: ones_like(v), trace.output)
        return vjp(func)(args, cotangents, **kwargs)

    return _value_and_grad


ForwardBackwardTraces = namedtuple("ForwardBackwardTraces", ["forward_trace", "backward_trace"])


def _split_saved_for_backward_into_tensors_and_other(
    saved_for_backward: Sequence[Variable],
) -> tuple[Sequence[Variable], Sequence[Variable]]:
    """Splits saved_for_backward into tensors and other.

    Args:
        saved_for_backward (Sequence[Variable]): Saved_for_backward to split.

    Returns:
        tuple[Sequence[Variable], Sequence[Variable]]: Tuple of tensors and other.
    """
    is_tensor = lambda x: isinstance(x, TensorProxy)
    other, tensors = utils.partition(is_tensor, saved_for_backward)
    return tuple(tensors), tuple(other)


def _update_forward_with_new_saved_for_backward(forward_trace: Trace, saved_for_backward: Sequence[Variable]) -> None:
    """Updates the forward trace with new saved_for_backward.

    This is necessary because the updated saved_for_backward is not available
    when the forward and backward traces are constructed.

    Args:
        forward_trace (Trace): Forward trace to update.
        saved_for_backward (Sequence[Variable]): Saved_for_backward to use to
            update the forward trace.
    """
    from thunder.executors.torchex import connect_to_autograd_impl

    forward_trace_producers = utils.producers(forward_trace)
    saved_for_backward = tree_map(
        lambda x: x.value if isinstance(x, NumberProxy) and x not in forward_trace_producers else x, saved_for_backward
    )
    saved_tensors, saved_other = _split_saved_for_backward_into_tensors_and_other(saved_for_backward)
<<<<<<< HEAD

    if any(x.sym.id == connect_to_autograd_impl.id for x in reversed(forward_trace.bound_symbols)):
        assert forward_trace.bound_symbols[-2].sym.id == connect_to_autograd_impl.id
        forward_trace.bound_symbols[-2] = replace(
            forward_trace.bound_symbols[-2],
            kwargs={
                **forward_trace.bound_symbols[-2].kwargs,
                "saved_tensors": saved_tensors,
                "saved_other": saved_other,
            },
        )
        return

    # TODO: Make augmented forward trace return the named tuple object directly instead of dict
    if isinstance(forward_trace.output, Sequence) and len(forward_trace.output) == 2:
        assert forward_trace.bound_symbols[-1].sym.id == prims.PrimIDs.RETURN
        new_return = (forward_trace.output[0], (saved_tensors, saved_other))
        forward_trace.bound_symbols[-1] = replace(forward_trace.bound_symbols[-1], args=new_return)
=======
    assert forward_trace.bound_symbols[-1].sym.id == prims.PrimIDs.RETURN
    new_return = (forward_trace.output[0], (saved_tensors, saved_other))
    forward_trace.bound_symbols[-1] = replace(forward_trace.bound_symbols[-1], args=new_return, output=new_return)
>>>>>>> dafc79d2


def _update_backward_with_new_saved_for_backward(backward_trace: Trace, saved_for_backward: Sequence[Variable]) -> None:
    """Updates the backward trace with new saved_for_backward.

    This is necessary because the updated saved_for_backward is
    not available when the backward trace is constructed.

    Args:
        backward_trace (Trace): Backward trace to update.
        saved_for_backward (Sequence[Variable]): Saved_for_backward to use to
            update the backward trace.
    """

    def unpacking_fn(saved_for_backward, cotangents):
        pass

    cotangents = backward_trace.args[1]
    saved_tensors, saved_other = _split_saved_for_backward_into_tensors_and_other(saved_for_backward)

    # When thunder.executors.torch_autograd.ThunderFunction.backward calls backward_fn, it copies
    # collections into mutable ones, so that the tensors will be deallocated when deleted.
    # See ThunderFunction.backward's notes for details
    saved_tensors = list(saved_tensors)
    unpacking_trace = construct_trace(rename_proxies=False, use_dce=False)(
        unpacking_fn, [saved_tensors, saved_other], cotangents
    )
    assert unpacking_trace.bound_symbols[-1].sym.id == prims.PrimIDs.RETURN

    backward_trace.args = unpacking_trace.args
    backward_trace_bsyms_without_unpacking = (
        bsym
        for bsym in backward_trace.bound_symbols
        if bsym.sym.id
        not in (
            prims.PrimIDs.UNPACK_EMPTY_DICT,
            prims.PrimIDs.UNPACK_KEY,
            prims.PrimIDs.UNPACK_SEQUENCE,
            prims.PrimIDs.UNPACK_TRIVIAL,
        )
    )
    backward_trace.bound_symbols = list((*unpacking_trace.bound_symbols[:-1], *backward_trace_bsyms_without_unpacking))


<<<<<<< HEAD
# NOTE: Returning namedtuples from compiled functions doesn't work. See:
# "Allow returning namedtuples from compiled functions"
# Note [Grad forward output spec]
# If it did work it would be nice to use this namedtuple
# instead of the plain tuple or dict that we're using now.
TorchAutogradForwardData = namedtuple(
    "TorchAutogradForwardData",
    ["output", "flat_args", "flat_output", "flat_tensor_output"],
)


=======
>>>>>>> dafc79d2
def forward_and_backward_from_trace(trace: Trace, torch_autograd=False) -> ForwardBackwardTraces:
    """Generates the forward and backward passes from a trace.

    This is a convenience function that combines the functionality of
    `augmented_forward_pass` and `backward_pass`. The main difference is that
    this function does not require the user to provide new inputs for the
    trace evaluation. Instead it uses the inputs that were used to construct
    the trace.

    Args:
        trace (Trace): Trace to generate the forward and backward passes from.

    Returns:
        ForwardBackwardTraces: A named tuple containing the forward and backward
            traces.

    Example:
        >>> import torch
        >>> from thunder import compile, last_traces
        >>> from thunder.core.transforms import forward_and_backward_from_trace
        >>> def f(x):
        ...     return torch.sin(x)
        >>> x = torch.tensor(3.0)
        >>> cf = compile(f)
        >>> out = cf(x)
        >>> trace = last_traces(cf)[0]
        >>> forward_and_backward_from_trace(trace)
        ... ForwardBackwardTraces(
        ... forward_trace=# import thunder as thunder
        ... # import thunder.core.prims as prims
        ... import torch
        ...
        ... @torch.no_grad()
        ... def augmented_forward_fn(*args):
        ...   # args: "Collection" =  (t0,)  (trivial unpack)
        ...   t0, \
        ...   = args
        ...   t1 = prims.sin(t0)  # t1: "cpu f32[]"
        ...   return t1, (t0,),
        ... backward_trace=# import thunder as thunder
        ... # import thunder.core.prims as prims
        ... import torch
        ...
        ... @torch.no_grad()
        ... def backward_fn(saved_for_backward, cotangents):
        ...   # saved_for_backward: "Collection" =  (t0,)  (trivial unpack)
        ...   # cotangents: "cpu f32[]" =  cotangents  (trivial unpack)
        ...   t0, \
        ...   = saved_for_backward
        ...   t1 = prims.cos(t0)  # t1: "cpu f32[]"
        ...   t2 = prims.mul(cotangents, t1)  # t2: "cpu f32[]"
        ...   return (t2,))
    """

    forward_trace, result, env = augmented_forward_pass_trace(trace, *trace.args, **trace.kwargs)
    forward_trace.tags.add(TraceTag.AUGMENTED_FORWARD)
    saved_for_backward = deconstruct_forward_env_for_backward(trace, env)

<<<<<<< HEAD
    def augmented_forward_fn(*args, **kwargs):
        result, env = augmented_forward_pass(*args, trace=trace, **kwargs)
        saved_for_backward = deconstruct_forward_env_for_backward(trace, env)
        if torch_autograd:
            nonlocal output_spec
            flat_args, _ = tree_flatten((args, kwargs))
            # The custom torch.autograd.Function only considers Tensors in the input/output (not ones that are nested inside python data structures)
            flat_output, output_spec = tree_flatten_with_dataclass(result)
            flat_tensor_output = tuple(out for out in flat_output if isinstance(out, TensorProxy))
            # See Note [Grad forward output spec]
            for_autograd = TorchAutogradForwardData(
                result,
                flat_args,
                flat_output,
                flat_tensor_output,
            )._asdict()
            return (for_autograd, saved_for_backward)
        return result, saved_for_backward

    # Copy the signature of the original function so that the arguments are
    # named correctly in the augmented forward pass instead of being named
    # "args" and "kwargs".
    augmented_forward_fn.__signature__ = inspect.signature(trace.fn or trace.python_callable())
=======
    # The custom torch.autograd.Function only considers Tensors in the input/output (not ones that are nested inside python data structures)
    flat_output, output_spec = tree_flatten_with_dataclass(result["output"])
    if not torch_autograd:  # needed?
        output_spec = None
    result["flat_output"] = tuple(flat_output)

    assert forward_trace.bound_symbols.pop(-1).sym is prims.python_return
    with tracectx(forward_trace):
        prims.python_return((result, saved_for_backward))
>>>>>>> dafc79d2

    def ones_like(x):
        if isinstance(x, TensorProxy):
            return full_like(x, fill_value=1)
        elif isinstance(x, NumberProxy):
            return type(x.value)(1)
        else:
            return None

    # We set forward trace to construct proxies because we need these proxies to
    # have different names than the ones in the forward trace.
    try:
        tracectx_token = set_tracectx(forward_trace)
        # We don't want to record those ones_like calls in the forward trace.
        with detached_trace():
            if torch_autograd:
<<<<<<< HEAD
                # It's assumed that forward_trace.output[0] is a dict from TorchAutogradForwardData
                flat_output = forward_trace.output[0]["flat_tensor_output"]
=======
                flat_output = forward_trace.output[0]["flat_output"]
>>>>>>> dafc79d2
                cotangents = utils.sequencify(tree_map(lambda v: ones_like(v), flat_output))
                # is_tensor_mask = [isinstance(out, TensorProxy) for out in forward_trace.output[0]["flat_output"]]
                # cotangents = [cotangent if is_tensor else None for cotangent, is_tensor in utils.safe_zip(cotangents, is_tensor_mask)]
            else:
                cotangents = utils.sequencify(tree_map(lambda v: ones_like(v), trace.output["output"]))
    finally:
        reset_tracectx(tracectx_token)

    saved_for_backward = forward_trace.output[1]
    flat_saves, _ = tree_flatten(saved_for_backward)
    trace_with_unwrapped_return = unwrap_return_value(trace)

    def backward_fn(saved_for_backward, cotangents):
<<<<<<< HEAD
        env = reconstruct_forward_env_for_backward(trace, saved_for_backward)
        # if torch_autograd:
        #     cotangents = tree_unflatten(cotangents, output_spec)
        out = backward_pass(env, trace, cotangents, flat_cotangents=torch_autograd)
=======
        # trace converts all saved_for_backward into proxy, we want to restore number scalars afterwards.
        flat_saves_proxified, saves_spec = tree_flatten(saved_for_backward)
        flat_filtered = [
            proxified if isinstance(entry, Proxy) else entry
            for proxified, entry in zip(flat_saves_proxified, flat_saves)
        ]
        saved_for_backward = tree_unflatten(flat_filtered, saves_spec)
        env = reconstruct_forward_env_for_backward(trace_with_unwrapped_return, saved_for_backward)

        if torch_autograd:
            cotangents = tree_unflatten(cotangents, output_spec)
        out = backward_pass(env, trace_with_unwrapped_return, cotangents)
>>>>>>> dafc79d2
        if torch_autograd:
            gkwargs = out[-1] if isinstance(out[-1], dict) else {}
            gargs = out[:-1] if isinstance(out[-1], dict) else out
            gkwargs = {k: gkwargs.get(k, None) for k in trace_with_unwrapped_return.kwargs}
            out = (*gargs, gkwargs)
            out = tree_flatten(out)[0]
        return out

    backward_trace = construct_trace(rename_proxies=False, _used_names=forward_trace.names)(
        backward_fn, saved_for_backward, cotangents
    )

    # We are done with constructing the forward and backward passes at this
    # stage. The following is not strictly necessary, but it's good to filter
    # out the unused elements of the saved_for_backward and flatten it for more
    # compact backward trace.

    # Now we can determine exactly what's used in the backward pass from the
    # saved_for_backward. We can flatten and filter the saved_for_backward
    consumers = utils.consumers(backward_trace)

    # Forward's and backward's "saved_for_backward" are not necessarily the same
    # as the saved_for_backward, because some or all elements of the
    # saved_for_backward results might be re-proxified.
    bw_flat_saved_for_backward, spec = tree_flatten(backward_trace.args[0])
    fw_flat_saved_for_backward, _ = tree_flatten(forward_trace.output[1])
    used_mask = list(len(consumers.get(x, ())) > 0 for x in bw_flat_saved_for_backward)

    # Don't use the same variable twice in the backward pass
    seen = set()
    from thunder.core.proxies import Variable

    for i, x in enumerate(fw_flat_saved_for_backward):
        x = variableify(x)
        if not isinstance(x, Variable):
            continue
        if x in seen:
            used_mask[i] = False
        else:
            seen.add(x)

    only_used_fw_saved_for_backward = tuple(compress(fw_flat_saved_for_backward, used_mask))
    only_used_bw_saved_for_backward = tuple(compress(bw_flat_saved_for_backward, used_mask))

    # We need to update the traces with the new saved_for_backward
    _update_forward_with_new_saved_for_backward(forward_trace, only_used_fw_saved_for_backward)
    _update_backward_with_new_saved_for_backward(backward_trace, only_used_bw_saved_for_backward)
    forward_trace.set_provenance(TraceProvenance("Augmented forward pass"))
    backward_trace.set_provenance(TraceProvenance("Backward pass"))

    enable_saved_for_backward_recomputation: None | bool = get_compile_option(
        "enable_saved_for_backward_recomputation", "Enable save for backward tensors recomputation."
    )
    if enable_saved_for_backward_recomputation:
        forward_trace, backward_trace = recompute_saved_for_backward(forward_trace, backward_trace)

    return ForwardBackwardTraces(forward_trace, backward_trace)


def recompute_saved_for_backward(fwd_trace: Trace, bwd_trace: Trace) -> tuple[Trace, Trace]:
    """Generates the pair of traces with rematerializaion of the saved-for-backward tensors.
    Args:
        fwd_trace (Trace): forward trace where to get the saved for backward from.
        bwd_trace (Trace): backward trace where to recompute the saved for backward to.

    Returns:
        tuple[Trace, Trace]: A tuple containing the new forward and backward traces.
    """

    start_time_ns = time.perf_counter_ns()

    saved_for_bw = get_saved_for_backward_tensors(fwd_trace)
    fwd_trace_args = {variableify(j) for j in fwd_trace.args}
    old_saved_for_bwd = {variableify(j) for j in saved_for_bw}

    all_rematerializable = old_saved_for_bwd - fwd_trace_args

    remat_policy: None | Callable[[set[Variable]], set[Variable]] = get_compile_option(
        "recomputation_policy",
        "A callable that accepts a set of variables and returns a set of the variables that are allowed to be recomputed from the forward in the backward trace. The compile option `enable_saved_for_backward_recomputation` needs to be true for this policy to take effect.",
    )

    if remat_policy:
        rematerializable = remat_policy(all_rematerializable)
    else:
        rematerializable = all_rematerializable

    producers = find_producer_symbols(fwd_trace, tuple(unvariableify(i) for i in rematerializable), fwd_trace.args)

    required_fw_args = fwd_trace_args & old_saved_for_bwd
    recomputed_tensors_from_producers = set()
    for prod in producers:
        for prod_arg in prod.flat_args:
            prod_arg = variableify(prod_arg)
            if prod_arg in fwd_trace_args:
                required_fw_args.add(prod_arg)
        for prod_out in prod.flat_outs:
            recomputed_tensors_from_producers.add(variableify(prod_out))

    required_saved_for_bwd = all_rematerializable - rematerializable - recomputed_tensors_from_producers
    new_saved_for_backward = tuple(unvariableify(i) for i in required_fw_args | required_saved_for_bwd)

    new_fwd_trace = from_trace(fwd_trace)
    new_fwd_trace.bound_symbols = fwd_trace.bound_symbols.copy()
    new_return_args = (fwd_trace.output[0], (new_saved_for_backward, fwd_trace.output[1][1]))
    new_fwd_trace.bound_symbols[-1] = prims.python_return.bind(*new_return_args, output=())

    new_bwd_trace = from_trace(bwd_trace)
    # In cases where C0 name is carried from previous trace it must be removed
    # as the proxy needs to register with that specific name to follow the backward
    # trace standard signature.
    new_bwd_trace.names.discard("C0")

    with tracectx(new_bwd_trace):
        unpack_args = (CollectionProxy(new_saved_for_backward, name="C0"), len(new_saved_for_backward))

    # Here we make sure that the signature of the backward trace is the same as the one we expect.
    # This part of the trace is the unpacking of the tuple passed from the forward trace,
    # more specifically, C0 unpacks into the saved for backward tensors and C1 into the cotangents
    # used to compute the vector-Jacobian product.
    assert bwd_trace.bound_symbols[4].sym.id == prims.PrimIDs.UNPACK_SEQUENCE
    assert bwd_trace.bound_symbols[4].args[0].name == "C0"
    assert bwd_trace.bound_symbols[5].sym.id == prims.PrimIDs.UNPACK_SEQUENCE
    assert bwd_trace.bound_symbols[5].args[0].name == "C1"

    for idx, bsym in enumerate(bwd_trace.bound_symbols):
        if idx == 4:
            new_unpack = prims.unpack_sequence.bind(*unpack_args, output=new_saved_for_backward)
            new_bwd_trace.bound_symbols.append(new_unpack)
        elif idx == 6:
            new_bwd_trace.bound_symbols.extend(producers)
            new_bwd_trace.bound_symbols.append(bsym)
        else:
            new_bwd_trace.bound_symbols.append(bsym)

    new_bwd_trace.args = [(new_saved_for_backward, fwd_trace.output[1][1]), *bwd_trace.args[1:]]

    elapsed_time_ns = time.perf_counter_ns() - start_time_ns
    new_bwd_trace.set_provenance(
        TraceProvenance(f"Saved for backward remat trace (took {elapsed_time_ns * 1e-6:.2f} milliseconds)")
    )
    new_fwd_trace.set_provenance(
        TraceProvenance(f"Saved for backward remat trace (took {elapsed_time_ns * 1e-6:.2f} milliseconds)")
    )

    return new_fwd_trace, new_bwd_trace<|MERGE_RESOLUTION|>--- conflicted
+++ resolved
@@ -2898,7 +2898,6 @@
         lambda x: x.value if isinstance(x, NumberProxy) and x not in forward_trace_producers else x, saved_for_backward
     )
     saved_tensors, saved_other = _split_saved_for_backward_into_tensors_and_other(saved_for_backward)
-<<<<<<< HEAD
 
     if any(x.sym.id == connect_to_autograd_impl.id for x in reversed(forward_trace.bound_symbols)):
         assert forward_trace.bound_symbols[-2].sym.id == connect_to_autograd_impl.id
@@ -2917,11 +2916,6 @@
         assert forward_trace.bound_symbols[-1].sym.id == prims.PrimIDs.RETURN
         new_return = (forward_trace.output[0], (saved_tensors, saved_other))
         forward_trace.bound_symbols[-1] = replace(forward_trace.bound_symbols[-1], args=new_return)
-=======
-    assert forward_trace.bound_symbols[-1].sym.id == prims.PrimIDs.RETURN
-    new_return = (forward_trace.output[0], (saved_tensors, saved_other))
-    forward_trace.bound_symbols[-1] = replace(forward_trace.bound_symbols[-1], args=new_return, output=new_return)
->>>>>>> dafc79d2
 
 
 def _update_backward_with_new_saved_for_backward(backward_trace: Trace, saved_for_backward: Sequence[Variable]) -> None:
@@ -2966,20 +2960,17 @@
     backward_trace.bound_symbols = list((*unpacking_trace.bound_symbols[:-1], *backward_trace_bsyms_without_unpacking))
 
 
-<<<<<<< HEAD
 # NOTE: Returning namedtuples from compiled functions doesn't work. See:
 # "Allow returning namedtuples from compiled functions"
 # Note [Grad forward output spec]
 # If it did work it would be nice to use this namedtuple
 # instead of the plain tuple or dict that we're using now.
-TorchAutogradForwardData = namedtuple(
-    "TorchAutogradForwardData",
-    ["output", "flat_args", "flat_output", "flat_tensor_output"],
-)
-
-
-=======
->>>>>>> dafc79d2
+# TorchAutogradForwardData = namedtuple(
+#     "TorchAutogradForwardData",
+#     ["output", "flat_args", "flat_output", "flat_tensor_output"],
+# )
+
+
 def forward_and_backward_from_trace(trace: Trace, torch_autograd=False) -> ForwardBackwardTraces:
     """Generates the forward and backward passes from a trace.
 
@@ -3034,45 +3025,34 @@
         ...   return (t2,))
     """
 
-    forward_trace, result, env = augmented_forward_pass_trace(trace, *trace.args, **trace.kwargs)
-    forward_trace.tags.add(TraceTag.AUGMENTED_FORWARD)
-    saved_for_backward = deconstruct_forward_env_for_backward(trace, env)
-
-<<<<<<< HEAD
+    # forward_trace, result, env = augmented_forward_pass_trace(trace, *trace.args, **trace.kwargs)
+    # forward_trace.tags.add(TraceTag.AUGMENTED_FORWARD)
+    # saved_for_backward = deconstruct_forward_env_for_backward(trace, env)
+
+    output_spec = None
     def augmented_forward_fn(*args, **kwargs):
         result, env = augmented_forward_pass(*args, trace=trace, **kwargs)
         saved_for_backward = deconstruct_forward_env_for_backward(trace, env)
         if torch_autograd:
             nonlocal output_spec
-            flat_args, _ = tree_flatten((args, kwargs))
             # The custom torch.autograd.Function only considers Tensors in the input/output (not ones that are nested inside python data structures)
-            flat_output, output_spec = tree_flatten_with_dataclass(result)
+            flat_output, output_spec = tree_flatten_with_dataclass(result["output"])
             flat_tensor_output = tuple(out for out in flat_output if isinstance(out, TensorProxy))
             # See Note [Grad forward output spec]
-            for_autograd = TorchAutogradForwardData(
-                result,
-                flat_args,
-                flat_output,
-                flat_tensor_output,
-            )._asdict()
-            return (for_autograd, saved_for_backward)
+            # for_autograd = TorchAutogradForwardData(
+            #     result,
+            #     flat_args,
+            #     flat_output,
+            #     flat_tensor_output,
+            # )._asdict()
+            # return (for_autograd, saved_for_backward)
+            result["flat_output"] = tuple(flat_output)
+            result["flat_tensor_output"] = tuple(flat_tensor_output)
         return result, saved_for_backward
 
-    # Copy the signature of the original function so that the arguments are
-    # named correctly in the augmented forward pass instead of being named
-    # "args" and "kwargs".
-    augmented_forward_fn.__signature__ = inspect.signature(trace.fn or trace.python_callable())
-=======
-    # The custom torch.autograd.Function only considers Tensors in the input/output (not ones that are nested inside python data structures)
-    flat_output, output_spec = tree_flatten_with_dataclass(result["output"])
-    if not torch_autograd:  # needed?
-        output_spec = None
-    result["flat_output"] = tuple(flat_output)
-
-    assert forward_trace.bound_symbols.pop(-1).sym is prims.python_return
-    with tracectx(forward_trace):
-        prims.python_return((result, saved_for_backward))
->>>>>>> dafc79d2
+    # assert forward_trace.bound_symbols.pop(-1).sym is prims.python_return
+    # with tracectx(forward_trace):
+    #     prims.python_return((result, saved_for_backward))
 
     def ones_like(x):
         if isinstance(x, TensorProxy):
@@ -3082,6 +3062,7 @@
         else:
             return None
 
+    forward_trace = construct_trace()(augmented_forward_fn, *trace.args, **trace.kwargs)
     # We set forward trace to construct proxies because we need these proxies to
     # have different names than the ones in the forward trace.
     try:
@@ -3089,12 +3070,8 @@
         # We don't want to record those ones_like calls in the forward trace.
         with detached_trace():
             if torch_autograd:
-<<<<<<< HEAD
                 # It's assumed that forward_trace.output[0] is a dict from TorchAutogradForwardData
                 flat_output = forward_trace.output[0]["flat_tensor_output"]
-=======
-                flat_output = forward_trace.output[0]["flat_output"]
->>>>>>> dafc79d2
                 cotangents = utils.sequencify(tree_map(lambda v: ones_like(v), flat_output))
                 # is_tensor_mask = [isinstance(out, TensorProxy) for out in forward_trace.output[0]["flat_output"]]
                 # cotangents = [cotangent if is_tensor else None for cotangent, is_tensor in utils.safe_zip(cotangents, is_tensor_mask)]
@@ -3108,12 +3085,6 @@
     trace_with_unwrapped_return = unwrap_return_value(trace)
 
     def backward_fn(saved_for_backward, cotangents):
-<<<<<<< HEAD
-        env = reconstruct_forward_env_for_backward(trace, saved_for_backward)
-        # if torch_autograd:
-        #     cotangents = tree_unflatten(cotangents, output_spec)
-        out = backward_pass(env, trace, cotangents, flat_cotangents=torch_autograd)
-=======
         # trace converts all saved_for_backward into proxy, we want to restore number scalars afterwards.
         flat_saves_proxified, saves_spec = tree_flatten(saved_for_backward)
         flat_filtered = [
@@ -3123,10 +3094,9 @@
         saved_for_backward = tree_unflatten(flat_filtered, saves_spec)
         env = reconstruct_forward_env_for_backward(trace_with_unwrapped_return, saved_for_backward)
 
-        if torch_autograd:
-            cotangents = tree_unflatten(cotangents, output_spec)
-        out = backward_pass(env, trace_with_unwrapped_return, cotangents)
->>>>>>> dafc79d2
+        # if torch_autograd:
+        #     cotangents = tree_unflatten(cotangents, output_spec)
+        out = backward_pass(env, trace_with_unwrapped_return, cotangents, flat_cotangents=torch_autograd)
         if torch_autograd:
             gkwargs = out[-1] if isinstance(out[-1], dict) else {}
             gargs = out[:-1] if isinstance(out[-1], dict) else out
