from __future__ import annotations
from collections import namedtuple
from contextlib import nullcontext, contextmanager
from dataclasses import dataclass, replace
from enum import auto, Enum
from itertools import chain, compress
from functools import lru_cache, partial, wraps
import math
from numbers import Number
from typing import Any, TYPE_CHECKING
from collections.abc import Callable
from collections.abc import Sequence
import copy
import inspect
import time
import dataclasses

import thunder
import thunder.core.utils as utils
from thunder.core import dtypes, prims
from thunder.core.devices import cpu, Device
from thunder.core.trace_interpreter import interpret_trace as eval_trace, trace_interpreter_skip_list
from thunder.core.proxies import (
    NumberProxy,
    Proxy,
    TensorProxy,
    FloatProxy,
    variableify,
    FutureTensorProxy,
)
<<<<<<< HEAD
from thunder.core.baseutils import default_dataclass_params
from thunder.core.compile_data import get_compile_data, get_compile_option
=======
from thunder.core.compile_data import get_compile_data
>>>>>>> 3aea974a
from thunder.core.langctxs import langctx, Languages
from thunder.core.pytree import tree_flatten, tree_map, tree_unflatten, tree_flatten_with_dataclass
from thunder.core.symbol import BoundSymbol, BoundSymbolInterface, Symbol
from thunder.core.trace import TraceCtx as Trace
from thunder.core.trace import VariableInterface as Variable
from thunder.core.trace import detached_trace, set_tracectx, reset_tracectx, from_trace, TraceProvenance
from thunder.core.utils import (
    check,
    flatten_func,
    safe_map,
    safe_map_flat,
    safe_zip,
    unzip2,
    const_as,
    sequencify,
    ProxyDict,
    find_producer_symbols,
)
import thunder.clang as clang
from thunder.clang import (
    full,
    full_like,
    unsqueeze,
    squeeze,
    maybe_convert_to_dtype,
    slice_in_dim,
    reciprocal,
    convolution,
)
from thunder.core.transform_common import dce, Transform
from thunder.core.vjp_utils import make_aug_forward_and_backward, get_saved_for_backward_tensors
from thunder.extend import Executor
import thunder.torch as ltorch

import torch

# from torch._subclasses.fake_tensor import FakeTensor, FakeTensorMode
import numpy as np


# TODO This should be a partial of thunder.trace, but that would cause a circular import
#   issue today. We should refactor so we dont have a circular import problem.
def construct_trace(inline_trace=False, **extra_kwargs):
    import thunder

    return thunder.trace(inline_trace=inline_trace, **extra_kwargs)


#
# Functions related to converting lists of bound symbols to and from DAGs, and operations on
#   DAGs of bound symbols
#
# TODO Consider adding more dag manipulation functions, currently these functions just support analysis
#   and toposorting


# A node in a DAG represents a bsym, with edges defined by the children (outgoing edges) and
#   parents (incoming edges) lists
# NOTE Don't compare nodes directly. Compare their bsyms.
class Node:
    def __init__(self, bsym: BoundSymbolInterface):
        self.bsym = bsym
        self.children: list[Node] = []
        self.parents: list[Node] = []
        self.number: None | int = None

    # TODO Consider printing parents and children
    def __repr__(self) -> str:
        return str(self.bsym)

    def __hash__(self) -> int:
        utils.check(False, lambda: f"Trying to hash a Node. Hash its bsym instead.")

    def __eq__(self, other) -> bool:
        utils.check(False, lambda: f"Trying to compare Nodes for equality. Compare their bsyms' instead.")


# TODO Think about how to model nodes likes comments -- maybe comments should be associated with
#   other bound symbols so they are always printed above the bound symbol they refer to?
# Converts a sequence of bound symbols to a directed acyclic graph
# Returns a tuple of
#   - a list of all Nodes corresponding to bound symbols without parents
#   - a list of all Nodes of bound symbols without children
# Note that nodes without parents or children may be in either list -- running a DCE pass
#   before toposorting should remove all nodes without children EXCEPT FOR the return node
def bsym_list_to_dag(
    bsyms: Sequence[BoundSymbolInterface], *, producers: None | ProxyDict = None, consumers: None | ProxyDict = None
) -> tuple[list[Node], list[Node]]:
    roots: list[Node] = []
    leaves: list[Node] = []
    return_node: None | Node = None

    # Note, we use "line number" as ids for consumers/producers
    producers = producers if producers is not None else utils.producers(bsyms, _map_to_numbers=True)
    consumers = consumers if consumers is not None else utils.consumers(bsyms, _map_to_numbers=True)

    # Constructs a node per bsym, and a bsym id -> node mapping
    bsym_id_to_node_map: dict[int, Node] = {}
    for bsym_id, bsym in enumerate(bsyms):
        node = Node(bsym)
        bsym_id_to_node_map[bsym_id] = node

        if bsym.sym.id is prims.PrimIDs.RETURN:
            utils.check(
                return_node is None,
                lambda: f"Found multiple RETURN nodes while converting a list of bound symbols to a dag",
            )
            return_node = node

    # Adds edges between nodes
    for bsym_id, node in bsym_id_to_node_map.items():
        has_parents: bool = False
        for inp in node.bsym.flat_proxy_args:
            producer = producers.get(inp, None)
            if producer is None:
                continue
            producer_node = bsym_id_to_node_map[producer]
            parent = bsym_id_to_node_map[producer]

            # Checks if the node was already parent to avoid multiple edges between two nodes
            already_has_parent: bool = False
            for pnode in node.parents:
                if producer_node.bsym is pnode.bsym:
                    already_has_parent = True
                    break

            if not already_has_parent:
                node.parents.append(parent)

            has_parents = True

        if not has_parents:
            roots.append(node)

        has_children: bool = False
        vargs = node.bsym.flat_variableified_proxy_args
        for out in node.bsym.flat_proxy_outs:
            # Checks that the output is actually produced by this function, and not an input to it
            vout = variableify(out)
            if vout in vargs:
                continue

            children = consumers.get(out, [])
            for child in children:
                has_children = True
                child_node = bsym_id_to_node_map[child]

                # Checks if the node was already a child to avoid multiple edges between two nodes
                already_has_child: bool = False
                for cnode in node.children:
                    if child_node.bsym is cnode.bsym:
                        already_has_child = True
                        break

                if not already_has_child:
                    node.children.append(child_node)

        if not has_children:
            leaves.append(node)

    return roots, leaves


class TOPOSORT_ORDER(Enum):
    TOP_DOWN = auto()
    BOTTOM_UP = auto()


def _default_toposort_selector(eligible_nodes: list[Node]) -> int:
    return 0


# Converts a dag of bound symbol nodes into a topologically sorted list of bound symbols
#   "selector" must be a function with signature fn(eligible_nodes: list[Node]) -> int, which
#       returns the index of the next node to add to the list of bound symbols
#       "eligible_nodes" will be a list of all nodes that can appear next in a valid topological
#       sorting of the dag (which is dependent on prevoius sorting choices)
#   If "toposort_order" is TOP_DOWN then the original nodes should be nodes without parents, and
#       eligible nodes will be the set of nodes who have all their parents sorted
#   If "toposort_order" is BOTTOM_UP then the original nodes should be a list with just the return node
#       (as returned from bsym_list_to_dag()) and eligible nodes will be the set of nodes who have
#       all their children sorted
#       NOTE Even though the sorting is BOTTOM_UP, the list of bound symbols will be returned in
#           a valid (top to bottom) order
def toposort_bsym_dag(
    start_nodes: list[Node], toposort_order: TOPOSORT_ORDER, selector: Callable = _default_toposort_selector
) -> list[BoundSymbolInterface]:
    sorted: set[BoundSymbolInterface] = set()
    bsyms: list[BoundSymbolInterface] = []

    eligible_nodes: list[Node] = copy.copy(start_nodes)
    while True:
        if len(eligible_nodes) == 0:
            break

        # Picks the next node
        idx: int = selector(eligible_nodes)
        node: Node = eligible_nodes.pop(idx)
        bsyms.append(node.bsym)
        sorted.add(node.bsym)

        # Identifies additional eligible nodes
        # NOTE This doesn't check that the possibly eligible mode wasn't previously eligible or sorted,
        #   because this is not possible since one of the nodes required for a parent or child to become
        #   eligible was just sorted.
        possibly_eligible = node.parents if toposort_order is TOPOSORT_ORDER.BOTTOM_UP else node.children

        for pe_node in possibly_eligible:
            required_nodes = pe_node.children if toposort_order is TOPOSORT_ORDER.BOTTOM_UP else pe_node.parents

            is_eligible: bool = True
            for req in required_nodes:
                if req.bsym not in sorted:
                    is_eligible = False
                    break

            if is_eligible:
                eligible_nodes.append(pe_node)

    if toposort_order is TOPOSORT_ORDER.BOTTOM_UP:
        bsyms.reverse()

    return bsyms


#
# Functions related to visitor transforms and modifying traces by tracing new functions
#


# TODO We should consider using alternative datastructures for bound symbols if we're manipulating them inplace.
#   Maybe we should be temporarily converting to a deque, or some intermediate datastructure that has to be
#   translated into a list.
# Helper function that extends a list with the values in "extension" from the specified starting index "start"
def _insert_extend_list(l: list, start: int, extension: Sequence[Any]) -> None:
    for offset, arg in enumerate(extension):
        l.insert(start + offset, arg)


# Calls the function fn (which must have the signature fn() -> Any), recording any
#   symbols called into the given trace, starting at the specified index into its
#   list of bound symbols.
# NOTE This operation is inplace. It will modify the trace's bound_symbols.
# NOTE Because this operation is explicitly inplace, it will disregard the trace being "complete".
def insert_inplace(
    trc: Trace,
    idx: int,
    fn: Callable,
) -> None:
    try:
        tracectx_tok = set_tracectx(trc)
        trc._complete = False

        # Creates a temporary scope to record these operations in
        old_scope = trc.scopes
        scope = []
        trc.scopes = [scope]

        fn()
        _insert_extend_list(trc.bound_symbols, idx, scope)

    finally:
        trc.scopes = old_scope
        trc._complete = True
        reset_tracectx(tracectx_tok)


# Removes the BoundSymbol at index from the given trace, then calls fn with it
#   (which must have the signature fn(bsym: BoundSymbol) -> Any) and records
#   any symbols called into the trace, starting at the specified index (the position
#   of the replaced BoundSymbol)
# NOTE This operation is inplace. It will modify the trace's bound_symbols.
# NOTE Because this operation is explicitly inplace, it will disregard the trace being "complete".
def replace_inplace(
    trc: Trace,
    idx: int,
    fn: Callable,
) -> None:
    try:
        tracectx_tok = set_tracectx(trc)
        trc._complete = False

        # Creates a temporary scope to record these operations in
        old_scope = trc.scopes
        scope = []
        trc.scopes = [scope]

        fn(trc.bound_symbols[idx])
        del trc.bound_symbols[idx]
        _insert_extend_list(trc.bound_symbols, idx, scope)

    finally:
        trc.scopes = old_scope
        trc._complete = True
        reset_tracectx(tracectx_tok)


# Specifies how to preserve or replace bound symbols when visiting them
class VISIT_TYPE(Enum):
    INSERT_AFTER = auto()
    INSERT_BEFORE = auto()
    REPLACE = auto()
    NO_OP = auto()


# Creates a new trace from "trace_from" by calling "visit" on its bound symbols ("bsyms").
#   visit(bsym: BoundSymbolInterface) -> VISIT_TYPE should call operations
#   as if executing a program, and those operations will be recorded into the
#   new trace.
#   If visit() returns INSERT_AFTER for a bsym then that bsym will be copied
#   to the new trace before visit() is called. This is useful when augmenting the bound
#   symbols in an existing trace.
#   If visit() returns INSERT_BEFORE for a bsym then that bsym will be copied to the new trace
#   after visit() is called. This is also useful when augmenting the bound symbols in an existing
#   trace.
#   If visit() returns REPLACE for a bsym then that bsym will not be copied to the new trace.
# TODO Suggest a mechanism to preserve the original bound symbol with operations
#   recorded both before and after it. This could be done by passing the (sub)scope to visit() for
#   direct modification, acquiring the trace's current scope through the trace ctx and modifying it
#   directly (this can be done today), or adding a record() function that is a sugar for the previous
#   approach. Perhaps both passing the scope directly to visit() and adding record() would be helpful.
# TODO(crcrpar): Think about providing a guide how to let thunder "claim" if this is called after
# `thunder.executors.transform_for_execution`.
def visitor_transform(trace_from: Trace, visit: Callable, *, provenance: None | str = None) -> Trace:
    trc: Trace = from_trace(trace_from)

    try:
        tracectx_tok = set_tracectx(trc)

        for bsym in trace_from.bound_symbols:
            try:
                # Creates a temporary scope to support copying the original bsym BEFORE
                #   the operations performed by visit(), even though this doesn't know whether to
                #   copy the original bsym until after visit() completes
                old_scope = trc.scopes
                scope = []
                trc.scopes = [scope]

                visit_type = visit(bsym)

                if visit_type is VISIT_TYPE.INSERT_AFTER:
                    trc.bound_symbols.append(bsym)

                if visit_type is not VISIT_TYPE.NO_OP:
                    trc.bound_symbols.extend(scope)
                else:
                    trc.bound_symbols.append(bsym)

                if visit_type is VISIT_TYPE.INSERT_BEFORE:
                    trc.bound_symbols.append(bsym)

            finally:
                # Restores the trc's scope
                trc.scopes = old_scope

        if provenance is not None:
            trc.set_provenance(TraceProvenance(provenance))

        return trc

    finally:
        reset_tracectx(tracectx_tok)


#
# Composable transforms
#


# Helper function to add a transform
def add_transform(
    cfn: Callable,
    *,
    transform: Transform | list[Transform],
    disable_torch_autograd_support=False,
) -> Callable:
    from thunder.common import CompileData

    cd: None | Any = getattr(cfn, "_lc_cd", None)

    utils.check(cd is not None, lambda: f"Can only transform compiled thunder functions")
    utils.check(isinstance(cd, CompileData), lambda: f"Found an unknown compile data attribute {cd}")
    if isinstance(transform, Transform):
        transform = [transform]
    else:
        utils.check(
            all(isinstance(t, Transform) for t in transform),
            lambda: "transform must be an instance of Transform or a list of Transform instances.",
        )

    assert cd.using_jit

    from thunder import jit

    # todo: move _lc_transforms to compile_data
    transforms = cfn._lc_transforms + transform
    jfn = jit(
        cd.fn,
        langctx=cd.langctx,
        executors=cd.executors_list,
        sharp_edges=cd.sharp_edges,
        # cache, interpretation?
        transforms=transforms,
        disable_torch_autograd=cd.disable_torch_autograd_support or disable_torch_autograd_support,
        **cd.compile_options,
    )
    return jfn


# The no-op transform. A trivial composable transform, only useful as an example.
class _NoopTransform(Transform):
    def transform_trace_pre_prologue(
        self, prologue_trace: Trace, computation_trace: Trace, epilogue_trace: Trace | None, **kwargs
    ) -> Trace:
        start_time_ns = time.perf_counter_ns()
        noop_trace = from_trace(computation_trace)

        tracectx_tok: Any
        try:
            tracectx_tok = set_tracectx(noop_trace)
            prims.comment("This comment added by the no-op transform")
        finally:
            reset_tracectx(tracectx_tok)

        noop_trace.bound_symbols.extend(computation_trace.bound_symbols)

        end_time_ns = time.perf_counter_ns()
        elapsed_time_ns = end_time_ns - start_time_ns
        elapsed_time_millis = elapsed_time_ns // 1000000
        noop_trace.set_provenance(TraceProvenance(f"No-op Transform (took {elapsed_time_millis} milliseconds)"))

        return prologue_trace, noop_trace, computation_trace


def noop(cfn: Callable) -> Callable:
    _noop_transform = _NoopTransform()
    return add_transform(cfn, transform=_noop_transform)


# The comment fusions transform. Just adds a comment before and after each fusion.
#   This is an example of a post-optimization transform.
class _CommentFusionsTransform(Transform):
    def transform_trace_post_optimization(self, trace: Trace, **kwargs) -> Trace:
        start_time_ns = time.perf_counter_ns()
        commented_trace = from_trace(trace)

        nbsyms: list[BoundSymbol] = []
        for bsym in trace.bound_symbols:
            if bsym.sym.is_fusion:
                fusion_name = bsym.sym.name
                pre_comment_bsym = prims.comment.bind(f"Before {fusion_name}", output=None)
                post_comment_bsym = prims.comment.bind(f"After {fusion_name}", output=None)

                nbsyms.extend([pre_comment_bsym, bsym, post_comment_bsym])
            else:
                nbsyms.append(bsym)

        commented_trace.bound_symbols = nbsyms
        end_time_ns = time.perf_counter_ns()
        elapsed_time_ns = end_time_ns - start_time_ns
        elapsed_time_millis = elapsed_time_ns // 1000000

        commented_trace.set_provenance(TraceProvenance(f"Comment Fusions (took {elapsed_time_millis} milliseconds)"))

        return commented_trace


def comment_fusions(cfn: Callable) -> Callable:
    return add_transform(cfn, _CommentFusionsTransform)


#
# Helper functions for composable transforms
#


# Flattens a list of bound symbols, returning the flattened list
def flatten_for_transform(should_flatten: Callable, bsyms: list[BoundSymbol]) -> list[BoundSymbol]:
    flattened: list[BoundSymbol] = []

    def _flatten(bsym: BoundSymbol):
        if should_flatten(bsym):
            check(
                len(bsym.subsymbols) > 0,
                lambda: f"No grad rule found for {bsym} and no subsymbols inside it to create a grad formula",
            )
            for sbsym in bsym.subsymbols:
                _flatten(sbsym)
        else:
            flattened.append(bsym)

    for bsym in bsyms:
        _flatten(bsym)

    return flattened


#
# Phantom grad transform
#

#
# Functions related to functionalizing ThunderOptimizedModules
#


# TODO Test with buffers
def populate_grads(grads: list[TensorProxy], tom: None | torch.nn.Module = None, args=None, kwargs=None) -> None:
    idx: int = 0
    from thunder import ThunderModule, compile_data

    if isinstance(tom, ThunderModule) or compile_data(tom).using_jit:
        assert args is not None, "populate grad needs args (and possibly kwargs) to work with ThunderModules"
        if kwargs is None:
            kwargs = {}
        _, computation_inputs, _ = compile_data(tom).get_computation_and_inputs(*args, **kwargs)
        for p in computation_inputs:
            if isinstance(p, torch.Tensor) and p.requires_grad:
                # Supports grad accumulation (like when weight tying)
                if p.grad is not None:
                    p.grad += grads[idx]
                else:
                    p.grad = grads[idx]
                idx += 1
        return

    # Short-circuits if there are no args or kwargs
    if args is None and kwargs is None:
        return

    flats, _ = tree_flatten((args, kwargs))
    for f in flats:
        if isinstance(f, torch.Tensor) and f.requires_grad:
            f.grad = grads[idx]
            idx += 1


def extract_grads(module: torch.nn.Module) -> tuple[torch.Tensor, ...]:
    grads = tuple(
        f.grad
        for f in chain(module.parameters(), module.buffers())
        if isinstance(f, torch.Tensor) and f.requires_grad and f.grad is not None
    )
    return grads


def clear_grads(module: torch.nn.Module) -> None:
    if not isinstance(module, torch.nn.Module):
        return

    for p in module.parameters():
        p.grad = None
    for b in module.buffers():
        b.grad = None


_grad_fn_map: dict[Any, Callable] = {}


def register_grad(sym_or_id: Symbol | Any, gradfn: Callable) -> None:
    id: Any = sym_or_id
    if isinstance(sym_or_id, Symbol):
        id = sym_or_id.id

    # The gradfn are expected to be written in terms of torch functions by
    # default even if the original forward function could be written in terms of
    # other languages. We don't want to have developers worry about the language
    # context when writing grad functions. If the grad function is written in
    # terms of another language, developers can always wrap the gradfn in an
    # appropriate language context that will take precedence over the default
    # torch language context.
    _grad_fn_map[id] = langctx(Languages.TORCH)(gradfn)


# Grad functions for prims
from thunder.core.prims import PrimIDs as pids, get_grad, put_grad


# A generalization of prims.put_grad to pytrees
# TODO Consider validating that the specs are the same
# TODO Consider validating that that object requires grad (and filtering o.w.)
def put_grads(a, g):
    flats, _ = tree_flatten(a)
    flatgrads, _ = tree_flatten(g)

    for f, fg in zip(flats, flatgrads):
        if isinstance(f, TensorProxy) and isinstance(fg, TensorProxy):
            put_grad(f, fg)


#
# Unpacking operator grads
#

# NOTE prims.unpack_empty_dict creates no grad associations
register_grad(pids.UNPACK_EMPTY_DICT, prims.unpack_empty_dict)

# NOTE prims.unpack_key creates no grad associations
register_grad(pids.UNPACK_KEY, prims.unpack_key)

# NOTE prims.unpack_sequence creates no grad associations
register_grad(pids.UNPACK_SEQUENCE, prims.unpack_sequence)


#
# Data movement and transformation operator grads
#
def _convert_element_type_prim_grad(a: Number | TensorProxy, dtype: type | dtypes.dtype) -> Number | TensorProxy:
    fwd = prims.convert_element_type(a, dtype)

    g = get_grad(fwd)
    g_converted = prims.convert_element_type(g, dtypes.to_dtype(a))
    put_grad(a, g_converted)

    return fwd


register_grad(pids.CONVERT_ELEMENT_TYPE, _convert_element_type_prim_grad)

#
# Tensor creation operator grads
#

# NOTE prims.full creates no grad associations
register_grad(pids.FULL, prims.full)

# NOTE prims.iota creates no grad associations
register_grad(pids.IOTA, prims.iota)


def _uniform_grad(shape, minval, maxval, *, device, dtype):
    fwd, saved = uniform_aug_fwd(shape, minval, maxval, device=device, dtype=dtype)
    g = get_grad(fwd)
    _, gminval, gmaxval = uniform_backward(*saved, g)
    put_grads((minval, maxval), (gminval, gmaxval))
    return fwd


register_grad(pids.UNIFORM, _uniform_grad)

#
# Reshaping and permuting operator grads
#


def _broadcast_in_dim_prim_grad(
    a: TensorProxy, shape: Sequence[int], broadcast_dimensions: Sequence[int]
) -> TensorProxy:
    fwd = prims.broadcast_in_dim(a, shape, broadcast_dimensions)

    g = get_grad(fwd)

    unit_dims = tuple(i for i, s in enumerate(a.shape) if s == 1)
    bcast_dims = tuple(b for i, b in enumerate(broadcast_dimensions) if i not in unit_dims)
    reduce_dims = tuple(s for i, s in enumerate(range(len(shape))) if i not in bcast_dims)

    # NOTE When the reduce_dims tuple is empty, pytorch reduces all dimensions.
    # In this case, we do not want to reduce any dimensions, so skip this sum.
    if len(reduce_dims) > 0:
        g = ltorch.sum(g, reduce_dims)

    # NOTE This must be clang.unsqueeze because torch.unsqueeze, unlike clang.unsqueeze, only accepts an integer
    #   (put another way, torch only allows one unsqueeze at a time)
    g = clang.unsqueeze(g, unit_dims)

    put_grad(a, g)

    return fwd


register_grad(pids.BROADCAST_IN_DIM, _broadcast_in_dim_prim_grad)


def _cat_prim_grad(tensors: list[TensorProxy], /, dim: int) -> TensorProxy:
    fwd = prims.cat(tensors, dim)

    g = get_grad(fwd)

    slice_start: int = 0
    t: TensorProxy
    for t in tensors:
        dim_len: int = t.shape[dim]
        slice_end: int = slice_start + dim_len
        g_slice: TensorProxy = clang.slice_in_dim(g, slice_start, slice_end, dim=dim)
        slice_start = slice_end
        put_grad(t, g_slice)

    return fwd


register_grad(pids.CAT, _cat_prim_grad)


def _reshape_prim_grad(a: TensorProxy, shape: tuple[int, ...]) -> TensorProxy:
    fwd = prims.reshape(a, shape)

    g = get_grad(fwd)

    a_grad = prims.reshape(g, a.shape)
    put_grad(a, a_grad)

    return fwd


register_grad(pids.RESHAPE, _reshape_prim_grad)


def _slice_prim_grad(
    a: TensorProxy, start_indices: Sequence[int], end_indices: Sequence[int], strides: None | Sequence[int] = None
) -> TensorProxy:
    fwd = prims.slice_prim(a, start_indices, end_indices, strides)

    g = get_grad(fwd)

    padding = None
    if strides is None or np.all(np.equal(strides, 1)):
        padding = tuple(zip(start_indices, np.subtract(a.shape, end_indices), (0,) * len(start_indices)))
    else:
        real_limits = np.add(
            start_indices,
            np.where(np.equal(g.shape, 0), 0, np.add(1, np.multiply(np.subtract(g.shape, 1), strides))),
        )
        padding = tuple(zip(start_indices, np.subtract(a.shape, real_limits), np.subtract(strides, 1)))

    # Converts NumPy numbers to Python ints
    # TODO Should we support NumPy numbers better?
    padding = tree_map(int, padding)
    a_grad = prims.pad(g, const_as(0, g.dtype), padding)
    put_grad(a, a_grad)

    return fwd


register_grad(pids.SLICE, _slice_prim_grad)


def _squeeze_prim_grad(a: TensorProxy, /, dims: tuple[int, ...]) -> TensorProxy:
    fwd = prims.squeeze(a, tuple(dims))

    g = get_grad(fwd)
    # NOTE This calls clang.unsqueeze, and not torch.unsqueeze, because torch.unsqueeze only supports
    #   unsqueezing a single dimension
    a_grad = clang.unsqueeze(g, dims)
    put_grad(a, a_grad)

    return fwd


register_grad(pids.SQUEEZE, _squeeze_prim_grad)


def _take_prim_grad(a: TensorProxy, index: TensorProxy, dim: int) -> TensorProxy:
    fwd = prims.take(a, index, dim)

    g = get_grad(fwd)

    # TODO Switch to ltorch.index_add?
    # NOTE Intentionally not calling zeros_like to avoid preserving a
    # TODO Update to call ltorch.zeros
    zeros = prims.full(a.shape, fill_value=0, device=a.device, dtype=a.dtype)
    a_grad = prims.index_add(zeros, index, g, dim)
    put_grad(a, a_grad)

    return fwd


register_grad(pids.TAKE, _take_prim_grad)


def _gather_prim_grad(a: TensorProxy, index: TensorProxy, dim: int) -> TensorProxy:
    fwd = prims.gather(a, index, dim)

    g = get_grad(fwd)
    # NOTE Intentionally not calling zeros_like to avoid preserving TensorProxy a.
    # TODO Update to call ltorch.zeros
    zeros = prims.full(a.shape, fill_value=0, device=a.device, dtype=a.dtype)
    a_grad = prims.scatter_add(zeros, index, g, dim)
    put_grad(a, a_grad)

    return fwd


register_grad(pids.GATHER, _gather_prim_grad)


def _scatter_prim_grad(a: TensorProxy, /, index: TensorProxy, src: TensorProxy | Number, dim: int) -> TensorProxy:
    fwd = prims.scatter(a, index, src, dim)

    grad = get_grad(fwd)
    a_grad = prims.scatter(grad, index, 0, dim)
    put_grad(a, a_grad)

    if isinstance(src, TensorProxy):
        # NOTE: this is exactly what PyTorch is doing.
        # As such, it has the very same limitations. I.e.
        # the grad is not going to be correct unless the index list
        # (..., index[...], ...) does not have repeated elements
        src_grad = prims.gather(grad, index, dim)
        put_grad(src, src_grad)

    return fwd


register_grad(pids.SCATTER, _scatter_prim_grad)


def _index_copy_grad(a: TensorProxy, /, index: TensorProxy, src: TensorProxy, dim: int) -> TensorProxy:
    fwd = prims.index_copy(a, index, src, dim)

    grad = get_grad(fwd)

    # a_grad = grad.index_fill(dim, index, 0)
    # Unfortunately, we do not have `index_fill` for now
    # TODO: replace with `index_fill`
    grad_dim = utils.canonicalize_dim(grad.ndim, dim)
    index_len = len(index)
    index_unsqueeze_shape = [1] * grad.ndim
    index_unsqueeze_shape[grad_dim] = index_len
    index_expand_shape = list(grad.shape)
    index_expand_shape[grad_dim] = index_len
    a_grad = prims.scatter(grad, index.reshape(index_unsqueeze_shape).expand(*index_expand_shape), 0, dim)
    put_grad(a, a_grad)

    if src.ndim > 0:
        src_grad = prims.take(grad, index, dim).expand_as(src)
    else:
        src_grad = prims.take(grad, index.squeeze(0))
    put_grad(src, src_grad)

    return fwd


register_grad(pids.INDEX_COPY, _index_copy_grad)


def _scatter_add_prim_grad(a: TensorProxy, /, index: TensorProxy, value: TensorProxy, dim: int) -> TensorProxy:
    utils.check(
        not value._requires_grad or value.shape == index.shape,
        lambda: f"The gradient for the value Tensor is implemented only when value.shape == index.shape. "
        "value shape is {value.shape} while index shape is {index.shape}",
    )

    fwd = prims.scatter_add(a, index, value, dim)

    g = get_grad(fwd)
    # NOTE The value gradient is only correct when src.shape == index.shape.
    # See https://github.com/pytorch/pytorch/issues/27614#issuecomment-564648819
    value_grad = prims.gather(g, index, dim)
    put_grads((a, value), (g, value_grad))

    return fwd


register_grad(pids.SCATTER_ADD, _scatter_add_prim_grad)


def _take_along_axis_prim_grad(a: TensorProxy, index: TensorProxy, dim: int) -> TensorProxy:
    fwd = prims.take_along_axis(a, index, dim)

    g = get_grad(fwd)
    # NOTE Intentionally not calling zeros_like to avoid preserving TensorProxy a.
    # TODO Update to call ltorch.zeros
    zeros = prims.full(a.shape, fill_value=0, device=a.device, dtype=a.dtype)
    a_grad = prims.scatter_add(zeros, index, g, dim)
    put_grad(a, a_grad)

    return fwd


register_grad(pids.TAKE_ALONG_AXIS, _take_along_axis_prim_grad)


def _transpose_prim_grad(a: TensorProxy, permutation: tuple[int, ...]) -> TensorProxy:
    fwd = prims.transpose(a, tuple(permutation))

    g = get_grad(fwd)
    undo = _argsort(permutation)
    a_grad = prims.transpose(g, tuple(undo))
    put_grad(a, a_grad)

    return fwd


register_grad(pids.TRANSPOSE, _transpose_prim_grad)

#
# Memory layout operator grads
#


def _stride_order_prim_grad(a: TensorProxy, /, order: Sequence[int]) -> TensorProxy:
    fwd = prims.stride_order(a, order)

    g = get_grad(fwd)
    put_grad(a, g)

    return fwd


register_grad(pids.STRIDE_ORDER, _stride_order_prim_grad)


#
# Elementwise unary operator grads
#
def _abs_prim_grad(a: Number | TensorProxy) -> Number | TensorProxy:
    fwd = prims.abs(a)

    g = get_grad(fwd)
    put_grad(a, g * ltorch.sign(a))

    return fwd


register_grad(pids.ABS, _abs_prim_grad)


def _cos_prim_grad(a: Number | TensorProxy) -> Number | TensorProxy:
    fwd = prims.cos(a)

    g = get_grad(fwd)
    put_grad(a, g * (-prims.sin(a)))

    return fwd


register_grad(pids.COS, _cos_prim_grad)


def _erf_prim_grad(a: Number | TensorProxy) -> Number | TensorProxy:
    fwd = prims.erf(a)

    g = get_grad(fwd)
    a_grad = 2 / math.sqrt(math.pi) * ltorch.exp(-(a**2)) * g
    put_grad(a, a_grad)

    return fwd


register_grad(pids.ERF, _erf_prim_grad)


def _exp_prim_grad(a: Number | TensorProxy) -> Number | TensorProxy:
    fwd = prims.exp(a)

    g = get_grad(fwd)
    a_grad = g * fwd
    put_grad(a, a_grad)

    return fwd


register_grad(pids.EXP, _exp_prim_grad)


def _log_prim_grad(a: Number | TensorProxy) -> Number | TensorProxy:
    fwd = prims.log(a)

    g = get_grad(fwd)
    a_grad = g / a
    put_grad(a, a_grad)

    return fwd


register_grad(pids.LOG, _log_prim_grad)


def _neg_prim_grad(a: Number | TensorProxy) -> Number | TensorProxy:
    fwd = prims.neg(a)

    g = get_grad(fwd)
    put_grad(a, -g)

    return fwd


register_grad(pids.NEG, _neg_prim_grad)


def _rsqrt_prim_grad(a: Number | TensorProxy, /) -> Number | TensorProxy:
    fwd = prims.rsqrt(a)

    g = get_grad(fwd)
    # An alternative derivation used by JAX is -0.5 * g * rsqrt(x) / x
    # where rsqrt(x) and x are saved for the backwards pass.
    # This derivation was selected because it avoids saving the input tensor.
    a_grad = -0.5 * g * fwd**3.0
    put_grad(a, a_grad)

    return fwd


register_grad(pids.RSQRT, _rsqrt_prim_grad)


def _sin_prim_grad(a: Number | TensorProxy) -> Number | TensorProxy:
    fwd = prims.sin(a)

    g = get_grad(fwd)
    put_grad(a, g * prims.cos(a))

    return fwd


register_grad(pids.SIN, _sin_prim_grad)


def _tanh_prim_grad(a: Number | TensorProxy, /) -> Number | TensorProxy:
    fwd = prims.tanh(a)

    g = get_grad(fwd)
    a_grad = g * (1 - fwd * fwd)
    put_grad(a, a_grad)

    return fwd


register_grad(pids.TANH, _tanh_prim_grad)

#
# Elementwise binary operator grads
#


def _add_prim_grad(a: Number | TensorProxy, b: Number | TensorProxy, /) -> Number | TensorProxy:
    fwd = a + b

    g = get_grad(fwd)
    a_grad = g
    b_grad = g
    put_grads((a, b), (a_grad, b_grad))

    return fwd


register_grad(pids.ADD, _add_prim_grad)


# NOTE The following grad definition relies on the fact that only inexact dtypes are differentiable,
#   and torch's true division operator and the division primitive agree on those types
def _div_prim_grad(a: Number | TensorProxy, b: Number | TensorProxy, /) -> Number | TensorProxy:
    fwd = a / b

    g = get_grad(fwd)
    a_grad = g / b
    b_grad = -g * ((a / b) / b)
    put_grads((a, b), (a_grad, b_grad))

    return fwd


register_grad(pids.DIV, _div_prim_grad)

# Comparison operators -- these create no grad associations
register_grad(pids.EQ, prims.eq)
register_grad(pids.NE, prims.ne)
register_grad(pids.GE, prims.ge)
register_grad(pids.GT, prims.gt)
register_grad(pids.LE, prims.le)
register_grad(pids.LT, prims.lt)


def _mul_prim_grad(a: Number | TensorProxy, b: Number | TensorProxy, /) -> Number | TensorProxy:
    fwd = a * b

    g = get_grad(fwd)
    a_grad = b * g
    b_grad = a * g
    put_grads((a, b), (a_grad, b_grad))

    return fwd


register_grad(pids.MUL, _mul_prim_grad)


def _sub_prim_grad(a: Number | TensorProxy, b: Number | TensorProxy) -> Number | TensorProxy:
    fwd = a - b

    g = get_grad(fwd)
    a_grad = g
    b_grad = -g
    put_grads((a, b), (a_grad, b_grad))

    return fwd


register_grad(pids.SUB, _sub_prim_grad)


#
# Conditional operator grads
#


def _where_prim_grad(pred: Number | TensorProxy, a: Number | TensorProxy, b: Number | TensorProxy) -> TensorProxy:
    fwd = prims.where(pred, a, b)

    g = get_grad(fwd)
    a_grad = ltorch.where(pred, g, 0)
    b_grad = ltorch.where(pred, 0, g)
    put_grads((a, b), (a_grad, b_grad))

    return fwd


register_grad(pids.WHERE, _where_prim_grad)

#
# Reduction operator grads
#


# TODO Review tweaking grad_chooser_pullback interface
def _amax_prim_grad(a: TensorProxy, /, dims: Sequence[int]) -> TensorProxy:
    fwd = prims.amax(a, dims)

    g = get_grad(fwd)
    a_grad = grad_chooser_backward(fwd, a, a.shape, dims, g)
    put_grad(a, a_grad)

    return fwd


register_grad(pids.AMAX, _amax_prim_grad)


def _sum_prim_grad(a: TensorProxy, /, dims: Sequence[int]) -> TensorProxy:
    fwd = prims.sum(a, dims)

    g = get_grad(fwd)
    a_grad = restore_reduced_dims(g, dims, a.shape)
    put_grad(a, a_grad)

    return fwd


register_grad(pids.SUM, _sum_prim_grad)


def _topk_prim_grad(
    a: TensorProxy, /, k: int, dim: None | int = None, largest: bool = True, sorted: bool = True, *, out=None
):
    fwd = prims.topk(a, k, dim, largest, sorted, out=out)
    val, idx = fwd

    val_grad = get_grad(val)

    a_grad = ltorch.zeros_like(a)
    # TODO: replace with scatter once we have it.
    # scatter_add is a prim and it relies on atomic ops.
    a_grad = ltorch.scatter_add(a_grad, dim, idx, val_grad)
    put_grad(a, a_grad)

    return fwd


register_grad(pids.TOPK, _topk_prim_grad)


def _sort_prim_grad(
    a: TensorProxy, /, dim: None | int = None, descending: bool = False, stable: bool = False, *, out=None
) -> (TensorProxy, TensorProxy):
    dim = -1 if dim is None else dim
    sorted_a, sort_idx = prims.sort(a, dim, descending, stable, out=out)

    sorted_a_grad = get_grad(sorted_a)

    if a.ndim != 0:
        # TODO(nikitaved): replace with scatter once we have it.
        # scatter_add uses atomic ops which are slow!
        a_grad = ltorch.zeros_like(a)
        a_grad = ltorch.scatter_add(a_grad, dim, sort_idx, sorted_a_grad)
    else:
        a_grad = sorted_a_grad
    put_grad(a, a_grad)

    return sorted_a, sort_idx


register_grad(pids.SORT, _sort_prim_grad)


# TODO Fix division by zero when n_elem_reduced == 0 or when mean.numel == 0
#   by returning zeros_like(a) or similar.
# TODO Fix grad when correction > n_elem_reduced.
def _var_mean_prim_grad(a: TensorProxy, /, dims: Sequence[int], *, correction: Number) -> TensorProxy:
    v, m = prims.var_mean(a, dims, correction=correction)

    gv = get_grad(v)
    gm = get_grad(m)

    n_elem_reduced = a.numel() // m.numel() if a.numel() != 0 else 1

    # Computes mean bwd
    mean_scale = 1.0 / n_elem_reduced
    mean_grad = mean_scale * restore_reduced_dims(gm, dims, a.shape)

    # Computes var bwd
    normalization_scalar = n_elem_reduced - correction
    restored_gv = restore_reduced_dims(gv, dims, a.shape)
    # Inserting a conversion to the same dtype to disable nvFuser executors's
    # bookend optimization (nv_enable_bookend), which can cause the backward
    # pass to generate two kernels
    mean_mdtype = prims.convert_element_type(m, m.dtype)
    restored_mean = restore_reduced_dims(mean_mdtype, dims, a.shape)
    var_grad = (2 * restored_gv * (a - restored_mean)) / normalization_scalar

    put_grad(a, mean_grad + var_grad)

    return v, m


register_grad(pids.VAR_MEAN, _var_mean_prim_grad)


#
# Linear algebra operator grads
#
def _linear_prim_grad(a: TensorProxy, w: TensorProxy, bias: None | TensorProxy) -> TensorProxy:
    fwd = prims.linear(a, w, bias)

    g = get_grad(fwd)

    first_dim = -2
    grad_a = ltorch.matmul(g.reshape(-1, g.shape[-1]), w).reshape(a.shape)

    grad_w: TensorProxy
    if a.ndim == 1:
        grad_w = ltorch.matmul(g.unsqueeze(first_dim).mT, a.unsqueeze(first_dim))
    else:
        grad_w = ltorch.matmul(g.reshape(-1, g.shape[-1]).mT, a.reshape(-1, a.shape[-1]))

    put_grads((a, w), (grad_a, grad_w))

    if bias is not None:
        if g.ndim > 1:
            grad_bias = ltorch.sum(g, tuple(range(g.ndim - 1)))
        else:
            grad_bias = g
        put_grad(bias, grad_bias)

    return fwd


register_grad(pids.LINEAR, _linear_prim_grad)


# TODO Add explicit ltorch vs clang module to the tensor operations below
# TODO could we get rid of the final squeezes in the b.ndim == 1 case and the a.ndim == 1 case?
def _matmul_prim_grad(a: TensorProxy, b: TensorProxy, /) -> TensorProxy:
    fwd = prims.matmul(a, b)
    g = get_grad(fwd)

    last_dim = (-1,)
    first_dim = (-2,)
    if a.ndim == 1 and b.ndim == 1:
        put_grads((a, b), (g * b, g * a))
    elif b.ndim == 1:
        ga = unsqueeze(g, last_dim) @ unsqueeze(b, last_dim).mT
        gb = a.mT @ unsqueeze(g, last_dim)
        if g.ndim > 1:
            gb = squeeze(gb, last_dim)
            gb = ltorch.sum(gb, tuple(range(gb.ndim - 1)))
        put_grads((a, b), (ga, gb.squeeze()))
    elif a.ndim == 1:
        ga = unsqueeze(g, first_dim) @ b.mT
        if g.ndim > 1:
            ga = ltorch.sum(ga, tuple(range(ga.ndim - 1)))
        gb = unsqueeze(a, first_dim).mT @ unsqueeze(g, first_dim)
        put_grads((a, b), (ga.squeeze(), gb))
    else:
        put_grads((a, b), (g @ b.mT, a.mT @ g))

    return fwd


register_grad(pids.MATMUL, _matmul_prim_grad)

#
# NN operator grads
#


def _embedding_prim_grad(
    a: TensorProxy, /, weight, *, padding_idx=-1, max_norm=None, norm_type=2.0, scale_grad_by_freq=False, sparse=False
) -> TensorProxy:
    fwd = prims.embedding(
        a,
        weight,
        padding_idx=padding_idx,
        max_norm=max_norm,
        norm_type=norm_type,
        scale_grad_by_freq=scale_grad_by_freq,
        sparse=sparse,
    )

    g = get_grad(fwd)
    a_grad = prims.embedding_backward(g, a, weight.shape[0], padding_idx, scale_grad_by_freq, sparse)
    put_grad(a, a_grad)

    return fwd


register_grad(pids.EMBEDDING, _embedding_prim_grad)


def _maximum_grad(a: TensorProxy, b: TensorProxy, /):
    fwd = prims.maximum(a, b)

    g = get_grad(fwd)

    # NOTE: NaN propagation if either `a` or `b` is a NaN, then both elements receive `g` as gradient.
    # This is because comparison in presence of NaN is False (except for Not Equal which is always True).
    # Eg. Here `a` = NaN and `b` = 42
    # sub_g = where(NaN == 42 i.e. False, g / 2, g)  # sub_grad = g
    # grad_a = where(NaN < 42 i.e. False, 0., sub_g)  # grad_a = sub_g = g
    # grad_b = where(42 < NaN i.e. False, 0., sub_g)  # grad_b = sub_g = g
    # NOTE: If `g` is `NaN` then it will be propagated as the gradient of max element between a and b
    # and if both are equal, then as we evenly distributing the gradients, `NaN` will propagate through
    # the gradients of both `a` and `b`.

    # Compute sub-gradient if `a == b`
    # NOTE: We evenly distribute the gradient where the values are equal.
    sub_grad = prims.where(a == b, g / 2, g)

    a_grad = prims.where(a < b, 0.0, sub_grad)
    b_grad = prims.where(b < a, 0.0, sub_grad)

    put_grad(a, a_grad)
    put_grad(b, b_grad)
    return fwd


register_grad(pids.MAXIMUM, _maximum_grad)

# This operation creates no grad associations
register_grad(pids.ARGMAX, prims.argmax)

#
# Phantom grad transform helpers
#


def _get_gradfn_and_executor(
    bsym: BoundSymbol, *, executors_list: Sequence[Any] = tuple()
) -> tuple[Callable | None, Executor | None]:
    cd = get_compile_data()
    executors_list = cd.executors_list if cd is not None else executors_list
    # Checks if the executor which has priority for this operation has a specific grad transform for it
    for ex in executors_list:
        if ex.can_execute_or_fuse(bsym):
            ex_grad_transform: None | Callable = ex.get_grad_transform(bsym.sym)
            if ex_grad_transform is not None:
                return ex_grad_transform, ex
            break

    # If the executor doesn't define its own grad transform, this just returns the default grad transform for the bsym
    gradfn = _grad_fn_map.get(bsym.sym.id, None)
    return gradfn, None


def grad(
    cfn,
) -> Callable:
    def grad(func):
        @wraps(func)
        def grad_func(*args, **kwargs):
            _, grads = value_and_grad(func)(*args, **kwargs)
            grads = tree_flatten(grads)[0]
            grads = [g for g in grads if g is not None]
            return grads

        return grad_func

    class _GradTransform(Transform):
        def transform_traces_pre_prologue(
            self,
            prologue_trc: Trace,
            computation_trc: Trace,
            epilogue_trc: Trace | None,
            *,
            executors_list: Sequence[Any],
        ) -> Trace:
            # Using trc.python_callable() makes it impossible to retrace the
            # function because the python_callable uses python_ctx which replaces
            # symbol occurrences with its symbol._call_ctx function
            computation_trc = dce(computation_trc)

            @wraps(computation_trc.python_callable())
            def python_callable(*args, **kwargs):
                return eval_trace(computation_trc, *args, **kwargs)

            gradtrc = construct_trace()(grad(python_callable), *computation_trc.args, **computation_trc.kwargs)
            return prologue_trc, gradtrc, epilogue_trc

    cfn._using_grad_transform = True
    _grad_transform = _GradTransform()
    return add_transform(cfn, transform=_grad_transform, disable_torch_autograd_support=True)


class Transforms(Enum):
    VmapOp = auto()
    VjpOp = auto()


@lru_cache(maxsize=None)
def symbol_to_eval(bound_symbol):
    """Map a BoundSymbol to a function that evaluates it.

    Args:
        bound_symbol: BoundSymbol to map
    """
    # Symbol is callable
    return bound_symbol.sym


def unwrap_one_level_of_subsymbols(trace):
    new_symbols_iter = (
        bound_symbol.subsymbols if len(bound_symbol.subsymbols) > 0 else [bound_symbol]
        for bound_symbol in trace.bound_symbols
    )
    new_symbols = list(chain.from_iterable(new_symbols_iter))
    trace.bound_symbols = new_symbols
    return trace


# VJP transform
# =============
@dataclass(frozen=True)
class VJPDual:
    """A pair of primal and saved information for backward (residuals).

    Args:
        primal (Union[Proxy, Number]): Primal value, i.e., the value being differentiated.
        residuals (Tuple[Proxy, ...]): Residuals, i.e., the values that are
            saved for the backward.

    Yields:
        Tuple[Variable, Tuple[Variable, ...], Callable]: Primal and residuals
    """

    primal: Proxy | Number
    residuals: tuple[Proxy, ...]

    def __iter__(self):
        yield self.primal
        yield self.residuals


class NoPullback:
    """A dummy pullback function that returns None or raises an error."""

    def __init__(self, num_args=0):
        self.num_args = num_args

    def __call__(self, *args, **kwargs):
        if self.num_args > 0:
            return (None,) * self.num_args
        raise RuntimeError("Pullback called on a non-differentiable symbol or a constant.")


class ZeroBackward:
    """A helper backward function that returns zeros."""

    def __init__(self, num_args):
        self.num_args = num_args

    def __call__(self, *args, **kwargs):
        # Assuming that the first arguments are the forward arguments
        forward_args = args[: self.num_args]

        def zeros_like(x):
            if isinstance(x, TensorProxy):
                return full_like(x, fill_value=0)
            elif isinstance(x, NumberProxy):
                return type(x.value)(0)
            elif isinstance(x, Number):
                return type(x)(0)
            else:
                raise ValueError(f"zeros_like inside ZeroBackward got an unsupported type {type(x)}")

        return tuple(zeros_like(arg) for arg in forward_args)


# Mapping from symbols to augmented primal (forward) functions used in VJP
# The augmented_primal function takes the primal values and returns the primal
# result and the residuals (saved values for the backward).
augmented_forward_impls = {
    prims.PrimIDs.ACOS: lambda x: (prims.acos(x), (x,)),
    prims.PrimIDs.ACOSH: lambda x: (prims.acosh(x), (x,)),
    prims.PrimIDs.ASIN: lambda x: (prims.asin(x), (x,)),
    prims.PrimIDs.ASINH: lambda x: (prims.asinh(x), (x,)),
    prims.PrimIDs.ATAN: lambda x: (prims.atan(x), (x,)),
    prims.PrimIDs.ATANH: lambda x: (prims.atanh(x), (x,)),
    prims.PrimIDs.ATAN2: lambda x, y: (prims.atan2(x, y), (x, y)),
    prims.PrimIDs.COSH: lambda x: (prims.cosh(x), (x,)),
    prims.PrimIDs.DIGAMMA: lambda x: (prims.digamma(x), (x,)),
    prims.PrimIDs.ERFC: lambda x: (prims.erfc(x), (x,)),
    prims.PrimIDs.ERFINV: lambda x: (prims.erfinv(x), (prims.erfinv(x),)),
    prims.PrimIDs.ERFCINV: lambda x: (prims.erfcinv(x), (prims.erfcinv(x),)),
    prims.PrimIDs.EXP2: lambda x: (prims.exp2(x), (prims.exp2(x),)),
    prims.PrimIDs.EXPM1: lambda x: (prims.expm1(x), (prims.expm1(x),)),
    prims.PrimIDs.LGAMMA: lambda x: (prims.lgamma(x), (x,)),
    prims.PrimIDs.NDTRI: lambda x: (prims.ndtri(x), (prims.ndtri(x),)),
    prims.PrimIDs.SINH: lambda x: (prims.sinh(x), (x,)),
    prims.PrimIDs.SQRT: lambda x: (prims.sqrt(x), (prims.sqrt(x),)),
    prims.PrimIDs.LOG10: lambda x: (prims.log10(x), (x,)),
    prims.PrimIDs.LOG1P: lambda x: (prims.log1p(x), (x,)),
    prims.PrimIDs.LOG2: lambda x: (prims.log2(x), (x,)),
    prims.PrimIDs.ZETA: lambda x, y: (prims.zeta(x, y), (x, y)),
    prims.PrimIDs.FMOD: lambda x, y: (prims.fmod(x, y), (x, y)),
    prims.PrimIDs.COPY_: lambda x, y: (prims.copy_(x, y), tuple()),
}


# Mapping from symbols to backward functions used in VJP
# The backward function takes the residuals and cotangents and returns the
# vector-Jacobian products for each argument.
backward_impls = {
    prims.PrimIDs.ACOS: lambda x, g: -g / prims.sqrt(1.0 - x * x),
    prims.PrimIDs.ACOSH: lambda x, g: g * prims.rsqrt(x * x - 1.0),
    prims.PrimIDs.ASIN: lambda x, g: g / prims.sqrt(1.0 - x * x),
    prims.PrimIDs.ASINH: lambda x, g: g * prims.rsqrt(1.0 + x * x),
    prims.PrimIDs.ATAN: lambda x, g: g / (1.0 + x * x),
    prims.PrimIDs.ATANH: lambda x, g: g / (1.0 - x * x),
    prims.PrimIDs.COSH: lambda x, g: prims.mul(g, prims.sinh(x)),
    prims.PrimIDs.ERFC: lambda x, g: -g * 2.0 / math.sqrt(math.pi) * prims.exp(-x * x),
    prims.PrimIDs.ERFINV: lambda result, g: g * 0.5 * math.sqrt(math.pi) * prims.exp(result**2),
    prims.PrimIDs.ERFCINV: lambda result, g: -g * 0.5 * math.sqrt(math.pi) * prims.exp(result**2),
    prims.PrimIDs.EXP2: lambda result, g: g * result * math.log(2.0),
    prims.PrimIDs.EXPM1: lambda result, g: g * (result + 1.0),
    prims.PrimIDs.LGAMMA: lambda x, g: g * prims.digamma(x),
    prims.PrimIDs.NDTRI: lambda result, g: g * prims.exp(0.5 * result**2) * math.sqrt(2.0 * math.pi),
    prims.PrimIDs.SINH: lambda x, g: prims.mul(g, prims.cosh(x)),
    prims.PrimIDs.SQRT: lambda result, g: g / (2.0 * result),
    prims.PrimIDs.LOG10: lambda x, g: g / (x * 2.302585092994046),
    prims.PrimIDs.LOG1P: lambda x, g: g / (x + 1),
    prims.PrimIDs.LOG2: lambda x, g: g / (x * 0.6931471805599453),
    prims.PrimIDs.FMOD: lambda x, y, g: (g, -g * prims.trunc(x / y)),
    # The copy should not be differentiable. We return None to enable the generation of the backward graph through them.
    prims.PrimIDs.COPY_: lambda g: (None, None),
}


def register_augmented_forward(op):
    """Decorator to register an augmented forward implementation for a symbol.

    Args:
        op (Ops): Symbol for which to register the augmented forward implementation.

    Returns:
        Callable: Decorator function.
    """

    def decorator(func):
        augmented_forward_impls[op] = func
        return func

    return decorator


def register_backward(op):
    """Decorator to register a backward implementation for a symbol.

    Args:
        op (Ops): Symbol for which to register the backward implementation.

    Returns:
        Callable: Decorator function.
    """

    def decorator(func):
        backward_impls[op] = func
        return func

    return decorator


def restore_reduced_dims(x, reduced_dims, original_shape):
    """Restores the reduced dimensions of a tensor.

    Args:
        x (Variable): Tensor to be reshaped.
        reduced_dims (Tuple[int, ...]): Tuple of reduced dimensions.
        original_shape (Tuple[int, ...]): Original shape of the tensor.

    Returns:
        Variable: Tensor with the reduced dimensions restored.
    """
    if original_shape == ():  # scalar
        return x

    unsqueezed = clang.unsqueeze(x, reduced_dims)
    return clang.expand(unsqueezed, original_shape)


@register_backward(prims.PrimIDs.ZETA)
def zeta_backward(x, y, g):
    # The derivative wrt the first argument is not expressible in terms of zeta or
    # other special functions
    # Therefore, we compute only the derivative wrt the second argument
    gy = g * -x * prims.zeta(x + 1.0, y)

    # Return a mappping from the forward arguments to the gradients
    return {"y": gy}


@register_backward(prims.PrimIDs.DIGAMMA)
def digamma_backward(a: Proxy, g):
    from thunder.torch import polygamma

    return g * polygamma(1, a)


@register_augmented_forward("torch.polygamma")
def polygamma_aug_fwd(n: int, a: Proxy):
    from thunder.torch import polygamma

    primal = polygamma(n, a)
    residuals = (n, a)
    return VJPDual(primal, residuals)


@register_backward("torch.polygamma")
def polygamma_backward(n: int, a: Proxy, g):
    from thunder.torch import polygamma

    return None, g * polygamma(n + 1, a)


@register_backward(prims.PrimIDs.ATAN2)
def atan2_backward(x, y, g):
    alpha = 1.0 / (x * x + y * y)
    grad_x = g * y * alpha
    grad_y = g * -x * alpha
    return grad_x, grad_y


@register_augmented_forward(prims.PrimIDs.VAR)
def var_aug_fwd(a, dim, *, correction):
    v = prims.var(a, dim, correction=correction)
    return VJPDual((v,), (a, dim, correction, v))


# TODO: fix division by zero when n_elem_reduced == 0 or when v.numel == 0
# by returning zeros_like(a) or similar.
# TODO: fix grad when correction > n_elem_reduced.
@register_backward(prims.PrimIDs.VAR)
def var_backward(a, dim, correction, v, g):
    n_elem_reduced = a.numel() // v.numel() if a.numel() != 0 else 1
    normalization_scalar = n_elem_reduced - correction
    g = restore_reduced_dims(g, dim, a.shape)
    if a.dtype != v.dtype:
        a = prims.convert_element_type(a, v.dtype)
    mean = prims.sum(a, dim) / n_elem_reduced
    mean = restore_reduced_dims(mean, dim, a.shape)
    return (2 * g * (a - mean)) / normalization_scalar


def n_elem_reduced(a_ndim, a_shape, dims):
    dims = utils.canonicalize_dims(a_ndim, dims)
    reduction_size = 1
    for idx, size in enumerate(a_shape):
        if idx in dims:
            reduction_size *= size
    return reduction_size


def mean_backward(a_ndim, a_shape, dims, grad):
    mean_local_grad = 1.0 / n_elem_reduced(a_ndim, a_shape, dims)
    return restore_reduced_dims(grad, dims, a_shape) * mean_local_grad


@register_augmented_forward(prims.PrimIDs.PAD)
def pad_aug_fwd(a, padding_value, padding_config):
    return VJPDual((prims.pad(a, padding_value, padding_config),), (a, padding_config))


@register_backward(prims.PrimIDs.PAD)
def pad_backward(a, padding_config, g):
    # Short circuit on empty input.
    if any(dim == 0 for dim in a.shape):
        return full_like(a, fill_value=0)

    # Un-pad by padding with zero values
    zero_padding_config = [(-lo, -hi, 0) for lo, hi, _ in padding_config]

    g = prims.pad(g, 0.0, zero_padding_config)

    # Un-slice by slicing with a stride of value (dilation + 1)
    for dim, (_, _, d) in enumerate(padding_config):
        g = slice_in_dim(g, 0, g.shape[dim], stride=d + 1, dim=dim)

    return g


@register_augmented_forward(prims.PrimIDs.PROD)
def prod_aug_fwd(x, dims):
    """Augmented prod operation.

    Args:
        x (Variable): Tensor to be multiplied.
        dims (Tuple[int, ...]): Dimensions to be multiplied.

    Returns:
        VJPDual: Primal and residuals.
    """
    primal = prims.prod(x, dims)

    residuals = (
        primal,
        x,
        x.shape,
        dims,
    )
    return VJPDual(primal, residuals)


@register_backward(prims.PrimIDs.PROD)
def prod_pullback(primal, x, x_shape, reduced_dims, g):
    return prims.div(restore_reduced_dims(primal * g, reduced_dims, x_shape), x)


def keepdim_reduction(reduction_fn, x, dims):
    """Applies reduction and fixes output to conform to keepdim=True"""
    out = reduction_fn(x, dims)
    argmax_sum_out_shape = [x.shape[i] if i not in dims else 1 for i in range(x.ndim)]
    broadcast_dims = [i for i in range(x.ndim) if i not in dims]
    return prims.broadcast_in_dim(out, argmax_sum_out_shape, broadcast_dims)


# Inspired from https://github.com/HIPS/autograd/blob/master/autograd/numpy/numpy_vjps.py#L353
def grad_chooser_backward(primal, x, x_shape, reduced_dims, g):
    """Builds gradient of functions that choose a single item, such as min or max."""
    g_repeated = restore_reduced_dims(g, reduced_dims, x_shape)
    primal_repeated = restore_reduced_dims(primal, reduced_dims, x_shape)
    argmax_locations = x == primal_repeated
    argmax_sum = keepdim_reduction(prims.sum, argmax_locations, reduced_dims)
    out = g_repeated * argmax_locations / argmax_sum
    return out


register_backward(prims.PrimIDs.AMIN)(grad_chooser_backward)


@register_augmented_forward(prims.PrimIDs.AMIN)
def amin_aug_fwd(x, dims):
    """Augmented amin operation.
    Args:
        x (Variable): Tensor to compute amin on.
        dims (Tuple[int, ...]): Dimensions to compute amin over.
    Returns:
        VJPDual: Primal and residuals.
    """
    primal = prims.amin(x, dims)

    residuals = (
        primal,
        x,
        x.shape,
        dims,
    )

    return VJPDual(primal, residuals)


@register_augmented_forward(prims.PrimIDs.POW)
def pow_aug_fed(x, y):
    """Augmented the pow operation.

    Args:
        x (Variable): Tensor with the base to be exponentiated.
        y (Variable): Tensor with power to raise to.

    Returns:
        VJPDual: Primal and residuals.
    """
    primal = prims.pow(x, y)
    residuals = (primal, x, y)
    return VJPDual(primal, residuals)


@register_backward(prims.PrimIDs.POW)
def pow_backward(result, x, y, g):
    import thunder.clang as tlang

    gresult = g * result  # reuse common factor
    dx = g * y * x ** (y - 1)
    dy = gresult * tlang.log(x)
    return dx, dy


@register_augmented_forward(prims.PrimIDs.TAN)
def tan_aug_fwd(x):
    """Augmented tan operation.

    Args:
        x (Variable): Tensor to be passed to tan.
    """

    primal = prims.tan(x)
    residuals = (primal,)
    return VJPDual(primal, residuals)


@register_backward(prims.PrimIDs.TAN)
def tan_backward(result, g):
    return g * (1 + result * result)


# NOTE: Jax uses np.argsort in its transpose vjp computation
def _argsort(seq):
    return sorted(range(len(seq)), key=seq.__getitem__)


@register_augmented_forward(prims.PrimIDs.DEVICE_PUT)
def device_put_aug_fwd(a: TensorProxy, device: Device) -> TensorProxy:
    primal = prims.device_put(a, device)
    residuals = (a.device,)
    return VJPDual(primal, residuals)


@register_backward(prims.PrimIDs.DEVICE_PUT)
def device_put_backward(orig_device, g):
    return prims.device_put(g, orig_device), None


@register_augmented_forward(prims.PrimIDs.CONVOLUTION)
def convolution_aug_fwd(
    a: Proxy,
    weight,
    bias,
    stride,
    padding,
    dilation,
    transposed,
    output_padding,
    groups,
):
    primal = convolution(a, weight, bias, stride, padding, dilation, transposed, output_padding, groups)
    residuals = (primal, a, weight, bias, stride, padding, dilation, transposed, output_padding, groups)
    return VJPDual(primal, residuals)


@register_backward(prims.PrimIDs.CONVOLUTION)
def convolution_backward(
    output: Proxy,
    input: Proxy,
    weight,
    bias,
    stride,
    padding,
    dilation,
    transposed,
    output_padding,
    groups,
    grad,
):
    # Transposed convolution is not supported!
    assert transposed == 0

    input_grad = None
    weight_grad = None
    bias_grad = None

    # Short circuit on zero-dim grad
    if any(s == 0 for s in grad.shape):
        input_grad = full_like(input, fill_value=0)
        weight_grad = full_like(weight, fill_value=0)
        if bias is not None:
            bias_grad = full_like(bias, fill_value=0)
        return (input_grad, weight_grad, bias_grad) + ((None,) * 6)

    batch, in_channels, *spatial_dims = input.shape
    out_channels, gin_channels, *kernel_dims = weight.shape
    dim = len(spatial_dims)

    def maybe_expand_seq(s, dim):
        if len(s) == 1:
            return (s[0],) * dim
        else:
            return s

    stride = maybe_expand_seq(stride, dim)
    padding = maybe_expand_seq(padding, dim)
    dilation = maybe_expand_seq(dilation, dim)

    def conv_transpose(t):
        return prims.transpose(t, (1, 0) + tuple(range(2, t.ndim)))

    # input_grad = {
    def transpose_and_flip_weight(weight):
        # The lines below are transposing the channels dims.
        # We also need to extract the group information and merge it
        # with the dimension corresponding to the "out_channels" dim.
        # (out_channels, gin_channels) -> (gin_channels, out_channels)
        weight = conv_transpose(weight)
        # Split (out_channels,) -> (groups, out_channels // groups)
        weight = weight.reshape([gin_channels, groups, out_channels // groups] + kernel_dims)
        # Moving groups to the left-most position.
        # (gin_channels, groups, out_channels // groups) -> (groups, gin_channels, out_channels // groups)
        weight = conv_transpose(weight)
        # Squash (groups, gin_channels) -> (in_channels)
        weight = weight.reshape([in_channels, out_channels // groups] + kernel_dims)

        # Flip spatial dimensions
        weight = prims.flip(weight, tuple(range(2, weight.ndim)))
        return weight

    # We need to pad the gradient to be able to fit kernel windows.
    initial_grad_padding = [d * (k - 1) for d, k in zip(dilation, kernel_dims)]

    input_grad = convolution(
        prims.pad(
            grad,
            0.0,
            # The pixes are stride away from each other in the original input.
            # Hence we need to dilate the gradient by dilation=stride - 1
            # so that there are stride - 1 zeros between the pixels.
            [(0, 0, 0), (0, 0, 0)] + [(0, 0, s - 1) for s in stride],
        ),
        transpose_and_flip_weight(weight),
        None,
        # Setting stride to 1 as the distance between pixels is taken
        # care by the pad right above.
        (1,),
        initial_grad_padding,
        dilation,
        transposed,
        output_padding,
        groups,
    )

    def pad_to_input(grad):
        # We need to unpad the padding done to the input prior to the convolution.
        # Note that low and high padding are not necessarily equal, so we cannot
        # absorb it into the convolution just yet, unless the API is modified.
        pad_config = [(0, 0, 0), (0, 0, 0)]
        for o, i, g, p in zip(grad.shape[2:], spatial_dims, input_grad.shape[2:], padding):
            lo = -p
            # Note that (i + 2 * p) is the size of the padded input,
            # so the quantity (i + 2 * p) - g tells us by how much
            # we need to pad the gradient so that the elements outside
            # of the convolution receive zero gradient.
            # p is additionally subtracted to negate the input's pad
            # in forward.
            hi = (i + 2 * p) - g - p
            pad_config.append((lo, hi, 0))
        return prims.pad(grad, 0.0, pad_config)

    input_grad = pad_to_input(input_grad)
    # }

    # bias_grad = {
    if bias is not None:
        import thunder.torch as ltorch

        bias_grad = ltorch.sum(grad, [d for d in range(grad.ndim) if d != 1])
    # }

    # weight grad = {
    def pad_transpose_and_push_groups_into_batches(t):
        # First pad,...
        # Pad as necessary so that in convolutions we never advance
        # past relevant inputs.
        pad_config = [(0, 0, 0), (0, 0, 0)]
        for o, i, k, p, s, d in zip(grad.shape[2:], spatial_dims, kernel_dims, padding, stride, dilation):
            # Padding from below is the same.
            lo = p
            # There is always the max index idx in the input
            # the value of which, input[idx], the kernel touches.
            # The kernel reach, or k_reach, is exactly idx + 1.
            # We use it to decide by how much we need to pad from above
            # as to not move past relevant values.
            k_reach = (o - 1) * s + d * (k - 1) + 1
            # The pad from above equals k_reach minus the length
            # of the input padded from below.
            hi = k_reach - (i + p)
            pad_config.append((lo, hi, 0))
        t = prims.pad(t, 0.0, pad_config)

        _, _, *t_spatial_dims = t.shape

        # ... then do the rest.
        # t.shape == (batch, in_channels, ...)
        # The result of this function has shape
        # (in_channels, batch * groups)
        # (batch, in_channels) -> (in_channels, batch)
        t = conv_transpose(t)
        # Split (in_channels,) -> (groups, gin_channels)
        t = t.reshape([groups, gin_channels, batch] + t_spatial_dims)
        # Transpose (groups, gin_channels, batch) -> (gin_channels, groups, batch)
        t = conv_transpose(t)
        # Flatten (groups, batch) -> (groups * batch,)
        t = t.reshape([gin_channels, groups * batch] + t_spatial_dims)
        return t

    # input will have shape (gin_channels, groups * batch)
    input = pad_transpose_and_push_groups_into_batches(input)
    # grad will have shape (out_channels, batch)
    # Note that these shapes are compatible for a group convolution.
    grad = conv_transpose(grad)

    # Why do we flip stride and dilation?
    # kernel[i] and kernel[i + 1] are dilation apart from each other,
    # so dilation becomes the new stride.
    # All the elements that kernel[i] touches are stride away from each other,
    # hence stride becomes the new dilation.
    weight_grad = convolution(
        input,
        grad,
        None,
        dilation,  # set stride=dilation
        (0,),
        stride,  # set dilation=stride
        transposed,
        output_padding,
        groups,
    )

    # The result of the convolution has shape (gin_channels, out_channels),
    # so transposition is required.
    weight_grad = conv_transpose(weight_grad)
    # }

    return (input_grad, weight_grad, bias_grad)


@register_augmented_forward("torch.log_softmax")
def log_softmax_aug_fwd(input: TensorProxy, dim: int, *, dtype=None) -> VJPDual:
    from thunder.torch import log_softmax

    primal = log_softmax(input, dim=dim, dtype=dtype)
    residuals = (primal, dim, input.dtype)
    return VJPDual(primal, residuals)


@register_backward("torch.log_softmax")
def log_softmax_backward(primal, dim, dtype, g):
    from thunder.torch import log_softmax_backward

    return log_softmax_backward(g, primal, dim, dtype)


@register_augmented_forward("torch.nn.functional.nll_loss")
def nll_loss_aug_fwd(
    input: Proxy,
    target: Proxy,
    weight: None | Proxy,
    ignore_index: int,
    reduction: str,
) -> VJPDual:
    from thunder.torch import _nll_loss_helper

    primal, total_weight = _nll_loss_helper(
        input,
        target,
        weight,
        ignore_index,
        reduction,
    )
    residuals = (input, target, weight, reduction, ignore_index, total_weight)
    return VJPDual(primal, residuals)


@register_backward("torch.nn.functional.nll_loss")
def nll_loss_backward(input, target, weight, reduction, ignore_index, total_weight, g):
    from thunder.torch import nll_loss_backward

    ginput = nll_loss_backward(g, input, target, weight, reduction, ignore_index, total_weight)
    return ginput, *((None,) * 4)


@register_augmented_forward("torch.split")
def split_aug_fwd(a: TensorProxy, split_size_or_sections: int | Sequence[int], dim: int = 0) -> VJPDual:
    from thunder.torch import split

    primal = split(a, split_size_or_sections, dim)
    residuals = (dim,)
    return VJPDual(primal, residuals)


@register_backward("torch.split")
def split_backward(dim, *grads):
    from thunder.torch import cat

    return cat(grads, dim)


@register_augmented_forward("torch.nn.functional.embedding")
def embedding_aug_fwd(
    a: Proxy,
    weight: Proxy,
    padding_idx: int | None,
    max_norm: float | None,
    norm_type: float,
    scale_grad_by_freq: bool,
    sparse: bool,
) -> VJPDual:
    from thunder.torch import embedding

    primal = embedding(
        a,
        weight,
        padding_idx=padding_idx,
        max_norm=max_norm,
        norm_type=norm_type,
        scale_grad_by_freq=scale_grad_by_freq,
        sparse=sparse,
    )
    residuals = (a, weight.shape[0], padding_idx, scale_grad_by_freq, sparse)
    return VJPDual(primal, residuals)


@register_backward("torch.nn.functional.embedding")
def embedding_backward(a, num_weights, padding_idx, scale_grad_by_freq, sparse, g):
    from thunder.torch import embedding_backward

    padding_idx = -1 if padding_idx is None else padding_idx
    gweight = embedding_backward(g, a, num_weights, padding_idx, scale_grad_by_freq, sparse)
    return gweight


@register_augmented_forward("torch.cumsum")
def cumsum_aug_fwd(a: Proxy, dim: int, *, dtype: None | dtypes.dtype = None) -> VJPDual:
    from thunder.torch import cumsum

    primal = cumsum(a, dim, dtype=dtype)
    residuals = (
        a.dtype,
        dim,
    )
    return VJPDual(primal, residuals)


@register_backward("torch.cumsum")
def cumsum_backward(a_dtype, dim, g):
    g = g.to(a_dtype)
    if g.numel() <= 1 or g.shape[dim] == 1:
        return g
    return g.flip(dim).cumsum(dim).flip(dim)


@register_augmented_forward("torch.softmax")
def softmax_aug_fwd(a: Proxy, dim: int, dtype: dtypes.dtype | None = None) -> VJPDual:
    from thunder.torch import softmax

    primal = softmax(a, dim, dtype=dtype)
    residuals = (primal, dim)
    return VJPDual(primal, residuals)


@register_backward("torch.softmax")
def softmax_backward(primal, dim, g):
    return primal * (g - (primal * g).sum(dim, keepdim=True))


def iter_bound_symbols(bound_symbols):
    """Iterate over bound symbols, skipping symbols that are not supported by
    the transforms infrastructure.

    Args:
        bound_symbols (List[BoundSymbol]): List of bound symbols

    Yields:
        BoundSymbol: Bound symbols that are supported by the transforms
        infrastructure
    """
    for symbol in bound_symbols:
        if symbol.sym.id in trace_interpreter_skip_list:
            continue
        elif symbol.output is None:
            continue
        else:
            yield symbol


def deconstruct_forward_env_for_backward(trace, env):
    # Note [Saving the forward environment in the backward rule]
    # We cannot save the trace object in the residuals because executors may not
    # be able to return it for the splitted forward/backward passes. Instead, we
    # save args and kwargs of the original function call and reconstruct the
    # trace object and its environment dict in the backward rule. Here we rely
    # on the fact that the order of the symbols in the trace is deterministic
    # and always the same for the same function call and the same set of
    # arguments. See test_grad.py:test_torch_autograd_function for an example
    # where this is tested.
    bound_symbols = iter_bound_symbols(trace.bound_symbols)
    saved_for_backward = tuple(env[sequencify(symbol.output)[0].name].residuals for symbol in bound_symbols)
    return saved_for_backward


def reconstruct_forward_env_for_backward(trace, saved_for_backward):
    bound_symbols = iter_bound_symbols(trace.bound_symbols)

    reconstructed_env = {}

    for idx, sym in enumerate(bound_symbols):
        k = sequencify(sym.output)[0].name
        v = VJPDual(None, saved_for_backward[idx])
        reconstructed_env[k] = v

    return reconstructed_env


def decomposed_fn_aug_fwd_rule(*args, decomposed_fn, **kwargs):
    """Augmented forward rule for composite functions implemented in terms of other functions that are
    supposed to be supported by the VJP infrastructure.

    Args:
        decomposed_fn (Callable): decomposed version of the function

    Returns:
        Callable: Augmented forward rule for the composite function
    """
    trace = construct_trace()(decomposed_fn, *args, **kwargs)
    trace = unwrap_one_level_of_subsymbols(trace)
    # There may be a dead node like "_ = prims.convert_element_type(0, float)"
    # in the trace. We need to remove it before we can use the trace for
    # augmented_forward_pass.
    trace = dce(trace)
    result, env = augmented_forward_pass(*args, trace=trace, **kwargs)
    saved_for_backward = deconstruct_forward_env_for_backward(trace, env)
    # Static caching does not with with kwargs dicts, so we're converting them
    # to None for now when possible.
    kwargs = None if not kwargs else kwargs
    residuals = (args, kwargs, saved_for_backward)
    return VJPDual(result, residuals)


def decomposed_fn_backward_rule(decomposed_fn, args, kwargs, saved_for_backward, *grads):
    kwargs = {} if kwargs is None else kwargs
    trace = construct_trace()(decomposed_fn, *args, **kwargs)
    trace = unwrap_one_level_of_subsymbols(trace)
    trace = dce(trace)
    # bound_symbols = iter_bound_symbols(trace.bound_symbols)
    # reconstructed_env = {
    #     sequencify(symbol.output)[0].name: VJPDual(None, saved_for_backward[i])
    #     for i, symbol in enumerate(bound_symbols)
    # }
    reconstructed_env = reconstruct_forward_env_for_backward(trace, saved_for_backward)
    result = backward_pass(reconstructed_env, trace, grads)
    if len(args) == 1:
        return result[0]
    # Backward pass might return a dict with grads but current interface of
    # backward rule does not support it. So we just drop it for now.
    elif isinstance(result[-1], dict):
        return result[:-1]
    return result


@register_augmented_forward("torch.Tensor.contiguous")
@register_augmented_forward("torch.contiguous")
def contiguous_aug_fwd(x: TensorProxy, /, *, memory_format: torch.memory_format = torch.contiguous_format) -> VJPDual:
    from thunder.torch import contiguous

    return VJPDual(contiguous(x, memory_format=memory_format), tuple())


@register_backward("torch.Tensor.contiguous")
@register_backward("torch.contiguous")
def contiguous_backward(*residuals_and_grad) -> TensorProxy:
    # Residuals is not empty because contiguous symbol has the same output as its input
    g = residuals_and_grad[-1]
    return g


def reciprocal_aug_fwd(a: TensorProxy) -> VJPDual:
    primal = reciprocal(a)
    return VJPDual(primal, (primal,))


def reciprocal_backward(primal, g):
    return -g * primal * primal


@partial(register_grad, prims.PrimIDs.RECIPROCAL)
def reciprocal_joint_forward_backward_rule(a: TensorProxy) -> TensorProxy:
    result, saved = reciprocal_aug_fwd(a)
    g = get_grad(result)
    ga = reciprocal_backward(*saved, g)
    put_grad(a, ga)
    return result


@register_augmented_forward("torch.index_put")
def index_put_aug_fwd(
    a: TensorProxy, /, indices: Sequence[TensorProxy], values: TensorProxy, accumulate: bool = False
) -> VJPDual:
    primal = clang.index_put(a, indices, values, accumulate)
    residuals = (
        indices,
        values,
        accumulate,
    )
    return VJPDual(primal, residuals)


if torch.distributed.is_available():
    from torch.distributed import ReduceOp
    from torch.distributed import distributed_c10d as c10d
    from torch._C._distributed_c10d import _resolve_process_group

    if TYPE_CHECKING:
        from torch.distributed import ProcessGroup
        from thunder.distributed.prims import DistributedReduceOps

    @register_augmented_forward("torch.ops._c10d_functional.all_reduce")
    def functional_all_reduce_augmented_forward(
        a: TensorProxy,
        /,
        op: str | ReduceOp | DistributedReduceOps = ReduceOp.SUM,
        group: None | ProcessGroup | str = None,
        async_op: bool = False,
        **kwargs,
    ) -> VJPDual:
        from thunder.torch import all_reduce

        if isinstance(group, str):
            group = _resolve_process_group(group)
        primal = all_reduce(a, op=op, group=group)
        residuals = (op, group)
        return VJPDual(primal, residuals)

    @register_backward("torch.ops._c10d_functional.all_reduce")
    def functional_all_backward(op, group, g) -> TensorProxy:
        from thunder.torch import all_reduce

        return all_reduce(g, op=op, group=group)


def sum_to(a: TensorProxy, shape: Sequence[int]) -> TensorProxy:
    if not shape:
        return a.sum()
    leading_dims = a.ndim - len(shape)
    reduce_dims = tuple(range(leading_dims)) + tuple(
        i for i in range(leading_dims, a.ndim) if shape[i - leading_dims] == 1 and a.shape[i] != 1
    )
    a = ltorch.sum(a, dim=reduce_dims, keepdim=True)
    if leading_dims > 0:
        return ltorch.view(a, shape)
    return a


@register_backward("torch.index_put")
def index_put_backward(indices: Sequence[TensorProxy], values: TensorProxy, accumulate: bool, g: TensorProxy):
    g_values = g[indices]
    # torch has extra logic to handle the expanded values
    if not utils.same_shape(g_values.shape, values.shape):
        if clang.compute_broadcast_shape(g_values.shape, values.shape):
            g_values = sum_to(g_values, values.shape)
    if accumulate:
        return g, g_values
    return clang.index_put(g, indices, ltorch.zeros_like(values), False), g_values


def uniform_aug_fwd(shape, minval, maxval, *, device, dtype):
    primal = prims.uniform(shape, minval, maxval, device=device, dtype=dtype)
    return VJPDual(primal, (primal, minval, maxval))


def uniform_backward(primal, minval, maxval, g):
    # uniform is implemented as (maxval - minval) * uniform(shape, 0, 1) + minval
    unscaled_primal = (primal - minval) / (maxval - minval)
    reduce_all_dims = tuple(range(g.ndim))
    sum = partial(prims.sum, dims=reduce_all_dims)
    return None, sum(g * (1 - unscaled_primal)), sum(g * unscaled_primal)


nondifferentiable_vjp_symbols: set[prims.PrimIDs] = {
    prims.PrimIDs.BITWISE_AND,
    prims.PrimIDs.BITWISE_OR,
    prims.PrimIDs.BITWISE_NOT,
    prims.PrimIDs.BITWISE_XOR,
    prims.PrimIDs.SIGNBIT,
    prims.PrimIDs.FULL,
}


def is_constant_for_vjp(symbol: prims.Symbol) -> bool:
    """Check if a symbol is constant for the VJP transform.

    Args:
        symbol (prims.Symbol): Symbol to check.

    Returns:
        bool: True if the symbol is constant, False otherwise.
    """
    are_all_args_non_differentiable = not any(isinstance(arg, (FloatProxy, TensorProxy)) for arg in symbol.flat_args)
    return (
        are_all_args_non_differentiable
        or symbol.are_all_args_constant
        or symbol.sym.id in nondifferentiable_vjp_symbols
    )


def vjp_symbol_mapper(symbol: prims.Symbol, *args, **kwargs):
    """Symbol mapper for the VJP transform.

    Args:
        symbol (prims.Symbol): Symbol to be mapped.
        args (Tuple[Variable]): Arguments to the symbol.
        kwargs (Dict[str, Variable]): Keyword arguments to the symbol.

    Returns:
        Callable: A function that computes the VJP of the symbol.
    """
    # Constant case
    if is_constant_for_vjp(symbol):

        def vjp_impl_const(symbol, *args, **kwargs):
            args, kwargs = tree_map(lambda x: x.primal if isinstance(x, VJPDual) else x, (args, kwargs))
            primals = symbol_to_eval(symbol)(*args, **kwargs)
            if isinstance(primals, Sequence):
                return tree_map(lambda x: VJPDual(x, tuple()), primals)
            return VJPDual(primals, tuple())

        return partial(vjp_impl_const, symbol)

    # Normal case, we have a proxy tangent
    vjp_impl = augmented_forward_impls.get(symbol.sym.id)

    if _get_gradfn_and_executor(symbol)[0] is not None:
        vjp_impl, backward_fn = make_aug_forward_and_backward(symbol)

    if vjp_impl is None:
        # We could not find a VJP for this symbol, so we try to decompose it
        if len(symbol.subsymbols) > 0 and not isinstance(symbol.sym.id, prims.PrimIDs):
            vjp_impl = partial(decomposed_fn_aug_fwd_rule, decomposed_fn=symbol.sym)
        else:
            # We could not find a VJP for this symbol and we could not decompose it
            # It could be a torch.dropout with 0.0 probability, so we skip it
            if symbol.sym.id == "torch.nn.functional.dropout":
                return None
            print(f"VJP for {symbol} is not implemented")
            raise NotImplementedError(f"VJP for {symbol.sym.id} is not implemented")

    def _vjp_impl(*args, **kwargs):
        primals, kwargs = tree_map(lambda x: x.primal if isinstance(x, VJPDual) else x, (args, kwargs))
        out_primal, out_residuals = vjp_impl(*primals, **kwargs)

        # We are saving the residuals and pullback only in the first output
        # backward_pass then retrieves the residuals and pullback from the first output
        if isinstance(out_primal, Sequence):
            return (VJPDual(out_primal[0], out_residuals), *(VJPDual(o, tuple()) for o in out_primal[1:]))

        return (VJPDual(out_primal, out_residuals),)

    return _vjp_impl


def check_bsym_for_vjp(bsym):
    """
    Check if a bound symbol is supported by vjp.

    Args:
        bsym (BoundSymbol): The bound symbol to check.

    Returns:
        bool: True if the bound symbol is supported by vjp, False otherwise.
    """

    if bsym.sym.id in trace_interpreter_skip_list:
        return True

    if bsym.sym.id in backward_impls and bsym.sym.id in augmented_forward_impls:
        return True

    if bsym.sym.id in _grad_fn_map:
        return True

    # We could not find a VJP for this symbol, so we try to decompose it
    # into sub-symbols and check if they are supported
    if len(bsym.subsymbols) > 0 and not bsym.sym.is_prim:
        subtrace = construct_trace()(bsym.sym, *bsym.args, **bsym.kwargs)
        subtrace = unwrap_one_level_of_subsymbols(subtrace)
        all_supported = all(check_bsym_for_vjp(subbsym) for subbsym in subtrace.bound_symbols)
        return all_supported

    return False


def augmented_forward_pass(*args, trace: Trace, **kwargs):
    """Augmented forward pass for the VJP transform.

    The augmented forward pass is a forward pass that returns the residuals
    of the forward pass.
    These residuals are used in the backward pass to compute the VJP and they
    are recorded in the environment dictionary for each variable.

    Args:
        args (Tuple[Variable]): Arguments to the function.
        trace (Trace): Trace of the function.
        kwargs (Dict[str, Variable]): Keyword arguments to the function.

    Returns:
        Tuple[Any, Dict[str, Any]]: Tuple of the primal outputs and the environment.
    """
    args, kwargs = tree_map(lambda x: VJPDual(x, tuple()), (args, kwargs))
    result, env = eval_trace(
        trace,
        *args,
        **kwargs,
        with_env=True,
        symbol_mapper=vjp_symbol_mapper,
    )
    result = tree_map(lambda x: x.primal if isinstance(x, VJPDual) else x, result)
    return result, env


# TODO: Instead of using the environment dictionary, we could use the trace
# symbols order (that should be deterministic) to retrieve the residuals needed
# for the backward pass.
def backward_pass(forward_env, trace, init_cotangents):
    """Backward pass for the VJP transform.

    The backward pass is a reverse mode automatic differentiation pass that
    computes the vector-Jacobian product (VJP) of the function.

    Args:
        forward_env (Dict[str, Any]): Environment of the forward pass.
        trace (Trace): Trace of the function.
        init_cotangents (Tuple[Variable]): Initial cotangents.

    Returns:
        Tuple[Proxy, ...]: Tuple of the results of the backward pass for each input.
    """
    env = {}

    def get_grad(x: Variable):
        if isinstance(x, Variable):
            # Return None if the variable was not used in the computation and
            # hence not in the env
            return env.get(x.name, None)
        else:
            return x

    def put_grad(v: Variable, val: Any) -> None:
        if isinstance(v, Variable):
            if v.name in env:
                if val is None:
                    return
                # Accumulate cotangents
                env[v.name] = clang.add(env[v.name], val) if env[v.name] is not None else val
                return
            env[v.name] = val
        elif isinstance(v, Sequence) and all(isinstance(x, int) for x in v):
            # TODO: remove when we move dims to kwargs
            pass
        elif isinstance(v, str):
            env[v] = val
        elif isinstance(v, Sequence) and val is None:
            # broadcast None to the right shape
            safe_map(put_grad, v, [None] * len(v))
        elif isinstance(v, Sequence) and isinstance(val, Sequence):
            safe_map_flat(put_grad, v, val)
        elif dataclasses.is_dataclass(v) and dataclasses.is_dataclass(val):
            safe_map_flat(put_grad, tree_flatten_with_dataclass(v), tree_flatten_with_dataclass(val))
        else:
            # Skip writing to constants
            pass

    if isinstance(init_cotangents, Sequence) and len(init_cotangents) == 1 and not isinstance(trace.output, Sequence):
        init_cotangents = init_cotangents[0]
    safe_map_flat(put_grad, trace.output, init_cotangents)

    for symbol in reversed(list(iter_bound_symbols(trace.bound_symbols))):
        symbol_output = sequencify(symbol.output)

        cotangents = tree_map(get_grad, symbol_output)
        # Having a single cotangent is a common case, so we flatten it
        # Otherwise, we will need to rewrite the pullback functions
        cotangents = tree_flatten(cotangents)[0]
        residuals = forward_env[symbol_output[0].name].residuals
        if is_constant_for_vjp(symbol):
            # We can skip the pullback if all the arguments are constant
            continue

        if all(cotangent is None for cotangent in cotangents):
            # We can skip the pullback if the cotangent is None
            safe_map(put_grad, symbol.args, (None,) * len(symbol.args))
            continue

        if symbol.sym.id == "torch.nn.functional.dropout" and not symbol.subsymbols:
            # We can skip the pullback if the dropout probability is 0.0
            # Assuming that the dropout symbol has the same output and argument
            assert symbol.output.name == symbol.args[0].name, "Dropout symbol has a different output and argument"
            if symbol.args[1] == 0.0 or symbol.args[2] is False:
                continue

        backward = backward_impls.get(symbol.sym.id)
        aug_forward = augmented_forward_impls.get(symbol.sym.id)

        if _get_gradfn_and_executor(symbol)[0] is not None:
            aug_forward, backward = make_aug_forward_and_backward(symbol)

        if backward is None:
            if len(symbol.subsymbols) > 0 and not isinstance(symbol.sym.id, prims.PrimIDs):
                # We could not find a backward for this symbol, so we try to decompose it
                backward = partial(decomposed_fn_backward_rule, symbol.sym)
            else:
                # We could not find a backward for this symbol and we could not decompose it
                raise NotImplementedError(f"Backward for {symbol.sym.id} is not implemented")

        result = backward(*residuals, *cotangents)
        if isinstance(result, dict):
            # If the backward returns a dict, we assume that it is a dict of
            # forward arguments to the corresponding
            # gradients/cotangents/adjoints/sensitivities.
            used_names = set()
            for i, (k, v) in enumerate(inspect.signature(aug_forward).parameters.items()):
                if v.kind in (inspect.Parameter.POSITIONAL_ONLY, inspect.Parameter.POSITIONAL_OR_KEYWORD):
                    put_grad(symbol.args[i], result.get(k, None))
                    used_names.add(k)

            # For developer convenience, we allow using the name from the
            # forward meta in addition to the name from the augmented forward
            # signature.
            # If both names are used, the one from the forward meta takes
            # precedence.
            for i, (k, v) in enumerate(inspect.signature(symbol.sym.meta).parameters.items()):
                if v.kind in (inspect.Parameter.POSITIONAL_ONLY, inspect.Parameter.POSITIONAL_OR_KEYWORD):
                    if k not in used_names:
                        put_grad(symbol.args[i], result.get(k, None))
            continue

        if not isinstance(result, Sequence):
            result = (result,)

        def is_differentiable(arg):
            match arg:
                case TensorProxy():
                    return dtypes.is_inexact_dtype(arg.dtype)
                case Sequence():
                    return arg and all(isinstance(x, TensorProxy) and dtypes.is_inexact_dtype(x.dtype) for x in arg)
                case _:
                    return False

        if len(symbol.args) != (orig_res_len := len(result)):
            check(
                orig_res_len <= len(symbol.args),
                lambda: f"Backward for {symbol.sym.id} returned {orig_res_len} values, "
                + f"but expected at most {len(symbol.args)}",
            )
            # Assuming that the non-differentiable arguments were dropped from
            # the backward function, we are going to append None to the result
            # to match the number of arguments. Alternatively, we could just
            # have a for-loop with a conditional when writing to the
            # environment.

            iter_result = iter(result)
            n_differentiable_args = sum(bool(is_differentiable(arg)) for arg in symbol.args)
            check(
                n_differentiable_args <= orig_res_len,
                lambda: f"Backward for {symbol.sym.id} returned {orig_res_len} value(s), "
                + f"but expected {n_differentiable_args}",
            )

            result = tuple(next(iter_result) if is_differentiable(arg) else None for arg in symbol.args)

        # See "Backward impl for ops of the type Sequence[TensorProxy], ... -> ... results in None grads."
        # This is a temporary workaround.
        if symbol.sym.id in (prims.PrimIDs.CAT, "torch.cat", "torch.stack"):
            safe_map_flat(put_grad, symbol.args, result)
        else:
            safe_map(put_grad, symbol.args, result)

    def get_inexact_dtype_or_none(x):
        if isinstance(x, (TensorProxy, FutureTensorProxy)) and dtypes.is_inexact_dtype(x.dtype):
            return x
        else:
            return None

    gargs = tree_map(get_grad, tuple(trace.args))
    gkwargs = tree_map(get_grad, trace.kwargs)
    gkwargs = {k: v for k, v in gkwargs.items() if v is not None}
    gargs, gkwargs = tree_map(get_inexact_dtype_or_none, (gargs, gkwargs))
    return gargs + (gkwargs,) if len(gkwargs) != 0 else gargs


def vjp_call_metafunc(detached: bool, primals, cotangents, trace: Trace, **kwargs):
    # Assuming primals is flat

    if not isinstance(primals, Sequence):
        primals = (primals,)

    ctx = detached_trace() if detached else nullcontext()
    with ctx:
        result, env = augmented_forward_pass(*primals, trace=trace, **kwargs)
        check(
            len(result) == len(cotangents) if isinstance(result, Sequence) else True,
            lambda: f"Expected cotangents to be a sequence of length {len(result)}, got a sequence of length {len(cotangents)}",
        )
        return result, backward_pass(env, trace, cotangents)


# TODO: Can't use a Symbol here because mixed executor sybsymbols seem to be
# unsupported. See issue "Could not find an executor for bound symbol when its subsymbols
# are not fully supported by a single executor"
vjp_call = partial(
    vjp_call_metafunc, False
)  # Symbol(id=Transforms.VjpOp, name="vjp_call", meta=partial(vjp_call_metafunc, False))


def vjp(func):
    """Computes the VJP of a function.

    Args:
        func (Callable): Function to be differentiated.
    """

    def _vjp(primals, cotangents, **kwargs):
        flat_func, flat_args, spec = flatten_func(func, primals, kwargs)
        trace = construct_trace()(flat_func, *flat_args)
        result, vjp_result = vjp_call(flat_args, cotangents, trace=trace)
        gprimals, gkwargs = tree_unflatten(vjp_result, spec)
        grads = gprimals + (gkwargs,) if len(gkwargs) != 0 else gprimals
        return result, grads

    return _vjp


def value_and_grad(func):
    """Computes the value and gradient of a function.

    This is a convenience function that combines the functionality of
    `vjp_call` with implicit initialization of the cotangent to 1.

    Args:
        func (Callable): Function to be differentiated.
    """

    def ones_like(x):
        if isinstance(x, TensorProxy):
            return full_like(x, fill_value=1)
        elif isinstance(x, NumberProxy):
            return type(x.value)(1)
        else:
            return None

    def _value_and_grad(*args, **kwargs):
        trace = construct_trace()(func, *args, **kwargs)
        cotangents = tree_map(lambda v: ones_like(v), trace.output)
        return vjp(func)(args, cotangents, **kwargs)

    return _value_and_grad


ForwardBackwardTraces = namedtuple("ForwardBackwardTraces", ["forward_trace", "backward_trace"])


def _split_saved_for_backward_into_tensors_and_other(
    saved_for_backward: Sequence[Variable],
) -> tuple[Sequence[Variable], Sequence[Variable]]:
    """Splits saved_for_backward into tensors and other.

    Args:
        saved_for_backward (Sequence[Variable]): Saved_for_backward to split.

    Returns:
        tuple[Sequence[Variable], Sequence[Variable]]: Tuple of tensors and other.
    """
    is_tensor = lambda x: isinstance(x, TensorProxy)
    other, tensors = utils.partition(is_tensor, saved_for_backward)
    return tuple(tensors), tuple(other)


def _update_forward_with_new_saved_for_backward(forward_trace: Trace, saved_for_backward: Sequence[Variable]) -> None:
    """Updates the forward trace with new saved_for_backward.

    This is necessary because the updated saved_for_backward is not available
    when the forward and backward traces are constructed.

    Args:
        forward_trace (Trace): Forward trace to update.
        saved_for_backward (Sequence[Variable]): Saved_for_backward to use to
            update the forward trace.
    """
    forward_trace_producers = utils.producers(forward_trace)
    saved_for_backward = tree_map(
        lambda x: x.value if isinstance(x, NumberProxy) and x not in forward_trace_producers else x, saved_for_backward
    )
    saved_tensors, saved_other = _split_saved_for_backward_into_tensors_and_other(saved_for_backward)
    assert forward_trace.bound_symbols[-1].sym.id == prims.PrimIDs.RETURN
    new_return = (forward_trace.output[0], (saved_tensors, saved_other))
    forward_trace.bound_symbols[-1] = replace(forward_trace.bound_symbols[-1], args=new_return)


def _update_backward_with_new_saved_for_backward(backward_trace: Trace, saved_for_backward: Sequence[Variable]) -> None:
    """Updates the backward trace with new saved_for_backward.

    This is necessary because the updated saved_for_backward is
    not available when the backward trace is constructed.

    Args:
        backward_trace (Trace): Backward trace to update.
        saved_for_backward (Sequence[Variable]): Saved_for_backward to use to
            update the backward trace.
    """

    def unpacking_fn(saved_for_backward, cotangents):
        pass

    cotangents = backward_trace.args[1]
    saved_tensors, saved_other = _split_saved_for_backward_into_tensors_and_other(saved_for_backward)

    # When thunder.executors.torch_autograd.ThunderFunction.backward calls backward_fn, it copies
    # collections into mutable ones, so that the tensors will be deallocated when deleted.
    # See ThunderFunction.backward's notes for details
    saved_tensors = list(saved_tensors)
    unpacking_trace = construct_trace(rename_proxies=False, use_dce=False)(
        unpacking_fn, [saved_tensors, saved_other], cotangents
    )
    assert unpacking_trace.bound_symbols[-1].sym.id == prims.PrimIDs.RETURN

    backward_trace.args = unpacking_trace.args
    backward_trace_bsyms_without_unpacking = (
        bsym
        for bsym in backward_trace.bound_symbols
        if bsym.sym.id
        not in (
            prims.PrimIDs.UNPACK_EMPTY_DICT,
            prims.PrimIDs.UNPACK_KEY,
            prims.PrimIDs.UNPACK_SEQUENCE,
            prims.PrimIDs.UNPACK_TRIVIAL,
        )
    )
    backward_trace.bound_symbols = list((*unpacking_trace.bound_symbols[:-1], *backward_trace_bsyms_without_unpacking))


# NOTE: Returning namedtuples from compiled functions doesn't work. See:
# "Allow returning namedtuples from compiled functions"
# Note [Grad forward output spec]
# If it did work it would be nice to use this namedtuple
# instead of the plain tuple or dict that we're using now.
TorchAutogradForwardData = namedtuple(
    "TorchAutogradForwardData",
    ["output", "flat_args", "flat_output"],
)


def forward_and_backward_from_trace(trace: Trace, torch_autograd=False) -> ForwardBackwardTraces:
    """Generates the forward and backward passes from a trace.

    This is a convenience function that combines the functionality of
    `augmented_forward_pass` and `backward_pass`. The main difference is that
    this function does not require the user to provide new inputs for the
    trace evaluation. Instead it uses the inputs that were used to construct
    the trace.

    Args:
        trace (Trace): Trace to generate the forward and backward passes from.

    Returns:
        ForwardBackwardTraces: A named tuple containing the forward and backward
            traces.

    Example:
        >>> import torch
        >>> from thunder import compile, last_traces
        >>> from thunder.core.transforms import forward_and_backward_from_trace
        >>> def f(x):
        ...     return torch.sin(x)
        >>> x = torch.tensor(3.0)
        >>> cf = compile(f)
        >>> out = cf(x)
        >>> trace = last_traces(cf)[0]
        >>> forward_and_backward_from_trace(trace)
        ... ForwardBackwardTraces(
        ... forward_trace=# import thunder as thunder
        ... # import thunder.core.prims as prims
        ... import torch
        ...
        ... @torch.no_grad()
        ... def augmented_forward_fn(*args):
        ...   # args: "Collection" =  (t0,)  (trivial unpack)
        ...   t0, \
        ...   = args
        ...   t1 = prims.sin(t0)  # t1: "cpu f32[]"
        ...   return t1, (t0,),
        ... backward_trace=# import thunder as thunder
        ... # import thunder.core.prims as prims
        ... import torch
        ...
        ... @torch.no_grad()
        ... def backward_fn(saved_for_backward, cotangents):
        ...   # saved_for_backward: "Collection" =  (t0,)  (trivial unpack)
        ...   # cotangents: "cpu f32[]" =  cotangents  (trivial unpack)
        ...   t0, \
        ...   = saved_for_backward
        ...   t1 = prims.cos(t0)  # t1: "cpu f32[]"
        ...   t2 = prims.mul(cotangents, t1)  # t2: "cpu f32[]"
        ...   return (t2,))
    """

    output_spec = None

    def augmented_forward_fn(*args, **kwargs):
        result, env = augmented_forward_pass(*args, trace=trace, **kwargs)
        saved_for_backward = deconstruct_forward_env_for_backward(trace, env)
        if torch_autograd:
            nonlocal output_spec
            flat_args, _ = tree_flatten((args, kwargs))
            # The custom torch.autograd.Function only considers Tensors in the input/output (not ones that are nested inside python data structures)
            flat_output, output_spec = tree_flatten_with_dataclass(result)
            flat_output = tuple(flat_output)
            # See Note [Grad forward output spec]
            for_autograd = TorchAutogradForwardData(
                result,
                flat_args,
                flat_output,
            )._asdict()
            return (for_autograd, saved_for_backward)
        return result, saved_for_backward

    # Copy the signature of the original function so that the arguments are
    # named correctly in the augmented forward pass instead of being named
    # "args" and "kwargs".
    augmented_forward_fn.__signature__ = inspect.signature(trace.fn or trace.python_callable())

    def ones_like(x):
        if isinstance(x, TensorProxy):
            return full_like(x, fill_value=1)
        elif isinstance(x, NumberProxy):
            return type(x.value)(1)
        else:
            return None

    forward_trace = construct_trace()(augmented_forward_fn, *trace.args, **trace.kwargs)
    # We set forward trace to construct proxies because we need these proxies to
    # have different names than the ones in the forward trace.
    try:
        tracectx_token = set_tracectx(forward_trace)
        # We don't want to record those ones_like calls in the forward trace.
        with detached_trace():
            if torch_autograd:
                # It's assumed that forward_trace.output[0] is a dict from TorchAutogradForwardData
                flat_output = forward_trace.output[0]["flat_output"]
                cotangents = utils.sequencify(tree_map(lambda v: ones_like(v), flat_output))
            else:
                cotangents = utils.sequencify(tree_map(lambda v: ones_like(v), trace.output))
    finally:
        reset_tracectx(tracectx_token)

    saved_for_backward = forward_trace.output[1]
    flat_saves, _ = tree_flatten(saved_for_backward)

    def backward_fn(saved_for_backward, cotangents):
        # trace converts all saved_for_backward into proxy, we want to restore number scalars afterwards.
        flat_saves_proxified, saves_spec = tree_flatten(saved_for_backward)
        flat_filtered = [
            proxified if isinstance(entry, Proxy) else entry
            for proxified, entry in zip(flat_saves_proxified, flat_saves)
        ]
        saved_for_backward = tree_unflatten(flat_filtered, saves_spec)
        env = reconstruct_forward_env_for_backward(trace, saved_for_backward)

        if torch_autograd:
            cotangents = tree_unflatten(cotangents, output_spec)
        out = backward_pass(env, trace, cotangents)
        if torch_autograd:
            gkwargs = out[-1] if isinstance(out[-1], dict) else {}
            gargs = out[:-1] if isinstance(out[-1], dict) else out
            gkwargs = {k: gkwargs.get(k, None) for k in trace.kwargs}
            out = (*gargs, gkwargs)
            out = tree_flatten(out)[0]
        return out

    backward_trace = construct_trace(rename_proxies=False)(backward_fn, saved_for_backward, cotangents)

    # We are done with constructing the forward and backward passes at this
    # stage. The following is not strictly necessary, but it's good to filter
    # out the unused elements of the saved_for_backward and flatten it for more
    # compact backward trace.

    # Now we can determine exactly what's used in the backward pass from the
    # saved_for_backward. We can flatten and filter the saved_for_backward
    consumers = utils.consumers(backward_trace)

    # Forward's and backward's "saved_for_backward" are not necessarily the same
    # as the saved_for_backward, because some or all elements of the
    # saved_for_backward results might be re-proxified.
    bw_flat_saved_for_backward, spec = tree_flatten(backward_trace.args[0])
    fw_flat_saved_for_backward, _ = tree_flatten(forward_trace.output[1])
    used_mask = list(len(consumers.get(x, ())) > 0 for x in bw_flat_saved_for_backward)

    # Don't use the same variable twice in the backward pass
    seen = set()
    from thunder.core.proxies import Variable

    for i, x in enumerate(fw_flat_saved_for_backward):
        x = variableify(x)
        if not isinstance(x, Variable):
            continue
        if x in seen:
            used_mask[i] = False
        else:
            seen.add(x)

    only_used_fw_saved_for_backward = tuple(compress(fw_flat_saved_for_backward, used_mask))
    only_used_bw_saved_for_backward = tuple(compress(bw_flat_saved_for_backward, used_mask))

    # We need to update the traces with the new saved_for_backward
    _update_forward_with_new_saved_for_backward(forward_trace, only_used_fw_saved_for_backward)
    _update_backward_with_new_saved_for_backward(backward_trace, only_used_bw_saved_for_backward)
    forward_trace.set_provenance(TraceProvenance("Augmented forward pass"))
    backward_trace.set_provenance(TraceProvenance("Backward pass"))
<<<<<<< HEAD

    enable_saved_for_backward_recomputation: None | bool = get_compile_option(
        "enable_saved_for_backward_recomputation", "Enable save for backward tensors recomputation."
    )
    if enable_saved_for_backward_recomputation:
        forward_trace, backward_trace = recompute_saved_for_backward(forward_trace, backward_trace)

    return ForwardBackwardTraces(forward_trace, backward_trace)


def recompute_saved_for_backward(fwd_trace: Trace, bwd_trace: Trace) -> tuple[Trace, Trace]:
    """Generates the pair of traces with rematerializaion of the saved-for-backward tensors.
    Args:
        fwd_trace (Trace): forward trace where to get the saved for backward from.
        bwd_trace (Trace): backward trace where to recompute the saved for backward to.

    Returns:
        tuple[Trace, Trace]: A tuple containing the new forward and backward traces.
    """

    start_time_ns = time.perf_counter_ns()

    saved_for_bw = get_saved_for_backward_tensors(fwd_trace)
    fwd_trace_args = {variableify(j) for j in fwd_trace.args}
    old_saved_for_bwd = {variableify(j) for j in saved_for_bw}

    all_rematerializable = old_saved_for_bwd - fwd_trace_args

    # Here will come the selection logic for what to materialize.
    from collections import Counter

    tensor_counter = Counter({v: unvariableify(v).numel * unvariableify(v).dtype.bytes for v in all_rematerializable})
    print(f"DEBUG: out of {len(saved_for_bw)} sfb, {len(all_rematerializable)} are recomputable")
    print(f"DEBUG: can save up to {tensor_counter.total()*1e-6:.3f} MB")
    top_one_third = len(saved_for_bw) // 3
    print(f"DEBUG: remat {top_one_third} tensors (top one third)")

    # Select the tensors that will be rematerialized
    rematerializable = {k for k, v in tensor_counter.most_common(top_one_third)}

    producers = find_producer_symbols(fwd_trace, tuple(unvariableify(i) for i in rematerializable), fwd_trace.args)

    required_fw_args = fwd_trace_args & old_saved_for_bwd
    recomputed_tensors_from_producers = set()
    for prod in producers:
        for prod_arg in prod.flat_args:
            prod_arg = variableify(prod_arg)
            if prod_arg in fwd_trace_args:
                required_fw_args.add(prod_arg)
        for prod_out in prod.flat_outs:
            recomputed_tensors_from_producers.add(variableify(prod_out))

    required_saved_for_bwd = all_rematerializable - rematerializable - recomputed_tensors_from_producers
    new_saved_for_backward = tuple(unvariableify(i) for i in required_fw_args | required_saved_for_bwd)

    new_fwd_trace = from_trace(fwd_trace)
    new_fwd_trace.bound_symbols = fwd_trace.bound_symbols.copy()
    new_return_args = (fwd_trace.output[0], (new_saved_for_backward, fwd_trace.output[1][1]))
    new_fwd_trace.bound_symbols[-1] = prims.python_return.bind(new_return_args, output=())

    new_bwd_trace = from_trace(bwd_trace)

    with tracectx(new_bwd_trace):
        unpack_args = (CollectionProxy(new_saved_for_backward, name="C0"), len(new_saved_for_backward))

    assert bwd_trace.bound_symbols[4].sym.id == prims.PrimIDs.UNPACK_SEQUENCE
    assert bwd_trace.bound_symbols[4].args[0].name == "C0"
    assert bwd_trace.bound_symbols[5].sym.id == prims.PrimIDs.UNPACK_SEQUENCE
    assert bwd_trace.bound_symbols[5].args[0].name == "C1"

    for idx, bsym in enumerate(bwd_trace.bound_symbols):
        if idx == 4:
            new_unpack = prims.unpack_sequence.bind(*unpack_args, output=new_saved_for_backward)
            new_bwd_trace.bound_symbols.append(new_unpack)
        elif idx == 6:
            new_bwd_trace.bound_symbols.extend(producers)
            new_bwd_trace.bound_symbols.append(bsym)
        else:
            new_bwd_trace.bound_symbols.append(bsym)

    new_bwd_trace.args = [(new_saved_for_backward, fwd_trace.output[1][1]), *bwd_trace.args[1:]]

    elapsed_time_ns = time.perf_counter_ns() - start_time_ns
    new_bwd_trace.set_provenance(
        TraceProvenance(f"Saved for backward remat trace (took {elapsed_time_ns * 1e-6:.2f} milliseconds)")
    )
    new_fwd_trace.set_provenance(
        TraceProvenance(f"Saved for backward remat trace (took {elapsed_time_ns * 1e-6:.2f} milliseconds)")
    )

    return new_fwd_trace, new_bwd_trace


# do we happen to want to register `ltorch` ops such as `ltorch.layer_norm` as well?
autocast_impls: dict[prims.PrimIDs, Callable] = {}


# NOTE: Rules which are registered ltorch symbols should match the type signature
#       of those symbols as we use this rule for translating from `torch` -> `thunder.torch`
#       if autocast is enabled while jitting. See also `NOTE: torch.autocast support`.
def register_autocast_rule(op):
    def decorator(func):
        autocast_impls[op] = func
        return func

    return decorator


_allowed_downcast_types = {dtypes.float16, dtypes.bfloat16}
_allowed_downcast_types_str_to_dtype_map = {str(dtype): dtype for dtype in _allowed_downcast_types}


def _check_valid_autocast_dtype(dtype):
    if dtype not in _allowed_downcast_types:
        raise ValueError(
            f"autocast: `dtype` is expected to be either `thunder.float16` or `thunder.bfloat16`, but {dtype}"
        )


def _get_downcast_dtype_from_str(str_dtype):
    return _allowed_downcast_types_str_to_dtype_map[str_dtype]


def maybe_downcast_to(dtype, args):
    allowed_downcast_types = (dtypes.float16, dtypes.bfloat16, dtypes.float32)

    def map_fn(a):
        if isinstance(a, TensorProxy) and a.dtype in allowed_downcast_types:
            return maybe_convert_to_dtype(a, dtype)
        return a

    return tree_map(map_fn, args)


@register_autocast_rule("torch.matmul")
def autocast_torch_matmul_rule(a, b, dtype):
    """Autocast rule for matmul"""
    return ltorch.matmul(*(maybe_downcast_to(dtype, (a, b))))


@register_autocast_rule(prims.PrimIDs.MATMUL)
def autocast_matmul_rule(a, b, dtype):
    """Autocast rule for matmul"""
    return prims.matmul(*(maybe_downcast_to(dtype, (a, b))))


def _linear_autocast_impl(a, w, bias, dtype):
    if bias is None:
        # Don't pass `bias` to maybe_downcast_to.
        downcast_args = maybe_downcast_to(dtype, (a, w)) + (bias,)
    else:
        downcast_args = maybe_downcast_to(dtype, (a, w, bias))

    return prims.linear(*downcast_args)


@register_autocast_rule("torch.nn.functional.linear")
def autocast_ltorch_linear_rule(a, w, bias=None, *, dtype):
    return _linear_autocast_impl(a, w, bias, dtype)


@register_autocast_rule(prims.PrimIDs.LINEAR)
def autocast_linear_rule(a, w, bias, dtype):
    return _linear_autocast_impl(a, w, bias, dtype)


def _convolution_autocast_impl(a, w, bias, *other_args, dtype):
    if bias is None:
        # Don't pass `bias` to maybe_downcast_to.
        downcast_args = maybe_downcast_to(dtype, (a, w)) + (bias,)
    else:
        downcast_args = maybe_downcast_to(dtype, (a, w, bias))

    return prims.convolution(*downcast_args, *other_args)


@register_autocast_rule("torch.nn.functional.conv1d")
def autocast_ltorch_conv1d_rule(
    a: TensorProxy,
    /,
    weight: TensorProxy,
    bias: TensorProxy | None = None,
    stride: int | Sequence[int] = 1,
    padding: int | Sequence[int] | str = 0,
    dilation: int = 1,
    groups: int = 1,
    *,
    dtype,
) -> TensorProxy:
    from thunder.torch import _conv_helper

    return _conv_helper(
        1,
        a,
        weight,
        bias,
        stride,
        padding,
        dilation,
        groups,
        conv_function=partial(_convolution_autocast_impl, dtype=dtype),
    )


@register_autocast_rule("torch.nn.functional.conv2d")
def autocast_ltorch_conv2d_rule(
    a: TensorProxy,
    /,
    weight: TensorProxy,
    bias: TensorProxy | None = None,
    stride: int | Sequence[int] = 1,
    padding: int | Sequence[int] | str = 0,
    dilation: int = 1,
    groups: int = 1,
    *,
    dtype,
) -> TensorProxy:
    from thunder.torch import _conv_helper

    return _conv_helper(
        2,
        a,
        weight,
        bias,
        stride,
        padding,
        dilation,
        groups,
        conv_function=partial(_convolution_autocast_impl, dtype=dtype),
    )


@register_autocast_rule("torch.nn.functional.conv3d")
def autocast_ltorch_conv3d_rule(
    a: TensorProxy,
    /,
    weight: TensorProxy,
    bias: TensorProxy | None = None,
    stride: int | Sequence[int] = 1,
    padding: int | Sequence[int] | str = 0,
    dilation: int = 1,
    groups: int = 1,
    *,
    dtype,
) -> TensorProxy:
    from thunder.torch import _conv_helper

    return _conv_helper(
        3,
        a,
        weight,
        bias,
        stride,
        padding,
        dilation,
        groups,
        conv_function=partial(_convolution_autocast_impl, dtype=dtype),
    )


@register_autocast_rule("torch.nn.functional.scaled_dot_product_attention")
def autocast_scaled_dot_product_attention(
    query,
    key,
    value,
    attn_mask=None,
    dropout_p=0.0,
    is_causal=False,
    *,
    dtype,
    scale=None,
):
    from thunder.torch import scaled_dot_product_attention

    q, k, v = maybe_downcast_to(dtype, (query, key, value))
    return scaled_dot_product_attention(q, k, v, attn_mask, dropout_p, is_causal, scale=scale)


def _maybe_get_autocast_rule_for_symbol(sym: Symbol):
    return autocast_impls.get(sym.id)


def autocast_symbol_mapper(bound_symbol: BoundSymbolInterface, dtype: dtypes.dtype):
    """Return the callable implementing the autocast rule for the symbol.

    Args:
        bound_symbol: Mapped to its autocast rule.

    Returns:
        Callable: The callable implementing the autocast rule for the symbol.
    """
    autocast_impl: Callable | None = _maybe_get_autocast_rule_for_symbol(bound_symbol.sym)
    return bound_symbol.sym if autocast_impl is None else partial(autocast_impl, dtype=dtype)


def autocast(func: Callable, dtype: dtypes.dtype):
    """Transforms a function to autocast certain operations.

    Args:
        func: The function to be transformed.
        dtype: The data type to which arguments of the function or sub functions could get cast if
            they are `dtypes.float32`.

    Returns:
        Callable: The transformed function
    """

    if not isinstance(dtype, dtypes.dtype):
        raise ValueError(f"`dtype` is expected to be `thunder.dtype.dtype` but {type(dtype)}")
    _check_valid_autocast_dtype(dtype)

    @wraps(func)
    def wrapper(*args, **kwargs):
        trace = construct_trace()(func, *args, **kwargs)
        return eval_trace(trace, *args, **kwargs, symbol_mapper=partial(autocast_symbol_mapper, dtype=dtype))

    return wrapper


# State to enable and disable autocast (while interpreter is generating the computation trace).
_autocast_enabled = True


def is_autocast_enabled():
    return _autocast_enabled


# NOTE: Disable Autocast
# Once the autocast rule has been applied, we disable autocast as the autocast_rule usually converts the inputs
# and calls the same symbol.
# Without disabling autocast we will have infinite recursion.
@contextmanager
def disable_autocast():
    global _autocast_enabled
    default = _autocast_enabled
    _autocast_enabled = False
    try:
        yield
    finally:
        _autocast_enabled = default


def maybe_apply_autocast(sym):
    # NOTE: torch.autocast support
    # In PyTorch eager, enabling autocast allows mixed inputs to operator like `linear`
    # which expect dtypes to be same. This works in PyTorch eager, as dispatcher applies the
    # conversion first and then passes the converted input to the operator.
    # To mimick similar behavior, here we replace the `sym` for all operators which have
    # autocast rule, to apply the autocast conversion rule if autocast was enabled.

    # Cache info may not be available in case of legacy `thunder.compile`
    # which is still used for cases.
    try:
        cache_info = thunder._get_cache_info()
    except LookupError:
        cache_info = {}

    if (
        cache_info.get("is_autocast_enabled", False)  # If user has actually enabled autocast in their code
        and is_autocast_enabled()  # we are not under `disable_autocast`
        and (autocast_impl := _maybe_get_autocast_rule_for_symbol(sym)) is not None
    ):  # symbol has autocast impl.

        @wraps(sym)
        def wrapper(*args, **kwargs):
            # See NOTE: Disable Autocast
            with disable_autocast():
                thunder_autocast_dtype = _get_downcast_dtype_from_str(cache_info["autocast_thunder_dtype"])
                return partial(autocast_impl, dtype=thunder_autocast_dtype)(*args, **kwargs)

        return wrapper

    return None
=======
    return ForwardBackwardTraces(forward_trace, backward_trace)
>>>>>>> 3aea974a
<|MERGE_RESOLUTION|>--- conflicted
+++ resolved
@@ -28,12 +28,8 @@
     variableify,
     FutureTensorProxy,
 )
-<<<<<<< HEAD
 from thunder.core.baseutils import default_dataclass_params
 from thunder.core.compile_data import get_compile_data, get_compile_option
-=======
-from thunder.core.compile_data import get_compile_data
->>>>>>> 3aea974a
 from thunder.core.langctxs import langctx, Languages
 from thunder.core.pytree import tree_flatten, tree_map, tree_unflatten, tree_flatten_with_dataclass
 from thunder.core.symbol import BoundSymbol, BoundSymbolInterface, Symbol
@@ -3043,7 +3039,6 @@
     _update_backward_with_new_saved_for_backward(backward_trace, only_used_bw_saved_for_backward)
     forward_trace.set_provenance(TraceProvenance("Augmented forward pass"))
     backward_trace.set_provenance(TraceProvenance("Backward pass"))
-<<<<<<< HEAD
 
     enable_saved_for_backward_recomputation: None | bool = get_compile_option(
         "enable_saved_for_backward_recomputation", "Enable save for backward tensors recomputation."
@@ -3416,7 +3411,4 @@
 
         return wrapper
 
-    return None
-=======
-    return ForwardBackwardTraces(forward_trace, backward_trace)
->>>>>>> 3aea974a
+    return None