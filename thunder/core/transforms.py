--- conflicted
+++ resolved
@@ -3479,16 +3479,12 @@
         saved_for_backward (Sequence[Variable]): Saved_for_backward to use to
             update the forward trace.
     """
-<<<<<<< HEAD
     from thunder.executors.torchex import connect_to_autograd_impl
 
-    saved_for_backward = tree_map(lambda x: x.value if isinstance(x, NumberProxy) else x, saved_for_backward)
-=======
     forward_trace_producers = utils.producers(forward_trace)
     saved_for_backward = tree_map(
         lambda x: x.value if isinstance(x, NumberProxy) and x not in forward_trace_producers else x, saved_for_backward
     )
->>>>>>> 69e80f0a
     saved_tensors, saved_other = _split_saved_for_backward_into_tensors_and_other(saved_for_backward)
 
     if any(x.sym.id == connect_to_autograd_impl.id for x in reversed(forward_trace.bound_symbols)):
