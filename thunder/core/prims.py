--- conflicted
+++ resolved
@@ -1597,11 +1597,7 @@
 
 
 # TODO Review number grad handling with dynamic constraints
-<<<<<<< HEAD
-def _get_grad_meta(a: Number | TensorProxy, /) -> Number | TensorProxy:
-=======
 def _get_grad_meta(a: Number | NumberProxy | TensorProxy, /) -> Number | TensorProxy:
->>>>>>> 6deb2cc2
     utils.check_type(a, (Number, NumberProxy, TensorProxy))
 
     if isinstance(a, TensorProxy):
@@ -2945,10 +2941,6 @@
     utils.check_type(a, TensorProxy)
     utils.check_type(dims, Sequence)
     utils.check(
-<<<<<<< HEAD
-        # all(0 <= d < a.ndim if isinstance(d, (int, IntegerProxy)) else 0 <= pyval(d) < a.ndim for d in dims),
-=======
->>>>>>> 6deb2cc2
         all(
             (
                 0 <= d < a.ndim
