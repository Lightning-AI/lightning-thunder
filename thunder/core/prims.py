--- conflicted
+++ resolved
@@ -65,7 +65,6 @@
 from thunder.core.proxies import (
     CollectionProxy,
     TensorProxy,
-    IntegerProxy,
     NumberProxy,
     is_proxyable,
     proxy,
@@ -76,11 +75,8 @@
     StringProxy,
     TupleProxy,
     AnyProxy,
-<<<<<<< HEAD
+    IntegerProxy,
     unwrap_number_proxy,
-=======
-    IntegerProxy,
->>>>>>> 6850202a
 )
 import thunder.core.codeutils as codeutils
 from thunder.core.codeutils import Printable
@@ -2729,13 +2725,8 @@
     utils.check_type(maxval, float)
     utils.check_type(device, devices.Device)
     utils.check_type(dtype, dtypes.dtype)
-<<<<<<< HEAD
-    utils.check_type(seed, (int, IntegerProxy, TensorProxy))
-    utils.check_type(offset, (int, IntegerProxy, TensorProxy))
-=======
     utils.check_type(seed, (int, TensorProxy, IntegerProxy))
     utils.check_type(offset, (int, TensorProxy, IntegerProxy))
->>>>>>> 6850202a
     utils.check(
         isinstance(seed, (int, IntegerProxy)) or seed.dtype is dtypes.int64,
         lambda: f"Expected {seed=} to be an integer or an int64 tensor",
