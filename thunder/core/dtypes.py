from typing import Any
from collections.abc import Iterable
from numbers import Number

import torch
import numpy as np

from looseversion import LooseVersion

import thunder.core.baseutils as baseutils
from thunder.core.baseutils import NumberProxyInterface, TensorProxyInterface

# This file defines Thunder's dtypes (dtypes) and numbertypes and offers utilities for
#   working with them.
#
# Terminology:
#
#  - "type". In Thunder, the word "type" means what it does in Python, too -- a Python type.
#  - "dtype"/"dtype". "dtype" -- which is often abbreviated to "dtype" -- refers to the data format of
#      data in a tensor. Every tensor has a dtype.
#  - "numbertype". A Python type that Thunder recognizes as describing a number. Currently one of
#      bool, int, float or complex. In the future this may be generalized to allow more subclasses.
#
# In Thunder each dtype has a "strong" and "weak" variant, and these
#   variants affect type promotion. This is similar to JAX, except in JAX the strong/weak metadata
#   is on the tensor object, not the dtype itself.
# This mechanism for representing dtypes may change in the future.
#
# The numbertypes are also considered dtypes, with the following aliasing relationship:
#
# bool -> bool8
# int -> int64_
# float -> float32_
# complex -> complex64_
#
# The class hierarchy for Thunder's dtypes follows NumPy's, see
#   https://numpy.org/doc/stable/reference/arrays.scalars.html.
#
# NOTE: dtypes in Thunder are objects and not classes today. This may change in the future. Use
#   the helpers defined here for consistency and code maintainability.

# DEPENDENCIES:
#   - TensorProxy, from proxies.py, but not the entire file to avoid a circular dependency structure
#       This dependency could be eliminated by testing for the "dtype" attribute, instead of
#       querying the type

# TODO: maybe add nicknames for dtypes, like how torch.long is torch.int64
# TODO: support extensible dtype registration


_abstract_classes = set()


# TODO consider bytes per element to better identify low precision dtypes
class dtype:
    # TODO: in the future might want to use ABCMeta to prevent this and the
    #   abstract classes from being instantiated
    def __new__(cls, *args, **kwargs):
        if cls in _abstract_classes:
            raise TypeError(f"{cls} is abstract and cannot be instantiated!")

        return object.__new__(cls)

    def __init__(self, *, python_type, name, shortname, bytes, is_weak, variant=None):
        self._python_type = python_type
        self._name = name
        self._variant = variant
        self._shortname = shortname
        self._bytes = bytes
        self._is_weak = is_weak

    # NOTE: these are properties so they appear as read-only
    @property
    def python_type(self):
        return self._python_type

    @property
    def bytes(self):
        return self._bytes

    @property
    def is_weak(self):
        return self._is_weak

    def shortname(self):
        return f"{self._shortname}{8 * self._bytes}{f'_{self._variant}' if self._variant else ''}"

    # TODO Fix name printing
    def __repr__(self):
        return (
            f"{self._name}{8 * self._bytes}{f'_{self._variant}' if self._variant else ''}{'_' if self._is_weak else ''}"
        )

    def __str__(self):
        return self.__repr__()

    def __hash__(self) -> int:
        return hash((self._name, self._bytes, self._is_weak, f"{self._variant if self._variant else ''}"))

    def __eq__(self, other) -> bool:
        if not isinstance(other, dtype):
            return False

        return (
            self._name == other._name
            and self._bytes == other._bytes
            and self._is_weak == other._is_weak
            and self._variant == other._variant
        )


class exact(dtype):
    """Abstract base class for the signedinteger, unsignedinteger and bool_ dtypes."""


class signedinteger(exact):
    """Base class for the signed integer dtypes: int8, int16, int32, int64."""

    def __init__(self, name, shortname, *, bytes, is_weak):
        super().__init__(python_type=int, name=name, shortname=shortname, bytes=bytes, is_weak=is_weak)


int8 = signedinteger("int", "i", bytes=1, is_weak=False)
int8_ = signedinteger("int", "i", bytes=1, is_weak=True)
int16 = signedinteger("int", "i", bytes=2, is_weak=False)
int16_ = signedinteger("int", "i", bytes=2, is_weak=True)
int32 = signedinteger("int", "i", bytes=4, is_weak=False)
int32_ = signedinteger("int", "i", bytes=4, is_weak=True)
int64 = signedinteger("int", "i", bytes=8, is_weak=False)
int64_ = signedinteger("int", "i", bytes=8, is_weak=True)


class unsignedinteger(exact):
    """Base class for the unsigned integer dtypes: uint8."""

    def __init__(self, name, shortname, *, bytes, is_weak):
        super().__init__(python_type=int, name=name, shortname=shortname, bytes=bytes, is_weak=is_weak)


uint8 = unsignedinteger("uint", "ui", bytes=1, is_weak=False)
uint8_ = unsignedinteger("uint", "ui", bytes=1, is_weak=True)


class bool_(exact):
    """Base class for the boolean dtype: bool8."""

    def __init__(self, name, shortname, *, is_weak):
        super().__init__(python_type=bool, name=name, shortname=shortname, bytes=1, is_weak=is_weak)


# NOTE: bool has a weak variant for completeness, but the boolean dtype could always
#   be considered strong or weak without any effect
# TODO: review bool_ vs bool8 naming -- are we suggesting a byte per bool?
bool8 = bool_("bool", "b", is_weak=False)
bool8_ = bool_("bool", "b", is_weak=True)


class inexact(dtype):
    """Abstract base class for the floating and complexfloating dtypes."""

    pass


class floating(inexact):
    """Base class for the floating dtypes: float8, bfloat16, float16, float32, float64."""

    def __init__(self, name, shortname, *, bytes, is_weak, variant=None):
        super().__init__(
            python_type=float, name=name, shortname=shortname, bytes=bytes, is_weak=is_weak, variant=variant
        )


bfloat16 = floating("bfloat", "bf", bytes=2, is_weak=False)
bfloat16_ = floating("bfloat", "bf", bytes=2, is_weak=True)
float8_e5m2 = floating("float", "f", bytes=1, is_weak=False, variant="e5m2")
float8_e5m2_ = floating("float", "f", bytes=1, is_weak=True, variant="e5m2")
float8_e5m2fnuz = floating("float", "f", bytes=1, is_weak=False, variant="e5m2fnuz")
float8_e5m2fnuz_ = floating("float", "f", bytes=1, is_weak=True, variant="e5m2fnuz")
float8_e4m3fn = floating("float", "f", bytes=1, is_weak=False, variant="e4m3fn")
float8_e4m3fn_ = floating("float", "f", bytes=1, is_weak=True, variant="e4m3fn")
float8_e4m3fnuz = floating("float", "f", bytes=1, is_weak=False, variant="e4m3fnuz")
float8_e4m3fnuz_ = floating("float", "f", bytes=1, is_weak=True, variant="e4m3fnuz")
float16 = floating("float", "f", bytes=2, is_weak=False)
float16_ = floating("float", "f", bytes=2, is_weak=True)
float32 = floating("float", "f", bytes=4, is_weak=False)
float32_ = floating("float", "f", bytes=4, is_weak=True)
float64 = floating("float", "f", bytes=8, is_weak=False)
float64_ = floating("float", "f", bytes=8, is_weak=True)


class complexfloating(inexact):
    """Base class for the complex floating dtypes: complex32, complex64, complex128."""

    def __init__(self, name, shortname, *, bytes, is_weak):
        super().__init__(python_type=complex, name=name, shortname=shortname, bytes=bytes, is_weak=is_weak)


complex32 = complexfloating("complex", "c", bytes=4, is_weak=False)
complex32_ = complexfloating("complex", "c", bytes=4, is_weak=True)
complex64 = complexfloating("complex", "c", bytes=8, is_weak=False)
complex64_ = complexfloating("complex", "c", bytes=8, is_weak=True)
complex128 = complexfloating("complex", "c", bytes=16, is_weak=False)
complex128_ = complexfloating("complex", "c", bytes=16, is_weak=True)


_abstract_classes.update((dtype, exact, inexact))

all_dtypes = {
    bool8,
    bool8_,
    uint8,
    uint8_,
    int8,
    int8_,
    int16,
    int16_,
    int32,
    int32_,
    int64,
    int64_,
    bfloat16,
    bfloat16_,
    float8_e5m2,
    float8_e5m2_,
    float8_e5m2fnuz,
    float8_e5m2fnuz_,
    float8_e4m3fn,
    float8_e4m3fn_,
    float8_e4m3fnuz,
    float8_e4m3fnuz_,
    float16,
    float16_,
    float32,
    float32_,
    float64,
    float64_,
    complex32,
    complex32_,
    complex64,
    complex64_,
    complex128,
    complex128_,
}

all_numbertypes = {bool, int, float, complex}

all_dtypes_and_numbertypes = all_dtypes | all_numbertypes

_numbertype_to_dtype_map = {
    bool: bool8_,
    int: int64_,
    complex: complex64_,
    float: float32_,
}

boolean_dtypes = {bool8, bool8_, bool}

integer_dtypes = {d for d in all_dtypes if isinstance(d, exact)} | {bool, int}

nonboolean_integer_dtypes = {d for d in integer_dtypes if (not isinstance(d, bool_) and d is not bool)}

# NOTE alias for the above
exact_dtypes = integer_dtypes

low_precision_dtypes = {
    d
    for d in all_dtypes
    if (isinstance(d, inexact) and d.bytes <= 2) or (isinstance(d, complexfloating) and d.bytes <= 4)
}

float_dtypes = {d for d in all_dtypes if isinstance(d, floating)} | {float}

float_math_dtypes = {d for d in all_dtypes if isinstance(d, floating) and d.bytes >= 2}

float_8bit_dtypes = {d for d in all_dtypes if (isinstance(d, floating) and d.bytes == 1)}

complex_dtypes = {d for d in all_dtypes if isinstance(d, complexfloating)} | {complex}

inexact_dtypes = float_dtypes | complex_dtypes

weak_dtypes = {d for d in all_dtypes if d.is_weak} | all_numbertypes

strong_dtypes = {d for d in all_dtypes if not d.is_weak}


def is_weak_dtype(dtype):
    if dtype in all_numbertypes:
        return True

    return dtype.is_weak


def _numberclass_to_numbertype(cls):
    if issubclass(cls, bool):
        return bool
    if issubclass(cls, int):
        return int
    if issubclass(cls, complex):
        return complex
    if issubclass(cls, float):
        return float

    raise ValueError(f"Trying to convert unknown type {cls} to a numbertype!")


def to_dtype(x: Any, /, *, true_dtype: bool = False) -> None | dtype:
    """Exctracts a dtype from an object or class."""

    if x is None or isinstance(x, dtype):
        return x
    if isinstance(x, np.ndarray):
        return _numpy_to_thunder_dtype_map[x.dtype]
    if isinstance(x, np.dtype):
        return _numpy_to_thunder_dtype_map[x.type]
    if isinstance(x, torch.Tensor):
        return _torch_to_thunder_dtype_map[x.dtype]
    if isinstance(x, torch.dtype):
        return _torch_to_thunder_dtype_map[x]
    if isinstance(x, TensorProxyInterface):
        if true_dtype:
            return x.true_dtype
        return x.dtype
    if isinstance(x, dtype):
        return x
    if isinstance(x, NumberProxyInterface):
        return x.python_type
    if isinstance(x, Number):
        return _numberclass_to_numbertype(type(x))
    if isinstance(x, type) and issubclass(x, Number):
        return _numberclass_to_numbertype(x)

    raise ValueError(f"Trying to extract a dtype from object {x} with unknown type {type(x)}!")


def has_subdtype(x, cls):
    dtype = to_dtype(x)
    return isinstance(dtype, cls)


# Translates a sequence of dtypes and dtype classes into a concrete set of corresponding (strong) dtypes
def resolve_dtypes(args: Iterable) -> set[dtype]:
    dtypes = set()
    for arg in args:
        if isinstance(arg, dtype):
            if not arg.is_weak:
                dtypes.add(arg)
            continue

        if isinstance(arg, Iterable):
            for a in arg:
                baseutils.check(
                    isinstance(a, dtype),
                    lambda: f"Iterables passed to resolve_dtypes must only contain dtypes, but found an Iterable with {a}",
                    exception_type=NotImplementedError,
                )
                if not a.is_weak:
                    dtypes.add(a)

        baseutils.check(
            arg in (dtype, exact, signedinteger, unsignedinteger, bool_, inexact, floating, complexfloating),
            lambda: f"Excepted arguments to resolve_dtypes to be dtypes, sets of dtypes, or a dtype (sub)class, but got {arg}",
            exception_type=AssertionError,
        )

        updates = tuple(dtype for dtype in all_dtypes if isinstance(dtype, arg) and not dtype.is_weak)
        dtypes.update(updates)

    return dtypes


_complex_to_real_dtype_map = {
    complex128_: float64_,
    complex128: float64,
    complex64_: float32_,
    complex64: float32,
    complex32_: float16_,
    complex32: float16,
    complex: float,
}

_real_to_complex_dtype_map = {
    bfloat16_: complex64_,
    bfloat16: complex64,
    float16_: complex32_,
    float16: complex32,
    float32_: complex64_,
    float32: complex64,
    float64_: complex128_,
    float64: complex128,
    float: complex,
}


def corresponding_real_dtype(dtype):
    return _complex_to_real_dtype_map[dtype]


def corresponding_complex_dtype(dtype):
    return _real_to_complex_dtype_map[dtype]


_strong_dtype_to_weak_dtype_map = {
    bool8: bool8_,
    uint8: uint8_,
    int8: int8_,
    int16: int16_,
    int32: int32_,
    int64: int64_,
    bfloat16: bfloat16_,
    float8_e5m2: float8_e5m2_,
    float8_e5m2fnuz: float8_e5m2fnuz_,
    float8_e4m3fn: float8_e4m3fn_,
    float8_e4m3fnuz: float8_e4m3fnuz_,
    float16: float16_,
    float32: float32_,
    float64: float64_,
    complex32: complex32_,
    complex64: complex64_,
    complex128: complex128_,
}

_weak_dtype_to_strong_dtype_map = {v: k for k, v in _strong_dtype_to_weak_dtype_map.items()}
_weak_dtype_to_strong_dtype_map.update(
    {
        bool: bool8,
        int: int64,
        float: float32,
        complex: complex64,
    }
)


def to_weak_dtype(dtype):
    dtype = to_dtype(dtype)
    if is_weak_dtype(dtype):
        return dtype
    return _strong_dtype_to_weak_dtype_map[dtype]


def to_strong_dtype(dtype):
    dtype = to_dtype(dtype)
    if not is_weak_dtype(dtype):
        return dtype
    return _weak_dtype_to_strong_dtype_map[dtype]


def is_boolean_dtype(dtype) -> bool:
    return dtype in boolean_dtypes


def is_unsigned_dtype(dtype):
    return is_boolean_dtype(dtype) or isinstance(dtype, unsignedinteger)


def is_signedinteger_dtype(dtype):
    if is_unsigned_dtype(dtype):
        return False

    return dtype in integer_dtypes


def is_integer_dtype(dtype) -> bool:
    return dtype in integer_dtypes


# Alias for is_integer_dtype
is_exact_dtype = is_integer_dtype


def is_nonboolean_integer_dtype(dtype) -> bool:
    return dtype in nonboolean_integer_dtypes


def is_low_precision_dtype(dtype) -> bool:
    return dtype in low_precision_dtypes


def is_float_dtype(dtype) -> bool:
    return dtype in float_dtypes


def is_complex_dtype(dtype) -> bool:
    return dtype in complex_dtypes


def is_inexact_dtype(dtype):
    return is_float_dtype(dtype) or is_complex_dtype(dtype)


# TODO: we could consider a more general notion of number defined by issubclass(typ, Number)
def is_numbertype(x):
    # Note: the first argument to issubclass must be a type
    if not type(x) == type:
        return False
    return issubclass(x, tuple(all_numbertypes))


def is_dtype(x):
    return x in all_dtypes or is_numbertype(x)


def dtype_to_numbertype(dtype):
    dtype = to_dtype(dtype)

    if is_boolean_dtype(dtype):
        return bool
    if is_integer_dtype(dtype):
        return int
    if is_float_dtype(dtype):
        return float
    if is_complex_dtype(dtype):
        return complex

    raise ValueError(f"Trying to extract a numbertype from non-dtype object {dtype}!")


def numbertype_to_dtype(dtype):
    if not is_numbertype(dtype):
        raise ValueError(f"Trying to extract a dtype from a non-numbertype object {dtype}!")

    dtype = to_dtype(dtype)
    return _numbertype_to_dtype_map[dtype]


def are_same_dtypes(a, b, *, weak_and_strong_are_equivalent=True):
    a, b = to_dtype(a), to_dtype(b)

    # Handles float -> float32_ aliasing by canonicalizing both a and b
    if is_numbertype(a):
        a = numbertype_to_dtype(a)
    if is_numbertype(b):
        b = numbertype_to_dtype(b)

    # Handles float32_ vs float32 by canonicalizing the dtypes to their strong variants
    if weak_and_strong_are_equivalent:
        a, b = to_strong_dtype(a), to_strong_dtype(b)

    return a is b


# Converts PyTorch dtypes to and from thunder dtypes
_thunder_to_torch_dtype_map = {
    bool: torch.bool,
    int: torch.int32,
    float: torch.float32,
    complex: torch.complex64,
    bool8_: torch.bool,
    bool8: torch.bool,
    uint8_: torch.uint8,
    uint8: torch.uint8,
    int8_: torch.int8,
    int8: torch.int8,
    int16_: torch.int16,
    int16: torch.int16,
    int32_: torch.int32,
    int32: torch.int32,
    int64_: torch.int64,
    int64: torch.int64,
    bfloat16_: torch.bfloat16,
    bfloat16: torch.bfloat16,
    float8_e5m2: torch.float8_e5m2,
    float8_e5m2_: torch.float8_e5m2,
    float8_e5m2fnuz: torch.float8_e5m2fnuz,
    float8_e5m2fnuz_: torch.float8_e5m2fnuz,
    float8_e4m3fn: torch.float8_e4m3fn,
    float8_e4m3fn_: torch.float8_e4m3fn,
    float8_e4m3fnuz: torch.float8_e4m3fnuz,
    float8_e4m3fnuz_: torch.float8_e4m3fnuz,
    float16_: torch.float16,
    float16: torch.float16,
    float32_: torch.float32,
    float32: torch.float32,
    float64_: torch.float64,
    float64: torch.float64,
    complex32_: torch.complex32,
    complex32: torch.complex32,
    complex64_: torch.complex64,
    complex64: torch.complex64,
    complex128_: torch.complex128,
    complex128: torch.complex128,
}

_torch_to_thunder_dtype_map = {
    v: k
    for k, v in _thunder_to_torch_dtype_map.items()
    if not is_weak_dtype(k) and not (type(k) is type and issubclass(k, Number))
}


def to_torch_dtype(x: None | torch.dtype | dtype) -> None | torch.dtype:
    if x is None or isinstance(x, torch.dtype):
        return x

    baseutils.check_type(x, dtype)
    return _thunder_to_torch_dtype_map[x]


# Converts NumPy dtypes to and from thunder dtypes

def _numpy_2_compat_dtypes():
    if LooseVersion(np.__version__)  >= LooseVersion("2"):
        return {
            float: np.float64,
            complex: np.complex128,
        }
    else:
        return {
            float: np.float_,
            complex: np.cfloat,
        }

# NOTE NumPy does not support the bfloat16, complexhalf (complex32) or float8 datatypes
_thunder_to_numpy_dtype_map = {
    bool: np.bool_,
    int: np.int_,
<<<<<<< HEAD
    # np.float_ is removed in NumPy 2.0
    float: np.float64 if LooseVersion(np.__version__) >= LooseVersion("2") else np.float_,
    complex: np.cfloat,
=======
    # NumPy 2.0 compat float types
    **_numpy_2_compat_dtypes(),
>>>>>>> 92e5064a
    bool8_: np.bool_,
    bool8: np.bool_,
    uint8_: np.uint8,
    uint8: np.uint8,
    int8_: np.int8,
    int8: np.int8,
    int16_: np.int16,
    int16: np.int16,
    int32_: np.int32,
    int32: np.int32,
    int64_: np.int64,
    int64: np.int64,
    float16_: np.float16,
    float16: np.float16,
    float32_: np.float32,
    float32: np.float32,
    float64_: np.float64,
    float64: np.float64,
    complex64_: np.complex64,
    complex64: np.complex64,
    complex128_: np.complex128,
    complex128: np.complex128,
}

_numpy_to_thunder_dtype_map = {
    v: k
    for k, v in _thunder_to_numpy_dtype_map.items()
    if not is_weak_dtype(k) and not (type(k) is type and issubclass(k, Number))
}


def to_numpy_dtype(x: None | np.dtype | dtype) -> None | np.dtype:
    if x is None or isinstance(x, np.dtype):
        return x

    baseutils.check_type(x, dtype)
    return _thunder_to_numpy_dtype_map[x]<|MERGE_RESOLUTION|>--- conflicted
+++ resolved
@@ -613,14 +613,8 @@
 _thunder_to_numpy_dtype_map = {
     bool: np.bool_,
     int: np.int_,
-<<<<<<< HEAD
-    # np.float_ is removed in NumPy 2.0
-    float: np.float64 if LooseVersion(np.__version__) >= LooseVersion("2") else np.float_,
-    complex: np.cfloat,
-=======
     # NumPy 2.0 compat float types
     **_numpy_2_compat_dtypes(),
->>>>>>> 92e5064a
     bool8_: np.bool_,
     bool8: np.bool_,
     uint8_: np.uint8,
