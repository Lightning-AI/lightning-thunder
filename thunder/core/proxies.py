--- conflicted
+++ resolved
@@ -1875,9 +1875,6 @@
     _thunder_fsdp_padding_size = getattr(t, "_thunder_fsdp_padding_size", None)
     if using_symbolic_values():
         shape_attr = ProvenanceRecord(PseudoInst.LOAD_ATTR, inputs=[history, wrap_const("shape").provenance])
-<<<<<<< HEAD
-        shape = tuple(IntegerProxy(None, s, history=ProvenanceRecord(PseudoInst.BINARY_SUBSCR, inputs=[shape_attr, wrap_const(idx).provenance]), constraint=CONSTRAINT.CONSTRAINABLE) for idx, s in enumerate(t.shape))
-=======
         shape = tuple(
             IntegerProxy(
                 None,
@@ -1887,8 +1884,6 @@
             )
             for idx, s in enumerate(t.shape)
         )
-        print(shape)
->>>>>>> 85339115
     else:
         shape = tuple(t.shape)
     # NOTE Without tuple(t.shape) then the shape would be a torch.Size object
