from __future__ import annotations

from enum import auto, Enum
from numbers import Number
from typing import Type, Optional, Any, Tuple, List, Union
from collections.abc import Callable
from collections.abc import Sequence
from functools import reduce, partial, wraps
import operator
import builtins
import math

import torch

from thunder.core.compile_data import using_symbolic_values, using_jit
from thunder.core.interpreter import is_jitting
from thunder.core.trace import VariableInterface, get_tracectx, TraceCtx
from thunder.core.baseutils import ProxyInterface, NumberProxyInterface, TensorProxyInterface
import thunder.core.baseutils as baseutils
from thunder.core.langctxs import resolve_method, get_langctx
import thunder.core.devices as devices
import thunder.core.dtypes as dtypes

ShapeLike = Sequence[int]


# TODO Document this class
# Wraps a Proxy, and changes the hash
# and equality to be based the name of the proxy.
class Variable:
    def __init__(self, p: ProxyInterface):
        self.proxy = p

    def __hash__(self):
        return hash(self.proxy.name)

    def __eq__(self, other):
        if isinstance(other, Variable):
            return self.proxy.name == other.proxy.name

        return False

    def __repr__(self):
        return str(self.proxy)


def variableify(x: Any) -> Any:
    if isinstance(x, ProxyInterface):
        return Variable(x)

    return x


def unvariableify(x: Any) -> Any:
    if isinstance(x, Variable):
        return x.proxy

    return x


# Tries to register a proxy name and returns a boolean indicating success
def register_proxy_name(name: None | str = None):
    trc = get_tracectx()

    if name is not None and not trc.has_name(name):
        trc.add_name(name)
        return True

    return False


def is_proxy_name_available(name: None | str = None):
    trc = get_tracectx()

    if name is not None and not trc.has_name(name):
        return True

    return False


def make_proxy_name(*, name: None | str = None, prefix: None | str = None) -> str:
    if register_proxy_name(name):
        return name

    trc = get_tracectx()
    return trc.make_name(prefix=prefix)


# TODO Document this class
# TODO Support multiple histories
class Proxy(VariableInterface, ProxyInterface):
    def __init__(self, name: str | None = None, *, prefix: None | str = None, history: None | tuple = None):
        # Determines the prefix
        if prefix is None:
            if isinstance(self, FloatProxy):
                prefix = "f"
            elif isinstance(self, ComplexProxy):
                prefix = "c"
            elif isinstance(self, IntegerProxy):
                if self.python_type is int:
                    prefix = "i"
                elif self.python_type is bool:
                    prefix = "b"
                else:
                    baseutils.check(False, lambda x=self: f"Unexpected python type for IntegerProxy {x.python_type}")
            elif isinstance(self, NumberProxy):
                prefix = "n"
            elif isinstance(self, StringProxy):
                prefix = "s"
            elif isinstance(self, TensorProxy):
                prefix = "t"
            elif isinstance(self, CollectionProxy):
                prefix = "C"
            elif isinstance(self, TupleProxy):
                prefix = "tup"
            elif isinstance(self, ListProxy):
                prefix = "lst"
            elif isinstance(self, DictProxy):
                prefix = "d"
            else:
                prefix = "p"

        self._name = make_proxy_name(name=name, prefix=prefix)
        self._has_weak_name: bool = name is None
        self.history = history

    @property
    def name(self) -> str:
        return self._name

    def replace_name(self, name: str | None = None):
        """Return a copy of this proxy with the given name."""
        return self.__class__(name=name)

    def __repr__(self) -> str:
        return f"{self.name}"

    def type_string(self) -> str:
        return "Any"

    # Disables dunder methods

    #
    # Unary dunders
    #

    def __abs__(self):
        raise NotImplementedError(f"__abs__ is not implemented for {type(self)}")

    # See https://docs.python.org/3/reference/datamodel.html#object.__ceil__
    def __ceil__(self):
        raise NotImplementedError(f"__ceil__ is not implemented for {type(self)}")

    # See https://docs.python.org/3/reference/datamodel.html#object.__floor__
    def __floor__(self):
        raise NotImplementedError(f"__floor__ is not implemented for {type(self)}")

    def __invert__(self):
        raise NotImplementedError(f"__invert__ is not implemented for {type(self)}")

    def __neg__(self):
        raise NotImplementedError(f"__neg__ is not implemented for {type(self)}")

    def __pos__(self):
        raise NotImplementedError(f"__pos__ is not implemented for {type(self)}")

    # See https://docs.python.org/3/reference/datamodel.html#object.__round__
    def __round__(self):
        raise NotImplementedError(f"__round__ is not implemented for {type(self)}")

    # See https://docs.python.org/3/reference/datamodel.html#object.__trunc__
    def __trunc__(self):
        raise NotImplementedError(f"__trunc__ is not implemented for {type(self)}")

    #
    # Binary dunders
    #

    def __add__(self, other):
        raise NotImplementedError(f"__add__ is not implemented for {type(self)}")

    def __radd__(self, other):
        raise NotImplementedError(f"__radd__ is not implemented for {type(self)}")

    def __divmod__(self, other):
        raise NotImplementedError(f"__divmod__ is not implemented for {type(self)}")

    def __rdivmod__(self, other):
        raise NotImplementedError(f"__rdivmod__ is not implemented for {type(self)}")

    def __floordiv__(self, other):
        raise NotImplementedError(f"__floordiv__ is not implemented for {type(self)}")

    def __rfloordiv__(self, other):
        raise NotImplementedError(f"__rfloordiv__ is not implemented for {type(self)}")

    def __mod__(self, other):
        raise NotImplementedError(f"__mod__ is not implemented for {type(self)}")

    def __rmod__(self, other):
        raise NotImplementedError(f"__rmod__ is not implemented for {type(self)}")

    def __mul__(self, other):
        raise NotImplementedError(f"__mul__ is not implemented for {type(self)}")

    def __rmul__(self, other):
        raise NotImplementedError(f"__rmul__ is not implemented for {type(self)}")

    def __pow__(self, other):
        raise NotImplementedError(f"__pow__ is not implemented for {type(self)}")

    def __rpow__(self, other):
        raise NotImplementedError(f"__rpow__ is not implemented for {type(self)}")

    def __sub__(self, other):
        raise NotImplementedError(f"__sub__ is not implemented for {type(self)}")

    def __rsub__(self, other):
        raise NotImplementedError(f"__rsub__ is not implemented for {type(self)}")

    def __truediv__(self, other):
        raise NotImplementedError(f"__truediv__ is not implemented for {type(self)}")

    def __rtruediv__(self, other):
        raise NotImplementedError(f"__rtruediv__ is not implemented for {type(self)}")

    #
    # Logical operations
    #
    def __and__(self, other):
        raise NotImplementedError(f"__and__ is not implemented for {type(self)}")

    def __rand__(self, other):
        raise NotImplementedError(f"__rand__ is not implemented for {type(self)}")

    def __eq__(self, other):
        raise NotImplementedError(f"__eq__ is not implemented for {type(self)}")

    def __ge__(self, other):
        raise NotImplementedError(f"__ge__ is not implemented for {type(self)}")

    def __gt__(self, other):
        raise NotImplementedError(f"__gt__ is not implemented for {type(self)}")

    def __le__(self, other):
        raise NotImplementedError(f"__le__ is not implemented for {type(self)}")

    def __lt__(self, other):
        raise NotImplementedError(f"__lt__ is not implemented for {type(self)}")

    def __ne__(self, other):
        raise NotImplementedError(f"__ne__ is not implemented for {type(self)}")

    # NOTE This is a bitwise or triggered by the | operator
    # See https://docs.python.org/3/reference/datamodel.html#object.__or__
    def __or__(self, other):
        raise NotImplementedError(f"__or__ is not implemented for {type(self)}")

    def __ror__(self, other):
        raise NotImplementedError(f"__ror__ is not implemented for {type(self)}")

    # The ^ operator
    # See https://docs.python.org/3/reference/datamodel.html#object.__xor__
    def __xor__(self, other):
        raise NotImplementedError(f"__xor__ is not implemented for {type(self)}")

    def __rxor__(self, other):
        raise NotImplementedError(f"__rxor__ is not implemented for {type(self)}")

    #
    # Shift operations
    #

    def __lshift__(self, other):
        raise NotImplementedError(f"__lshift__ is not implemented for {type(self)}")

    def __rlshift__(self, other):
        raise NotImplementedError(f"__rlshift__ is not implemented for {type(self)}")

    def __rshift__(self, other):
        raise NotImplementedError(f"__rshift__ is not implemented for {type(self)}")

    def __rrshift__(self, other):
        raise NotImplementedError(f"__rrshift__ is not implemented for {type(self)}")

    #
    # Casts to Python numbers
    #

    def __complex__(self):
        raise NotImplementedError(f"__complex__ is not implemented for {type(self)}")

    def __float__(self):
        raise NotImplementedError(f"__float__ is not implemented for {type(self)}")

    def __int__(self):
        raise NotImplementedError(f"__int__ is not implemented for {type(self)}")

    def __bool__(self):
        raise NotImplementedError(f"__bool__ is not implemented for {type(self)}")

    #
    # Matmul operators (not implemented for numbers)
    #

    def __matmul__(self, other):
        raise NotImplementedError(f"__matmul__ is not implemented for {type(self)}")

    def __rmatmul__(self, other):
        raise NotImplementedError(f"__rmatmul__ is not implemented for {type(self)}")

    #
    # Inplace dunders
    #

    def __iadd__(self, other):
        raise RuntimeError("Inplace operators like __iadd__ are not supported.")

    def __iand__(self, other):
        raise RuntimeError("Inplace operators like __iand__ are not supported.")

    def __iconcat__(self, other):
        raise RuntimeError("Inplace operators like __iconcat__ are not supported.")

    def __ifloordiv__(self, other):
        raise RuntimeError("Inplace operators like __ifloordiv__ are not supported.")

    def __ilshift__(self, other):
        raise RuntimeError("Inplace operators like __ilshift__ are not supported.")

    def __imatmul__(self, other):
        raise RuntimeError("Inplace operators like __imatmul__ are not supported.")

    def __imod__(self, other):
        raise RuntimeError("Inplace operators like __imod__ are not supported.")

    def __imul__(self, other):
        raise RuntimeError("Inplace operators like __imul__ are not supported.")

    def __ior__(self, other):
        raise RuntimeError("Inplace operators like __ior__ are not supported.")

    def __ipow__(self, other):
        raise RuntimeError("Inplace operators like __ipow__ are not supported.")

    def __irshift__(self, other):
        raise RuntimeError("Inplace operators like __irshift__ are not supported.")

    def __isub__(self, other):
        raise RuntimeError("Inplace operators like __isub__ are not supported.")

    def __itruediv__(self, other):
        raise RuntimeError("Inplace operators like __itruediv__ are not supported.")

    def __ixor__(self, other):
        raise RuntimeError("Inplace operators like __ixor__ are not supported.")


# A generic "anything" proxy
# Unlike many other proxies, this does not mimic the type of the object it wraps
# TODO RC1 Rename ._o to ._value for consistency
class AnyProxy(Proxy):
    def __init__(self, o: Any, /, *, name: str | None = None, history: None | tuple = None):
        super().__init__(name=name, history=history)
        self._o = o

    def __repr__(self) -> str:
        return f"<AnyProxy '{self._o}>'"

    def type_string(self) -> str:
        return str(type(self._o))

    def replace_name(self, name: str, /):
        """Return a copy of this proxy with the given name."""
        return AnyProxy(self._o, name=name, history=self.history)


class StringProxy(Proxy, str):
    def __new__(cls, s: str, /, *, name: str | None = None, history: None | tuple = None):
        return str.__new__(cls, s)

    def __init__(self, s: str, /, *, name: str | None = None, history: None | tuple = None):
        Proxy.__init__(self, name=name, history=history)
        self.value: str = s

    def __str__(self) -> str:
        return self.value

    def __repr__(self) -> str:
        return f"<StringProxy '{self.value}'>"

    def replace_name(self, name: str, /):
        """Return a copy of this proxy with the given name."""
        return StringProxy(self.value, name=name, history=self.history)

    def type_string(self) -> str:
        return "str"

    def __hash__(self) -> int:
        return hash(self.value)

    def __eq__(self, other):
        if not isinstance(other, str):
            # important: *StringProxies* are isintance str
            return False
        return str(self) == str(other)


#
# Collection proxies
#


# The following class is DEPRECATED, and is only preserved her for experimental feature development
#   that relies upon it.
class CollectionProxy(Proxy):
    def __init__(self, coll: Any, *, name: str | None = None):
        Proxy.__init__(self, name=name)
        self.coll = coll

    def collection(self) -> Any:
        return self.coll

    def type_string(self) -> str:
        return "Collection"


class TupleProxy(Proxy, tuple):
    def __new__(cls, tup: tuple, *, name: None | str = None, history: None | tuple = None):
        return tuple.__new__(cls, tup)

    def __init__(self, tup: tuple, *, name: None | str = None, history: None | tuple = None):
        Proxy.__init__(self, name=name, history=history)
        self._value = tup

    def type_string(self) -> str:
        return "tuple"

    def replace_name(self, name: str, /):
        """Return a copy of this proxy with the given name."""
        return TupleProxy(self._value, name=name, history=self.history)

    def __add__(self, other):
        if not isinstance(other, tuple):
            raise TypeError(f"can only concatenate tuple (not '{type(other)}') to tuple")

        return self._value + other

    def __bool__(self, /) -> bool:
        return bool(self._value)

    def __eq__(self, other, /) -> bool:
        return self._value == other

    def __setitem__(self, *args):
        raise TypeError("'tuple' object does not support item assignment")


class ListProxy(Proxy, list):
    def __new__(cls, lst: list, *, name: None | str = None, history: None | tuple = None):
        l = list.__new__(cls, lst)

        # NOTE This intentionally does not call the ListProxy.extend() method
        list.extend(l, lst)
        return l

    def __init__(self, lst: list, *, name: None | str = None, history: None | tuple = None):
        Proxy.__init__(self, name=name, history=history)
        self._value = lst

    def type_string(self, /) -> str:
        return "list"

    def replace_name(self, name: str, /):
        """Return a copy of this proxy with the given name."""
        return ListProxy(self._value, name=name, history=self.history)

    def __add__(self, other, /):
        if not isinstance(other, list):
            raise TypeError(f"can only concatenate list (not '{type(other)}') to list")

        return self._value + other

    def __bool__(self, /) -> bool:
        return bool(self._value)

    def __eq__(self, other, /) -> bool:
        return self._value == other

    def __setitem__(self, *args):
        raise NotImplementedError("Assigning to elements of an input list is not yet supported")

    def append(self, arg, /):
        raise NotImplementedError("Appending to an input list is not yet supported")

    def clear(self, /):
        raise NotImplementedError("Clearing an input list is not yet supported")

    def extend(self, arg, /):
        raise NotImplementedError("Extending an input list is not yet supported")

    def insert(self, *args):
        raise NotImplementedError("Inserting into an input list is not yet supported")

    def pop(self):
        raise NotImplementedError("Popping from an input list is not yet supported")

    def remove(self, arg, /):
        raise NotImplementedError("Removing from an input list is not yet supported")


class DictProxy(Proxy, dict):
    def __new__(cls, d: dict, *, name: None | str = None, history: None | tuple = None):
        nd = dict.__new__(cls, d)
        dict.update(nd, d)
        return nd

    def __init__(self, d: dict, *, name: None | str = None, history: None | tuple = None):
        Proxy.__init__(self, name=name, history=history)
        self._value = d

    def type_string(self, /) -> str:
        return "dict"

    def replace_name(self, name: str, /):
        """Return a copy of this proxy with the given name."""
        return DictProxy(self._value, name=name, history=self.history)

    def __add__(self, other, /):
        return self._value + other

    def __bool__(self, /) -> bool:
        return bool(self._value)

    def __delitem__(self, key: Any):
        raise NotImplementedError("Deleting keys of an input dict is not yet supported")

    def __eq__(self, other, /) -> bool:
        return self._value == other

    def __ior__(self, other, /):
        raise NotImplementedError("Modifying an input dict inplace is not yet supported")

    def __or__(self, other, /) -> bool:
        return self._value | other

    def __setitem__(self, *args):
        raise NotImplementedError("Assigning to keys of an input dict is not yet supported")

    def clear(self, /):
        raise NotImplementedError("Clearning an input dict is not yet supported")

    def items(self, /):
        return self._value.items()

    def pop(self, key, /):
        raise NotImplementedError("Popping an input dict is not yet supported")

    def popitem(self, /):
        raise NotImplementedError("Popping an input dict is not yet supported")

    def update(self, other, /):
        raise NotImplementedError("Updating an input dict is not yet supported")

    def setdefault(self, *args):
        raise NotImplementedError("Calling setdefault on an input dict is not yet supported")


# NOTE NumberProxies are NOT Numbers
# TODO Maybe NumberProxies should be Numbers?
class NumberProxy(Proxy, NumberProxyInterface):
    def __init__(
        self, name: str | None = None, value: Number | None = None, *, python_type: type, history: None | tuple = None
    ):
        self.value = value
        self.python_type = python_type

        Proxy.__init__(self, name, history=history)

    # NOTE: Python numbers hash to themselves, and this mimics that behavior
    def __hash__(self) -> int:
        return hash(self.value)

    def replace_name(self, name: str, /):
        """Return a copy of this proxy with the given name."""
        return self.__class__(name=name, value=self.value, python_type=self.python_type)

    def known_value(self) -> bool:
        return self.value is not None

    #
    # Elementwise unary operators
    #

    # name is the name of the operation in the number language context to perform
    # fn is the function to call if executing outside a language context
    @staticmethod
    def _elementwise_unary_helper(a, name, fn, type_promotion_kind=None):

        vala = pyval(a)

        trace: None | TraceCtx = get_tracectx()
        lang: None | LangCtx = None
        try:
            lang = get_langctx()
        except LookupError:
            pass
        if trace is None or lang is None:
            # Outside of a trace or language context, operations on NumberProxies are
            #   executed by the Python interpreter
            baseutils.check(
                vala is not None,
                lambda: f"Trying to {name} a number with an unknown value",
                exception_type=AssertionError,
            )
            return fn(vala)

        method = resolve_method(name, a)
        return method(a)

    def __abs__(self):
        return self._elementwise_unary_helper(self, "abs", builtins.abs)

    # See https://docs.python.org/3/reference/datamodel.html#object.__ceil__
    def __ceil__(self):
        return self._elementwise_unary_helper(self, "ceil", math.ceil)

    # See https://docs.python.org/3/reference/datamodel.html#object.__floor__
    def __floor__(self):
        return self._elementwise_unary_helper(self, "floor", math.floor)

    def __invert__(self):
        return self._elementwise_unary_helper(self, "bitwise_not", operator.inv)

    def __neg__(self):
        return self._elementwise_unary_helper(self, "neg", operator.neg)

    def __pos__(self):
        return self._elementwise_unary_helper(self, "pos", operator.pos)

    # See https://docs.python.org/3/reference/datamodel.html#object.__round__
    def __round__(self):
        return self._elementwise_unary_helper(self, "round", builtins.round)

    # See https://docs.python.org/3/reference/datamodel.html#object.__trunc__
    def __trunc__(self):
        return self._elementwise_unary_helper(self, "trunc", math.trunc)

    #
    # Elementwise binary operators
    #

    @staticmethod
    def _elementwise_binary_helper(a, b, name, fn, type_promotion_kind=None):
        baseutils.check_type(b, (Number, NumberProxy, TensorProxy))

        vala = pyval(a)
        valb = pyval(b) if isinstance(b, NumberProxy) else b

        trace: None | TraceCtx = get_tracectx()
        lang: None | LangCtx = None
        try:
            lang = get_langctx()
        except LookupError:
            pass
        if trace is None or lang is None:
            # Outside of a trace or language context, binary operations on NumberProxies are
            #   executed by the Python interpreter
            baseutils.check(
                vala is not None and valb is not None,
                lambda: f"Trying to {name} numbers with unknown values",
                exception_type=AssertionError,
            )
            return fn(vala, valb)

        if is_jitting():
            fn: Callable = resolve_method(name, a, b)
            return fn(a, b)

        method = resolve_method(name, a, b)
        return method(a, b)

    def __add__(self, other):
        return self._elementwise_binary_helper(self, other, "add", operator.add)

    def __radd__(self, other):
        return self._elementwise_binary_helper(other, self, "add", operator.add)

    def __divmod__(self, other):
        return self._elementwise_binary_helper(self, other, "divmod", builtins.divmod)

    def __rdivmod__(self, other):
        return self._elementwise_binary_helper(other, self, "divmod", builtins.divmod)

    def __floordiv__(self, other):
        return self._elementwise_binary_helper(self, other, "floor_divide", operator.floordiv)

    def __rfloordiv__(self, other):
        return self._elementwise_binary_helper(other, self, "floor_divide", operator.floordiv)

    def __mod__(self, other):
        return self._elementwise_binary_helper(self, other, "mod", operator.mod)

    def __rmod__(self, other):
        return self._elementwise_binary_helper(other, self, "mod", operator.mod)

    def __mul__(self, other):
        return self._elementwise_binary_helper(self, other, "mul", operator.mul)

    def __rmul__(self, other):
        return self._elementwise_binary_helper(other, self, "mul", operator.mul)

    def __pow__(self, other):
        return self._elementwise_binary_helper(self, other, "pow", operator.pow)

    def __rpow__(self, other):
        return self._elementwise_binary_helper(other, self, "pow", operator.pow)

    def __sub__(self, other):
        return self._elementwise_binary_helper(self, other, "sub", operator.sub)

    def __rsub__(self, other):
        return self._elementwise_binary_helper(other, self, "sub", operator.sub)

    def __truediv__(self, other):
        return self._elementwise_binary_helper(self, other, "true_divide", operator.truediv)

    def __rtruediv__(self, other):
        return self._elementwise_binary_helper(other, self, "true_divide", operator.truediv)

    #
    # Logical operations
    #

    # NOTE This is a bitwise and and triggered by the & operator
    # See https://docs.python.org/3/reference/datamodel.html#object.__and__
    def __and__(self, other):
        return self._elementwise_binary_helper(self, other, "bitwise_and", operator.and_)

    def __rand__(self, other):
        return self._elementwise_binary_helper(other, self, "bitwise_and", operator.and_)

    def __eq__(self, other):
        # NOTE This short-circuit allows queries like a == (), which is a valid comparison
        #   for a number in Python
        if not isinstance(other, (Number, NumberProxy)):
            return False

        from thunder.core.utils import ELEMENTWISE_TYPE_PROMOTION_KIND

        return self._elementwise_binary_helper(
            self, other, "eq", operator.eq, ELEMENTWISE_TYPE_PROMOTION_KIND.ALWAYS_BOOL
        )

    def __ge__(self, other):
        from thunder.core.utils import ELEMENTWISE_TYPE_PROMOTION_KIND

        return self._elementwise_binary_helper(
            self, other, "ge", operator.ge, ELEMENTWISE_TYPE_PROMOTION_KIND.ALWAYS_BOOL
        )

    def __gt__(self, other):
        from thunder.core.utils import ELEMENTWISE_TYPE_PROMOTION_KIND

        return self._elementwise_binary_helper(
            self, other, "gt", operator.gt, ELEMENTWISE_TYPE_PROMOTION_KIND.ALWAYS_BOOL
        )

    def __le__(self, other):
        from thunder.core.utils import ELEMENTWISE_TYPE_PROMOTION_KIND

        return self._elementwise_binary_helper(
            self, other, "le", operator.le, ELEMENTWISE_TYPE_PROMOTION_KIND.ALWAYS_BOOL
        )

    def __lt__(self, other):
        from thunder.core.utils import ELEMENTWISE_TYPE_PROMOTION_KIND

        return self._elementwise_binary_helper(
            self, other, "lt", operator.lt, ELEMENTWISE_TYPE_PROMOTION_KIND.ALWAYS_BOOL
        )

    def __ne__(self, other):
        # NOTE This short-circuit allows queries like a != (), which is a valid comparison
        #   for a number in Python
        if not isinstance(other, (Number, NumberProxy)):
            return True

        from thunder.core.utils import ELEMENTWISE_TYPE_PROMOTION_KIND

        return self._elementwise_binary_helper(
            self, other, "ne", operator.ne, ELEMENTWISE_TYPE_PROMOTION_KIND.ALWAYS_BOOL
        )

    # NOTE This is a bitwise or triggered by the | operator
    # See https://docs.python.org/3/reference/datamodel.html#object.__or__
    def __or__(self, other):
        return self._elementwise_binary_helper(self, other, "bitwise_or", operator.or_)

    def __ror__(self, other):
        return self._elementwise_binary_helper(other, self, "bitwise_or", operator.or_)

    # The ^ operator
    # See https://docs.python.org/3/reference/datamodel.html#object.__xor__
    def __xor__(self, other):
        return self._elementwise_binary_helper(self, other, "bitwise_xor", operator.xor)

    def __rxor__(self, other):
        return self._elementwise_binary_helper(other, self, "bitwise_xor", operator.xor)

    #
    # Shift operations
    #
    # Issue "Implement logical and arithmetic left and right shifts"
    #   tracks implementing these

    def __lshift__(self, other):
        raise NotImplementedError

    def __rlshift__(self, other):
        raise NotImplementedError

    def __rshift__(self, other):
        raise NotImplementedError

    def __rrshift__(self, other):
        raise NotImplementedError

    #
    # Casts to Python numbers
    #
    # NOTE These casts must return actual Python numbers, Python itself does not
    #   permit returning a subclass like an IntegerProxy.

    def __complex__(self):
        return complex(self.value)

    def __float__(self):
        return float(self.value)

    def __int__(self):
        return int(self.value)

    def __bool__(self):
        if is_jitting():
            method = resolve_method("check_bool_conversion", self)
            method(self, bool(self.value))
        return bool(self.value)

    #
    # Matmul operators (not implemented for numbers)
    #

    def __matmul__(self, other):
        raise NotImplementedError

    def __rmatmul__(self, other):
        raise NotImplementedError

    # Inplace ops return NotImplemented instructing Python to use the out of place to do *= etc.

    def __iadd__(self, other):
        return NotImplemented

    def __iand__(self, other):
        return NotImplemented

    def __iconcat__(self, other):
        return NotImplemented

    def __ifloordiv__(self, other):
        return NotImplemented

    def __ilshift__(self, other):
        return NotImplemented

    def __imatmul__(self, other):
        return NotImplemented

    def __imod__(self, other):
        return NotImplemented

    def __imul__(self, other):
        return NotImplemented

    def __ior__(self, other):
        return NotImplemented

    def __ipow__(self, other):
        return NotImplemented

    def __irshift__(self, other):
        return NotImplemented

    def __isub__(self, other):
        return NotImplemented

    def __itruediv__(self, other):
        return NotImplemented

    def __ixor__(self, other):
        return NotImplemented


NumberLike = Number | NumberProxy


<<<<<<< HEAD
def unwrap_number_proxy(func):
    @wraps(func)
    def with_pyval(*args, **kwargs):
        args = [pyval(arg) if isinstance(arg, NumberProxy) else arg for arg in args]
        for k, v in kwargs.items():
            if isinstance(v, NumberProxy):
                kwargs[k] = pyval(v)
        return func(*args, **kwargs)

    return with_pyval


def pyval(x: NumberLike | str | AnyProxy) -> Number | str | any:
=======
def pyval(x: Number | str | AnyProxy) -> Number | str | any:
>>>>>>> 6850202a
    baseutils.check_type(x, (NumberProxy, Number, str, AnyProxy))

    if isinstance(x, AnyProxy):
        return x._o

    if isinstance(x, (NumberProxy, StringProxy)):
        return x.value

    return x


def pytype(x: Proxy) -> type | None:
    if isinstance(x, AnyProxy):
        return type(x._o)

    if isinstance(x, (complex, ComplexProxy)):
        return complex
    if isinstance(x, (float, FloatProxy)):
        return float
    if isinstance(x, bool):
        return bool
    if isinstance(x, IntegerProxy) and x.python_type is bool:
        return bool
    if isinstance(x, (int, IntegerProxy)):
        return int
    if isinstance(x, str):
        return str
    if isinstance(x, tuple):
        return tuple
    if isinstance(x, list):
        return list
    if isinstance(x, dict):
        return dict


# TODO RC1 Update Proxy number inits to be value, /, *, name, history
class ComplexProxy(NumberProxy):
    def __init__(self, name=None, value=None, history: None | tuple = None):
        NumberProxy.__init__(self, name=name, value=value, python_type=complex, history=history)

    def replace_name(self, name):
        """Return a copy of this proxy with the given name."""
        return ComplexProxy(name=name, value=self.value)

    def type_string(self):
        value_str = f"{self.value}" if self.value is not None else "?"
        return f"complex {value_str}"


# TODO Review dtype conversions
# TODO Review -9999 as the marker value for unknown values
class IntegerProxy(NumberProxy):
    def __init__(self, name: str | None = None, value=None, history: None | tuple = None):
        # NOTE bools are also integers in Python
        python_type = bool if isinstance(value, bool) else int
        NumberProxy.__init__(self, name=name, value=value, python_type=python_type, history=history)

    def replace_name(self, name):
        """Return a copy of this proxy with the given name."""
        return IntegerProxy(name=name, value=self.value)

    def type_string(self):
        value_str = f"{self.value}" if self.value is not None else "?"
        type_str = "int" if self.python_type is int else "bool"
        return f"{type_str} {value_str}"

    def __repr__(self):
        if self.python_type is bool:
            return f"[IntegerProxy (bool type) name={self.name}, value={self.value}]"
        return f"[IntegerProxy name={self.name}, value={self.value}]"

    def __index__(self):
        return self.value


# TODO Review dtype conversions
class FloatProxy(NumberProxy):
    def __init__(self, name=None, value=None, history: None | tuple = None):
        NumberProxy.__init__(self, name=name, value=value, python_type=float, history=history)

    def replace_name(self, name):
        """Return a copy of this proxy with the given name."""
        return FloatProxy(name=name, value=self.value)

    def type_string(self):
        value_str = f"{self.value}" if self.value is not None else "?"
        return f"float {value_str}"

    def __repr__(self):
        return f"[FloatProxy name={self.name}, value={self.value}]"


class DistParallelType(Enum):
    NONE = auto()
    REPLICATED = auto()
    FULLY_SHARDED = auto()
    # Following two are for tensor parallelism
    COLUMN_WISE = auto()
    ROW_WISE = auto()


def _infer_tensor_properties(
    like: TensorProxy | FutureTensorProxy | None = None,
    shape: ShapeLike | None = None,
    device: devices.Device | None = None,
    dtype: dtypes.dtype | None = None,
    requires_grad: bool | None = None,
    distparallel_type: DistParallelType | None = None,
    thunder_fsdp_padding_size: int | None = None,
):
    _shape = None
    _device = None
    _dtype = None
    _requires_grad: None | bool = None
    _dist_parallel_type = DistParallelType.NONE
    _thunder_fsdp_padding_size = None

    if like is not None:
        baseutils.check_type(like, (TensorProxy, FutureTensorProxy))
        _shape = tuple(like.shape)
        _device = like.device
        _dtype = like.true_dtype
        _requires_grad = like.requires_grad
        _dist_parallel_type = getattr(like, "distparallel_type", DistParallelType.NONE)

    if shape is not None:
        baseutils.check_valid_shape(shape)

    _shape = tuple(shape) if shape is not None else _shape
    _device = device if device is not None else _device
    _dtype = dtype if dtype is not None else _dtype
    _dtype = dtypes.numbertype_to_dtype(_dtype) if dtypes.is_numbertype(_dtype) else _dtype
    _requires_grad = requires_grad if requires_grad is not None else _requires_grad
    _requires_grad = False if not dtypes.is_inexact_dtype(_dtype) else _requires_grad
    _dist_parallel_type = distparallel_type if distparallel_type is not None else _dist_parallel_type
    _thunder_fsdp_padding_size = (
        thunder_fsdp_padding_size if thunder_fsdp_padding_size is not None else _thunder_fsdp_padding_size
    )

    if not using_symbolic_values():
        # Extracts actual values for shape
        _shape = tuple(pyval(x) for x in _shape)

    # Computes derived properties
    _numel = reduce(operator.mul, _shape, 1)

    # TODO Alias rank to ndim?
    _ndim = len(_shape)

    # Validates inputs
    baseutils.check_type(_device, devices.Device)
    baseutils.check_type(_dtype, dtypes.dtype)
    baseutils.check_type(_requires_grad, bool)
    baseutils.check_type(_dist_parallel_type, DistParallelType)
    if isinstance(_thunder_fsdp_padding_size, int):
        baseutils.check(
            _dist_parallel_type == DistParallelType.FULLY_SHARDED,
            lambda: f"{_dist_parallel_type = } and {_thunder_fsdp_padding_size = } do not work",
        )
        baseutils.check(
            _thunder_fsdp_padding_size > 0,
            lambda: f"{_thunder_fsdp_padding_size=} expected to be > 0 or `None`",
        )

    # NOTE for simplicity functions that want to reason about weak dtypes should explicitly request
    #   the true_dtype property
    _true_dtype = _dtype
    _dtype = dtypes.to_strong_dtype(_dtype)

    return (
        _shape,
        _device,
        _dtype,
        _true_dtype,
        _numel,
        _ndim,
        _requires_grad,
        _dist_parallel_type,
        _thunder_fsdp_padding_size,
    )


# NOTE A FutureTensorProxy is intentionally NOT a subclass of TensorProxy
class FutureTensorProxy(Proxy, TensorProxyInterface):
    def __init__(
        self,
        name: str | None = None,
        *,
        like: TensorProxy | FutureTensorProxy | None = None,
        shape: ShapeLike | None = None,
        device: devices.Device | None = None,
        dtype: dtypes.dtype | None = None,
        prefix: None | str = None,
        history: None | tuple = None,
    ):
        super().__init__(name, prefix=prefix, history=history)

        # NOTE FutureTensorProxies never require grad
        (
            self._shape,
            self._device,
            self._dtype,
            self._true_dtype,
            self._numel,
            self._ndim,
            self._requires_grad,
            _,  # distparallel_type
            _,  # thunder_fsdp_padding_size
        ) = _infer_tensor_properties(
            like,
            shape,
            device,
            dtype,
            False,
        )

        trace = get_tracectx()
        if trace is not None:
            trace._any_future_tensors = True

    @property
    def shape(self):
        return self._shape

    @property
    def numel(self):
        return self._numel

    @property
    def ndim(self):
        return self._ndim

    @property
    def device(self):
        return self._device

    @property
    def dtype(self):
        return self._dtype

    @property
    def true_dtype(self):
        return self._true_dtype

    @property
    def requires_grad(self):
        return self._requires_grad

    def type_string(self):
        return f"FUTURE {self.device} {self.dtype.shortname()}{list(self.shape)}"

    def wait(self) -> TensorProxy:
        from thunder.distributed.prims import wait

        return wait(self)

    def replace_name(self, name: str):
        """Return a copy of this proxy with the given name."""
        return futuretensorproxy(self, name=name, history=self.history)


# TODO RC1 Review dunders -- any remaining?
class TensorProxy(Proxy, TensorProxyInterface):
    def __init__(
        self,
        name: str | None = None,
        *,
        like: TensorProxy | FutureTensorProxy | None = None,
        shape: ShapeLike | None = None,
        device: devices.Device | None = None,
        dtype: dtypes.dtype | None = None,
        requires_grad: bool | None = None,
        prefix: None | str = None,
        distparallel_type: DistParallelType | None = None,
        history: None | tuple = None,
        thunder_fsdp_padding_size: int | None = None,
    ):
        super().__init__(name, prefix=prefix, history=history)

        (
            self._shape,
            self._device,
            self._dtype,
            self._true_dtype,
            self._numel,
            self._ndim,
            self._requires_grad,
            self._distparallel_type,
            self._thunder_fsdp_padding_size,
        ) = _infer_tensor_properties(
            like, shape, device, dtype, requires_grad, distparallel_type, thunder_fsdp_padding_size
        )

    # NOTE The following properties DO NOT depend on the language context or record
    #   themselves into the trace, so they can be used when working with tensor proxies
    #   outside of a trace or language context
    @property
    def shape(self):
        return self._shape

    @property
    def ndim(self):
        return self._ndim

    @property
    def device(self):
        return self._device

    @property
    def dtype(self):
        return self._dtype

    @property
    def true_dtype(self):
        return self._true_dtype

    @property
    def requires_grad(self):
        return self._requires_grad

    @property
    def distparallel_type(self):
        return self._distparallel_type

    @property
    def thunder_fsdp_padding_size(self):
        return self._thunder_fsdp_padding_size

    # We need to implement `__len__` as
    # > In addition to bypassing any instance attributes in the
    # > interest of correctness, implicit special method lookup
    # > generally also bypasses the __getattribute__() method
    # > even of the object’s metaclass
    # Ref: https://docs.python.org/3/reference/datamodel.html#special-method-lookup
    def __len__(self):
        fn = resolve_method("len", self)
        return fn(self)

    # TODO RC1 Review this with other changes
    def replace_name(self, name: str):
        """Return a copy of this proxy with the given name."""
        return tensorproxy(self, name=name, history=self.history)

    def type_string(self):
        return f"{self.device} {self.dtype.shortname()}{list(self.shape)}"

    # NOTE __getattr__ is overridden to support language-specific methods
    def __getattr__(self, attr: str, /):
        method_or_value: None | Callable | Any = resolve_method(attr, self)
        if method_or_value is None:
            method_or_value = self.get_default_attr(attr)
        baseutils.check(method_or_value is not None, lambda: f"Unknown attribute {attr}", exception_type=AttributeError)

        if callable(method_or_value):
            return partial(method_or_value, self)

        return method_or_value

    #
    # Default attribute
    #
    def get_default_attr(self, attr: str, /) -> None | Any:
        if attr == "numel":
            return self._numel
        return None

    #
    # Datatype conversion shorthands
    #

    def float(self):
        method = resolve_method("float", self)
        return method(self)

    #
    # Indexing operators
    #

    def __getitem__(self, key):
        method = resolve_method("getitem", self, key)
        return method(self, key)

    #
    # Elementwise unary operators
    #

    def __abs__(self):
        method = resolve_method("abs", self)
        return method(self)

    def __ceil__(self):
        method = resolve_method("ceil", self)
        return method(self)

    def __floor__(self):
        method = resolve_method("floor", self)
        return method(self)

    def __invert__(self):
        method = resolve_method("bitwise_not", self)
        return method(self)

    def __neg__(self):
        method = resolve_method("neg", self)
        return method(self)

    def __pos__(self):
        method = resolve_method("pos", self)
        return method(self)

    def __round__(self):
        method = resolve_method("round", self)
        return method(self)

    def __trunc__(self):
        method = resolve_method("trunc", self)
        return method(self)

    #
    # dtype conversion operators
    #

    def __complex__(self):
        raise NotImplementedError

    def __float__(self):
        raise NotImplementedError

    def __int__(self):
        raise NotImplementedError

    def __bool__(self):
        raise NotImplementedError

    #
    # Elementwise binary operators
    #

    def __add__(self, other):
        method = resolve_method("add", self, other)
        return method(self, other)

    def __radd__(self, other):
        method = resolve_method("add", other, self)
        return method(other, self)

    def __divmod__(self, other):
        method = resolve_method("divmod", self, other)
        return method(self, other)

    def __rdivmod__(self, other):
        method = resolve_method("divmod", other, self)
        return method(other, self)

    def __eq__(self, other):
        method = resolve_method("eq", self, other)
        return method(self, other)

    def __floordiv__(self, other):
        method = resolve_method("floor_divide", self, other)
        return method(self, other)

    def __rfloordiv__(self, other):
        method = resolve_method("floor_divide", other, self)
        return method(other, self)

    def __mod__(self, other):
        method = resolve_method("mod", self, other)
        return method(self, other)

    def __rmod__(self, other):
        method = resolve_method("mod", other, self)
        return method(other, self)

    def __mul__(self, other):
        method = resolve_method("mul", self, other)
        return method(self, other)

    def __rmul__(self, other):
        method = resolve_method("mul", other, self)
        return method(other, self)

    def __pow__(self, other):
        method = resolve_method("pow", self, other)
        return method(self, other)

    def __rpow__(self, other):
        method = resolve_method("pow", other, self)
        return method(other, self)

    def __sub__(self, other):
        method = resolve_method("sub", self, other)
        return method(self, other)

    def __rsub__(self, other):
        method = resolve_method("sub", other, self)
        return method(other, self)

    def __truediv__(self, other):
        method = resolve_method("true_divide", self, other)
        return method(self, other)

    def __rtruediv__(self, other):
        method = resolve_method("true_divide", other, self)
        return method(other, self)

    #
    # Logical operations
    #

    # TODO Review logical vs bitwise dispatch
    def __and__(self, other):
        method = resolve_method("bitwise_and", self, other)
        return method(self, other)

    def __rand__(self, other):
        method = resolve_method("bitwise_and", other, self)
        return method(other, self)

    def __ge__(self, other):
        method = resolve_method("ge", self, other)
        return method(self, other)

    def __gt__(self, other):
        method = resolve_method("gt", self, other)
        return method(self, other)

    def __le__(self, other):
        method = resolve_method("le", self, other)
        return method(self, other)

    def __lt__(self, other):
        method = resolve_method("lt", self, other)
        return method(self, other)

    def __ne__(self, other):
        method = resolve_method("ne", self, other)
        return method(self, other)

    # TODO Review logical vs bitwise dispatch
    def __or__(self, other):
        method = resolve_method("bitwise_or", self, other)
        return method(self, other)

    def __ror__(self, other):
        method = resolve_method("bitwise_or", other, self)
        return method(other, self)

    def __xor__(self, other):
        method = resolve_method("bitwise_xor", self, other)
        return method(self, other)

    def __rxor__(self, other):
        method = resolve_method("bitwise_xor", other, self)
        return method(other, self)

    #
    # Shift operations
    #

    def __lshift__(self, other):
        method = resolve_method("lshift", self, other)
        return method(self, other)

    def __rlshift__(self, other):
        method = resolve_method("lshift", other, self)
        return method(other, self)

    def __rshift__(self, other):
        method = resolve_method("rshift", self, other)
        return method(self, other)

    def __rrshift__(self, other):
        method = resolve_method("rshift", other, self)
        return method(other, self)

    #
    # Matmul
    #

    def __matmul__(self, other):
        method = resolve_method("matmul", self, other)
        return method(self, other)

    def __rmatmul__(self, other):
        method = resolve_method("matmul", other, self)
        return method(other, self)

    #
    # Transposes
    #

    @property
    def T(self):
        method = resolve_method("T", self)
        return method(self)

    @property
    def mT(self):
        method = resolve_method("mT", self)
        return method(self)

    #
    # Real
    #

    @property
    def real(self):
        method = resolve_method("real", self)
        return method(self)


#
# Helpers for creating and working with proxies
#

_cls_to_number_proxy_map = {
    float: FloatProxy,
    int: IntegerProxy,
    bool: IntegerProxy,
    complex: ComplexProxy,
}


def tensorproxy(t: torch.Tensor, /, *, name: None | str, history: None | tuple = None) -> TensorProxy:
    device = devices.device_from_string(str(t.device))
    dtype = dtypes.to_dtype(t.dtype)
    # See Note [DistributedDataParallel and distparallel_type]
    distparallel_type = getattr(t, "distparallel_type", None)
    _thunder_fsdp_padding_size = getattr(t, "_thunder_fsdp_padding_size", None)
    # NOTE Without tuple(t.shape) then the shape would be a torch.Size object
    return TensorProxy(
        name,
        shape=tuple(t.shape),
        device=device,
        dtype=dtype,
        requires_grad=t.requires_grad,
        distparallel_type=distparallel_type,
        history=history,
        thunder_fsdp_padding_size=_thunder_fsdp_padding_size,
    )


def futuretensorproxy(
    t: torch.Tensor | TensorProxy | FutureTensorProxy, /, *, name: None | str, history: None | tuple = None
) -> FutureTensorProxy:
    device = devices.device_from_string(str(t.device))
    dtype = dtypes.to_dtype(t.dtype)
    # NOTE Without tuple(t.shape) then the shape would be a torch.Size object
    return FutureTensorProxy(
        name,
        shape=tuple(t.shape),
        device=device,
        dtype=dtype,
        history=history,
    )


def numberproxy(cls: type, value: Number | None) -> NumberProxy:
    pcls = _cls_to_number_proxy_map[cls]
    return pcls(value=value)


# TODO RC1 Remove this function
def is_proxyable(x: Any, /) -> bool:
    if isinstance(x, Proxy):
        return False

    return isinstance(x, (Number, torch.Tensor))


def proxy(x: Any, *, name: str | None = None, history: None | tuple = None) -> Any | Proxy:
    if x is None:
        return AnyProxy(None, name=name, history=history)
    if type(x) is slice:
        return AnyProxy(x, name=name, history=history)
    if x is ...:
        return AnyProxy(x, name=name, history=history)

    if isinstance(x, torch.Tensor):
        return tensorproxy(x, name=name, history=history)

    if isinstance(x, str):
        return StringProxy(x, name=name, history=history)

    if isinstance(x, Number):
        if isinstance(x, complex):
            return ComplexProxy(name=name, value=x, history=history)
        if isinstance(x, float):
            return FloatProxy(name=name, value=x, history=history)
        if isinstance(x, int):
            return IntegerProxy(name=name, value=x, history=history)

        raise NotImplementedError

    if isinstance(x, tuple):
        return TupleProxy(x, name=name, history=history)
    if isinstance(x, list):
        return ListProxy(x, name=name, history=history)
    if isinstance(x, dict):
        return DictProxy(x, name=name, history=history)

    if isinstance(x, torch.dtype):
        return AnyProxy(x, name=name, history=history)
    if isinstance(x, torch.device):
        return AnyProxy(x, name=name, history=history)

    return x<|MERGE_RESOLUTION|>--- conflicted
+++ resolved
@@ -905,7 +905,6 @@
 NumberLike = Number | NumberProxy
 
 
-<<<<<<< HEAD
 def unwrap_number_proxy(func):
     @wraps(func)
     def with_pyval(*args, **kwargs):
@@ -919,9 +918,6 @@
 
 
 def pyval(x: NumberLike | str | AnyProxy) -> Number | str | any:
-=======
-def pyval(x: Number | str | AnyProxy) -> Number | str | any:
->>>>>>> 6850202a
     baseutils.check_type(x, (NumberProxy, Number, str, AnyProxy))
 
     if isinstance(x, AnyProxy):
