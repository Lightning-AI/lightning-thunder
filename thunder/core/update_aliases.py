--- conflicted
+++ resolved
@@ -175,11 +175,7 @@
 
     # Third pass: insert alias updates
     for bsym in computation_trace.bound_symbols:
-<<<<<<< HEAD
         bsym = bsym.from_bsym_swap_proxies(swap_map)
-        if _is_inplace_op(bsym) or _is_view_creation_op(bsym) or _involves_viewed_args(bsym, viewed):
-            in_tensors = list(map(variableify, filter(lambda p: isinstance(p, TensorProxy), bsym.flat_proxy_args)))
-=======
         in_tensors = list(map(variableify, filter(lambda p: isinstance(p, TensorProxy), bsym.flat_proxy_args)))
         unswapped_in_tensors = _unswap(swap_map, in_tensors)
         if (
@@ -187,7 +183,6 @@
             or _is_view_creation_op(bsym)
             or (bsym.sym.id != prims.PrimIDs.RETURN and _involves_viewed_args(set(unswapped_in_tensors), viewed))
         ):
->>>>>>> 7fd18032
             if _is_inplace_op(bsym) and in_tensors:
                 in_tensors = {in_tensors[0]}
                 unswapped_in_tensors = {unswapped_in_tensors[0]}
@@ -195,24 +190,17 @@
                 in_tensors = set(in_tensors)
             out_tensors = set(map(variableify, filter(lambda p: isinstance(p, TensorProxy), bsym.flat_proxy_outs)))
             encountered.update(in_tensors)
-<<<<<<< HEAD
-            involved_view_groups = [g for g in view_groups if g.intersection(in_tensors)]
+            involved_view_groups = [g for g in view_groups if g.intersection(unswapped_in_tensors)]
             involved_views = set().union(*involved_view_groups)
             views_encountered = tuple(involved_views.intersection(encountered))
 
             if _is_inplace_op(bsym):
                 # This is a hack to insert fusion break because nvFuser doesn't support mutation on intermediates
-                views_encountered = tuple(in_tensors.union(views_encountered))
+                views_encountered = tuple(unswapped_in_tensors.union(views_encountered))
 
             if not views_encountered:
                 # This is a view creation with operands that are not involved in any inplace ops.
                 bsyms.append(bsym)
-=======
-            group = set().union(*filter(lambda g: g.intersection(unswapped_in_tensors), view_groups))
-            if not group or not (views_encountered := group.intersection(encountered)):
-                # If group is empty, this is a view creation with operands that are not involved in any inplace ops.
-                bsyms.append(bsym.from_bsym_swap_proxies(swap_map, skip_output=True))
->>>>>>> 7fd18032
                 continue
 
             new_aliases = _get_new_aliases(views_encountered, computation_trace)
