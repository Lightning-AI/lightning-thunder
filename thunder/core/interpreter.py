from __future__ import annotations

import builtins
import contextlib
import contextvars
import dataclasses
import datetime
import dis
import enum
import functools
import linecache
import inspect
import os
import re
import sys
import traceback
import weakref
from typing import Any, Literal, TypedDict
from collections.abc import Callable, Iterable, Iterator, Mapping, MutableMapping, Sequence, Sized
import collections
import operator

from io import StringIO

from types import (
    CellType,
    CodeType,
    CoroutineType,
    FrameType,
    FunctionType,
    MethodType,
    ModuleType,
    NoneType,
    BuiltinFunctionType,
    BuiltinMethodType,
    MethodDescriptorType,
    MethodWrapperType,
    WrapperDescriptorType,
    TracebackType,
)

import torch

from thunder.core.baseutils import Singleton, init_colors, extract_callable_name, is_likely_from_collections_namedtuple
from thunder.core.codeutils import Positions


#
# interpreter.py implements a Python interpreter in Python.
#
#   The interpreter is still being developed.
#   See thunder/tests/test_interpreter.py for its current capabilities.
#
#   Python opcodes are executed by "handlers" that manipulate the stack and other
#   components of the interpreter state, and can return a new instruction pointer
#   for the interpreter to jump to.
#
#   The interpreter has two fundamental modes. By default it just tries to emulate the
#   Python interpreter. This is useful when adding opcodes, and for verifying
#   that the Python updates are correct. It also is used by the functional jit.
#
#   When using provenance tracking, the interpreter additionally tries to keep track
#   of where values originated. This mode is used by the general jit. This is done by
#   wrapping all values in WrappedValues.
#
#   thunder.jit uses extensions (in jit_ext.py) to create Thunder Programs.
#   They use callbacks and additional lookasides to add their functionality.
#
#   The Thunder program constructed has three parts, a "prologue trace", a
#   "computation trace", and (optionally) an "epilogue trace". The prologue trace has
#   the original function's signature and it:
#
#       - Gathers all the "inputs" to the function, including inputs like globals
#           accessed by the function
#       - Flattens the "inputs" to their computational "leaves" -- the objects that
#           the computation operates on and/or modifies
#       - Validates the inputs, ensuring they are valid inputs for the trace
#           (if the inputs are invalid, the prologue returns a special INVALID_INPUTS symbol)
#
#   The prologue returns the flattened computational leaves, which are then
#   passed to the computation trace for execution. The computation trace
#   records Python operations with side effects and functional computations.
#   Because the prologue has flattened the inputs, the computation trace
#   never performs a container access. Python operations with side effects
#   occur in the same order they did in the original program.
#
#   The epilogue trace applies modifications that were recorded in interpretation.
#   (Initially only setattrs to nn.Module values.)
#

__all__ = [
    "interpret",
]

#
# Types, collections and functions related to understanding objects constructed by the interpreter (like literal numbers)
#


# WrappedValues

# In provenance tracking mode (set in the compile ctx), the interpreter wraps the
# values it handles in this wrapper.
# For now, lookasides will get unwrapped inputs by default and their
# result will be wrapped as originating from the lookaside.
# If a lookaside does not want to handle WrappedValues but needs unwrapping
# of the inputs and wrapping of the results, it needs to
# be decorated with @interpreter_needs_wrap.

# The core difference to proxies is that the code running in the interpreter will
# *not* see the wrapper but will only ever see the original values
# while proxies are intended to be run inside the interpreter.
# Thus we expect wrappers and proxies to complement each other and not
# one to replace the other.

# The .value member should always be a plain Python object without wrappers
# inside, those need to be tracked in item_wrappers and attribute_wrappers

# The introduction strategy for WrappedValues is a bit incremental in
# that we have the following regions where everything is wrapped
# - all things in localsplus are wrapped
# - all things on the stack are wrapped
# - all things in _interpret_call are wrapped
# In contrast for opcode handlers, wrapping is "opt-in" (by popping
# values with .pop_wrapped() and wrapping what they push on the stack.
# For lookasides, it currently is also opt-in, see above.


class WrappedValue:
    def __init__(self, value, /, *, provenance: ProvenanceRecord):
        assert isinstance(provenance, ProvenanceRecord)

        ctx: InterpreterCompileCtx = get_interpretercompilectx()
        runtimectx: InterpreterRuntimeCtx = get_interpreterruntimectx()

        self.python_typ = type(value)

        self.nothing = object()
        self.original_value = self.nothing

        self.has_item_tracking = False

        self.value = value

        if isinstance(value, (list, tuple)):
            self.item_wrappers = len(value) * [None]
        elif isinstance(value, Sequence):
            self.item_wrappers = None
        else:
            self.item_wrappers: None | dict | list = {}  # TODO: wrappers for things via getitem/setiem
            self.key_wrappers = {}

        self.attribute_wrappers = {}  # TODO: wrappers for things via getattr/setattr

        self.provenance = provenance
        if self.provenance.inst == PseudoInst.CONSTANT:
            self.provenance.value = value

        runtimectx.cache_wrapper(self)

        cb: None | Callable = ctx.callback(INTERPRETER_CALLBACKS.WRAP_CALLBACK)
        if cb is not None:
            cb(self)

    def track_items(self):
        if self.has_item_tracking:
            return

        populate_item_wrappers(self)

        ctx: InterpreterCompileCtx = get_interpretercompilectx()
        cb: None | Callable = ctx.callback(INTERPRETER_CALLBACKS.PROXIFY_CALLBACK)

        if cb is not None:
            cb(self)

        self.has_item_tracking = True

    def register_proxy(self, proxy):
        # note: the proxy is responsible for capturing all the existing attributes/values
        assert self.original_value is self.nothing, (
            "cannot proxy multiple times, please file an issue to discuss your use-case"
        )
        self.original_value = self.value
        self.value = proxy

        runtimectx: InterpreterRuntimeCtx = get_interpreterruntimectx()
        # we need to keep a strong ref on things that have been proxied to recover the proxy via the cache or we could structure the cache to do this for us
        runtimectx.register_proxied_value(self)

    def unwrap(self):
        return self.value


# Note: Use these with care!
#       In some situations - in particular *args/**kwargs, Python creates tuples and dicts for us,
#       these functions are intended to do the appropriate wrapping for them.
def wrap_args_from_list(lst):  # returns a new list!
    res = [_interpret_call(lambda seq, i: seq[i], lst, wrap_const(i)) for i in range(len(unwrap(lst)))]
    return res


def wrap_kwargs_from_dict(d):  # returns a new dict
    return {k: _interpret_call(lambda d, k: d[k], d, wrap_const(k)) for k in unwrap(d)}


def wrapped_build_tuple(seq: Sequence[WrappedValue]) -> WrappedValue:
    assert all(isinstance(v, WrappedValue) for v in seq)
    if seq:
        pr = ProvenanceRecord(PseudoInst.BUILD_TUPLE, inputs=[v.provenance for v in seq][::-1])  # other inst?
        out = wrap(tuple(v.value for v in seq), provenance=pr)
        out.item_wrappers = list(seq)
    else:
        # Note: if we revisit returning const here instead of an empty tuple from BUILD_TUPLE, we need to add this to wrap_aergs
        out = wrap_const(())
    return out


def wrap_args(tup):
    assert isinstance(tup, tuple)  # allow other sequences?
    assert all(isinstance(v, WrappedValue) for v in tup)

    return wrapped_build_tuple(tup)


def wrap_kwargs(d):
    assert isinstance(d, dict)
    if not d:
        return wrap_const({})
    # todo: relax k condition?
    assert all(isinstance(k, str) and isinstance(v, WrappedValue) for k, v in d.items())

    inputs = []
    uout = {}
    wrap_key_dict = {}
    wrap_value_dict = {}
    for k, v in d.items():
        wk = wrap_const(k)
        inputs.append(wk.provenance)
        inputs.append(v.provenance)
        uout[wk.value] = v.value
        wrap_value_dict[wk.value] = v
        wrap_key_dict[wk.value] = wk

    pr = ProvenanceRecord(PseudoInst.BUILD_DICT, inputs=inputs)
    out = wrap(uout, provenance=pr)
    out.item_wrappers = wrap_value_dict
    out.key_wrappers = wrap_key_dict
    return out


def wrap(value: Any, /, *, provenance: ProvenanceRecord) -> WrappedValue:
    if isinstance(value, WrappedValue):
        if isinstance(value.value, list):
            assert isinstance(value.item_wrappers, Sized)
            assert len(value.value) == len(value.item_wrappers), (
                f"{len(value.value)} {len(value.item_wrappers)} {value.provenance}"
            )
        if isinstance(value.value, dict):
            assert value.item_wrappers is not None
            assert len(value.item_wrappers) == len(value.key_wrappers), f"{value.value}"
        return value

    ctx: InterpreterCompileCtx = get_interpretercompilectx()
    runtimectx: InterpreterRuntimeCtx = get_interpreterruntimectx()

    if ctx._with_provenance_tracking:
        cached = runtimectx._known_wrappers.get(id(value))
        if cached is not None:
            potential_wrap = cached[0]()
            if potential_wrap is not None:
                assert potential_wrap.value is value or potential_wrap.original_value is value

                # Note: we want to cache mutable objects to not run into trouble
                #       with multiple accesses to the same.
                #       As the cache only holds a weakref to the WrappedValue instance
                #       one must persist WrappedValues once things are starting to be modified.
                if isinstance(value, list):
                    assert len(value) == len(potential_wrap.item_wrappers)
                return potential_wrap
            else:
                del runtimectx._known_wrappers[id(value)]
        return WrappedValue(value, provenance=provenance)
    return value


def wrap_const(value: Any, /, *, provenance: ProvenanceRecord | None = None) -> WrappedValue:
    if provenance is None:
        provenance = ProvenanceRecord(inst=PseudoInst.CONSTANT, inputs=[], value=value)
    return wrap(value, provenance=provenance)


def wrap_consts(*values):
    return tuple(wrap_const(v) for v in values)


def wrapped_isinstance(v, c):
    if isinstance(v, WrappedValue):
        return isinstance(v.value, c)
    return isinstance(v, c)


def unwrap(value: Any, /) -> Any:
    if isinstance(value, WrappedValue):
        return value.unwrap()
    return value


def populate_single_dict_item_wrapper(uvalue, obj, key):
    if not isinstance(key, WrappedValue):
        key = wrap_const(key)
    if key.value not in obj.item_wrappers:
        value = wrap_binary_subscr(uvalue, obj, key)
        obj.item_wrappers[key.value] = value
    obj.key_wrappers.setdefault(key.value, key)


def populate_attribute_wrapper(wrapped_object, name, wrapped_attribute):
    ctx: InterpreterCompileCtx = get_interpretercompilectx()
    if not ctx._with_provenance_tracking:
        return

    assert isinstance(wrapped_object, WrappedValue)
    assert isinstance(wrapped_attribute, WrappedValue)

    assert getattr(wrapped_object.value, name) is wrapped_attribute.value, (
        f"{getattr(wrapped_object.value, name)}, {wrapped_attribute.value}"
    )

    wrapped_object.attribute_wrappers[name] = wrapped_attribute


def wrap_binary_subscr(uvalue, obj, key):
    if not isinstance(key, WrappedValue):
        key = wrap_const(key)
    if obj.provenance.inst is PseudoInst.CONSTANT and key.provenance.inst is PseudoInst.CONSTANT:
        return wrap_const(uvalue)
    return wrap(uvalue, provenance=ProvenanceRecord(PseudoInst.BINARY_SUBSCR, inputs=[obj.provenance, key.provenance]))


def populate_item_wrappers(obj):
    ctx: InterpreterCompileCtx = get_interpretercompilectx()
    if not ctx._with_provenance_tracking:
        return

    assert isinstance(obj, WrappedValue)
    # to do: generalize
    if wrapped_isinstance(obj, (list, tuple)):
        if obj.item_wrappers is None:
            obj.item_wrappers = [None for _ in range(len(obj.value))]
        assert isinstance(obj.item_wrappers, list)
        assert len(obj.value) == len(obj.item_wrappers), f"{len(obj.value)=} {len(obj.item_wrappers)=}"

        for i, v in enumerate(obj.value):
            if obj.item_wrappers[i] is None:
                wv = wrap_binary_subscr(v, obj, i)
                obj.item_wrappers[i] = wv
        return

    if wrapped_isinstance(obj, dict):
        assert isinstance(obj.item_wrappers, dict)
        for k, v in obj.value.items():
            if k not in obj.item_wrappers:
                wk = wrap_const(k)
                wv = wrap_binary_subscr(v, obj, wk)
                obj.item_wrappers[k] = wv
                obj.key_wrappers[k] = wk  # or have those from an iteration of the input?
        return

    raise NotImplementedError(f"populate item wrappers for {type(obj.value)}")


#
# interpreter context
#

# Constructs the builtins dictionary
builtins_dict: dict[str, Any] = {k: getattr(builtins, k) for k in dir(builtins)}

# https://docs.python.org/3/library/inspect.html#inspect.getattr_static
getset_descriptor = type(type(open(__file__)).name)
member_descriptor = type(inspect.getattr_static(ModuleType, "__dict__"))


# The interpreter's compile context, which handles compilation directives
# See the comment for interpret() for how these functions work
class InterpreterCompileCtx:
    def __init__(
        self,
        *,
        opcode_interpreter: Callable,
        fn_lookaside: Callable,
        callbacks: dict[INTERPRETER_CALLBACKS, Callable],
        with_provenance_tracking: bool = False,
        uncacheable_classes: Sequence[type] | None = None,
    ):
        self._opcode_interpreter: Callable = opcode_interpreter
        self._fn_lookaside: Callable = fn_lookaside
        self._callbacks: dict[INTERPRETER_CALLBACKS, Callable] = callbacks
        self._with_provenance_tracking = with_provenance_tracking
        if with_provenance_tracking:
<<<<<<< HEAD
            assert isinstance(uncacheable_classes, (list, tuple))
            uncacheable_classes = tuple(set(uncacheable_classes) | {NoneType, int, str, float, bool, complex})
=======
            if uncacheable_classes is None:
                uncacheable_classes = ()
            uncacheable_classes = tuple(
                set(uncacheable_classes) | {NoneType, int, str, float, bool, complex, torch.Tensor}
            )
>>>>>>> fb989d48

        self._uncacheable_classes = uncacheable_classes

    @property
    def with_provenance_tracking(self):
        return self._with_provenance_tracking

    def interpret(self, inst: dis.Instruction, /, **interpreter_state) -> None | int | INTERPRETER_SIGNALS:
        return self._opcode_interpreter(inst, **interpreter_state)

    def lookaside(self, fn: Callable, /, *args, **kwargs) -> None | Callable:
        return self._fn_lookaside(fn, *args, **kwargs)

    def callback(self, id: INTERPRETER_CALLBACKS) -> None | Callable:
        cb: None | Callable = self._callbacks.get(id, None)
        return cb


_interpretercompilectx = contextvars.ContextVar("interpretercompilectx")


# Sets the interpreter ctx
def set_interpretercompilectx(ctx) -> Any:
    return _interpretercompilectx.set(ctx)


# Returns the current interpreter ctx
def get_interpretercompilectx() -> InterpreterCompileCtx:
    return _interpretercompilectx.get()


def get_interpretercompilectx_if_available() -> InterpreterCompileCtx | None:
    return _interpretercompilectx.get(None)


# Resets the interpreter ctx
def reset_interpretercompilectx(token) -> None:
    _interpretercompilectx.reset(token)


# Context manager for setting the interpreter ctx
@contextlib.contextmanager
def interpretercompilectx(_interpretercompilectx: InterpreterCompileCtx):
    tok: Any = set_interpretercompilectx(_interpretercompilectx)
    try:
        yield
    finally:
        reset_interpretercompilectx(tok)


class LineLogItem(TypedDict):
    kind: Literal["Line"]
    fn: str
    filename: str
    position: Positions | None


class OpaqueLogItem(TypedDict):
    kind: Literal["Opaque"]
    fn: str


class LookasideLogItem(TypedDict):
    kind: Literal["Lookaside"]
    fn: str


class CallLogItem(TypedDict):
    kind: Literal["InterpreterCall"]
    fn: str
    fn_filename: str
    prev_frame: str


class ReturnLogItem(TypedDict):
    kind: Literal["InterpreterReturn"]
    fn: str
    is_signal: bool
    rval: type | INTERPRETER_SIGNALS


InterpreterLogItem = (
    dis.Instruction | str | LineLogItem | OpaqueLogItem | LookasideLogItem | CallLogItem | ReturnLogItem
)


# How the Interpreter deals with exceptions:
# Conceptually, there are two sources of exceptions that we want to distinguish:
# - Things arising from user code ("User Exceptions").
# - Things that stem from the interpreter itself ("Interpreter Errors").

# To the interpreter User Exceptions are part of its normal operations. So we usually
# don't use Python's exception mechanism to handle these. Instead the
# interpreter mimics CPython's implementation of exception handling by
# defining analogous structures (curexec and exception_stack) set by do_raise and returns
# INTERPRETER_SIGNALS.EXCEPTION_RAISED when running things that raised exceptions.
# Here in particular:
# - Handlers are "inside the interpreter",
# - _interpret_call_with_unwrapping(...) is "inside the interpreter",
# - lookasides are "inside the interpreter",
# - opaque functions are necessarily outside the interpreter,
# - function objects, iterators, generators,... created in the interpreter are NOT per se in inside the interpreter,
#   so they should raise as usual. When called with _interpret_call_with_unwrapping(...) that will be handled appropriately
#   in the RAISE_VALUE handler.
# Note that for user exceptions, we need to manually amend the traceback as we unwrap. We do so in
# _run_frame.
# Interpreter Errors are raised wrapped in a InterpreterError exception to signal that we have run into
# something with the Interpreter itself or how it was called.


# The interpreter's runtime context, which tracks stack changes in Python mode
class InterpreterRuntimeCtx:
    def __init__(self, record_history: bool, debug_log: None | StringIO):
        self.frame_stack: list[InterpreterFrame] = []
        self._globals_dict: dict[str, Any] | None = None
        self._interpreter_log: list[InterpreterLogItem] = []
        self._interpreted_instructions: list[dis.Instruction] = []
        self._curexc: BaseException | None = None
        # The exception_stack mirrors the exc_info/exc_state from PyThreadState
        # exception_stack is the stack of exceptions currently being handled, we only have exceptions here
        self.exception_stack = [None]
        # ts.exc_info is the top of the stack (self.exception_stack[-1]).
        # Note that most of the time, we are changing the self.exception_stack[-1] instead of popping/pushing exceptions.
        # `exception_stack[-1] = ...` is the equivalent of assigning ts.exc_info->exc_type/value/traceback.
        # ts.exc_state is exc_info (the bottom-most element of the stack(?))
        # ts.curexc (in Python 3.10 as _type / _value / _traceback) is the exception currently being raised

        self.debug_log = debug_log
        self._original_callsite: inspect.FrameInfo = inspect.stack()[2]  # [__init__, fn_, callsite, ...]
        self._prev_filename: None | str = None
        self._prev_position: Positions | None = None
        self._known_wrappers = {}
        self._proxied_values = set()
        self._record_history = record_history

    def register_proxied_value(self, v):
        self._proxied_values.add(v)

    def cache_wrapper(self, wrapped_value: WrappedValue):
        compilectx: InterpreterCompileCtx = get_interpretercompilectx()
        # we don't know what wrapped_value does for eq, so "is not ()" is correct here but python does not like "is ()"
        _empty_tup = ()
        if not isinstance(wrapped_value.value, compilectx._uncacheable_classes) and (
            wrapped_value.value is not _empty_tup
        ):
            self._known_wrappers[id(wrapped_value.value)] = (weakref.ref(wrapped_value),)

    @property
    def curexc(self) -> BaseException | None:
        return self._curexc

    @curexc.setter
    def curexc(self, value):
        if value is not None:
            assert isinstance(value, BaseException), value
        self._curexc = value

    @property
    def globals_dict(self) -> dict[str, Any]:
        assert self._globals_dict is not None, self._globals_dict
        return self._globals_dict

    # The operations encountered while interpreting
    @property
    def interpreted_instructions(self) -> list[dis.Instruction]:
        return self._interpreted_instructions

    # The operations and opaque calls encountered while interpreting
    @property
    def interp_log(self) -> list[InterpreterLogItem]:
        return self._interpreter_log

    def record(self, val: InterpreterLogItem, /) -> None:
        if not self._record_history:
            return

        self._interpreter_log.append(val)

        if self.debug_log is not None:
            self.debug_log.write(f"Appended to log: {val}" + os.linesep)

    def peek_interpreter_stack(self) -> InterpreterStack:
        return self.frame_stack[-1].interpreter_stack

    # get current top of stack
    def peek_frame_stack(self) -> InterpreterFrame | None:
        return self.frame_stack[-1] if len(self.frame_stack) != 0 else None

    def _push_frame_stack(self, frame: InterpreterFrame):
        self.frame_stack.append(frame)

    # for returning from method calls
    def _pop_frame_stack(self):
        assert self.frame_stack, self
        return self.frame_stack.pop()

    @contextlib.contextmanager
    def push_frame_stack(self, frame: InterpreterFrame):
        self._push_frame_stack(frame)
        try:
            yield
        finally:
            pf = self._pop_frame_stack()
            assert pf is frame, "Frame stack inconsistency"

    def get_current_user_source_location(self) -> tuple[str, Positions | None] | tuple[None, None]:
        for frame in reversed(self.frame_stack):
            modname = unwrap(frame.globals).get("__name__", "")
            if modname not in ("thunder.core.interpreter", "thunder.core.jit_ext", "thunder.torch"):
                return frame.code.co_filename, frame.positions
        return None, None

    # TODO Instead of appending to both the log and interpreted_instructions we could
    #   consider just appending to the log and then filtering to only instructions when
    #   interpreted_instructions is accessed
    def record_interpreted_instruction(self, inst: dis.Instruction, /) -> InterpreterRuntimeCtx:
        if not self._record_history:
            return self

        self._interpreted_instructions.append(inst)
        self.record(inst)
        return self

    def record_interpreter_call(self, fn: Callable) -> InterpreterRuntimeCtx:
        if not self._record_history:
            return self

        prev_frame: InterpreterFrame | None = self.peek_frame_stack()

        # If frame is None, that means that this is the first call to _interpret_call, in _run_frame.
        # In that case we should also print out what line we're starting on, since
        # no line number changes have happened yet.
        if prev_frame is not None:
            ufn = unwrap(fn)
            fn_filename = ufn.__code__.co_filename if hasattr(ufn, "__code__") else "<Unknown>"
            self.record(
                {
                    "kind": "InterpreterCall",
                    "fn": extract_callable_name(ufn),
                    "fn_filename": fn_filename,
                    "prev_frame": prev_frame.qualname,
                }
            )
        else:
            if hasattr(self._original_callsite, "positions"):
                pos = self._original_callsite.positions
            else:
                pos = Positions(self._original_callsite.lineno, self._original_callsite.lineno, 0, 999)
            self.record_position(fn, self._original_callsite.filename, pos)
            self.record(
                {
                    "kind": "InterpreterCall",
                    "fn": extract_callable_name(unwrap(fn)),
                    "fn_filename": self._original_callsite.filename,
                    "prev_frame": self._original_callsite.function,
                }
            )
        return self

    def record_interpreter_return(self, fn: Callable, rval: Any | INTERPRETER_SIGNALS, /) -> InterpreterRuntimeCtx:
        if not self._record_history:
            return self

        is_signal: bool = isinstance(rval, INTERPRETER_SIGNALS)
        rv: type | INTERPRETER_SIGNALS = rval if is_signal else type(unwrap(rval))
        self.record(
            ReturnLogItem(kind="InterpreterReturn", fn=extract_callable_name(unwrap(fn)), is_signal=is_signal, rval=rv)
        )
        return self

    def record_opaque_call(self, fn: Callable) -> InterpreterRuntimeCtx:
        if not self._record_history:
            return self

        self.record(OpaqueLogItem(kind="Opaque", fn=extract_callable_name(unwrap(fn))))
        return self

    def record_lookaside(self, fn: Callable) -> InterpreterRuntimeCtx:
        if not self._record_history:
            return self

        self.record(LookasideLogItem(kind="Lookaside", fn=extract_callable_name(unwrap(fn))))
        return self

    def record_position(
        self, fn: Callable | CodeType, filename: str | None, position: Positions | None, /
    ) -> InterpreterRuntimeCtx:
        if not self._record_history:
            return self

        # Only record a change in the Python line
        if filename == self._prev_filename and _positions_equal(position, self._prev_position):
            return self

        if position is not None and position.lineno is None:
            position = None

        self._prev_position = position
        self._prev_filename = filename
        line = LineLogItem(kind="Line", fn=extract_callable_name(unwrap(fn)), filename=filename, position=position)
        self.record(line)
        return self

    def format_traceback(self):
        return os.linesep.join(f.format_with_source() for f in self.frame_stack)


def print_to_log(*objects, sep=" ", end=os.linesep):
    if sep is None:
        sep = " "
    if end is None:
        end = os.linesep

    ctx: InterpreterRuntimeCtx = get_interpreterruntimectx()
    ctx._interpreter_log.append(str(sep).join(str(o) for o in objects) + str(end))


_interpreterruntimectx = contextvars.ContextVar("interpreterruntimectx")


# Sets the interpreter ctx
def set_interpreterruntimectx(ctx) -> Any:
    return _interpreterruntimectx.set(ctx)


# Returns the current interpreter ctx
def get_interpreterruntimectx() -> InterpreterRuntimeCtx:
    return _interpreterruntimectx.get()


# Resets the interpreter ctx
def reset_interpreterruntimectx(token) -> None:
    _interpreterruntimectx.reset(token)


# Context manager for setting the interpreter ctx
@contextlib.contextmanager
def interpreterruntimectx(_interpreterruntimectx: InterpreterRuntimeCtx):
    tok: Any = set_interpreterruntimectx(_interpreterruntimectx)
    try:
        yield
    finally:
        reset_interpreterruntimectx(tok)


# A convenience helper for setting both the interpreter compile and runtime ctx
@contextlib.contextmanager
def interpreter_ctx(_interpretercompilectx: InterpreterCompileCtx, _interpreterruntimectx: InterpreterRuntimeCtx):
    compile_tok: Any = set_interpretercompilectx(_interpretercompilectx)
    runtime_tok: Any = set_interpreterruntimectx(_interpreterruntimectx)
    try:
        yield
    finally:
        reset_interpretercompilectx(compile_tok)
        reset_interpreterruntimectx(runtime_tok)


#
# Helpers
#


def is_opaque(fn: Callable) -> bool:
    if isinstance(
        fn, (BuiltinFunctionType, BuiltinMethodType, MethodDescriptorType, MethodWrapperType, WrapperDescriptorType)
    ):
        return True

    # NOTE builtins.type has type type, but type() is an opaque function
    if fn is type:
        return True

    return False


# Acquires the code object from a function or method (converting methods to functions)
# TODO Print a nicer error message
def extract_code(fn) -> CodeType:
    assert isinstance(fn, Callable), fn
    if isinstance(fn, MethodType):
        return extract_code(fn.__func__)

    if not hasattr(fn, "__code__"):
        raise ValueError(f"Cannot interpret object {repr(fn)} of type {type(fn)}")

    code: CodeType = fn.__code__

    return code


# TODO There may be a better way to determine if an object is a PyCapsule, like
#   importing a known PyCapsule and acquiring its type

CapsuleType = type(datetime.datetime_CAPI)  # type: ignore (Undocumented)


def is_pycapsule(x: Any) -> bool:
    typ: type = type(x)
    return isinstance(typ, CapsuleType)


def is_generalized_method(fn):
    return inspect.ismethod(fn) or isinstance(fn, (BuiltinMethodType, MethodWrapperType))


# Our own exception class for reporting compilation problems
class InterpreterError(RuntimeError):
    pass


# Python doesn't expose the builtin iterator classes, of the iterable or the callable variety.
# This is a helper class, and should not be accessible from user code.
class _CallableIterator:
    def __init__(self, fn: Callable, s: Any):
        self._fn = fn
        self._sentinel = s

    def __iter__(self):
        return self

    def __next__(self) -> Any:
        # TODO: This call to _fn() needs to be interpreted.
        # We should decide how to accomplish this, because
        # this object could outlive the interpreter/runtime contexts.
        # Perhaps all calls to builtin iterators by _interpret_call should be looked aside?
        if (n := self._fn()) == self._sentinel:
            raise StopIteration
        return n


class Py_NULL(metaclass=Singleton):
    pass


# Python <= 3.10 keeps a stack of TryBlocks in the frame. When an exception happens, it unwinds the try block
#                looking for handlers.
# Python >= 3.11 does not use this and has an map from instruction (offsets) to exception handlers instead
#                (code.co_excepttiontable), this is handled in _run_frame
class PyTryBlock:
    # These constants are from Python
    SETUP_FINALLY_TYPE = dis.opmap.get("SETUP_FINALLY", 122)  # 122 is the opcode from 3.10
    EXCEPT_HANDLER_TYPE = 257  # "implicit opcode from Include/opcode.h

    def __init__(self, typ: int, handler: int, level: int):
        self.typ = typ
        self.handler = handler
        self.level = level

    def __str__(self):
        return f"<{type(self).__name__} typ={self.typ} handler={self.handler} level={self.level}>"

    def __repr__(self):
        return self.__str__()


def _positions_equal(p1: Positions | None, p2: Positions | None):
    if p1 is None or p2 is None:
        return p1 is p2  # both are None
    return (
        p1.lineno == p2.lineno
        and p1.col_offset == p2.col_offset
        and p1.end_lineno == p2.end_lineno
        and p1.end_col_offset == p2.end_col_offset
    )


DUNDER_PATTERN = re.compile(r"^__[a-z_]+__$")


class PythonFrameWrapper:
    def __init__(self, frame: FrameType):
        self.frame: FrameType = frame
        self.code = frame.f_code
        # co_qualname is Python 3.11+
        self.qualname = getattr(frame.f_code, "co_qualname", frame.f_code.co_name)
        self.positions: Positions
        if sys.version_info >= (3, 11):
            codepos = traceback._get_code_position(frame.f_code, frame.f_lasti)  # type: ignore (_get_code_position is undocumented)
            self.positions = Positions(*codepos)
        else:
            self.positions = Positions(frame.f_lineno, frame.f_lineno, 0, 999)

    def format_with_source(self):
        assert self.positions is not None, self
        lst = []
        lst.append(f"  in {self.qualname} in file: {self.code.co_filename}, line {self.positions.lineno}:")
        if self.code.co_filename:
            ls = linecache.getlines(self.code.co_filename)
            lineno = self.positions.lineno
            if lineno is None:
                lineno = self.code.co_firstlineno
            lst.append("  " + ls[max(lineno - 1, 0)].rstrip())
        return os.linesep.join(lst)

    def get_or_make_python_frame(self) -> FrameType:
        return self.frame


def get_python_tb(tb: list | TracebackType | None) -> list:
    if isinstance(tb, list):
        return tb

    res = []
    while tb is not None:
        res.append(PythonFrameWrapper(tb.tb_frame))
        tb = tb.tb_next
    return res


class PseudoInst(str, enum.Enum):
    BINARY_SUBSCR = "BINARY_SUBSCR"
    BUILD_DICT = "BUILD_DICT"
    BUILD_TUPLE = "BUILD_TUPLE"
    BUILD_NAMEDTUPLE = "BUILD_NAMEDTUPLE"
    CONSTANT = "CONSTANT"
    EXCEPTION_HANDLER = "EXCEPTION_HANDLER"
    INPUT_ARGS = "INPUT_ARGS"
    INPUT_KWARGS = "INPUT_KWARGS"
    INPUT_FN = "INPUT_FN"
    LOAD_ATTR = "LOAD_ATTR"
    LOOKASIDE = "LOOKASIDE"
    OPAQUE = "OPAQUE"
    SEND = "SEND"
    GET_LEN = "GET_LEN"
    BINARY_ADD = "BINARY_ADD"
    LIST_APPEND = "LIST_APPEND"
    LIST_EXTEND = "LIST_EXTEND"
    GET_ITER = "GET_ITER"
    CONTAINS_OP = "CONTAINS_OP"
    SUPER = "SUPER"
    BUILTINS = "BUILTINS"
    STORE_SUBSCR = "STORE_SUBSCR"
    STORE_ATTR = "STORE_ATTR"
    LIST_TO_TUPLE = "LIST_TO_TUPLE"
    NEW = "NEW"


@dataclasses.dataclass
class ProvenanceRecord:
    inst: dis.Instruction | PseudoInst  # or save opname, argval?
    inputs: list  # should we record this relative to the original stack top?
    output_idx: int = 0
    output_key: int | slice | None = None
    value: Any | None = None
    ext_flag: int = 0  # for use by extensions

    def __post_init__(self):
        assert isinstance(self.inst, (dis.Instruction, PseudoInst)), f"{self.inst} is not Instruction or PseudoInst"
        assert isinstance(self.inputs, list)
        assert all(isinstance(i, ProvenanceRecord) for i in self.inputs)
        self.inputs = self.inputs.copy()
        if self.inputs:
            self.ext_flag = functools.reduce(lambda a, b: a & b, (i.ext_flag for i in self.inputs))
        else:
            self.ext_flag = 0

    def __hash__(self):
        return hash((self.inst, *self.inputs))

    def __str__(self):
        counter = 0
        out = ["ProvenanceRecord("]
        known = {}

        def recurse_str(self):
            if self in known:
                return known[self]
            if self.inst == PseudoInst.CONSTANT:
                if isinstance(self.value, (int, str, bool, NoneType)):
                    return repr(self.value)
                elif isinstance(self.value, type):
                    return self.value.__name__
                else:
                    s = repr(self.value)
                    if len(s) < 80 and "\n" not in s:
                        return f"{self.inst}({s})"
                    return f"{self.inst}(<{type(self.value).__name__} object>)"
            nonlocal counter
            inputs = [recurse_str(i) for i in self.inputs]
            inputs_str = ", ".join(inputs)
            counter += 1
            out_item = f"  i{counter} = {self.inst}({inputs_str})"
            if self.output_idx != 0 or self.output_key is not None:
                out_item += "# with output spec"
            out.append(out_item)
            res = f"i{counter}"
            known[self] = res
            return res

        res = recurse_str(self)
        if len(out) == 1:
            return f"ProvenanceRecord({res})"
        out.append(")")
        return "\n".join(out)


class InterpreterStack:
    def __init__(self):
        self._stack = []
        self.provenance_inst = None
        self.provenance_inputs = None

    @contextlib.contextmanager
    def set_cur_instruction(self, inst: dis.Instruction | PseudoInst):
        assert self.provenance_inst is None and self.provenance_inputs is None
        assert isinstance(inst, (dis.Instruction, PseudoInst))
        self.provenance_inst = inst
        self.provenance_inputs = []
        self.output_idx = 0
        try:
            yield
        finally:
            self.provenance_inst = None
            self.provenance_inputs = None

    def get_provenance_record(self, value, key: int | slice | None = None):
        if not isinstance(key, (int, NoneType)):
            raise NotImplementedError("sorry, todo")
        # key=None means append, other key means setitem
        pr = ProvenanceRecord(
            inst=self.provenance_inst,
            inputs=self.provenance_inputs,
            output_idx=self.output_idx,
            output_key=key,
        )
        value = wrap(value, provenance=pr)
        self.output_idx += 1
        return value

    def unpack_provenance_record(self, wrapped_value, key: int | slice | None = None):
        ctx: InterpreterCompileCtx = get_interpretercompilectx()
        if not ctx._with_provenance_tracking:
            return wrapped_value
        # key=None is pop
        if isinstance(key, slice):
            length = len(self._stack)
            if key.start is not None:
                start = key.start
            else:
                start = -length
            assert start < 0
            if key.step is not None:
                step = key.step
            else:
                step = 1
            assert step > 0
            if key.stop is not None:
                stop = key.stop
                assert stop < 0
            else:
                stop = 0
            idxes = list(range(start, stop, step))
            assert len(idxes) == len(wrapped_value)
            return [self.unpack_provenance_record(wv_i, key=i) for i, wv_i in zip(idxes, wrapped_value)]
        if not isinstance(key, (int, NoneType)):
            raise NotImplementedError("sorry, todo")

        assert key is None or key < 0
        assert self.provenance_inputs is not None
        self.provenance_inputs.append(wrapped_value.provenance)
        return unwrap(wrapped_value)

    def delete_provenance_record(self, wrapped_value, key: int | slice):
        # TODO
        pass

    # NOTE push is an alias for append
    def push(self, val: Any, /) -> None:
        return self.append(val)

    # NOTE Append is a helper for dunder setitem
    def append(self, val: Any, /) -> None:
        if isinstance(val, WrappedValue):
            if isinstance(val.value, tuple):
                val.track_items()
                assert val.item_wrappers is not None
                for u, v in zip(val.value, val.item_wrappers):
                    assert u is v.value or u is v.original_value, f"{u}, {v.value}"
        self._stack.append(self.get_provenance_record(val))

    def extend(self, vals: Iterable[Any], /) -> None:
        for v in vals:
            self.append(v)

    def pop_wrapped(self) -> Any:
        return self._stack.pop()

    def pop(self) -> Any:
        return self.unpack_provenance_record(self.pop_wrapped())

    def __len__(self) -> int:
        return len(self._stack)

    def getitem_wrapped(self, key: int | slice, /) -> Any:
        return self._stack[key]

    def __getitem__(self, key: int | slice, /) -> Any:
        return self.unpack_provenance_record(self.getitem_wrapped(key), key=key)

    def __setitem__(self, key: int, val: Any, /) -> None:
        self._stack[key] = self.get_provenance_record(val, key=key)

    def __delitem__(self, key: int | slice, /) -> None:
        self.delete_provenance_record(self._stack[key], key)
        del self._stack[key]


# This is an interpreter frame, similar to Python's for use in our interpreter
# It contains all information needed to execute the current code
# so for generators (which need to suspend and resume) one only needs to
# have the InterpreterFrame around to continue execution.
@dataclasses.dataclass
class InterpreterFrame:
    code: CodeType
    qualname: str
    module: str
    globals: dict[str, Any] | WrappedValue
    # Name storage, for LOAD_NAME, STORE_NAME, and DELETE_NAME
    # TODO Is this the best way to model this?
    names: dict[str, Any] | WrappedValue
    positions: Positions | None = None
    inst: dis.Instruction | None = None
    call_shape_kwnames: tuple[str] | None = None  # for KW_NAMES opcode in 3.11+
    interpreter_stack: InterpreterStack = dataclasses.field(default_factory=InterpreterStack)
    try_stack: list[PyTryBlock] = dataclasses.field(default_factory=list)
    inst_ptr: int = 0
    lasti: int = 0  # this may deviate from inst_ptr due to RERAISE

    def __repr__(self):
        return f"<{type(self).__name__} {self.code.co_name} at {self.code.co_filename}:{self.positions.lineno if self.positions else None}>"

    # in Python 3.11+ the slots are not split by local/cell/free any more
    localsplus: list[Any] = dataclasses.field(default_factory=list)

    # This is not used for name lookup, it's the return value of locals(), as provided by the locals lookaside.
    # If you want to modify the current value of locals, modify localsplus instead.
    _locals: dict[str, Any] = dataclasses.field(default_factory=lambda: wrap_const({}))

    # advance to the given instruction
    def nexti(self, inst: dis.Instruction):
        self.inst = inst
        if (3, 9) <= sys.version_info < (3, 11):
            if inst.starts_line is not None:
                self.positions = Positions(inst.starts_line, inst.starts_line, 0, 999)
        elif (3, 11) <= sys.version_info < (3, 15):
            if inst.positions is not None:
                self.positions = inst.positions
        else:
            raise NotImplementedError(f"Python {sys.version_info} not supported")

        ctx: InterpreterRuntimeCtx = get_interpreterruntimectx()
        file_name: None | str = self.code.co_filename
        ctx.record_position(self.code, file_name, self.positions)

    def format_with_source(self) -> str:
        # todo: multiple lines in positions, underline, indent
        assert self.positions is not None, self
        lines = []
        lines.append(f"  in {self.qualname} in file: {self.code.co_filename}, line {self.positions.lineno}:")
        if self.code.co_filename:
            ls = linecache.getlines(self.code.co_filename)
            if ls:
                lineno = self.positions.lineno
                if lineno is None:
                    lineno = self.code.co_firstlineno
                lines.append("  " + ls[max(lineno - 1, 0)].rstrip())
            else:
                lines.append("  <unavailable>")
        return os.linesep.join(lines)

    def get_localsplus_name(self, idx: int) -> str:
        if sys.version_info < (3, 11):
            if idx < self.code.co_nlocals:
                return self.code.co_varnames[idx]
            idx -= self.code.co_nlocals
            if idx < len(self.code.co_cellvars):
                return self.code.co_cellvars[idx]
            idx -= len(self.code.co_cellvars)
            return self.code.co_freevars[idx]
        else:
            # _varname_from_oparg is not documented
            return self.code._varname_from_oparg(idx)  # type: ignore

    def get_or_make_python_frame(self) -> FrameType:
        assert self.positions is not None
        lineno = self.positions.lineno
        if lineno is None:
            lineno = self.code.co_firstlineno

        rel_lineno = lineno - self.code.co_firstlineno + 1
        filename = self.code.co_filename
        firstlineno = self.code.co_firstlineno
        name = self.code.co_name
        qualname = self.qualname

        def get_frame(container, rel_lineno, filename, firstlineno, name, qualname):
            def fn():
                pass

            # we prefer this code object over fn.__code__ to get the first lineno and the current lineno right,
            # which the following does by inserting so many empty lines that relative to the start line
            # the exception is raised at the right line
            code = compile((rel_lineno - 1) * "\n" + "raise ValueError()", filename, "exec")

            replacements = dict(co_filename=filename, co_firstlineno=firstlineno, co_name=name)

            if hasattr(fn.__code__, "co_qualname"):
                replacements["co_qualname"] = qualname

            fn.__code__ = code.replace(**replacements)  # type: ignore (The replaced fields are the correct types)

            try:
                fn()
                assert False, "Unreachable."
            except ValueError as e:
                tb = e.__traceback__

            assert tb is not None
            while tb.tb_next is not None:
                tb = tb.tb_next
            container.append(tb.tb_frame)

        # we run the getting of the frame in a separate thread because
        # we want to avoid having f_back pointing to the function
        # handling the error
        import _thread

        result_container = []
        _thread.start_new_thread(get_frame, (result_container, rel_lineno, filename, firstlineno, name, qualname))
        while not result_container:
            pass
        return result_container[0]


#
# Handler registration
#

_default_opcode_handler_map: dict[str, Callable] = {}


def default_opcode_interpreter(inst: dis.Instruction, /, **interpreter_state) -> None | int | INTERPRETER_SIGNALS:
    handler: None | Callable = _default_opcode_handler_map.get(inst.opname, None)
    if handler is None:
        return INTERPRETER_SIGNALS.UNHANDLED_OPCODE

    with interpreter_state["stack"].set_cur_instruction(inst):
        return handler(inst, **interpreter_state)


class register_opcode_handler:
    def __init__(self, name: str, *, min_ver: tuple[int, int] | None = None, max_ver: tuple[int, int] | None = None):
        self.name: str = name
        self.min_ver = min_ver
        self.max_ver = max_ver

    def __call__(self, fn: Callable) -> Callable:
        # TODO: Create a list of opcodes per version, and assert that they're all registered.
        if (self.min_ver is None or self.min_ver <= sys.version_info) and (
            self.max_ver is None or sys.version_info < (*self.max_ver[:-1], self.max_ver[-1] + 1)
        ):
            assert self.name not in _default_opcode_handler_map, self.name
            assert self.name in dis.opmap, self.name
            assert self.name.lower() in fn.__name__, (
                f"opcode handler name mismatch {self.name.lower()} vs. {fn.__name__}"
            )
            _default_opcode_handler_map[self.name] = fn
            return fn
        return _default_opcode_handler_map.get(self.name, fn)


#
# Lookaside logic
#


# Returns a new (lookaside) callable that unwraps inputs and wraps its result.
# If the original callable raises an exception, this exception is
# wrapped into INTERPRETER_SIGNALS
def interpreter_needs_wrap(fn):
    def wrapping_wrapper(*args, **kwargs):
        if isinstance(fn, WrappedValue):
            wrapped_fn = fn
        else:
            wrapped_fn = wrap_const(fn)
        ufn = unwrap(fn)

        ctx: InterpreterCompileCtx = get_interpretercompilectx()

        if ctx._with_provenance_tracking:
            uargs = tuple(unwrap(arg) for arg in args)
            ukwargs = {unwrap(k): unwrap(v) for k, v in kwargs.items()}
        else:
            uargs = args
            ukwargs = kwargs

        try:
            res = ufn(*uargs, **ukwargs)

            # If result is a WrappedValue, we trust its provenance record
            if isinstance(res, WrappedValue):
                return res

            # Pass along detected exceptions
            if res is INTERPRETER_SIGNALS.EXCEPTION_RAISED:
                return res

            if ctx._with_provenance_tracking:
                pr = ProvenanceRecord(
                    inst=PseudoInst.OPAQUE,
                    inputs=[wrapped_fn.provenance, wrap_args(args).provenance, wrap_kwargs(kwargs).provenance],
                )
                res = wrap(res, provenance=pr)

            return res

        except Exception as e:
            # Any exceptions from opaque calls are being wrapped with `do_raise`
            res = do_raise(e)
            return res

    return wrapping_wrapper


# Calling a function as an opaque function makes the interpreter not trace into it
@interpreter_needs_wrap
def call_opaque(fn, /, *args, **kwargs):
    return fn(*args, **kwargs)


# Decorator for call opaque
def make_opaque(fn):
    @functools.wraps(fn)
    def fn_(*args, **kwargs):
        if is_jitting():
            return call_opaque(fn, *args, **kwargs)
        else:
            return fn(*args, **kwargs)

    return fn_


#
# Jit lookasides
#
def is_jitting_with_raise():
    """Allow code to behave differently under `@jit`. (For testing.)"""

    # Guard against opaque functions which interrupt jitting.
    if (ctx := get_interpretercompilectx_if_available()) is not None:
        # nested try to delete ctx from locals
        try:
            raise InterpreterError(f"Lookaside was not triggered, but there is an active compile context: {ctx}")
        except InterpreterError:
            del ctx
            raise

    return False


def is_jitting():
    return False


def _is_jitting_lookaside():
    return wrap_const(True)


#
# Python builtin lookasides (ordered alphabetically)
#


# https://docs.python.org/3/library/functions.html?highlight=any#any
def _any_lookaside(obj: Iterable):
    def impl(obj):
        for element in obj:
            if element:
                return True
        return False

    return _interpret_call(impl, obj)


# Implements a less opaque function than bool() that can interpret into dunder bool and dunder len calls
def _bool_lookaside(x: Any) -> bool | INTERPRETER_SIGNALS:
    def impl(x):
        # Handles objects that define __bool__
        null = object()
        dunder_bool = getattr(type(x), "__bool__", null)
        if dunder_bool is not null:
            assert callable(dunder_bool)
            return dunder_bool(x)

        # Handles objects that do not define __bool__ but define __len__
        if hasattr(x, "__len__"):
            return len(x) != 0

        # NOTE By default, objects evaluate to True
        return True

    ux = unwrap(x)  # make the shortcut also work for WrappedValue True or False
    if ux is True or ux is False:
        return x
    return _interpret_call(impl, x)


# https://docs.python.org/3/library/functions.html#enumerate
def _enumerate_lookaside(obj: Iterable, start: int = 0):
    if not wrapped_isinstance(start, int):
        return do_raise(TypeError(f"{type(start)} object cannot be interpreted as an integer"))

    def impl(obj, start):
        n = start
        for elem in obj:
            yield n, elem
            n += 1

    return _interpret_call(impl, obj, wrap_const(start))


def _zip_lookaside(*obj: Iterable, strict=False):
    if not obj:
        return

    def zip(*obj, strict=False):
        # zip('ABCD', 'xy') --> Ax By
        sentinel = object()
        iterators = [iter(it) for it in obj]
        while iterators:
            result = []
            break_loop = False
            for it in iterators:
                elem = next(it, sentinel)
                if elem is sentinel:
                    if not strict:
                        return
                    else:
                        break_loop = True
                        break
                result.append(elem)

            if break_loop:
                break

            yield tuple(result)
        if result:
            i = len(result)
            plural = " " if i == 1 else "s 1-"
            msg = f"zip() argument {i + 1} is shorter than argument{plural}{i}"
            raise ValueError(msg)
        sentinel = object()
        for i, iterator in enumerate(iterators[1:], 1):
            if next(iterator, sentinel) is not sentinel:
                plural = " " if i == 1 else "s 1-"
                msg = f"zip() argument {i + 1} is longer than argument{plural}{i}"
                raise ValueError(msg)

    return _interpret_call(zip, *obj, strict=wrap_const(strict))


@interpreter_needs_wrap
def eval_lookaside(
    source: str | bytes | bytearray | CodeType,  # A python expression
    globals: dict[str, Any] | None = None,
    locals: Mapping[str, object] | None = None,
    /,
) -> Any:
    """Emulate the builtin `eval` function, but evaluate the code in the interpreter."""
    return eval_exec_helper(source, globals, locals, closure=None, mode="eval")


# https://docs.python.org/3/library/functions.html#exec
def exec_lookaside(
    source: str | bytes | bytearray | CodeType,  # A python statement
    globals: dict[str, Any] | None = None,
    locals: Mapping[str, object] | None = None,
    /,
    *,
    closure: tuple[CellType, ...] | None = None,
):
    """Emulate the builtin `exec` function, but evaluate the code in the interpreter."""
    return eval_exec_helper(source, globals, locals, closure=closure, mode="exec")


def eval_exec_helper(
    source: str | bytes | bytearray | CodeType,  # A python statement
    globals: dict[str, Any] | None = None,
    locals: Mapping[str, object] | None = None,
    /,
    *,
    closure: tuple[CellType, ...] | None = None,
    mode: str,
):
    if unwrap(globals) is None and unwrap(locals) is None:
        globals = _globals_lookaside()
        locals = _locals_lookaside()
    elif unwrap(globals) is None:
        globals = _globals_lookaside()
    elif unwrap(locals) is None:
        locals = globals  # !

    if not wrapped_isinstance(source, CodeType):
        ## TODO: revisit str here!
        ucode = compile(str(unwrap(source)), "<string>", mode)
    else:
        ucode = unwrap(source)

    if unwrap(closure) is not None:
        raise NotImplementedError("the closure argument is not yet supported in eval")
    else:
        closure = wrap_const(None)

    uglobals = unwrap(globals)

    compilectx: InterpreterCompileCtx = get_interpretercompilectx()
    runtimectx: InterpreterRuntimeCtx = get_interpreterruntimectx()

    if "__builtins__" not in uglobals:

        def set_builtins(globals, builtins_dict):
            globals["__builtins__"] = builtins_dict

        # note that it always is *the* (same) builtins_dict
        if compilectx._with_provenance_tracking:
            bd = wrap(builtins_dict, provenance=ProvenanceRecord(inst=PseudoInst.BUILTINS, inputs=[]))
        else:
            bd = builtins_dict

        res = _interpret_call(set_builtins, globals, bd)
        assert res is not INTERPRETER_SIGNALS.EXCEPTION_RAISED

    module = runtimectx.peek_frame_stack().module

    # execed code has no LOCALSPLUS but only NAMES...
    frame = InterpreterFrame(
        code=ucode, localsplus=[], globals=globals, names=locals, qualname="<string>", module=module
    )

    if ucode.co_flags & (inspect.CO_GENERATOR | inspect.CO_COROUTINE | inspect.CO_ASYNC_GENERATOR):
        # we should split the preparation from _setup_frame_and_run_python_function
        raise NotImplementedError("exec / eval with generator / coroutine / async generator flags")

    try:
        res, status = _run_frame(frame, compilectx, runtimectx)
    except Exception as e:
        # We need to cheat a bit to get a Python frame here...
        python_frame = frame.get_or_make_python_frame()
        e.__traceback__ = TracebackType(e.__traceback__, python_frame, python_frame.f_lasti, python_frame.f_lineno)
        del e
        raise  # re-raises e

    if mode == "eval":
        return res

    if res is INTERPRETER_SIGNALS.EXCEPTION_RAISED:
        return res
    return wrap_const(None)  # exec does not return anything


# The `__get__`, `__set__`, and `__delete__` methods on a property are implemented in C
# so we have to help the interpreter find its way to the underlying user defined methods.
_PROPERTY_ALIASES = {"__get__": "fget", "__set__": "fset", "__delete__": "fdel"}


# TODO: audit the error messages, in Python some(or all?) things print the class name
# NOT to be put directly in lookasides(!)
def _object_getattribute_lookaside(obj: Any, name: str):
    """Implements the `object.__getattribute__` portion of `getattr`.

    https://docs.python.org/3/howto/descriptor.html#invocation-from-an-instance
    """
    # Some of the handling below does not deal with WrappedValues,
    # so we have an unwrapped copy.
    uobj = unwrap(obj)
    objtype = type(uobj)
    null = cls_var = descr_get = object()

    name = unwrap(name)
    if not isinstance(name, str):
        return do_raise(TypeError("getattr(): attribute name must be string"))

    # TODO: classes and super have a slightly different resolution behavior
    #   https://docs.python.org/3/howto/descriptor.html#invocation-from-a-class
    #   https://docs.python.org/3/howto/descriptor.html#invocation-from-super
    if isinstance(uobj, (type, super)):
        result = getattr(uobj, name, null)
        if result is null:
            return do_raise(AttributeError(name))
        else:
            return result

    # This is too coarse grained, but there is a lot of nuance in the dunder methods
    # for fundamental types, so for now we just bail out. Specifically:
    #   1)  Some builtin C types have `__get__` methods but act like simple namespaces.
    #   2)  If `obj` has a metaclass, the dunder methods might be dynamic.
    # So for now we just fall back to the builtin `getattr` for these bedrock lookups.
    if DUNDER_PATTERN.match(name) or isinstance(uobj, (type, super)):
        result = getattr(uobj, name, null)
        if result is null:
            return do_raise(AttributeError(f"'{type(uobj).__name__}' object has no attribute '{name}'"))
        return result

    def lookup_descriptor_field(field_name):
        # Bypass the C portions of `property` so we don't break the `_interpret_call` chain
        if type(cls_var) is property and (shortcut := _PROPERTY_ALIASES.get(field_name)):
            # `property` will define `__set__` / `__delete__` even if `fget` / `fdelete` are null
            # However in those cases we should not go through the data descriptor path.
            if (method := getattr(cls_var, shortcut)) is None:
                return null

            # We need to emulate a pure Python version of `property.__get__ / __set__ / __delete__`
            return lambda _, obj, __: method(obj)
        result = _interpret_call_with_unwrapping(getattr, type(cls_var), field_name, null)

        # TODO: For now we can't handle custom `__getattr__`s which raise when we check for
        #       __get__, __set__, or __delete__.
        assert result is not INTERPRETER_SIGNALS.EXCEPTION_RAISED
        return result

    # Check for class variables.
    for base in objtype.__mro__:
        if (cls_var := vars(base).get(name, null)) is not null:
            descr_get = lookup_descriptor_field("__get__")
            break

    if descr_get is not null:
        assert cls_var is not null
        if lookup_descriptor_field("__set__") is not null or lookup_descriptor_field("__delete__") is not null:
            assert callable(descr_get)

            # if it is opaque, don't _interpret_call here, to avoid a wrap/unwrap dance
            if is_opaque(descr_get):
                try:
                    return descr_get(cls_var, uobj, objtype)
                except Exception as e:
                    return do_raise(e)
            result = _interpret_call_with_unwrapping(descr_get, cls_var, obj, objtype)
            return result

    # NOTE: `__dict__` is somewhat special, since we can't look inside `__dict__` when we call `obj.__dict__`.
    #       Instead there is a `tp_dict` field in the C struct which controls `__dict__`. (Note that calling
    #       `obj.__dict__` may not return the dict in `tp_dict`, but rather a view on it.) It is, however,
    #       possible to assign to the `__dict__` field of an object. (Including `dict` subclasses.)
    obj_dict = _interpret_call(getattr, obj, wrap_const("__dict__"), wrap_const(null))
    uobj_dict = unwrap(obj_dict)
    if uobj_dict is not null:
        # TODO: error return from _interpret_call?
        assert isinstance(uobj_dict, dict), uobj_dict  # This should be enforced by `PyObject`

        # Even if `obj_dict` is a subclass (which only happens in the corner case that `__dict__` has
        # been manually assigned) Python appears to reinterpret it as a simple dict for the purpose of
        # attribute resolution.
        # we avoid interpreting into dict.get if obj_dict is a plain dict to avoid creating a wrapper for it.
        if type(uobj_dict) == dict:
            instance_value = uobj_dict.get(name, null)
        else:
            instance_value = _interpret_call_with_unwrapping(dict.get, obj_dict, name, null)
        if instance_value is not null:
            return instance_value

    if descr_get is not null:
        assert callable(descr_get)
        return _interpret_call_with_unwrapping(descr_get, cls_var, obj, objtype)

    if cls_var is not null:
        return cls_var

    return do_raise(AttributeError(name))


def check_self(obj, potential_method):
    if is_generalized_method(potential_method.value) or wrapped_isinstance(potential_method, super):
        uslf = getattr(potential_method.value, "__self__", None)
        if uslf is obj.value:
            populate_attribute_wrapper(potential_method, "__self__", obj)
        if type(obj.value) is super:
            superself = obj.attribute_wrappers.get("__self__")
            # super might not have self (when used with classes) or things
            # can happen with types:
            # tng = torch.no_grad()
            # s = super(torch.utils._contextlib._NoParamDecoratorContextManager, tng)
            # s.__self__ is tng while s.__new__.__self__ is object
            # This means that there the __self__ will appear to come out of
            # thin air, but we suspect that for types it is not that
            # terrible.
            if superself is not None and potential_method.value.__self__ is superself.value:
                populate_attribute_wrapper(potential_method, "__self__", superself)


def plausibly_wrapper_of(wrapper, value):
    # note: there are cases where "is" will always fail (e.g. BuiltinMethods,
    #       tensor.shape are recreated every time)
    if wrapper.value is value or wrapper.original_value is value:
        return True
    if callable(value):
        if wrapper.value == value or wrapper.original_value == value:
            return True
    return False


def wrap_attribute(plain_result, obj, name):
    compilectx: InterpreterCompileCtx = get_interpretercompilectx()
    if not compilectx._with_provenance_tracking:
        return plain_result

    known_wrapper = obj.attribute_wrappers.get(name.value)
    if known_wrapper is not None:
        # this is known to be overly strict
        assert plausibly_wrapper_of(known_wrapper, plain_result), (
            f"attribute {name.value} of {type(obj.value).__name__} object out of sync: {known_wrapper.value} vs. {plain_result}"
        )
        return known_wrapper

    pr = ProvenanceRecord(PseudoInst.LOAD_ATTR, inputs=[obj.provenance, name.provenance])
    result = wrap(plain_result, provenance=pr)

    # we want to avoid reference cycles (note that Python also does this)
    # see https://github.com/Lightning-AI/lightning-thunder/issues/886 for
    # discussion
    if not (
        isinstance(plain_result, (MethodType, BuiltinMethodType, MethodWrapperType))
        and plain_result.__self__ is obj.value
    ):
        obj.attribute_wrappers[name.value] = result

    check_self(obj, result)

    return result


def _setattr_lookaside(obj: Any, name: str, value: Any):
    uobj = unwrap(obj)
    uname = unwrap(name)
    typ = type(uobj)

    compilectx: InterpreterCompileCtx = get_interpretercompilectx()
    if compilectx._with_provenance_tracking:
        typ = wrap_const(typ)

    res = _interpret_call(lambda typ, o, n, v: typ.__setattr__(o, n, v), typ, obj, name, value)
    if res is INTERPRETER_SIGNALS.EXCEPTION_RAISED:
        return res

    if compilectx._with_provenance_tracking:
        obj.attribute_wrappers[uname] = value

        obj_dict = obj.attribute_wrappers.get("__dict__")
        if obj_dict is not None:
            obj_dict.item_wrappers[uname] = value
            obj_dict.key_wrappers[uname] = name

    return wrap_const(None)


def _getattr_lookaside(obj: Any, name: str, *maybe_default: Any):
    """Emulate slot_tp_getattr_hook()."""

    ctx: InterpreterRuntimeCtx = get_interpreterruntimectx()
    compilectx: InterpreterCompileCtx = get_interpretercompilectx()
    if compilectx._with_provenance_tracking:
        uname = unwrap(name)
        if uname in obj.attribute_wrappers:
            return obj.attribute_wrappers[uname]

    result = _object_getattribute_lookaside(obj, name)

    assert not isinstance(result, WrappedValue)
    if result is not INTERPRETER_SIGNALS.EXCEPTION_RAISED or not isinstance(ctx.curexc, AttributeError):
        if result is not INTERPRETER_SIGNALS.EXCEPTION_RAISED and compilectx._with_provenance_tracking:
            result = wrap_attribute(result, obj, name)
        return result

    # `__getattr__` is only triggered if `__getattribute__` fails.
    # TODO: this should be `_interpret_call_with_unwrapping(getattr, obj, "__getattr__", null := object())`, but that would require multiple current exceptions.
    null = object()
    obj_getattr = getattr(type(unwrap(obj)), "__getattr__", null)

    if obj_getattr is not null:
        ctx.curexc = None
        assert callable(obj_getattr)
        if compilectx._with_provenance_tracking:
            obj_getattr = wrap_attribute(obj_getattr, obj, wrap_const("__getattr__"))
        result = _interpret_call(obj_getattr, obj, name)
        # which provenances to cache here?
        # result = wrap_attribute(unwrap(result), obj, name)

    # And finally if all else fails apply the default. (If provided.)
    if result is INTERPRETER_SIGNALS.EXCEPTION_RAISED and isinstance(ctx.curexc, AttributeError) and maybe_default:
        ctx.curexc = None
        (default,) = maybe_default
        return default

    return result


# TODO: Implement setattr() and delattr() lookasides.
# def _setattr_lookaside(obj: Any, name: str, value: Any) -> None:
#     def impl(o, n, v):
#         o.n = v
#
#     return _interpret_call_with_unwrapping(impl, obj, name, value)


# def _delattr_lookaside(obj: Any, name: str) -> None:
#     def impl(o, n):
#         del o.n
#
#     return _interpret_call_with_unwrapping(impl, obj, name)


def _getitem_lookaside(obj, key, /):
    def impl(obj, key):
        return obj[key]

    return _interpret_call(impl, obj, key)


def _globals_lookaside() -> dict[str, Any]:
    runtimectx: InterpreterRuntimeCtx = get_interpreterruntimectx()
    frame = runtimectx.frame_stack[-1]
    return frame.globals


# https://docs.python.org/3/library/functions.html?highlight=len#len
# Calls https://docs.python.org/3/reference/datamodel.html?highlight=__len__#object.__len__
def _len_lookaside(obj: Any) -> int | INTERPRETER_SIGNALS:
    def impl(obj):
        if not hasattr(obj, "__len__"):
            raise TypeError(f"object of type '{type(obj).__name__}' has no len()")

        lenattr = getattr(obj, "__len__")
        result = lenattr()

        if not isinstance(result, int):
            raise TypeError(f"'{type(result).__name__}' object cannot be interpreted as an integer")

        if result < 0:
            raise ValueError("__len__() should return >= 0")

        return result

    result = _interpret_call(impl, obj)
    if result is INTERPRETER_SIGNALS.EXCEPTION_RAISED:
        return result

    assert wrapped_isinstance(result, int)
    return result


def _iter_lookaside(obj, *sentinel) -> Iterator | INTERPRETER_SIGNALS:
    # If sentinel is provided
    if len(sentinel) != 0:
        assert len(sentinel) == 1, f"Too many arguments to iter(): {sentinel}"
        (sentinel,) = sentinel

        def iter_sentinel_impl(obj, sentinel):
            if not callable(obj):
                raise TypeError(f"obj must be callable, not {type(obj).__name__}")
            return _CallableIterator(obj, sentinel)

        ret = _interpret_call(iter_sentinel_impl, obj, sentinel)
        if ret is INTERPRETER_SIGNALS.EXCEPTION_RAISED:
            return ret
        assert isinstance(unwrap(ret), _CallableIterator)
        return ret
        # This used to be a trick to return the same type as the builtin iter
        # return iter(lambda: next(unwrap(ret)), sentinel)

    # If sentinel is not provided
    def nosentinel_impl(obj):
        if hasattr(obj, "__iter__"):
            return obj.__iter__()
        elif hasattr(obj, "__getitem__"):
            # Python linters don't have an issue converting to Sequence, although the language may
            # say that isinstance(obj, Sequence) is false for some objects with a __getitem__.
            seq: Sequence = obj

            # Create an iterator for the iterable.
            # We don't check __len__ here, because cpython doesn't check __len__ here, it just
            # keeps blindly calling getitem with increasing numbers until it hits an IndexError.
            it_idx = 0
            sentinel = object()

            def next_item():
                try:
                    nonlocal it_idx
                    ret = seq[it_idx]
                    it_idx += 1
                    return ret
                except IndexError:
                    return sentinel

            return _CallableIterator(next_item, sentinel)
        else:
            raise TypeError(f"{type(object)} object is not iterable")

    ret = _interpret_call(nosentinel_impl, obj)
    # This used to be a trick to return the same type as the iter.

    # uret = unwrap(ret)
    # if isinstance(uret, _CallableIterator):

    #     # Trick iter() into constructing a new iterator of the correct type.
    #     class _IteratorSequenceWrapper:
    #         def __init__(self, it: _CallableIterator):
    #             self._it = it

    #         def __getitem__(self, i):
    #             r = self._it.__next__()
    #             if r is self._it._sentinel:
    #                 raise IndexError
    #             return r

    #     ret = _interpret_call(lambda cls, ret: iter(cls(ret)), _IteratorSequenceWrapper, ret)

    return ret


def _locals_lookaside() -> dict[str, Any]:
    runtimectx: InterpreterRuntimeCtx = get_interpreterruntimectx()
    frame = runtimectx.frame_stack[-1]

    # Python < 3.13 returns the same dict every time from locals,
    # Python >= 3.13 constructs a new one
    if sys.version_info < (3, 13):
        _locals = frame._locals
        u_locals = unwrap(_locals)
    else:
        u_locals = {}
        # TODO: make it originate from lookaside locals
        _locals = wrap_const(u_locals)

    for i, v in enumerate(frame.localsplus):
        name = frame.get_localsplus_name(i)
        if v is Py_NULL():
            # Only delete identifiers to avoid breaking pytest, which
            # rewrites assertions using locals() for some reason.
            if name.isidentifier() and name in u_locals.keys():

                def delitem(d, k):
                    del d[k]

                res = _interpret_call(delitem, _locals, wrap_const(name))
                assert not isinstance(res, INTERPRETER_SIGNALS)
            continue
        elif isinstance(v, CellType):  # sketchy, we should keep this info
            v = v.cell_contents

        def setitem(d, k, v):
            d[k] = v

        res = _interpret_call(setitem, _locals, wrap_const(name), v)

    return _locals


# https://docs.python.org/3.13/library/functions.html#next
_nil = []


def _next_lookaside(iterator, default=_nil):
    def impl(iterator):
        return iterator.__next__()

    res = _interpret_call(impl, iterator)

    if default is not _nil and res is INTERPRETER_SIGNALS.EXCEPTION_RAISED:
        runtimectx: InterpreterRuntimeCtx = get_interpreterruntimectx()
        if isinstance(runtimectx._curexc, StopIteration):
            res = default
    return res


def _reversed_lookaside(seq):
    def impl(seq):
        reversed_meth = getattr(seq, "__reversed__", None)
        if reversed_meth is not None:
            return reversed_meth()

        if not isinstance(seq, Sequence):
            raise TypeError(f"'{type(seq)}' object is not reversible")

        return SequenceIter(seq, is_reversed=True)

    return _interpret_call(impl, seq)


# we do like the built-in super (and in fact it is impossible to implement
# it in Python when it comes to builtin methods (torch.autograd.Function.apply
# has a __self__ but not a __func__, so we cannot fill in the superclass self
# in the call to the func), but super() without arguments needs to inspect
# frames, so we do this inspection here and then instantiate the builtin super
# with parameters
def _super_lookaside(cls=Py_NULL(), obj=None):
    # cls Py_NULL vs. obj None this is on purpose

    # magic for super() per frame inspection. Note that we do not currently
    # do frame entries for lookasides, so the thing calling super is at the top
    if cls is Py_NULL() and obj is None:
        runtimectx: InterpreterRuntimeCtx = get_interpreterruntimectx()

        frame = runtimectx.frame_stack[-1]
        self_name = frame.code.co_varnames[0]  # is this guaranteed to be self?
        self_idx = None
        class_idx = None
        for i in range(len(frame.localsplus)):
            if frame.get_localsplus_name(i) == self_name:
                self_idx = i
                # we cannot break because it might be put in a cell in Python 3.10
            if frame.get_localsplus_name(i) == "__class__":
                class_idx = i
        if class_idx is None or not wrapped_isinstance(frame.localsplus[class_idx], CellType):
            return do_raise(RuntimeError("super(): __class__ cell not found"))
        assert self_idx is not None
        cls = _interpret_call(lambda c: c.cell_contents, frame.localsplus[class_idx])
        obj = frame.localsplus[self_idx]
        if wrapped_isinstance(obj, CellType):  # this is a bit fishy, Python knows in advance
            obj = _interpret_call(lambda c: c.cell_contents, obj)

    # now cls and obj are set
    ucls = unwrap(cls)
    if not isinstance(ucls, type):
        return do_raise(TypeError(f"super() argument 1 must be a type, not {type(ucls).__name__}"))

    uobj = unwrap(obj)
    if obj is None:
        obj = wrap_const(obj)

    usup = super(ucls, uobj)  # type: ignore

    compilectx: InterpreterCompileCtx = get_interpretercompilectx()
    if not compilectx._with_provenance_tracking:
        return usup

    pr = ProvenanceRecord(PseudoInst.SUPER, inputs=[cls.provenance, obj.provenance])
    sup = wrap(usup, provenance=pr)

    check_self(obj, sup)

    return sup


def partial_call_lookaside(partial_object, *args, **kwargs):
    def partial_call_impl(partial_function, /, *args, **kwargs):
        return partial_function.func(*partial_function.args, *args, **(partial_function.keywords | kwargs))

    return _interpret_call(partial_call_impl, partial_object, *args, **kwargs)


@interpreter_needs_wrap
def _type_lookaside(obj):
    return type(unwrap(obj))


@interpreter_needs_wrap
def _isinstance_lookaside(obj, cls):
    obj = unwrap(obj)
    cls = unwrap(cls)
    if isinstance(cls, tuple):
        cls = tuple(unwrap(c) for c in cls)
    return isinstance(obj, cls)


def _functools_reduce_lookaside(
    fn: Callable, iterable: Iterable, initializer: Py_NULL | Any = Py_NULL(), /
) -> Any | INTERPRETER_SIGNALS:
    null = wrap_const(object())
    if initializer is Py_NULL():
        initializer = null

    def impl(fn, iterable, initializer, null):
        it = iter(iterable)

        # No, default is not None, it is absence of value.
        if initializer is null:
            try:
                res = next(it)
            except StopIteration:
                raise TypeError("reduce() of empty iterable with no initial value")
        else:
            res = initializer

        for e in it:
            res = fn(res, e)

        return res

    return _interpret_call(impl, fn, iterable, initializer, null)


class ThunderInterpreterObject:
    pass


# An iterator to be returned from Sequence.__iter__ lookasides below. This will be run in the interpreter
# Note: this potentially might imitate a list_iterator / tuple_iterator more...
class SequenceIter(ThunderInterpreterObject):
    def __init__(self, s, is_reversed=False):
        self.s = s
        self.next_pos = 0 if not is_reversed else len(s) - 1
        self.is_reversed = is_reversed

    def __iter__(self):
        return self

    def __length_hint__(self):
        return len(self.s)

    def __next__(self):
        if (not self.is_reversed and (self.next_pos >= len(self.s))) or self.is_reversed and (self.next_pos < 0):
            raise StopIteration()
        res = self.s[self.next_pos]
        self.next_pos += 1 if not self.is_reversed else -1
        return res


# wrapper-handling lookasides for sequences and mutable sequences.
# note:
# - these are only for use when wrapping is enabled
# - the methods (or the corresponding functions) will be registered
#   as lookasides for tuple and list. This means that they will be
#   called with wrapped values also for self and self.value will point
#   to the actual object...
#
# TODO: maybe make these generic for sequences / mutable sequence
# https://docs.python.org/3/library/stdtypes.html#common-sequence-operations
class SequenceWrapperMethods(WrappedValue):
    # NOTE! This is not actually a WrappedValue. However,

    def __init__(self, iterable=(), /):
        if iterable == ():
            iterable = wrap_const(())
        wrapped_list = wrap_const([])
        assert wrapped_list.item_wrappers is not None

        res = _interpret_call(list.extend, wrapped_list, iterable)
        if res is INTERPRETER_SIGNALS.EXCEPTION_RAISED:
            return res
        assert type(self.value) is self.python_typ
        self.value[:] = wrapped_list.value[:]
        self.item_wrappers = wrapped_list.item_wrappers[:]
        return wrap_const(None)

    def __getitem__(self, idx, /):
        self.track_items()
        assert self.item_wrappers is not None

        uidx = idx.value
        uself = self.value
        if isinstance(uidx, int):
            uidx = int(uidx)  # might have been IntProxy, this should insert condition if not const
            if uidx < -len(uself) or uidx >= len(uself):
                return do_raise(IndexError(f"{type(uself)} index out of range"))

            if uidx < 0:
                # TODO: callback to allow asserting length of list/tuple
                #       either only for uidx < 0 or for any uid
                uidx += len(uself)
            assert (
                self.item_wrappers[uidx].value is self.value[uidx]
                or self.item_wrappers[uidx].original_value is self.value[uidx]
            )
            return self.item_wrappers[uidx]

        if isinstance(uidx, slice):
            ures = uself[uidx]  # errors?
            res = wrap_binary_subscr(ures, self, idx)
            res.item_wrappers = self.item_wrappers[uidx]
            return res

        return do_raise(TypeError(f"{type(uself)} indices must be integers or slices, not {type(idx.value)}"))

    def __contains__(self, key, /):
        self.track_items()
        return _interpret_call(lambda s, k: any((i == k) for i in s), self, key)

    def __add__(self, value, /):
        self.track_items()
        populate_item_wrappers(value)

        try:
            ures = self.value + value.value
        except Exception as e:
            return do_raise(e)

        pr = ProvenanceRecord(PseudoInst.BINARY_ADD, inputs=[self.provenance, value.provenance])
        res = wrap(ures, provenance=pr)
        res.item_wrappers = self.item_wrappers + value.item_wrappers
        return res

    def __mul__(self, n, /):
        self.track_items()

        def impl(self, n):
            seq = []
            for _ in range(n):
                seq.extend(self)
            return type(self)(seq)

        return _interpret_call(impl, self, n)

    def __rmul__(self, n, /):
        self.track_items()

        def impl(self, n):
            return self.__mul__(n)

        return _interpret_call(impl, self, n)

    def __len__(self):
        self.track_items()
        # TODO: record length check
        pr = ProvenanceRecord(PseudoInst.GET_LEN, inputs=[self.provenance])
        return wrap(len(self.value), provenance=pr)

    def index(self, value, start=0, stop=2**63 - 1, /):
        self.track_items()

        # this is the actual python signature for list.index
        if start == 0:
            start = wrap_const(start)
        if stop == 2**63 - 1:
            stop = wrap_const(stop)

        # assert len?

        def impl(seq, value, start, stop):
            for idx, item in enumerate(seq):
                if item == value:
                    return idx
            raise ValueError(f"{value} is not in {type(seq)}")

        return _interpret_call(impl, self, value, start, stop)

    def count(self, value, /):
        self.track_items()
        raise NotImplementedError("Sequence.count, please file an issue")

    def __iter__(self):
        self.track_items()
        return _interpret_call(SequenceIter, self)

    def __reversed__(self):
        self.track_items()
        return _interpret_call(SequenceIter, self, wrap_const(True))

    @classmethod
    def __class_getitem__(cls, index):
        try:
            return wrap_const(unwrap(cls).__class_getitem__(unwrap(index)))
        except Exception as e:
            return do_raise(e)


class MutSequenceWrapperMethods(SequenceWrapperMethods):
    def __new__(cls, iterable=()):
        assert isinstance(cls.value, type)
        return wrap_const(cls.value())

    def __init__(self, iterable=()):
        # We need to propagate the return value because it could be JIT_SIGNALS
        res = SequenceWrapperMethods.__init__(self, iterable)
        return res

    def __setitem__(self, key, value, /):
        self.track_items()
        uself = self.value
        ukey = key.value

        if isinstance(ukey, slice):
            value = _interpret_call(list, value)
            if value is INTERPRETER_SIGNALS.EXCEPTION_RAISED:
                return value
            assert isinstance(value, WrappedValue)
            assert isinstance(value.value, list)
            populate_item_wrappers(value)

        uvalue = value.value

        assert isinstance(uself, list)
        self.value[ukey] = uvalue
        assert self.item_wrappers is not None
        if isinstance(ukey, slice):
            assert value.item_wrappers is not None
            self.item_wrappers[ukey] = value.item_wrappers[:]
        else:
            self.item_wrappers[ukey] = value
            assert self.item_wrappers[ukey].value is self.value[ukey]

        assert len(self.value) == len(self.item_wrappers)
        return wrap_const(None)

    def __delitem__(self, key, /):
        self.track_items()
        assert self.item_wrappers is not None

        ukey = key.value
        try:
            del self.value[ukey]
            del self.item_wrappers[ukey]
        except Exception as e:
            return do_raise(e)
        return wrap_const(None)

    def append(self, value, /):
        self.track_items()
        assert self.item_wrappers is not None

        pr = ProvenanceRecord(PseudoInst.LIST_APPEND, inputs=[self.provenance, value.provenance])
        self.provenance = pr  # should have an update method
        self.value.append(value.value)
        assert type(self.item_wrappers) is list
        self.item_wrappers.append(value)
        assert len(self.value) == len(self.item_wrappers)
        return wrap_const(None)

    def clear(self, /):
        self.track_items()
        raise NotImplementedError("Sequence.clear, please file an issue")

    def copy(self, /):
        self.track_items()
        assert type(self.item_wrappers) is list

        def impl(self):
            return type(self)(self)

        return _interpret_call(impl, self)

    def extend(self, iterable, /):
        self.track_items()
        assert self.item_wrappers is not None

        if not isinstance(iterable.value, (tuple, list)):

            def impl(seq, iterable):
                for i in iterable:
                    seq.append(i)

            res = _interpret_call(impl, self, iterable)
            assert len(self.value) == len(self.item_wrappers)
            return res

        populate_item_wrappers(iterable)
        pr = ProvenanceRecord(PseudoInst.LIST_EXTEND, inputs=[self.provenance, iterable.provenance])
        self.provenance = pr  # should have an update method
        assert len(iterable.value) == len(iterable.item_wrappers)
        # also includes l.value is iterable.value
        self.value.extend(iterable.value)
        assert type(self.item_wrappers) is list
        self.item_wrappers.extend(iterable.item_wrappers)
        assert len(self.value) == len(self.item_wrappers)
        return wrap_const(None)

    def __iadd__(self, iterable, /):
        self.track_items()
        _interpret_call(list.extend, self, iterable)
        return self

    def __imul__(self, n, /):
        self.track_items()
        raise NotImplementedError("Sequence.__imul__, please file an issue")

    def insert(self, i, x, /):
        self.track_items()
        raise NotImplementedError("Sequence.insert, please file an issue")

    def pop(self, index=-1, /):
        self.track_items()

        if index == -1:
            index = wrap_const(-1)

        uself = self.value
        uindex = index.value

        assert isinstance(uself, list)

        if not isinstance(uindex, int):
            return do_raise(TypeError(f"'{type(uindex)}' object cannot be interpreted as an integer"))

        uindex = int(uindex)  # if it was subclass like IntProxy

        # assert len

        if not uself:
            return do_raise(IndexError(f"pop on empty {type(uself)}"))

        if uindex < -len(uself) or uindex >= len(uself):
            return do_raise(IndexError("pop index out of range"))

        res = _interpret_call(lambda seq, i: seq[i], self, index)

        assert res is not INTERPRETER_SIGNALS.EXCEPTION_RAISED

        assert self.item_wrappers is not None
        assert len(self.value) == len(self.item_wrappers)
        del uself[uindex]
        del self.item_wrappers[uindex]
        assert len(self.value) == len(self.item_wrappers)

        return res

    def remove(self, x, /):
        self.track_items()
        raise NotImplementedError("Sequence.remove, please file an issue")

    def reverse(self, /):
        self.track_items()
        self.value.reverse()
        assert type(self.item_wrappers) is list
        self.item_wrappers.reverse()
        return wrap_const(None)


class MappingKeysIterator(Iterator, ThunderInterpreterObject):
    # note: the __init__ will be executed by Python itself, and
    #       the caller needs to set up the wrapped_attribute for _mapping
    # The other methods are called through the interpreter mechanism.
    def __init__(self, mapping, underlying_key_iterator):
        self._mapping = mapping
        self._underlying_key_iterator = underlying_key_iterator

    # This is called as a lookaside!
    def __next__(self):
        try:
            uk = self.value._underlying_key_iterator.__next__()
        except Exception as e:
            return do_raise(e)
        k = self.attribute_wrappers["_mapping"].key_wrappers[uk]
        return k


class MappingKeysView(ThunderInterpreterObject):
    def __init__(self, mapping):
        self._mapping = mapping

    @property
    def mapping(self):
        return self._mapping  # a should be a MappingProxy...

    def isdisjoint(self, other):
        return all((k not in self.mapping) for k in other)

    # This is called as a lookaside!
    def __iter__(self):
        raw_mapping_iter = self.value._mapping.__iter__()
        pr = ProvenanceRecord(PseudoInst.GET_ITER, inputs=[self.attribute_wrappers["_mapping"].provenance])
        u_mapping_iter = MappingKeysIterator(self.value._mapping, raw_mapping_iter)
        mapping_iter = wrap(u_mapping_iter, provenance=pr)
        populate_attribute_wrapper(mapping_iter, "_mapping", self.attribute_wrappers["_mapping"])
        return mapping_iter

    # This is called as a lookaside!
    def __reversed__(self):
        raw_mapping_iter = self.value._mapping.__reversed__()
        pr = ProvenanceRecord(PseudoInst.GET_ITER, inputs=[self.attribute_wrappers["_mapping"].provenance])
        u_mapping_iter = MappingKeysIterator(self.value._mapping, raw_mapping_iter)
        mapping_iter = wrap(u_mapping_iter, provenance=pr)
        populate_attribute_wrapper(mapping_iter, "_mapping", self.attribute_wrappers["_mapping"])
        return mapping_iter


class MappingValuesIterator(ThunderInterpreterObject):
    def __init__(self, mapping, is_reversed=False):
        self._mapping = mapping
        if is_reversed:
            self._key_iter = reversed(mapping)
        else:
            self._key_iter = iter(mapping)

    def __iter__(self):
        return self

    def __next__(self):
        return dict.__getitem__(self._mapping, next(self._key_iter))


class MappingValuesWrapper(ThunderInterpreterObject):
    def __init__(self, mapping):
        self._mapping = mapping

    def __iter__(self):
        return MappingValuesIterator(self._mapping)


class MappingItemsIterator(ThunderInterpreterObject):
    def __init__(self, mapping, is_reversed=False):
        self._mapping = mapping
        if is_reversed:
            self._key_iter = mapping.__reversed__()
        else:
            self._key_iter = mapping.__iter__()

    def __iter__(self):
        return self

    def __next__(self):
        k = next(self._key_iter)
        return k, dict.__getitem__(self._mapping, k)


class MappingItemsWrapper(ThunderInterpreterObject):
    def __init__(self, mapping):
        self._mapping = mapping

    def __iter__(self):
        return MappingItemsIterator(self._mapping)


class MutMappingWrapperMethods(WrappedValue):
    def __new__(cls, /, *args, **kwds):
        ucls = unwrap(cls)
        uvalue = ucls.__new__(ucls)
        # todo: for subclasses, better record the call to the constructor
        return wrap(uvalue, provenance=ProvenanceRecord(PseudoInst.NEW, inputs=[cls.provenance]))

    def __init__(self, *other, **kwds):
        MutMappingWrapperMethods.update(self, *other, **kwds)
        return wrap_const(None)

    def __setitem__(self, key, value):
        self.track_items()
        assert self.item_wrappers is not None

        self.value[key.value] = value.value
        self.key_wrappers[key.value] = key
        self.item_wrappers[key.value] = value
        return wrap_const(None)

    def __delitem__(self, key):
        self.track_items()
        assert self.item_wrappers is not None

        try:
            del self.value[key.value]
        except Exception as e:
            return do_raise(e)

        del self.key_wrappers[key.value]
        del self.item_wrappers[key.value]
        return wrap_const(None)

    def __getitem__(self, key):
        # Calling self.track_items() here breaks things.
        assert self.item_wrappers is not None

        try:
            uv = self.value[key.value]
        except Exception as e:
            return do_raise(e)

        from thunder.core.proxies import Proxy

        populate_single_dict_item_wrapper(uv, self, key if isinstance(key.value, Proxy) else key.value)
        v = self.item_wrappers[key.value]
        assert uv is v.value or uv is v.original_value, f"value for {key.value} out of sync {uv} {v.value}"
        return v

    def __iter__(self):
        def impl(self):
            return self.keys().__iter__()

        return _interpret_call(impl, self)

    def __reversed__(self):
        def impl(self):
            return self.keys().__reversed__()

        return _interpret_call(impl, self)

    def __len__(self):
        self.track_items()
        # TODO: record length check
        pr = ProvenanceRecord(PseudoInst.GET_LEN, inputs=[self.provenance])
        return wrap(len(self.value), provenance=pr)

    def clear(self):
        self.track_items()
        assert self.item_wrappers is not None

        self.value.clear()
        self.key_wrappers.clear()
        self.item_wrappers.clear()

    # note: popitem with last is only for ordered dict
    def popitem(self, last=Py_NULL()):
        self.track_items()
        assert self.item_wrappers is not None

        try:
            uk, uv = self.value.popitem(last=last)
        except Exception as e:
            return do_raise(e)

        k = self.key_wrappers.pop(uk)
        v = self.item_wrappers.pop(uk)
        assert k.value is uk
        assert v.value is uv
        return k, v

    def __contains__(self, key):
        self.track_items()
        # TODO: assert presence
        pr = ProvenanceRecord(PseudoInst.CONTAINS_OP, inputs=[self.provenance, key.provenance])
        return wrap(key.value in self.value, provenance=pr)

    def get(self, key, default=None):
        res = _interpret_call(lambda d, k: d[k], self, key)
        if res is INTERPRETER_SIGNALS.EXCEPTION_RAISED:
            runtimectx: InterpreterRuntimeCtx = get_interpreterruntimectx()
            if isinstance(runtimectx._curexc, KeyError):
                runtimectx._curexc = None
                if default is None:
                    res = wrap_const(None)
                else:
                    res = default
        return res

    # move to end is odict specific, does not affect metadata but will raise
    # unimplemented if we comment it out
    # def move_to_end(self, key, last=True):

    # TODO
    # def __sizeof__(self):

    def update(self, *other, **other_kw):
        # This looks like it could nicely go into one big impl, but dicts
        # are quite omnipresent and we need to avoid infinite recursions
        # between iters (which have DICT_MERGE somewhere in the iter
        # lookaside apparently) and dicts.
        self.track_items()

        if other:
            (other,) = other
            # testing bool(other.value) is a bit touchy, but
            # we do this to avoid infinite recursions
            if hasattr(other.value, "keys") and other.value:

                def impl_other_keys(self, other):
                    for k in other.keys():
                        self[k] = other[k]

                res = _interpret_call(impl_other_keys, self, other)
                if res is INTERPRETER_SIGNALS.EXCEPTION_RAISED:
                    return res
            elif other.value:

                def impl_other_nokeys(self, other):
                    for k, v in other:
                        self[k] = v

                res = _interpret_call(impl_other_nokeys, self, other)
                if res is INTERPRETER_SIGNALS.EXCEPTION_RAISED:
                    return res

        for uk, v in other_kw.items():
            k = wrap_const(uk)

            def setitem(self, k, v):
                self[k] = v

            res = _interpret_call(setitem, self, k, v)
            if res is INTERPRETER_SIGNALS.EXCEPTION_RAISED:
                return res

        return wrap_const(None)

    def keys(self):
        self.track_items()
        return _interpret_call(MappingKeysView, self)

    def items(self):
        self.track_items()
        return _interpret_call(MappingItemsWrapper, self)

    def values(self):
        self.track_items()
        return _interpret_call(MappingValuesWrapper, self)

    # __ne__ = _collections_abc.MutableMapping.__ne__

    # __marker = object()

    def pop(self, key, default=Py_NULL()):
        if default is Py_NULL():

            def impl_no_default(self, key):
                v = self[key]
                del self[key]
                return v

            return _interpret_call(impl_no_default, self, key)

        def impl(self, key, default):
            if key in self:
                v = self[key]
                del self[key]
                return v
            return default

        return _interpret_call(impl, self, key, default)

    def setdefault(self, key, default=None):
        def impl(self, key, default):
            if key in self:
                return self[key]
            self[key] = default
            return default

        return _interpret_call(impl, self, key, default)

    # def __repr__(self):
    # def __reduce__(self):

    def copy(self):
        return _interpret_call(self.value.__class__, self)

    # @classmethod
    # def fromkeys(cls, iterable, value=None):

    # def __eq__(self, other):

    def __ior__(self, other):
        def impl(self, other):
            self.update(other)
            return self

        return _interpret_call(impl, self, other)

    def __or__(self, other):
        def impl(self, other):
            if not isinstance(other, dict):
                return NotImplemented
            new = self.copy()
            new.update(other)
            return new

        return _interpret_call(impl, self, other)

    def __ror__(self, other):
        def impl(self, other):
            if not isinstance(other, dict):
                return NotImplemented
            new = self.__class__(other)
            new.update(self)
            return new

        return _interpret_call(impl, self, other)

    @classmethod
    def __class_getitem__(cls, index):
        try:
            return wrap_const(unwrap(cls).__class_getitem__(unwrap(index)))
        except Exception as e:
            return do_raise(e)


def _collections_namedtuple_lookaside(
    typename: str,
    field_names: Iterable[str],
    *,
    rename: bool = False,
    defaults: None | Iterable[Any] = None,
    module: None | str = None,
):
    # Type checks {
    assert wrapped_isinstance(typename, str)
    assert wrapped_isinstance(field_names, Iterable)
    assert wrapped_isinstance(rename, bool)
    if defaults is not None:
        assert wrapped_isinstance(defaults, Iterable)
    if module is not None:
        assert wrapped_isinstance(module, str)
    # }

    # Wrap defaults {
    if not isinstance(rename, WrappedValue):
        rename = wrap_const(rename)

    if defaults is None:
        defaults = wrap_const(defaults)

    if module is None:
        # To prevent taking module from the direct caller,
        # we use the module's name from the active frame
        curr_frame = get_interpreterruntimectx().frame_stack[-1]
        module = unwrap(curr_frame.globals).get("__name__", None)
        module = wrap_const(module)
    # }

    # Run opaque namedtuple {
    @interpreter_needs_wrap
    def create_namedtuple(typename: str, field_names: str, **kwargs):
        namedtuple_type = collections.namedtuple(typename, field_names, **kwargs)
        return namedtuple_type

    namedtuple_type = create_namedtuple(typename, field_names, rename=rename, defaults=defaults, module=module)
    if namedtuple_type is INTERPRETER_SIGNALS.EXCEPTION_RAISED:
        return namedtuple_type

    assert wrapped_isinstance(namedtuple_type, type)
    # }

    return namedtuple_type


def _type_call_lookaside(wrapped_typ, *args, **kwargs):
    typ = unwrap(wrapped_typ)
    if not hasattr(typ, "__new__"):
        raise NotImplementedError(
            f"Don't know how to interpret a callable with type {type(typ)} without a __new__ method"
        )
    obj = _interpret_call(typ.__new__, wrapped_typ, *args, **kwargs)
    if obj is INTERPRETER_SIGNALS.EXCEPTION_RAISED:
        return obj
    wrapped_init = _interpret_call(getattr, obj, wrap_const("__init__"))
    assert not isinstance(wrapped_init, INTERPRETER_SIGNALS)
    populate_attribute_wrapper(wrapped_init, "__self__", obj)
    res = _interpret_call(wrapped_init, *args, **kwargs)
    if res is INTERPRETER_SIGNALS.EXCEPTION_RAISED:
        return res
    return obj


_default_lookaside_map: dict[Callable, Callable] = {
    # Jit lookasides
    is_jitting: _is_jitting_lookaside,
    is_jitting_with_raise: _is_jitting_lookaside,
    call_opaque: call_opaque,
    # Python builtin lookasides
    any: _any_lookaside,
    bool: _bool_lookaside,
    enumerate: _enumerate_lookaside,
    zip: _zip_lookaside,
    exec: exec_lookaside,
    eval: eval_lookaside,
    getattr: _getattr_lookaside,
    setattr: _setattr_lookaside,
    globals: _globals_lookaside,
    iter: _iter_lookaside,
    len: _len_lookaside,
    locals: _locals_lookaside,
    next: _next_lookaside,
    reversed: _reversed_lookaside,
    super: _super_lookaside,
    type: _type_lookaside,
    type.__call__: _type_call_lookaside,
    functools.partial.__call__: partial_call_lookaside,
    isinstance: _isinstance_lookaside,
    functools.reduce: _functools_reduce_lookaside,
    operator.getitem: _getitem_lookaside,
    collections.namedtuple: _collections_namedtuple_lookaside,
}


# While mutable sequences (lists) are created empty in __new__ and populated in __init__,
# immutable sequences (tuples) are created with contents in __new__ and __init__ is a nop
# (object.__init__, actually).
def _tuple_new_provenance_tracking_lookaside(cls, iterable=(), /):
    new_tuple_type = cls.value
    assert issubclass(new_tuple_type, tuple)

    if iterable == ():
        iterable = wrap_const(())

    if isinstance(iterable.value, (list, tuple)):
        # special case to avoid infinite recursion
        iterable.track_items()
        item_wrappers = []
        # TODO: investigate why just taking the wrappers will break test_interpreter.py::test_module_hooks
        for i in range(len(iterable.value)):
            item_wrappers.append(_interpret_call(lambda seq, i: seq[i], iterable, wrap_const(i)))
    else:
        iterator = _interpret_call(iter, iterable)
        if iterator is INTERPRETER_SIGNALS.EXCEPTION_RAISED:
            return INTERPRETER_SIGNALS.EXCEPTION_RAISED

        item_wrappers = []
        done = False
        runtimectx: InterpreterRuntimeCtx = get_interpreterruntimectx()
        while not done:
            wv = _interpret_call(lambda iterator: iterator.__next__(), iterator)
            if wv is INTERPRETER_SIGNALS.EXCEPTION_RAISED:
                if isinstance(runtimectx.curexc, StopIteration):
                    done = True
                else:
                    return INTERPRETER_SIGNALS.EXCEPTION_RAISED
            else:
                item_wrappers.append(wv)

    # Construction of namedtuples may raise
    try:
        ures = tuple(w.value for w in item_wrappers)
        # Named tuples expect varargs, not iterables at new/init
        if is_likely_from_collections_namedtuple(new_tuple_type):
            if hasattr(new_tuple_type, "__bases__") and new_tuple_type.__bases__ == (tuple,):
                ures = new_tuple_type(*ures)
                build_inst = PseudoInst.BUILD_NAMEDTUPLE
            else:
                return do_raise(
                    NotImplementedError(
                        f"The type {new_tuple_type} is likely a subclassed named tuple. "
                        "Subclassing the types returned by `collections.namedtuple` "
                        "is currently not supported! Please, file an issue requesting this support."
                    )
                )
        else:
            ures = new_tuple_type(ures)
            build_inst = PseudoInst.BUILD_TUPLE
    except Exception as e:
        return do_raise(e)

    pr = ProvenanceRecord(build_inst, inputs=[w.provenance for w in item_wrappers])
    res = wrap(ures, provenance=pr)
    res.item_wrappers = item_wrappers

    for u, v in zip(res.value, res.item_wrappers):
        assert u is v.value, f"{u}, {v.value}"
    return res


def _cell_new_provenance_tracking_lookaside(typ, *contents):
    assert typ.value is CellType
    if contents:
        (contents,) = contents
        ucell = CellType(contents.value)
        pr = ProvenanceRecord(
            PseudoInst.OPAQUE, inputs=[wrap_const(CellType).provenance, typ.provenance, contents.provenance]
        )
        cell = wrap(ucell, provenance=pr)
        populate_attribute_wrapper(cell, "cell_contents", contents)
    else:
        ucell = CellType()
        pr = ProvenanceRecord(PseudoInst.OPAQUE, inputs=[wrap_const(CellType).provenance, typ.provenance])
        cell = wrap(ucell, provenance=pr)
    return cell


_default_provenance_tracking_lookaside_map = {
    CellType.__new__: _cell_new_provenance_tracking_lookaside,
    tuple.__new__: _tuple_new_provenance_tracking_lookaside,
    MappingKeysView.__iter__: MappingKeysView.__iter__,
    MappingKeysView.__reversed__: MappingKeysView.__reversed__,
    MappingKeysIterator.__next__: MappingKeysIterator.__next__,
}


def _register_provenance_tracking_lookasides(typ, wrapper):
    for meth_name in dir(typ):
        meth = getattr(typ, meth_name)
        if isinstance(meth, (BuiltinMethodType, MethodDescriptorType, WrapperDescriptorType)) and (
            getattr(meth, "__objclass__", None) == typ or (getattr(meth, "__self__", None) == typ)
        ):
            if meth in _default_provenance_tracking_lookaside_map:
                pass
            elif hasattr(wrapper, meth_name):
                wrapper_meth = getattr(wrapper, meth_name)
                if (
                    isinstance(meth, BuiltinMethodType)
                    and hasattr(meth, "__self__")
                    and isinstance(wrapper_meth, MethodType)
                ):  # classmethod
                    wrapper_meth = functools.partial(wrapper_meth.__func__, meth.__self__)
                _default_provenance_tracking_lookaside_map[meth] = wrapper_meth
            elif is_opaque(meth):

                def get_unimplemented_fn(meth_name):
                    def unimplemented(*args, **kwargs):
                        raise NotImplementedError(f"{typ}.{meth_name} is not yet supported, please file an issue.")

                    return unimplemented

                _default_provenance_tracking_lookaside_map[meth] = get_unimplemented_fn(meth_name)


# _register_provenance_tracking_lookasides(Sequence, SequenceWrapperMethods)
_register_provenance_tracking_lookasides(tuple, SequenceWrapperMethods)
_register_provenance_tracking_lookasides(list, MutSequenceWrapperMethods)
_register_provenance_tracking_lookasides(dict, MutMappingWrapperMethods)
_register_provenance_tracking_lookasides(collections.OrderedDict, MutMappingWrapperMethods)


# The default function lookaside -- currently it doesn't intercept anything
def default_lookaside(fn, /, *args, **kwargs) -> None | Callable:
    ctx: InterpreterCompileCtx = get_interpretercompilectx()
    try:
        if ctx._with_provenance_tracking:
            lookaside = _default_provenance_tracking_lookaside_map.get(fn, None)
            if lookaside is not None:
                return lookaside
        return _default_lookaside_map.get(fn, None)
    except TypeError:
        # unhashable fn, e.g. weakref to a WeakSet
        return None


#
# Callback registration
#


# To register a callback, map from this enum to a callable. The args and kwargs for each
#   event may be different, as documented below.
class INTERPRETER_CALLBACKS(enum.Enum):
    # Called when a constant (in a CodeType's co_consts) is loaded
    #   (value: Any, /) -> Any
    #   The returned value is used in place of the original value
    # TODO Consider passing the code object and index into co_consts to the callback
    CONST_CALLBACK = enum.auto()

    # Called when a freevar is created
    #   (name: str, value: Any, /, * fn: Callable, idx: int) -> Any
    #   The returned value is used in place of the original value
    FREEVAR_CALLBACK = enum.auto()

    # Called when a global is loaded
    #   (orig_value: Any | WrappedValue, name: str) -> Any | INTERPRETER_SIGNALS
    #   The returned value is loaded instead of the original value
    GLOBAL_CALLBACK = enum.auto()

    # Called when storing into a global variable
    #   (orig_value: Any | WrappedValue, name: str) -> Any
    #   The returned value is stored instead of the original value
    STORE_GLOBAL_CALLBACK = enum.auto()

    # Called when a local variable is loaded
    #   (orig_value: Any | WrappedValue, name: str) -> Any | INTERPRETER_SIGNALS
    #   The returned value is loaded instead of the original value
    LOAD_FAST_CALLBACK = enum.auto()

    # Called when a cell variable is loaded
    #   (orig_value: Any | WrappedValue, name: str) -> Any | INTERPRETER_SIGNALS
    #   The returned value is loaded instead of the original value
    LOAD_DEREF_CALLBACK = enum.auto()

    # Called when storing into a nonlocal variable
    #   (orig_value: Any | WrappedValue, name: str, co_cellvars: tuple[str], co_freevars: tuple[str]) -> Any
    #   The returned value is stored instead of the original value
    STORE_DEREF_CALLBACK = enum.auto()

    # Called when storing into a local variable
    #   (orig_value: Any | WrappedValue, name: str) -> Any
    #   The returned value is stored instead of the original value
    STORE_FAST_CALLBACK = enum.auto()

    # Called when a locals (in localsplus) is created
    #   (name: str, value: Any, /, *, module: str) -> Any
    #   The returned value is used in place of the original value
    LOCAL_CALLBACK = enum.auto()

    # Called when a new WrappedValue is created
    #   (wrapped_value: WrappedValue, value: Any) -> Any
    #   The returned value is recorded as wrapped_value.value
    #   other WrappedValue fields (provenance, ...) are populated
    WRAP_CALLBACK = enum.auto()

    # Called when a WrappedValue might need a proxy
    #   (wrapped_value: WrappedValue) -> None
    # For container proxies this is when it is modified for the first time.
    PROXIFY_CALLBACK = enum.auto()


default_callbacks: dict[INTERPRETER_CALLBACKS, Callable] = {}


def const_callback(value: Any, /) -> Any:
    ctx: InterpreterCompileCtx = get_interpretercompilectx()
    cb: None | Callable = ctx.callback(INTERPRETER_CALLBACKS.CONST_CALLBACK)

    if cb is None:
        return value

    return cb(value)


def get_cell_contents(c):
    # n.b. this will not get the metainformation for wrapped values (should it?)
    c = unwrap(c)
    if c == CellType():
        return Py_NULL()
    else:
        return c.cell_contents


def register_cell_proxy(cell, new_contents):
    ucell = unwrap(cell)
    if ucell == CellType() or new_contents is Py_NULL():
        # cells are a bit tricky to deal with when empty unfortunately, as empty
        # cells raise ValueError when trying to access the contents
        # we might solve it with a custom cell proxy class
        raise NotImplementedError(
            "cannot handle empty cells in proxying, please file an issue to discuss your use case"
        )

    wcontents = cell.attribute_wrappers.get("cell_contents")
    if wcontents is None:
        pr = ProvenanceRecord(PseudoInst.LOAD_ATTR, inputs=[cell.provenance, wrap_const("cell_contents").provenance])
        wcontents = wrap(cell.value.cell_contents, provenance=pr)
        cell.attribute_wrappers["cell_contents"] = wcontents

    wcontents.register_proxy(new_contents)


def freevar_callback(name: str, cell: CellType, /, *, fn: Callable, idx: int) -> CellType:
    assert isinstance(name, str)
    assert wrapped_isinstance(cell, CellType)

    ctx: InterpreterCompileCtx = get_interpretercompilectx()
    cb: None | Callable = ctx.callback(INTERPRETER_CALLBACKS.FREEVAR_CALLBACK)

    if cb is None:
        return cell

    old_contents = get_cell_contents(cell)

    # nb. this callback will get a (optionally wrapped) cell and returns a plain value
    new_contents: Any = cb(name, cell, fn=fn, idx=idx)
    if not ctx._with_provenance_tracking:
        return new_contents

    assert not isinstance(new_contents, (WrappedValue, CellType)), (
        "freevar_callback should return a plain value, not a WrappedValue or a CellType"
    )

    if new_contents is not old_contents:
        register_cell_proxy(cell, new_contents)
    return cell


def globals_lookup(globals_dict: dict | WrappedValue, name: Any) -> Any | INTERPRETER_SIGNALS:
    # TODO: extend to arbitrary non wrap_const'able types
    assert wrapped_isinstance(name, str)
    assert wrapped_isinstance(globals_dict, dict)

    runtimectx: InterpreterRuntimeCtx = get_interpreterruntimectx()

    # this cannot be well implemented in an impl because we would get infinite recursions

    if unwrap(name) in unwrap(globals_dict):
        return _interpret_call(lambda d, k: d[k], globals_dict, name)

    builtins = _interpret_call(lambda d, k: d[k], globals_dict, wrap_const("__builtins__"))

    if isinstance(unwrap(builtins), ModuleType):
        res = _interpret_call(getattr, builtins, name)
        if res is INTERPRETER_SIGNALS.EXCEPTION_RAISED:
            # check exception type?
            return do_raise(NameError(f"name '{unwrap(name)}' is not defined"))
        return res

    # here CPython subscripts without checking that it's a dict, so do we
    res = _interpret_call(lambda d, k: d[k], builtins, name)
    if res is INTERPRETER_SIGNALS.EXCEPTION_RAISED and isinstance(runtimectx._curexc, KeyError):
        return do_raise(NameError(f"name '{unwrap(name)}' is not defined"))

    return res


def global_callback(
    orig_val: Any | WrappedValue,
    name: str,
    callback_type: INTERPRETER_CALLBACKS = INTERPRETER_CALLBACKS.GLOBAL_CALLBACK,
) -> Any | WrappedValue | INTERPRETER_SIGNALS:
    assert isinstance(name, str)

    ctx: InterpreterCompileCtx = get_interpretercompilectx()
    cb: None | Callable = ctx.callback(callback_type)

    if cb is None:
        return orig_val
    else:
        return cb(orig_val, name)


def store_fast_callback(value: Any, name: str) -> Any:
    assert isinstance(name, str)

    ctx: InterpreterCompileCtx = get_interpretercompilectx()
    cb: None | Callable = ctx.callback(INTERPRETER_CALLBACKS.STORE_FAST_CALLBACK)

    if cb is None:
        return value

    return cb(value, name)


def store_deref_callback(value: Any, name: str, co_cellvars: tuple[str], co_freevars: tuple[str]) -> Any:
    assert isinstance(name, str)
    assert isinstance(co_cellvars, tuple)
    assert isinstance(co_freevars, tuple)

    ctx: InterpreterCompileCtx = get_interpretercompilectx()
    cb: None | Callable = ctx.callback(INTERPRETER_CALLBACKS.STORE_DEREF_CALLBACK)

    if cb is None:
        return value

    return cb(value, name, co_cellvars, co_freevars)


def load_fast_callback(value: Any, name: str):
    assert isinstance(name, str)

    ctx: InterpreterCompileCtx = get_interpretercompilectx()
    cb: None | Callable = ctx.callback(INTERPRETER_CALLBACKS.LOAD_FAST_CALLBACK)

    if cb is None:
        return value

    return cb(value, name)


def load_deref_callback(value: Any, name: str):
    assert isinstance(name, str)

    ctx: InterpreterCompileCtx = get_interpretercompilectx()
    cb: None | Callable = ctx.callback(INTERPRETER_CALLBACKS.LOAD_DEREF_CALLBACK)

    if cb is None:
        return value

    return cb(value, name)


def local_callback(name: str, value: Any, /, *, module: str) -> Any:
    assert isinstance(name, str)

    ctx: InterpreterCompileCtx = get_interpretercompilectx()
    cb: None | Callable = ctx.callback(INTERPRETER_CALLBACKS.LOCAL_CALLBACK)

    if cb is None:
        return value

    return cb(name, value, module=module)


def check_and_append(stack, val):
    if val is INTERPRETER_SIGNALS.EXCEPTION_RAISED:
        return val
    stack.append(val)


def check_signal(val):
    if val is INTERPRETER_SIGNALS.EXCEPTION_RAISED:
        return val
    return None


#
# Python opcode handlers (sorted alphabetically)
#


# https://docs.python.org/3.11/library/dis.html#opcode-ASYNC_GEN_WRAP
@register_opcode_handler("ASYNC_GEN_WRAP", min_ver=(3, 11), max_ver=(3, 11))
def _async_gen_wrap_handler(inst: dis.Instruction, /, stack: InterpreterStack, **kwargs) -> None:
    # the next thing will be to yield the value, but we delegate this along with the wrapping to thunder_interpreter_async_generator
    # update the intrinsic for 3.12+, too
    pass


# https://docs.python.org/3.10/library/dis.html#opcode-BEFORE_ASYNC_WITH
@register_opcode_handler("BEFORE_ASYNC_WITH", max_ver=(3, 13))
def _before_async_with_handler(
    inst: dis.Instruction, /, stack: InterpreterStack, **kwargs
) -> None | INTERPRETER_SIGNALS:
    mgr = stack.pop()

    # python does a "special lookup"
    enter_method = _interpret_call_with_unwrapping(getattr, mgr, "__aenter__")
    if enter_method is INTERPRETER_SIGNALS.EXCEPTION_RAISED:
        return do_raise(
            TypeError(
                "{'type(mgr).__name__}' object does not support the async context manager protocol (missed __aenter__ method)"
            )
        )
    exit_method = _interpret_call_with_unwrapping(getattr, mgr, "__aexit__")
    if exit_method is INTERPRETER_SIGNALS.EXCEPTION_RAISED:
        return do_raise(
            TypeError(
                "{'type(mgr).__name__}' object does not support the context manager protocol (missed __aexit__ method)"
            )
        )

    assert callable(enter_method)
    assert callable(exit_method)

    stack.append(exit_method)

    return check_and_append(stack, _interpret_call_with_unwrapping(enter_method))


# https://docs.python.org/3.11/library/dis.html#opcode-BEFORE_WITH
@register_opcode_handler("BEFORE_WITH", min_ver=(3, 11), max_ver=(3, 13))
def _before_with_handler(inst: dis.Instruction, /, stack: InterpreterStack, **kwargs) -> None | INTERPRETER_SIGNALS:
    mgr = stack.pop()

    # python does a "special lookup"
    enter_method = _interpret_call_with_unwrapping(getattr, mgr, "__enter__")
    if enter_method is INTERPRETER_SIGNALS.EXCEPTION_RAISED:
        return do_raise(
            TypeError(
                "{'type(mgr).__name__}' object does not support the context manager protocol (missed __enter__ method)"
            )
        )
    exit_method = _interpret_call_with_unwrapping(getattr, mgr, "__exit__")
    if exit_method is INTERPRETER_SIGNALS.EXCEPTION_RAISED:
        return do_raise(
            TypeError(
                "{'type(mgr).__name__}' object does not support the context manager protocol (missed __exit__ method)"
            )
        )

    assert callable(enter_method)
    assert callable(exit_method)

    stack.append(exit_method)

    return check_and_append(stack, _interpret_call_with_unwrapping(enter_method))


class BINARY_OP(enum.Enum):
    ADD = 0
    AND = 1
    FLOORDIV = 2
    LSHIFT = 3
    MATMUL = 4
    MUL = 5
    MOD = 6
    OR = 7
    POW = 8
    RSHIFT = 9
    SUB = 10
    TRUEDIV = 11
    XOR = 12
    IADD = 13
    IAND = 14
    IFLOORDIV = 15
    ILSHIFT = 16
    IMATMUL = 17
    IMUL = 18
    IMOD = 19
    IOR = 20
    IPOW = 21
    IRSHIFT = 22
    ISUB = 23
    ITRUEDIV = 24
    IXOR = 25
    SUBSCR = 26


def _binary_op(stack: InterpreterStack, op: BINARY_OP, a, b):
    ops = [
        ("+", "__add__", "__radd__"),
        ("&", "__and__", "__rand__"),
        ("//", "__floordiv__", "__rfloordiv__"),
        ("<<", "__lshift__", "__rlshift__"),
        ("@", "__matmul__", "__rmatmul__"),
        ("*", "__mul__", "__rmul__"),
        ("%", "__mod__", "__rmod__"),
        ("|", "__or__", "__ror__"),
        ("**", "__pow__", "__rpow__"),
        (">>", "__rshift__", "__rrshift__"),
        ("-", "__sub__", "__rsub__"),
        ("/", "__truediv__", "__rtruediv__"),
        ("^", "__xor__", "__rxor__"),
        ("+=", "__iadd__"),
        ("&=", "__iand__"),
        ("//=", "__ifloordiv__"),
        ("<<=", "__ilshift__"),
        ("@=", "__imatmul__"),
        ("*=", "__imul__"),
        ("%=", "__imod__"),
        ("|=", "__ior__"),
        ("**=", "__ipow__"),
        (">>=", "__irshift__"),
        ("-=", "__isub__"),
        ("/=", "__itruediv__"),
        ("^=", "__ixor__"),
    ]

    assert type(op) is BINARY_OP
    idx: int = op.value

    if idx == BINARY_OP.SUBSCR.value:
        return _binary_subscr(stack, a, b)

    res = Py_NULL()
    binop_name, *_ = ops[idx]
    _, left_method, right_method = ops[idx % BINARY_OP.IADD.value]
    _, inplace_method = ops[idx % BINARY_OP.IADD.value + BINARY_OP.IADD.value]

    left_method, right_method, inplace_method = wrap_consts(left_method, right_method, inplace_method)

    # If the operator is an inplace operator, try to call the inplace method
    if idx >= BINARY_OP.IADD.value:

        def inplace_impl(a, b, inplace_method):
            if hasattr(type(a), inplace_method):
                return getattr(type(a), inplace_method)(a, b)
            return NotImplemented

        res = _interpret_call_with_unwrapping(inplace_impl, a, b, inplace_method)

    # Otherwise, if the method is inplace and not defined, or is an
    # out of place operator, call the out of place operator (__add__/__radd__).
    if idx < BINARY_OP.IADD.value or (res is NotImplemented):

        def outofplace_impl(a, b, left_method, right_method, binop_name):
            if (not hasattr(type(a), left_method)) or (
                (result := getattr(type(a), left_method)(a, b)) is NotImplemented
            ):
                if (not hasattr(type(b), right_method)) or (
                    (result := getattr(type(b), right_method)(b, a)) is NotImplemented
                ):
                    err: TypeError = TypeError(
                        f"unsupported operand type(s) for {binop_name}: '{type(a)}' and '{type(b)}'"
                    )
                    raise err
            return result

        res = _interpret_call_with_unwrapping(outofplace_impl, a, b, left_method, right_method, binop_name)

    # Either one or the other should have been called, and stored to res.
    assert res is not Py_NULL()
    if res is INTERPRETER_SIGNALS.EXCEPTION_RAISED:
        return res
    stack.append(res)


def _binary_op_helper(stack: InterpreterStack, op: BINARY_OP):
    b = stack.pop_wrapped()
    a = stack.pop_wrapped()
    return _binary_op(stack, op, a, b)


# https://docs.python.org/3.10/library/dis.html#opcode-BINARY_ADD
@register_opcode_handler("BINARY_ADD", max_ver=(3, 10))
def _binary_add_handler(inst: dis.Instruction, /, stack: InterpreterStack, **kwargs) -> None | INTERPRETER_SIGNALS:
    return _binary_op_helper(stack, BINARY_OP.ADD)


# https://docs.python.org/3.10/library/dis.html#opcode-BINARY_AND
@register_opcode_handler("BINARY_AND", max_ver=(3, 10))
def _binary_and_handler(inst: dis.Instruction, /, stack: InterpreterStack, **kwargs) -> None | INTERPRETER_SIGNALS:
    return _binary_op_helper(stack, BINARY_OP.AND)


# https://docs.python.org/3.10/library/dis.html#opcode-BINARY_FLOOR_DIVIDE
@register_opcode_handler("BINARY_FLOOR_DIVIDE", max_ver=(3, 10))
def _binary_floor_divide_handler(
    inst: dis.Instruction, /, stack: InterpreterStack, **kwargs
) -> None | INTERPRETER_SIGNALS:
    return _binary_op_helper(stack, BINARY_OP.FLOORDIV)


# https://docs.python.org/3.10/library/dis.html#opcode-BINARY_LSHIFT
@register_opcode_handler("BINARY_LSHIFT", max_ver=(3, 10))
def _binary_lshift_handler(inst: dis.Instruction, /, stack: InterpreterStack, **kwargs) -> None | INTERPRETER_SIGNALS:
    return _binary_op_helper(stack, BINARY_OP.LSHIFT)


# https://docs.python.org/3.10/library/dis.html#opcode-BINARY_MATRIX_MULTIPLY
@register_opcode_handler("BINARY_MATRIX_MULTIPLY", max_ver=(3, 10))
def _binary_matrix_multiply_handler(
    inst: dis.Instruction, /, stack: InterpreterStack, **kwargs
) -> None | INTERPRETER_SIGNALS:
    return _binary_op_helper(stack, BINARY_OP.MATMUL)


# https://docs.python.org/3.10/library/dis.html#opcode-BINARY_MULTIPLY
@register_opcode_handler("BINARY_MULTIPLY", max_ver=(3, 10))
def _binary_multiply_handler(inst: dis.Instruction, /, stack: InterpreterStack, **kwargs) -> None | INTERPRETER_SIGNALS:
    return _binary_op_helper(stack, BINARY_OP.MUL)


# https://docs.python.org/3.10/library/dis.html#opcode-BINARY_MODULO
@register_opcode_handler("BINARY_MODULO", max_ver=(3, 10))
def _binary_modulo_handler(inst: dis.Instruction, /, stack: InterpreterStack, **kwargs) -> None | INTERPRETER_SIGNALS:
    return _binary_op_helper(stack, BINARY_OP.MOD)


# https://docs.python.org/3.10/library/dis.html#opcode-BINARY_OR
@register_opcode_handler("BINARY_OR", max_ver=(3, 10))
def _binary_or_handler(inst: dis.Instruction, /, stack: InterpreterStack, **kwargs) -> None | INTERPRETER_SIGNALS:
    return _binary_op_helper(stack, BINARY_OP.OR)


# https://docs.python.org/3.11/library/dis.html#opcode-BINARY_OP
@register_opcode_handler("BINARY_OP", min_ver=(3, 11))
def _binary_op_handler(inst: dis.Instruction, /, stack: InterpreterStack, **kwargs) -> None | INTERPRETER_SIGNALS:
    assert type(inst.arg) is int
    return _binary_op_helper(stack, BINARY_OP(inst.arg))


# https://docs.python.org/3.10/library/dis.html#opcode-BINARY_POWER
@register_opcode_handler("BINARY_POWER", max_ver=(3, 10))
def _binary_power_handler(inst: dis.Instruction, /, stack: InterpreterStack, **kwargs) -> None | INTERPRETER_SIGNALS:
    return _binary_op_helper(stack, BINARY_OP.POW)


# https://docs.python.org/3.10/library/dis.html#opcode-BINARY_RSHIFT
@register_opcode_handler("BINARY_RSHIFT", max_ver=(3, 10))
def _binary_rshift_handler(inst: dis.Instruction, /, stack: InterpreterStack, **kwargs) -> None | INTERPRETER_SIGNALS:
    return _binary_op_helper(stack, BINARY_OP.RSHIFT)


# https://docs.python.org/3.10/library/dis.html#opcode-BINARY_SUBTRACT
@register_opcode_handler("BINARY_SUBTRACT", max_ver=(3, 10))
def _binary_subtract_handler(inst: dis.Instruction, /, stack: InterpreterStack, **kwargs) -> None | INTERPRETER_SIGNALS:
    return _binary_op_helper(stack, BINARY_OP.SUB)


# https://docs.python.org/3.10/library/dis.html#opcode-BINARY_TRUE_DIVIDE
@register_opcode_handler("BINARY_TRUE_DIVIDE", max_ver=(3, 10))
def _binary_true_divide_handler(
    inst: dis.Instruction, /, stack: InterpreterStack, **kwargs
) -> None | INTERPRETER_SIGNALS:
    return _binary_op_helper(stack, BINARY_OP.TRUEDIV)


# https://docs.python.org/3.10/library/dis.html#opcode-BINARY_SUBTRACT
@register_opcode_handler("BINARY_XOR", max_ver=(3, 10))
def _binary_xor_handler(inst: dis.Instruction, /, stack: InterpreterStack, **kwargs) -> None | INTERPRETER_SIGNALS:
    return _binary_op_helper(stack, BINARY_OP.XOR)


# https://docs.python.org/3.10/library/dis.html#opcode-INPLACE_ADD
@register_opcode_handler("INPLACE_ADD", max_ver=(3, 10))
def _inplace_add_handler(inst: dis.Instruction, /, stack: InterpreterStack, **kwargs) -> None | INTERPRETER_SIGNALS:
    return _binary_op_helper(stack, BINARY_OP.IADD)


# https://docs.python.org/3.10/library/dis.html#opcode-INPLACE_AND
@register_opcode_handler("INPLACE_AND", max_ver=(3, 10))
def _inplace_and_handler(inst: dis.Instruction, /, stack: InterpreterStack, **kwargs) -> None | INTERPRETER_SIGNALS:
    return _binary_op_helper(stack, BINARY_OP.IAND)


# https://docs.python.org/3.10/library/dis.html#opcode-INPLACE_FLOOR_DIVIDE
@register_opcode_handler("INPLACE_FLOOR_DIVIDE", max_ver=(3, 10))
def _inplace_floor_divide_handler(
    inst: dis.Instruction, /, stack: InterpreterStack, **kwargs
) -> None | INTERPRETER_SIGNALS:
    return _binary_op_helper(stack, BINARY_OP.IFLOORDIV)


# https://docs.python.org/3.10/library/dis.html#opcode-INPLACE_LSHIFT
@register_opcode_handler("INPLACE_LSHIFT", max_ver=(3, 10))
def _inplace_lshift_handler(inst: dis.Instruction, /, stack: InterpreterStack, **kwargs) -> None | INTERPRETER_SIGNALS:
    return _binary_op_helper(stack, BINARY_OP.ILSHIFT)


# https://docs.python.org/3.10/library/dis.html#opcode-INPLACE_MATRIX_MULTIPLY
@register_opcode_handler("INPLACE_MATRIX_MULTIPLY", max_ver=(3, 10))
def _inplace_matrix_multiply_handler(
    inst: dis.Instruction, /, stack: InterpreterStack, **kwargs
) -> None | INTERPRETER_SIGNALS:
    return _binary_op_helper(stack, BINARY_OP.IMATMUL)


# https://docs.python.org/3.10/library/dis.html#opcode-INPLACE_MULTIPLY
@register_opcode_handler("INPLACE_MULTIPLY", max_ver=(3, 10))
def _inplace_multiply_handler(
    inst: dis.Instruction, /, stack: InterpreterStack, **kwargs
) -> None | INTERPRETER_SIGNALS:
    return _binary_op_helper(stack, BINARY_OP.IMUL)


# https://docs.python.org/3.10/library/dis.html#opcode-INPLACE_MODULO
@register_opcode_handler("INPLACE_MODULO", max_ver=(3, 10))
def _inplace_modulo_handler(inst: dis.Instruction, /, stack: InterpreterStack, **kwargs) -> None | INTERPRETER_SIGNALS:
    return _binary_op_helper(stack, BINARY_OP.IMOD)


# https://docs.python.org/3.10/library/dis.html#opcode-INPLACE_OR
@register_opcode_handler("INPLACE_OR", max_ver=(3, 10))
def _inplace_or_handler(inst: dis.Instruction, /, stack: InterpreterStack, **kwargs) -> None | INTERPRETER_SIGNALS:
    return _binary_op_helper(stack, BINARY_OP.IOR)


# https://docs.python.org/3.10/library/dis.html#opcode-INPLACE_POWER
@register_opcode_handler("INPLACE_POWER", max_ver=(3, 10))
def _inplace_power_handler(inst: dis.Instruction, /, stack: InterpreterStack, **kwargs) -> None | INTERPRETER_SIGNALS:
    return _binary_op_helper(stack, BINARY_OP.IPOW)


# https://docs.python.org/3.10/library/dis.html#opcode-INPLACE_RSHIFT
@register_opcode_handler("INPLACE_RSHIFT", max_ver=(3, 10))
def _inplace_rshift_handler(inst: dis.Instruction, /, stack: InterpreterStack, **kwargs) -> None | INTERPRETER_SIGNALS:
    return _binary_op_helper(stack, BINARY_OP.IRSHIFT)


# https://docs.python.org/3.10/library/dis.html#opcode-INPLACE_SUBTRACT
@register_opcode_handler("INPLACE_SUBTRACT", max_ver=(3, 10))
def _inplace_subtract_handler(
    inst: dis.Instruction, /, stack: InterpreterStack, **kwargs
) -> None | INTERPRETER_SIGNALS:
    return _binary_op_helper(stack, BINARY_OP.ISUB)


# https://docs.python.org/3.10/library/dis.html#opcode-INPLACE_TRUE_DIVIDE
@register_opcode_handler("INPLACE_TRUE_DIVIDE", max_ver=(3, 10))
def _inplace_true_divide_handler(
    inst: dis.Instruction, /, stack: InterpreterStack, **kwargs
) -> None | INTERPRETER_SIGNALS:
    return _binary_op_helper(stack, BINARY_OP.ITRUEDIV)


# https://docs.python.org/3.10/library/dis.html#opcode-INPLACE_SUBTRACT
@register_opcode_handler("INPLACE_XOR", max_ver=(3, 10))
def _inplace_xor_handler(inst: dis.Instruction, /, stack: InterpreterStack, **kwargs) -> None | INTERPRETER_SIGNALS:
    return _binary_op_helper(stack, BINARY_OP.IXOR)


# https://docs.python.org/3.12/library/dis.html#opcode-BINARY_SLICE
@register_opcode_handler("BINARY_SLICE", min_ver=(3, 12))
def _binary_slice_handler(inst: dis.Instruction, /, stack: InterpreterStack, **kwargs) -> None | INTERPRETER_SIGNALS:
    end = stack.pop_wrapped()
    start = stack.pop_wrapped()
    container = stack.pop_wrapped()

    def impl(container, start, end):
        return container.__getitem__(slice(start, end))

    res = _interpret_call(impl, container, start, end)

    if res is INTERPRETER_SIGNALS.EXCEPTION_RAISED:
        return res

    return check_and_append(stack, res)


# https://docs.python.org/3.10/library/dis.html#opcode-BINARY_SUBSCR
@register_opcode_handler("BINARY_SUBSCR", max_ver=(3, 13))
def _binary_subscr_handler(inst: dis.Instruction, /, stack: InterpreterStack, **kwargs) -> None | INTERPRETER_SIGNALS:
    tos = stack.pop_wrapped()
    tos1 = stack.pop_wrapped()

    return _binary_subscr(stack, tos1, tos)


def _binary_subscr(stack, tos1, tos):
    def class_getitem_impl(cls, index):
        return cls.__class_getitem__(index)

    def getitem_impl(obj, index):
        return obj.__getitem__(index)

    if isinstance(unwrap(tos1), type):
        res = _interpret_call(class_getitem_impl, tos1, tos)
    else:
        res = _interpret_call(getitem_impl, tos1, tos)

    if res is INTERPRETER_SIGNALS.EXCEPTION_RAISED:
        return res

    return check_and_append(stack, res)


# https://docs.python.org/3.10/library/dis.html#opcode-BUILD_CONST_KEY_MAP
@register_opcode_handler("BUILD_CONST_KEY_MAP", max_ver=(3, 13))
def _build_const_key_map_handler(inst: dis.Instruction, /, stack: InterpreterStack, **kwargs) -> None:
    assert type(inst.arg) is int
    count: int = inst.arg

    keys = stack.pop()
    assert len(keys) == count
    values = reversed([stack.pop() for _ in range(count)])
    d: dict = dict(zip(keys, values))
    stack.append(d)


# https://docs.python.org/3.10/library/dis.html#opcode-BUILD_LIST
@register_opcode_handler("BUILD_LIST")
def _build_list_handler(inst: dis.Instruction, /, stack: InterpreterStack, **kwargs) -> None:
    assert type(inst.arg) is int
    values: list[Any] = list(reversed([stack.pop_wrapped() for _ in range(inst.arg)]))

    ctx: InterpreterCompileCtx = get_interpretercompilectx()
    if ctx._with_provenance_tracking:
        pr = ProvenanceRecord(inst, inputs=[v.provenance for v in values])
        result = wrap([v.value for v in values], provenance=pr)
        result.item_wrappers = values
    else:
        result = values
    stack.append(result)


# https://docs.python.org/3.10/library/dis.html#opcode-BUILD_MAP
@register_opcode_handler("BUILD_MAP")
def _build_map_handler(inst: dis.Instruction, /, stack: InterpreterStack, **kwargs) -> None:
    assert type(inst.arg) is int
    count: int = inst.arg

    # NOTE The reversed() call below is necessary to handle key collisions properly
    d: dict = {k: v for v, k in reversed(tuple((stack.pop(), stack.pop()) for _ in range(count)))}
    stack.append(d)


# https://docs.python.org/3.10/library/dis.html#opcode-BUILD_SET
@register_opcode_handler("BUILD_SET")
def _build_set_handler(inst: dis.Instruction, /, stack: InterpreterStack, **kwargs) -> None:
    assert type(inst.arg) is int
    result: set = set(reversed([stack.pop() for _ in range(inst.arg)]))
    stack.append(result)


# https://docs.python.org/3.10/library/dis.html#opcode-BUILD_SLICE
@register_opcode_handler("BUILD_SLICE")
def _build_slice_handler(inst: dis.Instruction, /, stack: InterpreterStack, **kwargs) -> None:
    assert type(inst.arg) is int

    tos = stack.pop()
    tos1 = stack.pop()
    if inst.arg == 2:
        stack.append(slice(tos1, tos))
    else:
        assert inst.arg == 3, f"Unexpected argument value for build tuple handler {inst.arg=}"
        tos2 = stack.pop()
        stack.append(slice(tos2, tos1, tos))


# https://docs.python.org/3.10/library/dis.html#opcode-BUILD_STRING
@register_opcode_handler("BUILD_STRING")
def _build_string_handler(inst: dis.Instruction, /, stack: InterpreterStack, **kwargs) -> None:
    assert type(inst.arg) is int

    count: int = inst.arg

    strings: tuple[str, ...] = tuple(reversed(tuple(stack.pop() for _ in range(count))))
    stack.append("".join(strings))


# https://docs.python.org/3.10/library/dis.html#opcode-BUILD_TUPLE
@register_opcode_handler("BUILD_TUPLE")
def _build_tuple_handler(inst: dis.Instruction, /, stack: InterpreterStack, **kwargs) -> None:
    assert type(inst.arg) is int
    data: list[Any] = [stack.pop_wrapped() for _ in range(inst.arg)][::-1]

    ctx: InterpreterCompileCtx = get_interpretercompilectx()
    if ctx._with_provenance_tracking:
        result = wrapped_build_tuple(data)
    else:
        result = tuple(data)
    stack.append(result)


# https://docs.python.org/3.11/library/dis.html#opcode-KW_NAMES
@register_opcode_handler("KW_NAMES", min_ver=(3, 11), max_ver=(3, 12))
def _kw_names_handler(
    inst: dis.Instruction, /, stack: InterpreterStack, co: CodeType, frame: InterpreterFrame, **kwargs
) -> None:
    assert inst.arg is not None
    frame.call_shape_kwnames = co.co_consts[inst.arg]


# NOTE This only accepts positional args
# https://docs.python.org/3.11/library/dis.html#opcode-CALL
@register_opcode_handler("CALL", min_ver=(3, 11))
def _call_handler(
    inst: dis.Instruction, /, stack: InterpreterStack, frame: InterpreterFrame, **kwargs
) -> None | INTERPRETER_SIGNALS:
    assert isinstance(inst.arg, int)
    argc: int = inst.arg
    args: tuple[Any, ...] = tuple(reversed(tuple(stack.pop_wrapped() for _ in range(argc))))
    func_or_self = stack.pop_wrapped()
    func_or_null = stack.pop_wrapped()
    if frame.call_shape_kwnames is not None:
        kwnames = frame.call_shape_kwnames
        assert len(args) >= len(kwnames)
        kwargs = dict(zip(kwnames, args[-len(kwnames) :]))
        args = args[: -len(kwnames)]
        frame.call_shape_kwnames = None
    else:
        kwargs = {}
    if sys.version_info < (3, 13):
        if unwrap(func_or_null) is not Py_NULL():
            func = func_or_null
            args = (func_or_self, *args)
        else:
            func = func_or_self
    else:
        func = func_or_null
        if unwrap(func_or_self) is not Py_NULL():
            args = (func_or_self, *args)

    res = _interpret_call(func, *args, **kwargs)
    ctx: InterpreterCompileCtx = get_interpretercompilectx()
    if ctx._with_provenance_tracking:
        assert isinstance(res, (WrappedValue, INTERPRETER_SIGNALS)), f"{res} unexpected"

    return check_and_append(stack, res)


# NOTE This only accepts positional args
# https://docs.python.org/3.13/library/dis.html#opcode-CALL_KW
@register_opcode_handler("CALL_KW", min_ver=(3, 13))
def _call_kw_handler(
    inst: dis.Instruction, /, stack: InterpreterStack, frame: InterpreterFrame, **kwargs
) -> None | INTERPRETER_SIGNALS:
    assert isinstance(inst.arg, int)
    argc: int = inst.arg

    kwnames = stack.pop()
    args: tuple[Any, ...] = tuple(reversed(tuple(stack.pop_wrapped() for _ in range(argc))))
    self_or_null = stack.pop_wrapped()
    func = stack.pop_wrapped()
    assert len(args) >= len(kwnames)
    kwargs = dict(zip(kwnames, args[-len(kwnames) :]))
    args = args[: -len(kwnames)]

    if unwrap(self_or_null) is not Py_NULL():
        args = (self_or_null, *args)

    res = _interpret_call(func, *args, **kwargs)
    ctx: InterpreterCompileCtx = get_interpretercompilectx()
    if ctx._with_provenance_tracking:
        assert isinstance(res, (WrappedValue, INTERPRETER_SIGNALS)), f"{res} unexpected"

    return check_and_append(stack, res)


# NOTE This only accepts positional args
# https://docs.python.org/3.10/library/dis.html#opcode-CALL_FUNCTION
@register_opcode_handler("CALL_FUNCTION", max_ver=(3, 10))
def _call_function_handler(inst: dis.Instruction, /, stack: InterpreterStack, **kwargs) -> None | INTERPRETER_SIGNALS:
    assert isinstance(inst.arg, int)
    argc: int = inst.arg
    args: tuple[Any, ...] = tuple(reversed(tuple(stack.pop_wrapped() for _ in range(argc))))
    func: Callable = stack.pop_wrapped()
    return check_and_append(stack, _interpret_call(func, *args))


# https://docs.python.org/3.10/library/dis.html#opcode-CALL_FUNCTION_EX
@register_opcode_handler("CALL_FUNCTION_EX")
def _call_function_ex_handler(
    inst: dis.Instruction, /, stack: InterpreterStack, **kwargs
) -> None | INTERPRETER_SIGNALS:
    if sys.version_info < (3, 14):
        inst_arg = inst.arg
    else:
        inst_arg = 1
    assert type(inst_arg) is int
    kwargs = stack.pop_wrapped() if inst_arg & 0x01 else {}
    if sys.version_info >= (3, 14) and wrapped_isinstance(kwargs, Py_NULL):
        kwargs = {}

    assert wrapped_isinstance(kwargs, Mapping)
    args = stack.pop_wrapped()
    assert wrapped_isinstance(args, Iterable)

    if (3, 13) <= sys.version_info:
        null = stack.pop_wrapped()
        assert wrapped_isinstance(null, Py_NULL)

    func = stack.pop_wrapped()
    assert wrapped_isinstance(func, Callable), type(unwrap(func))

    if (3, 11) <= sys.version_info < (3, 13):
        null = stack.pop_wrapped()
        assert wrapped_isinstance(null, Py_NULL)

    ctx: InterpreterCompileCtx = get_interpretercompilectx()
    if ctx._with_provenance_tracking:
        args = wrap_args_from_list(args)
        kwargs = wrap_kwargs_from_dict(kwargs)
    return check_and_append(stack, _interpret_call(func, *args, **kwargs))


# https://docs.python.org/3.10/library/dis.html#opcode-CALL_FUNCTION_KW
@register_opcode_handler("CALL_FUNCTION_KW", max_ver=(3, 10))
def _call_function_kw_handler(
    inst: dis.Instruction, /, stack: InterpreterStack, **kwargs
) -> None | INTERPRETER_SIGNALS:
    kw_names: tuple[str, ...] = stack.pop_wrapped()

    kwarg_length: INTERPRETER_SIGNALS | int = _interpret_call(len, kw_names)
    if kwarg_length is INTERPRETER_SIGNALS.EXCEPTION_RAISED:
        return kwarg_length
    kwarg_length = unwrap(kwarg_length)
    assert type(kwarg_length) is int

    kwargs_flat: tuple[Any, ...] = tuple(reversed(tuple(stack.pop_wrapped() for _ in range(kwarg_length))))
    fn_kwargs: dict[str, Any] = {k: v for k, v in zip(unwrap(kw_names), kwargs_flat)}
    assert type(inst.arg) is int
    arg_length: int = inst.arg - kwarg_length
    args = tuple(reversed(tuple(stack.pop_wrapped() for _ in range(arg_length))))
    func: Callable = stack.pop_wrapped()

    return check_and_append(stack, _interpret_call_with_unwrapping(func, *args, **fn_kwargs))


def _list_to_tuple_intrinsic(tos):
    assert wrapped_isinstance(tos, list)
    populate_item_wrappers(tos)

    res = tuple(unwrap(tos))

    ctx: InterpreterCompileCtx = get_interpretercompilectx()
    if ctx._with_provenance_tracking:
        pr = ProvenanceRecord(PseudoInst.LIST_TO_TUPLE, inputs=[tos.provenance])
        res = wrap(res, provenance=pr)
        res.item_wrappers = tos.item_wrappers[:]

    return res


def _stopiteration_error_intrinsic(exc):
    runtimectx: InterpreterRuntimeCtx = get_interpreterruntimectx()
    co_flags = runtimectx.frame_stack[-1].code.co_flags

    assert wrapped_isinstance(exc, Exception)
    # CPython 3.12 asserts whether frame->owner == FRAME_OWNED_BY_GENERATOR
    assert co_flags & (inspect.CO_COROUTINE | inspect.CO_GENERATOR | inspect.CO_ASYNC_GENERATOR)

    msg = None
    if wrapped_isinstance(exc, StopIteration):
        msg = "generator raised StopIteration"
        if co_flags & inspect.CO_ASYNC_GENERATOR:
            msg = "async generator raised StopIteration"
        elif co_flags & inspect.CO_COROUTINE:
            msg = "coroutine raised StopIteration"
    elif (co_flags & inspect.CO_ASYNC_GENERATOR) and wrapped_isinstance(exc, StopAsyncIteration):
        msg = "async generator raised StopAsyncIteration"

    if msg:
        compile_ctx: InterpreterCompileCtx = get_interpretercompilectx()
        if compile_ctx._with_provenance_tracking:
            msg = wrap_const(msg)

        def impl(exc, msg):
            error = RuntimeError(msg)
            error.__cause__ = exc.value
            return error

        return _interpret_call(impl, exc, msg)

    return exc


def _async_gen_wrap_intrinsic(v):
    # noop for now
    # see ASYNC_GEN_WRAP opcode for 3.11
    return v


# https://docs.python.org/3.12/library/dis.html#opcode-CALL_INTRINSIC_1
@register_opcode_handler("CALL_INTRINSIC_1", min_ver=(3, 12))
def _call_intrinsic_1_handler(
    inst: dis.Instruction, /, stack: InterpreterStack, **kwargs
) -> None | INTERPRETER_SIGNALS:
    assert type(inst.arg) is int
    intrinsics_1 = {
        # INTRINSIC_1_INVALID
        "INTRINSIC_PRINT": _print_intrinsic,
        "INTRINSIC_LIST_TO_TUPLE": _list_to_tuple_intrinsic,
        "INTRINSIC_IMPORT_STAR": _import_star_intrinsic,
        "INTRINSIC_STOPITERATION_ERROR": _stopiteration_error_intrinsic,
        "INTRINSIC_ASYNC_GEN_WRAP": _async_gen_wrap_intrinsic,
        "INTRINSIC_UNARY_POSITIVE": _unary_positive_intrinsic,
        # INTRINSIC_TYPEVAR
        # INTRINSIC_PARAMSPEC
        # INTRINSIC_TYPEVARTUPLE
        # INTRINSIC_SUBSCRIPT_GENERIC
        # INTRINSIC_TYPEALIAS
    }
    intrinsic_name = dis._intrinsic_1_descs[inst.arg]

    tos = stack.pop_wrapped()
    fn = intrinsics_1.get(intrinsic_name)
    if fn is None:
        raise NotImplementedError(f"CALL_INTRINSIC_1 {intrinsic_name}")
    res = fn(tos)
    return check_and_append(stack, res)


# https://docs.python.org/3.10/library/dis.html#opcode-CALL_METHOD
@register_opcode_handler("CALL_METHOD", max_ver=(3, 10))
def _call_method_handler(inst: dis.Instruction, /, stack: InterpreterStack, **kwargs) -> None | INTERPRETER_SIGNALS:
    assert type(inst.arg) is int
    args: tuple[Any, ...] = tuple(reversed(tuple(stack.pop_wrapped() for _ in range(inst.arg))))
    second_lm = stack.pop_wrapped()
    first_lm = stack.pop_wrapped()
    if unwrap(first_lm) is not Py_NULL():
        meth = first_lm
        args = (second_lm, *args)
    else:
        meth = second_lm

    res = _interpret_call(meth, *args)
    ctx: InterpreterCompileCtx = get_interpretercompilectx()
    if ctx._with_provenance_tracking:
        assert isinstance(res, (WrappedValue, INTERPRETER_SIGNALS)), f"{res} unexpected"
    return check_and_append(stack, res)


# https://docs.python.org/3.10/library/dis.html#opcode-CONTAINS_OP
# https://docs.python.org/3.10/reference/expressions.html#membership-test-operations
@register_opcode_handler("CONTAINS_OP")
def _contains_op_handler(inst: dis.Instruction, /, stack: InterpreterStack, **kwargs) -> None | INTERPRETER_SIGNALS:
    tos = stack.pop_wrapped()
    tos1 = stack.pop_wrapped()

    assert isinstance(inst.arg, int)
    invert: bool = inst.arg == 1

    def impl(tos, tos1):
        if hasattr(tos, "__contains__"):
            return getattr(tos, "__contains__")(tos1)

        if hasattr(tos, "__iter__"):
            return any(v is tos1 or v == tos1 for v in tos)

        if hasattr(tos, "__getitem__") and hasattr(tos, "__len__"):
            return any(tos[i] is tos1 or tos[i] == tos1 for i in range(len(tos)))

        err: NotImplementedError = NotImplementedError(
            f"__contains__, __iter__, __getitem__, and __len__ are not implemented for input {type(tos)}'"
        )
        raise err

    result = _interpret_call(impl, tos, tos1)
    if result is INTERPRETER_SIGNALS.EXCEPTION_RAISED:
        return result

    if invert:
        result = _interpret_call(lambda result: not result, result)
        if result is INTERPRETER_SIGNALS.EXCEPTION_RAISED:
            return result

    stack.append(result)


# https://docs.python.org/3.11/library/dis.html#opcode-CHECK_EXC_MATCH
@register_opcode_handler("CHECK_EXC_MATCH", min_ver=(3, 11))
def _check_exc_match_handler(inst: dis.Instruction, /, stack: InterpreterStack, **kwargs) -> None:
    right = stack.pop()
    left = stack[-1]
    assert isinstance(left, BaseException)
    # TODO: raise type error if right is  not an exception
    stack.append(isinstance(left, right))


# TODO See issue "Fix COMPARE_OP handler"
# https://docs.python.org/3.10/library/dis.html#opcode-COMPARE_OP
@register_opcode_handler("COMPARE_OP")
def _compare_op_handler(inst: dis.Instruction, /, stack: InterpreterStack, **kwargs) -> None:
    cmp_impls = {
        "<": lambda x, y: x < y,
        "<=": lambda x, y: x <= y,
        "==": lambda x, y: x == y,
        "!=": lambda x, y: x != y,
        ">": lambda x, y: x > y,
        ">=": lambda x, y: x >= y,
    }

    b = stack.pop_wrapped()
    a = stack.pop_wrapped()
    assert type(inst.arg) is int
    if sys.version_info >= (3, 13):
        # this is not in the dis.dis page...
        op_nr = inst.arg >> 5
    elif sys.version_info >= (3, 12):
        # this is not in the dis.dis page...
        op_nr = inst.arg >> 4
    else:
        op_nr = inst.arg
    assert op_nr < len(dis.cmp_op), f"{inst}, {dis.cmp_op}"

    op = cmp_impls[dis.cmp_op[op_nr]]

    # TODO: interpret
    res: bool = op(unwrap(a), unwrap(b))
    stack.append(res)

    if sys.version_info >= (3, 13) and (inst.arg & 0x10):
        res_raw = stack.pop_wrapped()
        res = _interpret_call(bool, res_raw)
        return check_and_append(stack, res)


# https://docs.python.org/3.11/library/dis.html#opcode-COPY
@register_opcode_handler("COPY", min_ver=(3, 11))
def _copy_handler(inst: dis.Instruction, /, stack: InterpreterStack, **kwargs) -> None:
    assert isinstance(inst.arg, int)
    assert inst.arg >= 1
    stack.append(stack[-inst.arg])


# https://docs.python.org/3.10/library/dis.html#opcode-COPY_DICT_WITHOUT_KEYS
@register_opcode_handler("COPY_DICT_WITHOUT_KEYS", max_ver=(3, 10))
def _copy_dict_without_keys_handler(
    inst: dis.Instruction, /, stack: InterpreterStack, **kwargs
) -> None | INTERPRETER_SIGNALS:
    keys = stack.pop()
    assert isinstance(keys, Iterable)
    match_subject = stack[-1]
    assert isinstance(match_subject, MutableMapping)

    # This could be better expressed as:
    # stack.append({k: v for k, v in subject.items() if k not in keys})
    # However in cpython the instruction is implemented with
    # PyDict_DelItem, which calls PyObject_Hash, which can have side effects.
    # So, we begrudgingly follow cpython.
    def impl(keys, match_subject):
        rest = {}
        rest.update(match_subject)
        for k in keys:
            del rest[k]
        return rest

    res = _interpret_call_with_unwrapping(impl, keys, match_subject)
    if res is INTERPRETER_SIGNALS.EXCEPTION_RAISED:
        return res
    stack.append(res)


# https://docs.python.org/3.11/library/dis.html#opcode-COPY_FREE_VARS
@register_opcode_handler("COPY_FREE_VARS", min_ver=(3, 11))
def _copy_free_vars_handler(inst: dis.Instruction, /, **kwargs) -> None:
    # we already do this when setting up the function call in _interpret_call
    pass


# https://docs.python.org/3.10/library/dis.html#opcode-DELETE_ATTR
@register_opcode_handler("DELETE_ATTR")
def _delete_attr_handler(
    inst: dis.Instruction, /, stack: InterpreterStack, co: CodeType, **kwargs
) -> None | INTERPRETER_SIGNALS:
    assert type(inst.arg) is int
    namei: int = inst.arg

    name: str = co.co_names[namei]

    tos: Any = stack.pop()

    def impl():
        delattr(tos, name)

    return _interpret_call_with_unwrapping(impl)


# https://docs.python.org/3.10/library/dis.html#opcode-DELETE_DEREF
@register_opcode_handler("DELETE_DEREF")
def _delete_deref_handler(
    inst: dis.Instruction,
    /,
    stack: InterpreterStack,
    co: CodeType,
    frame: InterpreterFrame,
    **kwargs,
) -> None | INTERPRETER_SIGNALS:
    assert isinstance(inst.arg, int)
    i: int = inst.arg
    if sys.version_info < (3, 11):
        i += co.co_nlocals

    assert i >= 0 and i < len(frame.localsplus)

    def impl(cell):
        del cell.cell_contents

    res = _interpret_call(impl, frame.localsplus[i])
    if res is INTERPRETER_SIGNALS.EXCEPTION_RAISED:
        return res


# https://docs.python.org/3/library/dis.html#opcode-DELETE_FAST
@register_opcode_handler("DELETE_FAST")
def _delete_fast_handler(inst: dis.Instruction, /, co: CodeType, frame: InterpreterFrame, **kwargs) -> None:
    assert type(inst.arg) is int
    var_num: int = inst.arg
    assert var_num >= 0 and var_num < co.co_nlocals

    # NOTE The deletion just sets the reference in localsplus to an instance of Py_NULL
    frame.localsplus[var_num] = Py_NULL()


# https://docs.python.org/3/library/dis.html#opcode-DELETE_GLOBAL
@register_opcode_handler("DELETE_GLOBAL")
def _delete_global_handler(
    inst: dis.Instruction, /, co: CodeType, frame: InterpreterFrame, **kwargs
) -> None | INTERPRETER_SIGNALS:
    assert type(inst.arg) is int
    namei: int = inst.arg
    name: str = co.co_names[namei]

    res = _interpret_call(
        lambda frame_globals, name: frame_globals.__delitem__(name),
        frame.globals,
        wrap_const(name),
    )
    if res is INTERPRETER_SIGNALS.EXCEPTION_RAISED:
        return res


# https://docs.python.org/3.11/library/dis.html#opcode-DELETE_NAME
@register_opcode_handler("DELETE_NAME")
def _delete_name_handler(
    inst: dis.Instruction, /, co: CodeType, frame: InterpreterFrame, **kwargs
) -> None | INTERPRETER_SIGNALS:
    assert type(inst.arg) is int
    namei: int = inst.arg
    name: str = co.co_names[namei]

    def impl(names_dict, name):
        if name not in names_dict:
            raise NameError(f"name '{name}' is not defined")
        del names_dict[name]

    return check_signal(_interpret_call(impl, frame.names, wrap_const(name)))


# https://docs.python.org/3.10/library/dis.html#opcode-DELETE_SUBSCR
@register_opcode_handler("DELETE_SUBSCR")
def _delete_subscr_handler(inst: dis.Instruction, /, stack: InterpreterStack, **kwargs) -> None | INTERPRETER_SIGNALS:
    tos = stack.pop_wrapped()
    tos1 = stack.pop_wrapped()

    def impl(tos1, tos):
        tos1.__delitem__(tos)

    res = _interpret_call(impl, tos1, tos)
    if res is INTERPRETER_SIGNALS.EXCEPTION_RAISED:
        return res


# https://docs.python.org/3.10/library/dis.html#opcode-DICT_MERGE
@register_opcode_handler("DICT_MERGE")
def _dict_merge_handler(
    inst: dis.Instruction, /, stack: InterpreterStack, co: CodeType, **kwargs
) -> None | INTERPRETER_SIGNALS:
    a = stack.pop_wrapped()
    b = stack.getitem_wrapped(-1)
    # TODO: Raise inside interpreter
    assert wrapped_isinstance(b, MutableMapping), b
    assert wrapped_isinstance(a, Mapping), a
    if overlap := unwrap(b).keys() & unwrap(a):
        return do_raise(KeyError(f"{co.co_name} got multiple values for keyword argument {next(iter(overlap))}"))
    res = _interpret_call(lambda a, b: b.update(a), a, b)
    if res is INTERPRETER_SIGNALS.EXCEPTION_RAISED:
        return res


@register_opcode_handler("DICT_UPDATE")
def _dict_update_handler(inst: dis.Instruction, /, stack: InterpreterStack, **kwargs) -> None:
    assert type(inst.arg) is int
    a = stack.pop()
    b = stack[-inst.arg]
    assert isinstance(b, MutableMapping), b
    assert isinstance(a, Mapping), a
    b.update(a)


# https://docs.python.org/3.10/library/dis.html#opcode-DUP_TOP
@register_opcode_handler("DUP_TOP", max_ver=(3, 10))
def _dup_top_handler(inst: dis.Instruction, /, stack: InterpreterStack, **kwargs) -> None:
    stack.append(stack[-1])


# https://docs.python.org/3.10/library/dis.html#opcode-DUP_TOP_TWO
@register_opcode_handler("DUP_TOP_TWO", max_ver=(3, 10))
def _dup_top_two_handler(inst: dis.Instruction, /, stack: InterpreterStack, **kwargs) -> None:
    stack.extend(stack[-2:])


# The exception representation and handling changed between 3.10 and 3.11
# https://docs.python.org/3.10/library/dis.html#opcode-END_ASYNC_FOR
@register_opcode_handler("END_ASYNC_FOR", max_ver=(3, 10))
def _end_async_for_handler_3_10(
    inst: dis.Instruction,
    /,
    stack: InterpreterStack,
    try_stack: list[PyTryBlock],
    inst_ptr: int,
    frame: InterpreterFrame,
    exception_stack: list,
    **kwargs,
) -> None | INTERPRETER_SIGNALS:
    runtimectx: InterpreterRuntimeCtx = get_interpreterruntimectx()
    assert inst.arg is None

    exc = stack.pop()
    assert issubclass(exc, BaseException)

    if issubclass(exc, StopAsyncIteration):
        try_block = try_stack.pop()
        assert try_block.typ == PyTryBlock.EXCEPT_HANDLER_TYPE
        assert try_block.level + 3 <= len(stack)
        assert exception_stack

        assert len(stack) >= try_block.level + 3
        del stack[try_block.level + 3 :]
        frame.interpreter_stack.pop()  # we ignore that and assume == type(exc_value)
        exc_value = frame.interpreter_stack.pop()
        exc_traceback = frame.interpreter_stack.pop()
        if exc_value is not None:
            exc_value.__traceback__ = exc_traceback
        assert runtimectx.exception_stack
        # CPython sets exc_info->exc_type/value/traceback
        # see RuntimeCtx inititalization of exception_stack for more info
        runtimectx.exception_stack[-1] = exc_value  # replace the exc_info
        # Python 3.10 has `continue` here, but there is no code except the else
        stack.pop()
        return
    else:
        val = stack.pop()
        tb = stack.pop()
        assert isinstance(val, BaseException)
        val.__traceback__ = tb
        runtimectx.curexc = val
        return INTERPRETER_SIGNALS.EXCEPTION_RAISED


# https://docs.python.org/3.11/library/dis.html#opcode-END_ASYNC_FOR
@register_opcode_handler("END_ASYNC_FOR", min_ver=(3, 11))
def _end_async_for_handler_3_11(
    inst: dis.Instruction,
    /,
    stack: InterpreterStack,
    try_stack: list[PyTryBlock],
    inst_ptr: int,
    frame: InterpreterFrame,
    exception_stack: list,
    **kwargs,
) -> None | INTERPRETER_SIGNALS:
    runtimectx: InterpreterRuntimeCtx = get_interpreterruntimectx()
    if sys.version_info < (3, 14):
        # 3.14+ has an (unused) int arg pointing to the END_SEND
        assert inst.arg is None

    val = stack.pop()
    assert isinstance(val, BaseException)

    if isinstance(val, StopAsyncIteration):
        stack.pop()
        return
    else:
        runtimectx.curexc = val
        return INTERPRETER_SIGNALS.EXCEPTION_RAISED


# https://docs.python.org/3.11/library/dis.html#opcode-END_FOR
@register_opcode_handler("END_FOR", min_ver=(3, 12))
def _end_for_handler(inst: dis.Instruction, /, stack: InterpreterStack, **kwargs) -> None:
    stack.pop_wrapped()
    if sys.version_info < (3, 13):
        stack.pop_wrapped()


# https://docs.python.org/3.12/library/dis.html#opcode-END_SEND
@register_opcode_handler("END_SEND", min_ver=(3, 12))
def _end_send_handler(inst: dis.Instruction, /, stack: InterpreterStack, **kwargs) -> None:
    del stack[-2]


# https://docs.python.org/3.10/library/dis.html#opcode-EXTENDED_ARG
@register_opcode_handler("EXTENDED_ARG")
def _extended_arg_handler(inst: dis.Instruction, /, stack: InterpreterStack, **kwargs) -> None:
    pass


# https://docs.python.org/3.13/library/dis.html#opcode-FORMAT_SIMPLE
# TODO Extend the implementation to
@register_opcode_handler("FORMAT_SIMPLE", min_ver=(3, 13))
def _format_simple_handler(inst: dis.Instruction, /, stack: InterpreterStack, **kwargs) -> None | INTERPRETER_SIGNALS:
    value = stack.pop_wrapped()

    def format_simple(value):
        if isinstance(value, type):  # ugly workaround
            return type.__format__(value, "")
        return value.__format__("")

    res = _interpret_call(format_simple, value)
    return check_and_append(stack, res)


# https://docs.python.org/3.13/library/dis.html#opcode-FORMAT_WITH_SPEC
# TODO Extend the implementation to
@register_opcode_handler("FORMAT_WITH_SPEC", min_ver=(3, 13))
def _format_with_spec_handler(
    inst: dis.Instruction, /, stack: InterpreterStack, **kwargs
) -> None | INTERPRETER_SIGNALS:
    spec = stack.pop_wrapped()
    value = stack.pop_wrapped()

    def format_with_spec(value, spec):
        return value.__format__(spec)

    res = _interpret_call(format_with_spec, value, spec)
    return check_and_append(stack, res)


# https://docs.python.org/3.13/library/dis.html#opcode-CONVERT_VALUE
# TODO Extend the implementation to
@register_opcode_handler("CONVERT_VALUE", min_ver=(3, 13))
def _convert_value_handler(inst: dis.Instruction, /, stack: InterpreterStack, **kwargs) -> None | INTERPRETER_SIGNALS:
    assert type(inst.arg) is int
    value = stack.pop_wrapped()

    assert 1 <= inst.arg <= 3
    op = (str, repr, ascii)[inst.arg - 1]

    res = _interpret_call(op, value)
    return check_and_append(stack, res)


# https://docs.python.org/3.10/library/dis.html#opcode-FORMAT_VALUE
# TODO Extend the implementation to
@register_opcode_handler("FORMAT_VALUE", max_ver=(3, 12))
def _format_value_handler(inst: dis.Instruction, /, stack: InterpreterStack, **kwargs) -> None | INTERPRETER_SIGNALS:
    FVC_MASK: int = 0x3
    FVC_NONE: int = 0x0
    FVC_STR: int = 0x1
    FVC_REPR: int = 0x2
    FVC_ASCII: int = 0x3
    FVS_MASK: int = 0x4
    FVS_HAVE_SPEC: int = 0x4

    assert type(inst.arg) is int
    flags: int = inst.arg
    assert isinstance(flags, int)

    value = stack.pop()
    fmt_spec = None
    if (flags & FVS_MASK) == FVS_HAVE_SPEC:
        fmt_spec = value
        value = stack.pop()

    _case: int = flags & FVC_MASK

    def impl(value, fmt_spec):
        # NOTE `match` was only introduced in Python 3.10, but we support Python 3.9
        if _case == FVC_NONE:
            pass
        elif _case == FVC_STR:
            value = str(value)
        elif _case == FVC_REPR:
            value = repr(value)
        else:
            assert _case == FVC_ASCII, "Unknown FVC_MASK in FORMAT_VALUE"
            value = ascii(value)

        formatted: str = format(value, fmt_spec) if fmt_spec is not None else format(value)
        return formatted

    return check_and_append(stack, _interpret_call_with_unwrapping(impl, value, fmt_spec))


# https://docs.python.org/3.10/library/dis.html#opcode-FOR_ITER
@register_opcode_handler("FOR_ITER")
def _for_iter_handler(
    inst: dis.Instruction, /, stack: InterpreterStack, inst_ptr: int, **kwargs
) -> int | None | INTERPRETER_SIGNALS:
    assert type(inst.arg) is int
    delta: int = inst.arg

    tos: Iterator = stack.getitem_wrapped(-1)
    assert wrapped_isinstance(tos, Iterator), f"got {type(unwrap(tos))} instead of Iterator"

    def _next_impl(tos):
        return next(tos)

    r = _interpret_call(_next_impl, tos)

    if r is INTERPRETER_SIGNALS.EXCEPTION_RAISED:
        ctx = get_interpreterruntimectx()
        if isinstance(ctx.curexc, StopIteration):
            ctx.curexc = None
            if sys.version_info >= (3, 12):
                # 3.12 uses jumps relative to the next instruction offset and does not pop here
                #      instead it pushes a fake value?!
                stack.append(Py_NULL())
                return delta
            else:
                stack.pop_wrapped()
                return inst_ptr + delta + 1
        return r

    stack.append(r)


# https://docs.python.org/3.10/library/dis.html#opcode-GET_AITER
@register_opcode_handler("GET_AITER")
def _get_aiter_handler(inst: dis.Instruction, /, stack: InterpreterStack, **kwargs) -> None | INTERPRETER_SIGNALS:
    tos = stack.pop()

    def impl():
        if not hasattr(tos, "__aiter__"):
            raise TypeError(f"'async for' requires an object with __aiter__ method, got {type(tos).__name__}")
        ait = tos.__aiter__()
        if not hasattr(ait, "__anext__"):
            raise TypeError(
                f"'async for' received an object from __aiter__ that does not implement __anext__: {type(ait).__name__}"
            )
        return ait

    return check_and_append(stack, _interpret_call_with_unwrapping(impl))


def is_coro_or_iter(o):
    if type(o) is CoroutineType:
        return True
    codeobj = getattr(o, "gi_code", None)
    if isinstance(codeobj, CodeType) and codeobj.co_flags & inspect.CO_COROUTINE:
        return True
    return False


# PyCoro_GetAwaitableIter:
def get_awaitable_iter(tos):
    if is_coro_or_iter(tos):
        return tos

    if not hasattr(tos, "__await__"):
        raise TypeError(f"object {type(tos).__name__} can't be used in 'await' expression")

    res = tos.__await__()

    if is_coro_or_iter(res):
        raise TypeError("__await__() returned a coroutine")

    # check for iterator
    if not hasattr(res, "__next__"):
        raise TypeError(f"__await__() returned non-iterator of type '{type(res).__name__}'")

    return res


# https://docs.python.org/3.10/library/dis.html#opcode-GET_ANEXT
@register_opcode_handler("GET_ANEXT")
def _get_anext_handler(inst: dis.Instruction, /, stack: InterpreterStack, **kwargs) -> None | INTERPRETER_SIGNALS:
    tos = stack[-1]

    def impl():
        an = tos.__anext__()
        return get_awaitable_iter(an)

    return check_and_append(stack, _interpret_call_with_unwrapping(impl))


# https://docs.python.org/3.10/library/dis.html#opcode-GET_AWAITABLE
@register_opcode_handler("GET_AWAITABLE")
def _get_awaitable_handler(inst: dis.Instruction, /, stack: InterpreterStack, **kwargs) -> None | INTERPRETER_SIGNALS:
    tos = stack.pop()
    return check_and_append(stack, _interpret_call_with_unwrapping(get_awaitable_iter, tos))


def _iter_impl(obj):
    def impl():
        return obj.__iter__()

    return impl


# https://docs.python.org/3.10/library/dis.html#opcode-GET_ITER
@register_opcode_handler("GET_ITER")
def _get_iter_handler(inst: dis.Instruction, /, stack: InterpreterStack, **kwargs) -> None | INTERPRETER_SIGNALS:
    tos = stack.pop_wrapped()
    return check_and_append(stack, _interpret_call(iter, tos))


# https://docs.python.org/3.10/library/dis.html#opcode-GET_LEN
@register_opcode_handler("GET_LEN")
def _get_len_handler(inst: dis.Instruction, /, stack: InterpreterStack, **kwargs) -> None | INTERPRETER_SIGNALS:
    def impl(tos):
        return len(tos)

    ret = _interpret_call_with_unwrapping(impl, stack[-1])
    if ret is INTERPRETER_SIGNALS.EXCEPTION_RAISED:
        return ret
    stack.append(ret)


# NOTE (mruberry) The actual implementation of IMPORT_FROM is quite complicated, and there doesn't appear
#   to be a Python exposure for the operation (unlike __import__ for IMPORT_NAME)
#   There may be a better way to model this, including by just calling "from module import name"
#   directly -- are we really worried that programs will put tensor operations in import hooks?
# https://docs.python.org/3.10/library/dis.html#opcode-IMPORT_FROM
@register_opcode_handler("IMPORT_FROM")
def _import_from_handler(
    inst: dis.Instruction, /, stack: InterpreterStack, co: CodeType, **kwargs
) -> None | INTERPRETER_SIGNALS:
    assert isinstance(inst.arg, int)
    namei: int = inst.arg

    # NOTE The stack is peeked, not popped
    module = stack.getitem_wrapped(-1)
    name: WrappedValue = wrap_const(co.co_names[namei])

    def impl(module, name):
        if hasattr(module, name):
            return getattr(module, name)
        # TODO: the below needs a test
        # CPython links to https://bugs.python.org/issue17636
        # TODO: check that module.__name__ is a valid name
        fullname = f"{module.__name__}.{name}"
        return __import__(fullname)

    return check_and_append(stack, _interpret_call(impl, module, name))


# https://docs.python.org/3.10/library/dis.html#opcode-IMPORT_NAME
@register_opcode_handler("IMPORT_NAME")
def _import_name_handler(
    inst: dis.Instruction, /, stack: InterpreterStack, co: CodeType, frame: InterpreterFrame, **kwargs
) -> None | INTERPRETER_SIGNALS:
    assert isinstance(inst.arg, int)
    namei: int = inst.arg

    module_name: str = co.co_names[namei]

    fromlist = stack.pop()
    level = stack.pop()

    # relative imports rely on the current module's name (from the frame stac?)
    # but that isn't available if we use impl, so we resolve it here.
    if level > 0:  # relative import
        # cannot do this in impl easily, but error handling?
        # TODO: model this more after resolve_name in CPython's Python/import.c
        def get_current_name(globals):
            package = globals.get("__package__")
            if package is None:
                spec = globals.get("__spec__")
                if spec is not None:
                    package = spec.parent
            if package is None:
                package = globals["__name__"]
            return package

        current_name = _interpret_call(get_current_name, frame.globals)
        if current_name is INTERPRETER_SIGNALS.EXCEPTION_RAISED:
            return do_raise(KeyError("'__name__' not in globals"))
        current_name = unwrap(current_name)
        name_parts = current_name.split(".")
        module_parts = name_parts[: len(name_parts) - level + 1]
        if module_name:  # from . import foo will have '' as module_name
            module_parts.append(module_name)
        module_name = ".".join(module_parts)
        level = 0
    else:
        current_name = "n/a"

    def impl(module_name, fromlist, level):
        module = __import__(module_name, fromlist=fromlist, level=level)
        return module

    return check_and_append(stack, _interpret_call_with_unwrapping(impl, module_name, fromlist, level))


def _import_star_intrinsic(module):
    assert wrapped_isinstance(module, ModuleType)

    # Get the locals of the current frame, not the frame created by interpreted impl() below.
    _locals = _interpret_call(locals)
    if _locals is INTERPRETER_SIGNALS.EXCEPTION_RAISED:
        return _locals
    assert wrapped_isinstance(_locals, dict)

    # For every name in __all__ if present in the module, or every name in __dict__ not
    # starting with _ if __all__ is not present, add the name to the current locals() dict,
    # and produce the same exceptions as cpython would.
    def impl(module, _locals):
        skip_leading_underscores = False
        all_names = getattr(module, "__all__", None)
        if all_names is None:
            if not hasattr(module, "__dict__") or not hasattr(module.__dict__, "keys"):
                raise ImportError("from-import-* object has no __dict__ and no __all__")
            skip_leading_underscores = True
            all_names = module.__dict__.keys()

        assert all_names is not None
        for name in all_names:
            if not isinstance(name, str):
                modname = module.__name__
                if not isinstance(modname, str):
                    raise TypeError(f"module __name__ must be a string, not {modname}")
                # NOTE import * has different error messages if trying to acquire from __dict__ vs. __all__
                if skip_leading_underscores:
                    raise TypeError(f"Key in {modname}.__dict__ must be str, not {type(name)}")
                raise TypeError(f"Item in {modname}.__all__ must be str, not {type(name)}")

            if skip_leading_underscores and name.startswith("_"):
                continue
            _locals[name] = getattr(module, name)

    return _interpret_call(impl, module, _locals)


# https://docs.python.org/3.10/library/dis.html#opcode-IMPORT_STAR
@register_opcode_handler("IMPORT_STAR", max_ver=(3, 11))
def _import_star_handler(
    inst: dis.Instruction, /, stack: InterpreterStack, co: CodeType, frame: InterpreterFrame, **kwargs
) -> None | INTERPRETER_SIGNALS:
    # The module is actually imported from another instruction.
    # This instruction can only be parsed at top level and modify globals,
    # since localsplus is of fixed length/positions. It can't be parsed inside a function.

    # `from operator import *` compiles as
    #  0 LOAD_CONST    0 (0)
    #  2 LOAD_CONST    1 (('*',))
    #  4 IMPORT_NAME   0 (operator)
    #  6 IMPORT_STAR

    module = stack.pop_wrapped()

    res = _import_star_intrinsic(module)
    if res is INTERPRETER_SIGNALS.EXCEPTION_RAISED:
        return res

    return None


# https://docs.python.org/3.10/library/dis.html#opcode-IS_OP
@register_opcode_handler("IS_OP")
def _is_op_handler(inst: dis.Instruction, /, stack: InterpreterStack, **kwargs) -> None:
    b = stack.pop()
    a = stack.pop()
    stack.append(a is not b if inst.arg == 1 else a is b)


# https://docs.python.org/3.10/library/dis.html#opcode-JUMP_ABSOLUTE
@register_opcode_handler("JUMP_ABSOLUTE", max_ver=(3, 10))
def _jump_absolute_handler(inst: dis.Instruction, /, inst_ptr: int, **kwargs) -> int:
    assert type(inst.arg) is int
    target: int = inst.arg
    return target


# https://docs.python.org/3.10/library/dis.html#opcode-JUMP_FORWARD
@register_opcode_handler("JUMP_FORWARD")
def _jump_forward_handler(inst: dis.Instruction, /, inst_ptr: int, **kwargs) -> int:
    assert type(inst.arg) is int
    delta: int = inst.arg
    if sys.version_info >= (3, 12):
        return delta
    return inst_ptr + delta + 1


# https://docs.python.org/3.11/library/dis.html#opcode-JUMP_BACKWARD
@register_opcode_handler("JUMP_BACKWARD", min_ver=(3, 11))
def _jump_backward_handler(inst: dis.Instruction, /, inst_ptr: int, **kwargs) -> int:
    assert type(inst.arg) is int
    delta: int = inst.arg
    if sys.version_info >= (3, 12):
        return -delta
    return inst_ptr - delta + 1


# https://docs.python.org/3.11/library/dis.html#opcode-JUMP_BACKWARD_NO_INTERRUPT
@register_opcode_handler("JUMP_BACKWARD_NO_INTERRUPT", min_ver=(3, 11))
def _jump_backward_no_interrupt_handler(inst: dis.Instruction, /, inst_ptr: int, **kwargs) -> int:
    assert type(inst.arg) is int
    delta: int = inst.arg
    if sys.version_info >= (3, 12):
        return -delta
    return inst_ptr - delta + 1


# https://docs.python.org/3.10/library/dis.html#opcode-JUMP_IF_NOT_EXC_MATCH
@register_opcode_handler("JUMP_IF_NOT_EXC_MATCH", max_ver=(3, 10))
def _jump_if_not_exc_match_handler(
    inst: dis.Instruction, /, inst_ptr: int, stack: InterpreterStack, **kwargs
) -> int | None | INTERPRETER_SIGNALS:
    assert type(inst.arg) is int
    target: int = inst.arg

    right = stack.pop()
    left = stack.pop()
    if not isinstance(right, tuple):
        right = (right,)
    if any((isinstance(left, aright) or issubclass(left, aright)) for aright in right):
        return None
    return target


# https://docs.python.org/3.10/library/dis.html#opcode-JUMP_TRUE_OR_POP
# https://docs.python.org/3.11/library/dis.html#opcode-JUMP_TRUE_OR_POP
@register_opcode_handler("JUMP_IF_TRUE_OR_POP", max_ver=(3, 11))
def _jump_if_true_or_pop_handler(
    inst: dis.Instruction, /, inst_ptr: int, stack: InterpreterStack, **kwargs
) -> int | None | INTERPRETER_SIGNALS:
    assert type(inst.arg) is int
    target: int = inst.arg

    tos = stack.getitem_wrapped(-1)

    cnd: bool | INTERPRETER_SIGNALS = _interpret_call(bool, tos)
    if cnd is INTERPRETER_SIGNALS.EXCEPTION_RAISED:
        return cnd

    if not unwrap(cnd):
        stack.pop_wrapped()
        return None

    if sys.version_info >= (3, 11):
        target += inst_ptr + 1
    return target


# https://docs.python.org/3.10/library/dis.html#opcode-JUMP_IF_FALSE_OR_POP
# https://docs.python.org/3.11/library/dis.html#opcode-JUMP_IF_FALSE_OR_POP
@register_opcode_handler("JUMP_IF_FALSE_OR_POP", max_ver=(3, 11))
def _jump_if_false_or_pop_handler(
    inst: dis.Instruction, /, inst_ptr: int, stack: InterpreterStack, **kwargs
) -> int | None | INTERPRETER_SIGNALS:
    assert type(inst.arg) is int
    target: int = inst.arg

    tos = stack.getitem_wrapped(-1)

    cnd: bool | INTERPRETER_SIGNALS = _interpret_call(bool, tos)
    if cnd is INTERPRETER_SIGNALS.EXCEPTION_RAISED:
        return cnd

    if unwrap(cnd):
        stack.pop_wrapped()
        return None

    if sys.version_info >= (3, 11):
        target += inst_ptr + 1
    return target


# https://docs.python.org/3.10/library/dis.html#opcode-LIST_APPEND
@register_opcode_handler("LIST_APPEND")
def _list_append_handler(inst: dis.Instruction, /, stack: InterpreterStack, **kwargs) -> None | INTERPRETER_SIGNALS:
    assert type(inst.arg) is int
    i: int = inst.arg

    # NOTE Doesn't pop the list that's extended
    tos = stack.pop_wrapped()
    lst: list = stack.getitem_wrapped(-i)

    assert wrapped_isinstance(lst, list)

    def impl(lst, tos):
        lst.append(tos)

    res = _interpret_call(impl, lst, tos)
    if res is INTERPRETER_SIGNALS.EXCEPTION_RAISED:
        return res


# https://docs.python.org/3.10/library/dis.html#opcode-LIST_EXTEND
@register_opcode_handler("LIST_EXTEND")
def _list_extend_handler(inst: dis.Instruction, /, stack: InterpreterStack, **kwargs) -> None | INTERPRETER_SIGNALS:
    assert type(inst.arg) is int
    i: int = inst.arg

    # NOTE Doesn't pop the list that's extended
    tos = stack.pop_wrapped()
    lst: list = stack.getitem_wrapped(-i)

    # NOTE tos does not have to be a list
    assert wrapped_isinstance(lst, list)
    res = _interpret_call(lambda l1, l2: l1.extend(l2), lst, tos)

    if res is INTERPRETER_SIGNALS.EXCEPTION_RAISED:
        return res


# https://docs.python.org/3.10/library/dis.html#opcode-LIST_TO_TUPLE
@register_opcode_handler("LIST_TO_TUPLE", max_ver=(3, 11))
def _list_to_tuple_handler(inst: dis.Instruction, /, stack: InterpreterStack, **kwargs) -> None:
    tos = stack.pop_wrapped()
    return check_and_append(stack, _list_to_tuple_intrinsic(tos))


# https://docs.python.org/3.13/library/dis.html#opcode-LOAD_ASSERTION_ERROR
@register_opcode_handler("LOAD_ASSERTION_ERROR", max_ver=(3, 13))
def _load_assertion_error_handler(inst: dis.Instruction, /, stack: InterpreterStack, **kwargs) -> None:
    stack.append(wrap_const(AssertionError))


# https://docs.python.org/3.10/library/dis.html#opcode-LOAD_ATTR
@register_opcode_handler("LOAD_ATTR", max_ver=(3, 11))
def _load_attr_handler(
    inst: dis.Instruction, /, stack: InterpreterStack, co: CodeType, **kwargs
) -> None | INTERPRETER_SIGNALS:
    assert type(inst.arg) is int

    a = stack.pop_wrapped()
    name: WrappedValue = wrap_const(co.co_names[inst.arg])

    return check_and_append(stack, _interpret_call(getattr, a, name))


# https://docs.python.org/3.12/library/dis.html#opcode-LOAD_ATTR
@register_opcode_handler("LOAD_ATTR", min_ver=(3, 12))
def _load_attr_handler_3_12(
    inst: dis.Instruction, /, stack: InterpreterStack, co: CodeType, **kwargs
) -> None | INTERPRETER_SIGNALS:
    assert type(inst.arg) is int
    idx = inst.arg >> 1
    load_method_like = inst.arg & 1
    obj = stack.pop_wrapped()
    name: WrappedValue = wrap_const(co.co_names[idx])
    if not load_method_like:
        return check_and_append(stack, _interpret_call(getattr, obj, name))
    else:
        return load_method_helper(obj, name, stack)


# https://docs.python.org/3.14/library/dis.html#opcode-LOAD_SPECIAL
@register_opcode_handler("LOAD_SPECIAL", min_ver=(3, 14))
def _load_special_handler(inst: dis.Instruction, /, stack: InterpreterStack, **kwargs) -> None | INTERPRETER_SIGNALS:
    arg = inst.arg
    mgr = stack.pop_wrapped()

    type_name = type(unwrap(mgr)).__name__
    special_methods = [
        ("__enter__", f"'{type_name}' object does not support the context manager protocol (missed __enter__ method)"),
        ("__exit__", f"'{type_name}' object does not support the context manager protocol (missed __exit__ method)"),
        (
            "__aenter__",
            f"'{type_name}' object does not support the asynchronous context manager protocol (missed __aenter__ method)",
        ),
        (
            "__aexit__",
            f"'{type_name}' object does not support the asynchronous context manager protocol (missed __aexit__ method)",
        ),
    ]
    name, error_msg = special_methods[arg]
    res = load_method_helper(mgr, wrap_const(name), stack)
    if res is INTERPRETER_SIGNALS.EXCEPTION_RAISED:
        # clear previous error?
        return do_raise(error_msg)

    return res


# https://docs.python.org/3.12/library/dis.html#opcode-LOAD_SUPER_ATTR
@register_opcode_handler("LOAD_SUPER_ATTR", min_ver=(3, 12))
def _load_super_attr_handler(
    inst: dis.Instruction, /, stack: InterpreterStack, co: CodeType, **kwargs
) -> None | INTERPRETER_SIGNALS:
    assert type(inst.arg) is int
    idx = inst.arg >> 2
    load_method_like = (inst.arg & 1) > 0
    two_argument_super = (inst.arg & 2) > 0

    _self = stack.pop_wrapped()
    _cls = stack.pop_wrapped()
    _super = stack.pop_wrapped()  # ???

    if two_argument_super:
        super_object = _interpret_call(_super, _cls, _self)
    else:
        super_object = _interpret_call(_super)

    if super_object is INTERPRETER_SIGNALS.EXCEPTION_RAISED:
        return super_object

    name: WrappedValue = wrap_const(co.co_names[idx])
    if not load_method_like:
        return check_and_append(stack, _interpret_call(getattr, super_object, name))
    else:
        return load_method_helper(super_object, name, stack)


# https://docs.python.org/3.10/library/dis.html#opcode-LOAD_BUILD_CLASS
@register_opcode_handler("LOAD_BUILD_CLASS")
def _load_build_class_handler(
    inst: dis.Instruction, /, stack: InterpreterStack, frame: InterpreterFrame, **kwargs
) -> None | INTERPRETER_SIGNALS:
    build_class = globals_lookup(frame.globals, wrap_const("__build_class__"))
    return check_and_append(stack, build_class)


# https://docs.python.org/3.10/library/dis.html#opcode-LOAD_CLOSURE
@register_opcode_handler("LOAD_CLOSURE")
def _load_closure_handler(
    inst: dis.Instruction, /, stack: InterpreterStack, co: CodeType, frame: InterpreterFrame, **kwargs
) -> None:
    assert type(inst.arg) is int
    i: int = inst.arg

    if sys.version_info < (3, 11):
        i += co.co_nlocals

    assert i >= 0 and i < len(frame.localsplus)
    val = frame.localsplus[i]

    stack.append(val)


# https://docs.python.org/3.14/library/dis.html#opcode-LOAD_COMMON_CONSTANT
@register_opcode_handler("LOAD_COMMON_CONSTANT", min_ver=(3, 14))
def _load_common_constant_handler(inst: dis.Instruction, /, stack: InterpreterStack, co: CodeType, **kwargs) -> None:
    assert type(inst.arg) is int

    common_consts = [
        AssertionError,
        NotImplementedError,
        tuple,
        all,
        any,
    ]
    constant = wrap_const(common_consts[inst.arg])
    constant = const_callback(constant)
    stack.append(constant)


# https://docs.python.org/3.10/library/dis.html#opcode-LOAD_CONST
@register_opcode_handler("LOAD_CONST")
def _load_const_handler(inst: dis.Instruction, /, stack: InterpreterStack, co: CodeType, **kwargs) -> None:
    assert type(inst.arg) is int

    constant = co.co_consts[inst.arg]
    constant = wrap_const(constant)
    constant = const_callback(constant)
    stack.append(constant)


# https://docs.python.org/3.14/library/dis.html#opcode-LOAD_SMALL_INT
@register_opcode_handler("LOAD_SMALL_INT", min_ver=(3, 14))
def _load_small_int_handler(inst: dis.Instruction, /, stack: InterpreterStack, **kwargs) -> None:
    assert type(inst.arg) is int

    constant = wrap_const(inst.arg)
    constant = const_callback(constant)
    stack.append(constant)


# https://docs.python.org/3.10/library/dis.html#opcode-LOAD_DEREF
@register_opcode_handler("LOAD_DEREF")
def _load_deref_handler(
    inst: dis.Instruction, /, stack: InterpreterStack, co: CodeType, frame: InterpreterFrame, **kwargs
) -> None | INTERPRETER_SIGNALS:
    assert type(inst.arg) is int
    i: int = inst.arg

    if sys.version_info < (3, 11):
        i += co.co_nlocals

    assert i >= 0 and i < len(frame.localsplus)
    cell = frame.localsplus[i]
    name: str = frame.get_localsplus_name(i)

    # it seems that the only way to check for an empty cell (short of
    # try... except) is comparison to another empty cell
    if unwrap(cell) == CellType():
        return do_raise(
            NameError(f"free variable '{frame.get_localsplus_name(i)}' referenced before assignment in enclosing scope")
        )

    val = _interpret_call(getattr, cell, wrap_const("cell_contents"))
    ctx: InterpreterCompileCtx = get_interpretercompilectx()
    if ctx._with_provenance_tracking:
        assert isinstance(val, WrappedValue), f"{val}"
        if isinstance(val.value, list):
            assert isinstance(val.item_wrappers, Sized)
            assert len(val.value) == len(val.item_wrappers)

    val = load_deref_callback(val, name)

    return check_and_append(stack, val)


# https://docs.python.org/3.10/library/dis.html#opcode-LOAD_FAST
# https://docs.python.org/3.12/library/dis.html#opcode-LOAD_FAST_CHECK
# LOAD_FAST for Python <3.12 is LOAD_FAST_CHECK
@register_opcode_handler("LOAD_FAST_BORROW", min_ver=(3, 14))
@register_opcode_handler("LOAD_FAST_CHECK", min_ver=(3, 12))
@register_opcode_handler("LOAD_FAST")
def _load_fast_check_load_fast_borrow_handler(
    inst: dis.Instruction, /, stack: InterpreterStack, co: CodeType, frame: InterpreterFrame, **kwargs
) -> None | INTERPRETER_SIGNALS:
    assert isinstance(inst.arg, int)
    var_num: int = inst.arg
    assert var_num >= 0 and var_num < len(frame.localsplus)

    val: Any = frame.localsplus[var_num]
    name: str = frame.get_localsplus_name(var_num)

    # empty local variable slots are initialized to Py_NULL()
    if isinstance(val, Py_NULL):
        return do_raise(UnboundLocalError(f"local variable '{name}' referenced before assignment"))

    ctx: InterpreterCompileCtx = get_interpretercompilectx()
    if ctx._with_provenance_tracking:
        assert isinstance(val, WrappedValue), f"unexpected value of type {type(val)}, {val}, {inst}"

    val = load_fast_callback(val, name)

    return check_and_append(stack, val)


# https://docs.python.org/3.13/library/dis.html#opcode-LOAD_FAST_LOAD_FAST
@register_opcode_handler("LOAD_FAST_BORROW_LOAD_FAST_BORROW", min_ver=(3, 14))
@register_opcode_handler("LOAD_FAST_LOAD_FAST", min_ver=(3, 13))
def _load_fast_load_fast_load_fast_borrow_load_fast_borrow_handler(
    inst: dis.Instruction, /, stack: InterpreterStack, co: CodeType, frame: InterpreterFrame, **kwargs
) -> None | INTERPRETER_SIGNALS:
    assert isinstance(inst.arg, int)
    var_num1: int = inst.arg >> 4
    var_num2: int = inst.arg & 15
    assert var_num1 >= 0 and var_num1 < len(frame.localsplus)
    assert var_num2 >= 0 and var_num2 < len(frame.localsplus)

    val1: Any = frame.localsplus[var_num1]
    name1: str = frame.get_localsplus_name(var_num1)
    val2: Any = frame.localsplus[var_num2]
    name2: str = frame.get_localsplus_name(var_num2)

    # empty local variable slots are initialized to Py_NULL()
    if isinstance(val1, Py_NULL):
        return do_raise(UnboundLocalError(f"local variable '{name1}' referenced before assignment"))

    # empty local variable slots are initialized to Py_NULL()
    if isinstance(val2, Py_NULL):
        return do_raise(UnboundLocalError(f"local variable '{name2}' referenced before assignment"))

    ctx: InterpreterCompileCtx = get_interpretercompilectx()
    if ctx._with_provenance_tracking:
        assert isinstance(val1, WrappedValue), f"unexpected value of type {type(val1)}, {val1}, {inst}"
        assert isinstance(val2, WrappedValue), f"unexpected value of type {type(val2)}, {val2}, {inst}"

    val1 = load_fast_callback(val1, name1)
    val2 = load_fast_callback(val2, name2)

    if val1 is INTERPRETER_SIGNALS.EXCEPTION_RAISED or val2 is INTERPRETER_SIGNALS.EXCEPTION_RAISED:
        return INTERPRETER_SIGNALS.EXCEPTION_RAISED
    stack.append(val1)
    stack.append(val2)


# https://docs.python.org/3.13/library/dis.html#opcode-LOAD_FAST_AND_CLEAR
@register_opcode_handler("LOAD_FAST_AND_CLEAR", min_ver=(3, 12))
def _load_fast_and_clear_handler(
    inst: dis.Instruction, /, stack: InterpreterStack, co: CodeType, frame: InterpreterFrame, **kwargs
) -> None | INTERPRETER_SIGNALS:
    assert isinstance(inst.arg, int)
    var_num: int = inst.arg
    assert var_num >= 0 and var_num < len(frame.localsplus)

    val: Any = frame.localsplus[var_num]
    name: str = frame.get_localsplus_name(var_num)

    # empty local variable slots are initialized to Py_NULL(), in this
    # case we push Py_NULL (but wrapped)
    if isinstance(val, Py_NULL):
        val = wrap_const(Py_NULL())

    ctx: InterpreterCompileCtx = get_interpretercompilectx()
    if ctx._with_provenance_tracking:
        assert isinstance(val, WrappedValue), f"unexpected value of type {type(val)}, {val}, {inst}"

    val = load_fast_callback(val, name)
    # clear the local variable
    frame.localsplus[var_num] = Py_NULL()

    return check_and_append(stack, val)


# https://docs.python.org/3.10/library/dis.html#opcode-LOAD_GLOBAL
@register_opcode_handler("LOAD_GLOBAL")
def _load_global_handler(
    inst: dis.Instruction,
    /,
    stack: InterpreterStack,
    co: CodeType,
    globals_dict: dict[str, Any],
    **kwargs,
) -> None | INTERPRETER_SIGNALS:
    assert type(inst.arg) is int
    idx = inst.arg
    if (3, 11) <= sys.version_info:
        idx = idx // 2
    co_name: str = co.co_names[idx]

    obj: Any | WrappedValue = globals_lookup(globals_dict, wrap_const(co_name))
    if obj is INTERPRETER_SIGNALS.EXCEPTION_RAISED:
        return obj
    else:
        obj = global_callback(obj, co_name)
        if obj is INTERPRETER_SIGNALS.EXCEPTION_RAISED:
            return obj

    if (3, 11) <= sys.version_info < (3, 13):
        # for 3.11+, the lowest bit indicates whether a NULL should be pushed
        if inst.arg & 1:
            stack.append(wrap_const(Py_NULL()))

    if obj is INTERPRETER_SIGNALS.EXCEPTION_RAISED:
        return obj

    stack.append(obj)
    if (3, 13) <= sys.version_info:
        # for 3.11+, the lowest bit indicates whether a NULL should be pushed, 3.13+ does it after
        if inst.arg & 1:
            stack.append(wrap_const(Py_NULL()))

    return


# https://docs.python.org/3.11/library/dis.html#opcode-LOAD_METHOD
@register_opcode_handler("LOAD_METHOD", max_ver=(3, 13))
def _load_method_handler(
    inst: dis.Instruction, /, stack: InterpreterStack, co: CodeType, **kwargs
) -> None | INTERPRETER_SIGNALS:
    assert type(inst.arg) is int
    obj = stack.pop_wrapped()
    name = wrap_const(co.co_names[inst.arg])
    return load_method_helper(obj, name, stack)


def load_method_helper(obj, name, stack):
    meth = _interpret_call(getattr, obj, name)
    if meth is INTERPRETER_SIGNALS.EXCEPTION_RAISED:
        return meth

    umeth = unwrap(meth)

    if hasattr(umeth, "__self__") and unwrap(obj) is umeth.__self__:
        populate_attribute_wrapper(meth, "__self__", obj)

    if inspect.ismethod(umeth):
        func_attr = _interpret_call(getattr, meth, wrap_const("__func__"))
        if func_attr is INTERPRETER_SIGNALS.EXCEPTION_RAISED:
            return func_attr
        # meth.__self__ is obj for regular methods but cls for class methods
        self_attr = _interpret_call(getattr, meth, wrap_const("__self__"))
        if self_attr is INTERPRETER_SIGNALS.EXCEPTION_RAISED:
            return self_attr
        stack.append(func_attr)
        stack.append(self_attr)
    else:
        if sys.version_info < (3, 13):
            stack.append(wrap_const(Py_NULL()))
            stack.append(meth)
        else:
            stack.append(meth)
            stack.append(wrap_const(Py_NULL()))


# https://docs.python.org/3.11/library/dis.html#opcode-LOAD_NAME
@register_opcode_handler("LOAD_NAME")
def _load_name_handler(
    inst: dis.Instruction, /, stack: InterpreterStack, co: CodeType, frame: InterpreterFrame, **kwargs
) -> None | INTERPRETER_SIGNALS:
    assert isinstance(inst.arg, int)
    namei: int = inst.arg
    name: str = co.co_names[namei]

    value: Any

    if name in unwrap(frame.names):
        value = _interpret_call(lambda d, k: d[k], frame.names, wrap_const(name))
    else:
        # Look up globals, then builtins.
        value = globals_lookup(frame.globals, wrap_const(name))
        if value is INTERPRETER_SIGNALS.EXCEPTION_RAISED:
            return do_raise(NameError(f"{name=} is not defined"))

    return check_and_append(stack, value)


# https://docs.python.org/3.11/library/dis.html#opcode-MAKE_CELL
@register_opcode_handler("MAKE_CELL", min_ver=(3, 11))
def _make_cell_handler(inst: dis.Instruction, /, frame: InterpreterFrame, **kwargs) -> None:
    assert isinstance(inst.arg, int)
    i: int = inst.arg
    assert i >= 0 and i < len(frame.localsplus)
    val = frame.localsplus[i]

    if not isinstance(val, Py_NULL):
        val = store_deref_callback(val, inst.argval, frame.code.co_cellvars, frame.code.co_freevars)

    if isinstance(val, Py_NULL):
        # empty local variable slots (Py_NULL()) produce an empty cell
        c = _interpret_call(CellType)
        assert c is not INTERPRETER_SIGNALS.EXCEPTION_RAISED
    else:
        # wrap the current val into a cell
        c = _interpret_call(CellType, val)
        assert c is not INTERPRETER_SIGNALS.EXCEPTION_RAISED

    frame.localsplus[i] = c


# https://docs.python.org/3.10/library/dis.html#opcode-MAKE_FUNCTION
@register_opcode_handler("MAKE_FUNCTION", max_ver=(3, 12))
def _make_function_handler(
    inst: dis.Instruction, /, stack: InterpreterStack, globals_dict: dict[str, Any], **kwargs
) -> None:
    assert type(inst.arg) is int
    flag: int = inst.arg

    if sys.version_info < (3, 11):
        name = stack.pop()
    else:
        name = ""

    fn_co: CodeType = unwrap(stack.pop_wrapped())
    name = fn_co.co_name

    ctx: InterpreterCompileCtx = get_interpretercompilectx()

    if flag & 0x08:
        # Python will have built at tuple of cell vars
        # (via STORE_DEREF, LOAD_CLOSURE)
        closure = _interpret_call(tuple, stack.pop_wrapped())
        if ctx._with_provenance_tracking:
            for i, cell in enumerate(closure.value):
                assert isinstance(cell, CellType)
                if cell != CellType():
                    cell_wrapper = closure.item_wrappers[i]
                    # TODO: investigate: the store_deref and load_closure does this to us, apparently
                    wrapped_contents = cell.cell_contents
                    if isinstance(wrapped_contents, WrappedValue):
                        cell.cell_contents = cell.cell_contents.value
                        populate_attribute_wrapper(cell_wrapper, "cell_contents", wrapped_contents)
    else:
        closure = None

    if flag & 0x04:
        annotations = stack.pop()
        assert type(annotations) is tuple and len(annotations) % 2 == 0
        annotations = dict(zip(annotations[::2], annotations[1::2]))
    else:
        annotations = None

    if flag & 0x02:
        kwdefaults = stack.pop()
        assert type(kwdefaults) == dict
    else:
        kwdefaults = None

    if flag & 0x01:
        argdefs = stack.pop()
        assert type(argdefs) == tuple
    else:
        argdefs = None

    fn = FunctionType(fn_co, unwrap(globals_dict), name, argdefs=argdefs, closure=unwrap(closure))

    # TODO: wrap fn and populate fn.__closure__?

    if kwdefaults is not None:
        fn.__kwdefaults__ = kwdefaults

    if annotations is not None:
        fn.__annotations__ = annotations

    stack.append(fn)


# https://docs.python.org/3.10/library/dis.html#opcode-MAKE_FUNCTION
@register_opcode_handler("MAKE_FUNCTION", min_ver=(3, 13))
def _make_function_handler_313(
    inst: dis.Instruction, /, stack: InterpreterStack, globals_dict: dict[str, Any], **kwargs
) -> None:
    fn_co: CodeType = unwrap(stack.pop_wrapped())
    name = fn_co.co_name

    if fn_co.co_freevars:
        # will be overridden by SET_FUNCTION_ATTRIBUTE call but we cannot
        # create the FunctionType below without
        closure = tuple(CellType() for _ in fn_co.co_freevars)
    else:
        closure = None

    fn = FunctionType(fn_co, unwrap(globals_dict), name, closure=closure)
    stack.append(fn)


# https://docs.python.org/3.13/library/dis.html#opcode-SET_FUNCTION_ATTRIBUTE
@register_opcode_handler("SET_FUNCTION_ATTRIBUTE", min_ver=(3, 13))
def _set_function_attribute_handler(
    inst: dis.Instruction, /, stack: InterpreterStack, globals_dict: dict[str, Any], **kwargs
) -> None:
    assert type(inst.arg) is int
    flag: int = inst.arg

    fn: FunctionType = unwrap(stack.pop_wrapped())

    ctx: InterpreterCompileCtx = get_interpretercompilectx()

    if flag == 0x08:
        # Python will have built at tuple of cell vars
        # (via STORE_DEREF, LOAD_CLOSURE)
        closure = _interpret_call(tuple, stack.pop_wrapped())
        if ctx._with_provenance_tracking:
            for i, cell in enumerate(closure.value):
                assert isinstance(cell, CellType)
                if cell != CellType():
                    cell_wrapper = closure.item_wrappers[i]
                    # TODO: investigate: the store_deref and load_closure does this to us, apparently
                    wrapped_contents = cell.cell_contents
                    if isinstance(wrapped_contents, WrappedValue):
                        cell.cell_contents = cell.cell_contents.value
                        populate_attribute_wrapper(cell_wrapper, "cell_contents", wrapped_contents)

        # incontrast to other annotations fn.__closure__ is readonly in Python 3.13
        # this is a bit bad because we return a new function here, but maybe we can get away with that for now
        new_fn = FunctionType(
            fn.__code__,
            fn.__globals__,
            fn.__name__,
            fn.__defaults__,
            closure=unwrap(closure),
            kwdefaults=fn.__kwdefaults__,
        )
        new_fn.__annotations__ = fn.__annotations__
        # TODO: wrap new_fn and populate fn.__closure__?
        stack.append(new_fn)
        return

    if flag == 0x04:
        annotations = stack.pop()
        assert type(annotations) is tuple and len(annotations) % 2 == 0
        annotations = dict(zip(annotations[::2], annotations[1::2]))
        fn.__annotations__ = annotations
        stack.append(fn)
        return

    if flag == 0x02:
        kwdefaults = stack.pop()
        assert type(kwdefaults) == dict
        fn.__kwdefaults__ = kwdefaults
        stack.append(fn)
        return

    if flag == 0x01:
        argdefs = stack.pop()
        assert type(argdefs) == tuple
        fn.__defaults__ = argdefs
        stack.append(fn)
        return

    if flag == 0x10:
        annotate = stack.pop()
        assert annotate is None or callable(annotate)
        fn.__annotate__ = annotate
        stack.append(fn)
        return

    assert False, f"Flag value 0x{flag:x} unexpected in SET_FUNCTION_ATTRIBUTE"


# https://docs.python.org/3.10/library/dis.html#opcode-MAP_ADD
@register_opcode_handler("MAP_ADD")
def _map_add_handler(inst: dis.Instruction, /, stack: InterpreterStack, **kwargs) -> None:
    assert isinstance(inst.arg, int)
    i: int = inst.arg

    # NOTE Doesn't pop the dict that's extended
    tos = stack.pop()
    tos1 = stack.pop()
    d: dict = stack[-i]

    assert type(d) is dict, type(d)
    d[tos1] = tos


# NOTE: The behavior should match match_class() in cpython.
def _match_class_impl(kw_names, typ, subject, count) -> tuple | None:
    seen = []
    attrs = []

    if not isinstance(subject, typ):
        return None

    if hasattr(typ, "__match_args__"):
        match_self = False
        match_args = typ.__match_args__
    else:
        match_self = True
        match_args = ()

    if type(match_args) is not tuple:
        raise TypeError(f"{typ.__name__}.__match_args__ must be a tuple (got {type(match_args)})")

    allowed = 1 if match_self else len(match_args)
    if allowed < count:
        plural = "" if allowed == 1 else "s"
        raise TypeError(f"{typ.__name__}() accepts {allowed} positional sub-pattern{plural} ({count} given)")

    if not match_self:
        # Match positional sub-patterns
        for attr_name in match_args:
            if not isinstance(attr_name, str):
                raise TypeError(f"__match_args__ elements must be strings (got {type(attr_name).__name__})")

            if attr_name in seen:
                raise TypeError(f"{typ.__name__}() got multiple sub-patterns for attribute {attr_name}")
            seen.append(attr_name)

            try:
                attrs.append(getattr(subject, attr_name))
            except AttributeError:
                return None

    # Match keyword subpatterns
    for attr_name in kw_names:
        assert isinstance(attr_name, str)

        if attr_name in seen:
            raise TypeError(f"{typ.__name__}() got multiple sub-patterns for attribute {attr_name}")
        seen.append(attr_name)

        try:
            attrs.append(getattr(subject, attr_name))
        except AttributeError:
            return None

    return tuple(attrs)


# https://docs.python.org/3.10/library/dis.html#opcode-MATCH_CLASS
@register_opcode_handler("MATCH_CLASS")
def _match_class_handler(inst: dis.Instruction, /, stack: InterpreterStack, **kwargs) -> None | INTERPRETER_SIGNALS:
    assert type(inst.arg) is int
    count: int = inst.arg

    kw_attr_names = stack.pop()
    typ = stack.pop()
    subject = stack.pop()
    assert type(kw_attr_names) is tuple

    ret = _interpret_call_with_unwrapping(_match_class_impl, kw_attr_names, typ, subject, count)
    if ret is INTERPRETER_SIGNALS.EXCEPTION_RAISED:
        return ret

    stack.append(ret if ret is not None else stack[-2])
    if sys.version_info < (3, 11):
        stack.append(True if ret is not None else False)


def _match_keys_impl(keys, subject):
    marker = object()
    values_or_none = []
    for k in keys:
        v = subject.get(k, marker)
        if v is not marker:
            values_or_none.append(v)
        else:
            values_or_none = None
            break

    return tuple(values_or_none) if values_or_none is not None else None


# https://docs.python.org/3.10/library/dis.html#opcode-MATCH_KEYS
@register_opcode_handler("MATCH_KEYS")
def _match_keys_handler(inst: dis.Instruction, /, stack: InterpreterStack, **kwargs) -> None | INTERPRETER_SIGNALS:
    keys = stack[-1]
    subject = stack[-2]
    assert isinstance(keys, tuple)
    assert isinstance(subject, Mapping)

    ret = _interpret_call_with_unwrapping(_match_keys_impl, keys, subject)
    if ret is INTERPRETER_SIGNALS.EXCEPTION_RAISED:
        return ret

    stack.append(ret)
    if sys.version_info < (3, 11):
        stack.append(ret is not None)


# https://docs.python.org/3.10/library/dis.html#opcode-MATCH_MAPPING
@register_opcode_handler("MATCH_MAPPING")
def _match_mapping_handler(inst: dis.Instruction, /, stack: InterpreterStack, **kwargs) -> None:
    # NOTE: We cannot check tp_flags but this is, according to the docs, close enough.
    # tp_flags is a bitfield containing on the type containing information about what protocols the type supports. We
    # do not model it, because it constantly changes from version to version, and inheritance of each flag is complicated.
    # Thankfully, somebody else seems to have had this conversation with the cpython devs before us, and the following
    # is the documented workaround.
    stack.push(isinstance(stack[-1], Mapping))


# https://docs.python.org/3.10/library/dis.html#opcode-MATCH_SEQUENCE
@register_opcode_handler("MATCH_SEQUENCE")
def _match_sequence_handler(inst: dis.Instruction, /, stack: InterpreterStack, **kwargs) -> None:
    # NOTE: We cannot check tp_flags but this is, according to the docs, close enough.
    # See the comment on MATCH_MAPPING.
    supported_sequence: bool = isinstance(stack[-1], Sequence) and not isinstance(stack[-1], (str, bytes, bytearray))
    stack.push(supported_sequence)


# https://docs.python.org/3.14/library/dis.html#opcode-NOT_TAKEN
@register_opcode_handler("NOT_TAKEN", min_ver=(3, 14))
def _not_taken_handler(inst: dis.Instruction, /, **kwargs) -> None:
    pass


# https://docs.python.org/3.10/library/dis.html#opcode-NOP
@register_opcode_handler("NOP")
def _nop_handler(inst: dis.Instruction, /, **kwargs) -> None:
    pass


# https://docs.python.org/3.11/library/dis.html#opcode-RESUME
@register_opcode_handler("RESUME", min_ver=(3, 11))
def _resume_handler(inst: dis.Instruction, /, **kwargs) -> None:
    pass


# https://docs.python.org/3.11/library/dis.html#opcode-PRECALL
@register_opcode_handler("PRECALL", min_ver=(3, 11), max_ver=(3, 11))
def _precall_handler(inst: dis.Instruction, /, co: CodeType, **kwargs) -> None:
    pass


# https://docs.python.org/3.10/library/dis.html#opcode-POP_BLOCK
@register_opcode_handler("POP_BLOCK", max_ver=(3, 10))
def _pop_block_handler(inst: dis.Instruction, /, try_stack: list[PyTryBlock], **kwargs) -> None:
    try_stack.pop()


# https://docs.python.org/3.10/library/dis.html#opcode-POP_EXCEPT
# Note that Python <= 3.10 always has type/value/traceback on the stack as three items
#           Python >= 3.11 only has one (but has the split in other places)
@register_opcode_handler("POP_EXCEPT", max_ver=(3, 10))
def _pop_except_handler_3_10(
    inst: dis.Instruction, /, stack: InterpreterStack, try_stack: list[PyTryBlock], exception_stack: list, **kwargs
) -> None:
    try_block = try_stack.pop()
    assert try_block.typ == PyTryBlock.EXCEPT_HANDLER_TYPE
    assert try_block.level + 3 <= len(stack) <= try_block.level + 4
    assert exception_stack
    stack.pop()
    exc_value = stack.pop()
    stack.pop()
    # we assume that type and traceback are set on exc_value already (check?)
    # CPython sets exc_info->exc_type/value/traceback, see RuntimeCtx inititalization of exception_stack for more info
    exception_stack[-1] = exc_value


# https://docs.python.org/3.11/library/dis.html#opcode-POP_EXCEPT
@register_opcode_handler("POP_EXCEPT", min_ver=(3, 11))
def _pop_except_handler_3_11(
    inst: dis.Instruction, /, stack: InterpreterStack, try_stack: list[PyTryBlock], exception_stack: list, **kwargs
) -> None:
    exc_value = stack.pop()
    # CPython sets exc_info->exc_type/value/traceback, see RuntimeCtx inititalization of exception_stack for more info
    exception_stack[-1] = exc_value


# https://docs.python.org/3.11/library/dis.html#opcode-POP_JUMP_BACKWARD_IF_FALSE
@register_opcode_handler("POP_JUMP_BACKWARD_IF_FALSE", min_ver=(3, 11), max_ver=(3, 11))
def _pop_jump_backward_if_false_handler(
    inst: dis.Instruction, /, stack: InterpreterStack, inst_ptr: int, **kwargs
) -> int | None | INTERPRETER_SIGNALS:
    assert isinstance(inst.arg, int)

    tos = stack.pop()

    cnd: bool | INTERPRETER_SIGNALS = _interpret_call_with_unwrapping(bool, tos)
    if cnd is INTERPRETER_SIGNALS.EXCEPTION_RAISED:
        return cnd

    if not cnd:
        return inst_ptr - inst.arg + 1

    return None


# https://docs.python.org/3.11/library/dis.html#opcode-POP_JUMP_BACKWARD_IF_NONE
@register_opcode_handler("POP_JUMP_BACKWARD_IF_NONE", min_ver=(3, 11), max_ver=(3, 11))
def _pop_jump_backward_if_none_handler(
    inst: dis.Instruction, /, stack: InterpreterStack, inst_ptr: int, **kwargs
) -> int | None:
    assert isinstance(inst.arg, int)

    tos = stack.pop()

    if tos is None:
        return inst_ptr - inst.arg + 1

    return None


# https://docs.python.org/3.11/library/dis.html#opcode-POP_JUMP_BACKWARD_IF_NOT_NONE
@register_opcode_handler("POP_JUMP_BACKWARD_IF_NOT_NONE", min_ver=(3, 11), max_ver=(3, 11))
def _pop_jump_backward_if_not_none_handler(
    inst: dis.Instruction, /, stack: InterpreterStack, inst_ptr: int, **kwargs
) -> int | None:
    assert isinstance(inst.arg, int)

    tos = stack.pop()

    if tos is not None:
        return inst_ptr - inst.arg + 1

    return None


# https://docs.python.org/3.11/library/dis.html#opcode-POP_JUMP_BACKWARD_IF_TRUE
@register_opcode_handler("POP_JUMP_BACKWARD_IF_TRUE", min_ver=(3, 11), max_ver=(3, 11))
def _pop_jump_backward_if_true_handler(
    inst: dis.Instruction, /, stack: InterpreterStack, inst_ptr: int, **kwargs
) -> int | None | INTERPRETER_SIGNALS:
    assert isinstance(inst.arg, int)

    tos = stack.pop()

    cnd: bool | INTERPRETER_SIGNALS = _interpret_call_with_unwrapping(bool, tos)
    if cnd is INTERPRETER_SIGNALS.EXCEPTION_RAISED:
        return cnd

    if cnd:
        return inst_ptr - inst.arg + 1

    return None


# https://docs.python.org/3.11/library/dis.html#opcode-POP_JUMP_FORWARD_IF_FALSE
@register_opcode_handler("POP_JUMP_FORWARD_IF_FALSE", min_ver=(3, 11), max_ver=(3, 11))
def _pop_jump_forward_if_false_handler(
    inst: dis.Instruction, /, stack: InterpreterStack, inst_ptr: int, **kwargs
) -> int | None | INTERPRETER_SIGNALS:
    assert isinstance(inst.arg, int)

    tos = stack.pop_wrapped()

    cnd: bool | INTERPRETER_SIGNALS = _interpret_call(bool, tos)
    if cnd is INTERPRETER_SIGNALS.EXCEPTION_RAISED:
        return cnd

    if not unwrap(cnd):
        return inst_ptr + inst.arg + 1

    return None


# https://docs.python.org/3.11/library/dis.html#opcode-POP_JUMP_FORWARD_IF_TRUE
@register_opcode_handler("POP_JUMP_FORWARD_IF_TRUE", min_ver=(3, 11), max_ver=(3, 11))
def _pop_jump_forward_if_true_handler_3_11(
    inst: dis.Instruction, /, stack: InterpreterStack, inst_ptr: int, **kwargs
) -> int | None | INTERPRETER_SIGNALS:
    assert isinstance(inst.arg, int)

    tos = stack.pop_wrapped()

    cnd: bool | INTERPRETER_SIGNALS = _interpret_call(bool, tos)
    if cnd is INTERPRETER_SIGNALS.EXCEPTION_RAISED:
        return cnd

    if unwrap(cnd):
        return inst_ptr + inst.arg + 1

    return None


# https://docs.python.org/3.11/library/dis.html#opcode-POP_JUMP_FORWARD_IF_NONE
@register_opcode_handler("POP_JUMP_FORWARD_IF_NONE", min_ver=(3, 11), max_ver=(3, 11))
def _pop_jump_forward_if_none_handler_3_11(
    inst: dis.Instruction, /, stack: InterpreterStack, inst_ptr: int, **kwargs
) -> int | None:
    assert isinstance(inst.arg, int)

    tos = stack.pop()
    if tos is None:
        return inst_ptr + inst.arg + 1

    return None


# https://docs.python.org/3.11/library/dis.html#opcode-POP_JUMP_FORWARD_IF_NOT_NONE
@register_opcode_handler("POP_JUMP_FORWARD_IF_NOT_NONE", min_ver=(3, 11), max_ver=(3, 11))
def _pop_jump_forward_if_not_none_handler(
    inst: dis.Instruction, /, stack: InterpreterStack, inst_ptr: int, **kwargs
) -> int | None:
    assert isinstance(inst.arg, int)

    tos = stack.pop()
    if tos is not None:
        return inst_ptr + inst.arg + 1

    return None


@register_opcode_handler("POP_JUMP_IF_FALSE", max_ver=(3, 10))
@register_opcode_handler("POP_JUMP_IF_FALSE", min_ver=(3, 12))
def _pop_jump_if_false_handler(
    inst: dis.Instruction, /, stack: InterpreterStack, **kwargs
) -> int | None | INTERPRETER_SIGNALS:
    assert type(inst.arg) is int

    tos = stack.pop_wrapped()

    res = _interpret_call(bool, tos)
    if res is INTERPRETER_SIGNALS.EXCEPTION_RAISED:
        return res
    ures = unwrap(res)
    assert ures is False or ures is True
    cnd: bool = ures

    if not cnd:
        # note that inst.arg is relative for 3.12 and absolute for 3.10
        return inst.arg
    return None


@register_opcode_handler("POP_JUMP_IF_TRUE", max_ver=(3, 10))
@register_opcode_handler("POP_JUMP_IF_TRUE", min_ver=(3, 12))
def _pop_jump_if_true_handler(
    inst: dis.Instruction, /, stack: InterpreterStack, **kwargs
) -> int | None | INTERPRETER_SIGNALS:
    assert type(inst.arg) is int

    tos = stack.pop()

    def impl():
        return bool(tos)

    # Acquires the condition, only calling bool() if tos requires conversion
    # NOTE Unconditionally calling bool() would cause an infinite recursion with the bool lookaside
    cnd: bool
    if tos is False or tos is True:
        cnd = tos
    else:
        tmp = _interpret_call_with_unwrapping(impl)
        if tmp is INTERPRETER_SIGNALS.EXCEPTION_RAISED:
            return tmp
        else:
            assert tmp is False or tmp is True
            cnd = tmp

    if cnd:
        # note that inst.arg is relative for 3.12 and absolute for 3.10
        return inst.arg
    return None


# https://docs.python.org/3.12/library/dis.html#opcode-POP_JUMP_IF_NONE
@register_opcode_handler("POP_JUMP_IF_NONE", min_ver=(3, 12))
def _pop_jump_if_none_handler(inst: dis.Instruction, /, stack: InterpreterStack, inst_ptr: int, **kwargs) -> int | None:
    assert isinstance(inst.arg, int)

    tos = stack.pop()
    if tos is None:
        # in 3.12 return is relative to the next opcode
        return inst.arg

    return None


# https://docs.python.org/3.12/library/dis.html#opcode-POP_JUMP_IF_NOT_NONE
@register_opcode_handler("POP_JUMP_IF_NOT_NONE", min_ver=(3, 12))
def _pop_jump_if_not_none_handler(
    inst: dis.Instruction, /, stack: InterpreterStack, inst_ptr: int, **kwargs
) -> int | None:
    assert isinstance(inst.arg, int)

    tos = stack.pop()
    if tos is not None:
        # in 3.12 return is relative to the next opcode
        return inst.arg

    return None


# https://docs.python.org/3.10/library/dis.html#opcode-POP_TOP
@register_opcode_handler("POP_TOP")
def _pop_top_handler(inst: dis.Instruction, /, stack: InterpreterStack, **kwargs) -> None:
    stack.pop_wrapped()


# https://docs.python.org/3.14/library/dis.html#opcode-POP_ITER
@register_opcode_handler("POP_ITER", min_ver=(3, 14))
def _pop_iter_handler(inst: dis.Instruction, /, stack: InterpreterStack, **kwargs) -> None:
    stack.pop_wrapped()


# Returns either
def do_raise(exc: Any = Py_NULL(), cause: Any = Py_NULL()) -> Literal[INTERPRETER_SIGNALS.EXCEPTION_RAISED]:
    # Get the type and exception being raised
    typ: Any = Py_NULL()
    value: Any = Py_NULL()
    runtimectx: InterpreterRuntimeCtx = get_interpreterruntimectx()
    if exc is Py_NULL():
        # Re-raise
        assert runtimectx.exception_stack
        value = runtimectx.exception_stack[0]
        if value is None:
            return do_raise(RuntimeError("No active exception to reraise"))
        assert isinstance(value, BaseException)
        # check for cause being PY_NULL? Python does not do this, but it would seem to be a bug
        runtimectx.curexc = value
        return INTERPRETER_SIGNALS.EXCEPTION_RAISED

    if isinstance(exc, type) and issubclass(exc, BaseException):
        typ = exc
        value = unwrap(_interpret_call_with_unwrapping(exc))  # TODO: handle elsewhere?
        if value is INTERPRETER_SIGNALS.EXCEPTION_RAISED:
            return value
        if not isinstance(value, BaseException):  # TODO: maybe drop: this is from CPython, but can it happen in Python?
            return do_raise(
                TypeError(f"calling {typ} should have returned an instance of BaseException, not {type(value)}")
            )

    elif isinstance(exc, BaseException):
        value = exc
        typ = type(exc)
    else:
        return do_raise(TypeError("exceptions must derive from BaseException"))

    # Attach the cause
    if cause is not Py_NULL():
        fixed_cause: BaseException | None = None
        if isinstance(cause, type) and issubclass(cause, BaseException):
            jret = _interpret_call_with_unwrapping(cause)
            assert isinstance(jret, BaseException)
            if jret is INTERPRETER_SIGNALS.EXCEPTION_RAISED:
                return jret
            fixed_cause = jret

            # NOTE: This was a bug in cpython, fixed by cpython PR #112216
            if not isinstance(fixed_cause, BaseException):
                return do_raise(
                    TypeError(
                        f"calling {cause} should have returned an instance of BaseException, not {type(fixed_cause)}"
                    )
                )
        elif isinstance(cause, BaseException):  # PyExceptionInstance_Check
            fixed_cause = cause
        elif cause is None:
            fixed_cause = None
        else:
            return do_raise(TypeError("exception causes must derive from BaseException"))

        value.__cause__ = fixed_cause

    runtimectx.curexc = value
    return INTERPRETER_SIGNALS.EXCEPTION_RAISED


def _print_intrinsic(expr):
    def impl(expr):
        # NOTE: There is no other way to obtain the display hook, other
        #       than writing a C extension, so we mangle.
        # NOTE: The display hook's return value is ignored by cpython.
        # NOTE: By default, type(sys.__displayhook__) is <class 'builtin_function_or_method'>.
        from sys import displayhook as __thunder_sys_displayhook

        __thunder_sys_displayhook(expr)

    return _interpret_call(impl, expr)


# https://docs.python.org/3.11/library/dis.html#opcode-PRINT_EXPR
@register_opcode_handler("PRINT_EXPR", max_ver=(3, 11))
def _print_expr_handler(
    inst: dis.Instruction, /, stack: InterpreterStack, frame: InterpreterFrame, **kwargs
) -> None | INTERPRETER_SIGNALS:
    expr = stack.pop_wrapped()

    val = _print_intrinsic(expr)
    if val is INTERPRETER_SIGNALS.EXCEPTION_RAISED:
        return val
    return None


# https://docs.python.org/3.11/library/dis.html#opcode-PUSH_EXC_INFO
@register_opcode_handler("PUSH_EXC_INFO", min_ver=(3, 11))
def _push_exc_info_handler(inst: dis.Instruction, /, stack: InterpreterStack, exception_stack: list, **kwargs) -> None:
    assert exception_stack
    top = stack.pop()
    # CPython reads exc_info->exc_type/value/traceback, see RuntimeCtx initialization of exception_stack for more info
    stack.append(exception_stack[-1])
    stack.append(top)
    assert isinstance(top, BaseException)
    exception_stack[-1] = top


# https://docs.python.org/3.11/library/dis.html#opcode-PUSH_NULL
@register_opcode_handler("PUSH_NULL", min_ver=(3, 11))
def _push_null_handler(inst: dis.Instruction, /, stack: InterpreterStack, **kwargs) -> None:
    stack.append(wrap_const(Py_NULL()))


# https://docs.python.org/3.10/library/dis.html#opcode-RAISE_VARARGS
@register_opcode_handler("RAISE_VARARGS")
def _raise_varargs_handler(
    inst: dis.Instruction, /, stack: InterpreterStack, try_stack: list[PyTryBlock], **kwargs
) -> None | INTERPRETER_SIGNALS:
    cause: Any = Py_NULL()
    exc: Any = Py_NULL()
    assert type(inst.arg) is int
    if inst.arg == 2:
        cause = stack.pop()
        exc = stack.pop()
    elif inst.arg == 1:
        exc = stack.pop()
    else:
        assert inst.arg == 0
    return do_raise(exc, cause)


# https://docs.python.org/3.10/library/dis.html#opcode-RERAISE
@register_opcode_handler("RERAISE", max_ver=(3, 10))
def _reraise_handler_3_10(
    inst: dis.Instruction, /, stack: InterpreterStack, try_stack: list[PyTryBlock], frame: InterpreterFrame, **kwargs
) -> None | INTERPRETER_SIGNALS:
    assert try_stack
    assert type(inst.arg) is int

    if inst.arg != 0:
        frame.lasti = try_stack[-1].handler

    stack.pop()
    val = stack.pop()
    tb = stack.pop()
    assert isinstance(val, BaseException)
    runtimectx: InterpreterRuntimeCtx = get_interpreterruntimectx()
    val.__traceback__ = tb
    runtimectx.curexc = val
    return INTERPRETER_SIGNALS.EXCEPTION_RAISED


# https://docs.python.org/3.11/library/dis.html#opcode-RERAISE
@register_opcode_handler("RERAISE", min_ver=(3, 11))
def _reraise_handler_3_11(
    inst: dis.Instruction, /, stack: InterpreterStack, frame: InterpreterFrame, **kwargs
) -> None | INTERPRETER_SIGNALS:
    assert type(inst.arg) is int

    val = stack.pop()
    if inst.arg != 0:
        # Note: The documentation is wrong here, this is from the ceval.c
        lasti = stack[-inst.arg]
        assert isinstance(lasti, int)
        frame.lasti = lasti

    runtimectx: InterpreterRuntimeCtx = get_interpreterruntimectx()
    assert isinstance(val, BaseException)
    runtimectx.curexc = val
    return INTERPRETER_SIGNALS.EXCEPTION_RAISED


# https://docs.python.org/3.12/library/dis.html#opcode-RETURN_CONST
@register_opcode_handler("RETURN_CONST", min_ver=(3, 12), max_ver=(3, 13))
def _return_const_handler(
    inst: dis.Instruction, /, co: CodeType, stack: InterpreterStack, **kwargs
) -> int | None | INTERPRETER_SIGNALS:
    assert type(inst.arg) is int

    constant = co.co_consts[inst.arg]
    constant = wrap_const(constant)
    constant = const_callback(constant)
    stack.append(constant)
    return INTERPRETER_SIGNALS.RETURN_VALUE


# https://docs.python.org/3.10/library/dis.html#opcode-RETURN_VALUE
@register_opcode_handler("RETURN_VALUE")
def _return_value_handler(inst: dis.Instruction, /, **kwargs) -> int | None | INTERPRETER_SIGNALS:
    return INTERPRETER_SIGNALS.RETURN_VALUE


# https://docs.python.org/3.10/library/dis.html#opcode-ROT_N
@register_opcode_handler("ROT_N", max_ver=(3, 10))
def _rot_n_handler(inst: dis.Instruction, /, stack: InterpreterStack, **kwargs) -> None:
    assert type(inst.arg) is int
    assert len(stack) >= inst.arg
    # stack[-inst.arg :] = (stack[-1], *stack[-inst.arg : -1])
    rhs = (stack[-1], *stack[-inst.arg : -1])
    for i in range(-inst.arg, 0):
        stack[i] = rhs[i]


# https://docs.python.org/3.10/library/dis.html#opcode-ROT_THREE
@register_opcode_handler("ROT_THREE", max_ver=(3, 10))
def _rot_three_handler(inst: dis.Instruction, /, stack: InterpreterStack, **kwargs) -> None:
    top = stack[-1]
    second = stack[-2]
    third = stack[-3]

    stack[-1] = second
    stack[-2] = third
    stack[-3] = top


# https://docs.python.org/3.10/library/dis.html#opcode-ROT_TWO
@register_opcode_handler("ROT_TWO", max_ver=(3, 10))
def _rot_two_handler(inst: dis.Instruction, /, stack: InterpreterStack, **kwargs) -> None:
    top = stack[-1]
    second = stack[-2]

    stack[-1] = second
    stack[-2] = top


# https://docs.python.org/3.10/library/dis.html#opcode-ROT_FOUR
@register_opcode_handler("ROT_FOUR", max_ver=(3, 10))
def _rot_four_handler(inst: dis.Instruction, /, stack: InterpreterStack, **kwargs) -> None:
    # stack[-4:] = (stack[-1], *stack[-4:-1])
    top = stack[-1]
    second = stack[-2]
    third = stack[-3]
    fourth = stack[-4]

    stack[-1] = second
    stack[-2] = third
    stack[-3] = fourth
    stack[-4] = top


# https://docs.python.org/3.10/library/dis.html#opcode-SET_ADD
@register_opcode_handler("SET_ADD")
def _set_add_handler(inst: dis.Instruction, /, stack: InterpreterStack, **kwargs) -> None:
    assert isinstance(inst.arg, int)
    i: int = inst.arg

    # NOTE Doesn't pop the set that's extended
    tos = stack.pop()
    s: set = stack[-i]

    assert type(s) is set, type(s)
    s.add(tos)


# https://docs.python.org/3.10/library/dis.html#opcode-SET_UPDATE
@register_opcode_handler("SET_UPDATE")
def _set_update_handler(inst: dis.Instruction, /, stack: InterpreterStack, **kwargs) -> None:
    assert isinstance(inst.arg, int)
    i: int = inst.arg

    # NOTE Doesn't pop the set that is updated
    tos = stack.pop()
    s: set = stack[-i]

    # NOTE tos does not have to be a set
    assert isinstance(s, set)
    s.update(tos)


# https://docs.python.org/3.10/library/dis.html#opcode-SETUP_ASYNC_WITH
@register_opcode_handler("SETUP_ASYNC_WITH", max_ver=(3, 10))
def _setup_async_with_handler(
    inst: dis.Instruction, *, inst_ptr: int, stack: InterpreterStack, try_stack: list[PyTryBlock], **kwargs
) -> None | INTERPRETER_SIGNALS:
    assert type(inst.arg) is int
    instr_offset = inst_ptr + inst.arg + 1

    aenter_res = stack.pop()
    try_stack.append(PyTryBlock(PyTryBlock.SETUP_FINALLY_TYPE, instr_offset, len(stack)))
    stack.append(aenter_res)


# https://docs.python.org/3.10/library/dis.html#opcode-SETUP_FINALLY
@register_opcode_handler("SETUP_FINALLY", max_ver=(3, 10))
def _setup_finally_handler(
    inst: dis.Instruction, *, inst_ptr: int, stack: InterpreterStack, try_stack: list[PyTryBlock], **kwargs
) -> None:
    assert inst.arg is not None
    instr_offset = inst_ptr + inst.arg + 1
    try_stack.append(PyTryBlock(PyTryBlock.SETUP_FINALLY_TYPE, instr_offset, len(stack)))


# https://docs.python.org/3.10/library/dis.html#opcode-SETUP_WITH
@register_opcode_handler("SETUP_WITH", max_ver=(3, 10))
def _setup_with_handler(
    inst: dis.Instruction, *, inst_ptr: int, stack: InterpreterStack, try_stack: list[PyTryBlock], **kwargs
) -> None | INTERPRETER_SIGNALS:
    assert type(inst.arg) is int
    instr_offset = inst_ptr + inst.arg + 1

    mgr = stack.pop()

    # python does a "special lookup"
    enter_method = _interpret_call_with_unwrapping(getattr, mgr, "__enter__")
    if enter_method is INTERPRETER_SIGNALS.EXCEPTION_RAISED:
        return enter_method
    exit_method = _interpret_call_with_unwrapping(getattr, mgr, "__exit__")
    if exit_method is INTERPRETER_SIGNALS.EXCEPTION_RAISED:
        return exit_method

    assert callable(enter_method)
    assert callable(exit_method)

    stack.append(exit_method)

    res = _interpret_call_with_unwrapping(enter_method)
    if res is INTERPRETER_SIGNALS.EXCEPTION_RAISED:
        return res

    try_stack.append(PyTryBlock(PyTryBlock.SETUP_FINALLY_TYPE, instr_offset, len(stack)))

    stack.append(res)


# https://docs.python.org/3.11/library/dis.html#opcode-SWAP
@register_opcode_handler("SWAP", min_ver=(3, 11))
def _swap_handler(inst: dis.Instruction, /, stack: InterpreterStack, **kwargs) -> None:
    i = inst.arg
    assert isinstance(i, int)
    assert 0 < i <= len(stack)

    top = stack[-1]
    other = stack[-i]

    stack[-1] = other
    stack[-i] = top


# https://docs.python.org/3.10/library/dis.html#opcode-STORE_ATTR
@register_opcode_handler("STORE_ATTR")
def _store_attr_handler(
    inst: dis.Instruction, /, stack: InterpreterStack, co: CodeType, **kwargs
) -> None | INTERPRETER_SIGNALS:
    assert type(inst.arg) is int
    namei: int = inst.arg

    name: str = wrap_const(co.co_names[namei])

    tos: Any = stack.pop_wrapped()
    tos1: Any = stack.pop_wrapped()

    def impl(tos, name, tos1):
        setattr(tos, name, tos1)

    res = _interpret_call(impl, tos, name, tos1)
    if res is INTERPRETER_SIGNALS.EXCEPTION_RAISED:
        return res
    # otherwise, the return value is discarded


# https://docs.python.org/3.10/library/dis.html#opcode-STORE_DEREF
@register_opcode_handler("STORE_DEREF")
def _store_deref_handler(
    inst: dis.Instruction,
    /,
    stack: InterpreterStack,
    co: CodeType,
    frame: InterpreterFrame,
    **kwargs,
) -> None:
    assert isinstance(inst.arg, int)
    i: int = inst.arg
    if sys.version_info < (3, 11):
        i += co.co_nlocals

    assert i >= 0 and i < len(frame.localsplus)

    tos = stack.pop_wrapped()

    tos = store_deref_callback(tos, inst.argval, co.co_cellvars, co.co_freevars)

    if tos is INTERPRETER_SIGNALS.EXCEPTION_RAISED:
        return tos

    # TODO: we would like to do this, but the extensions currently block all of setattr

    # def impl(cell, v):
    #    cell.cell_contents = v
    # res = _interpret_call(impl, frame.localsplus[i], tos)
    # assert res is not INTERPRETER_SIGNALS.EXCEPTION_RAISED

    ctx: InterpreterCompileCtx = get_interpretercompilectx()
    if ctx._with_provenance_tracking:
        frame.localsplus[i].value.cell_contents = tos.value
        populate_attribute_wrapper(frame.localsplus[i], "cell_contents", tos)
    else:
        frame.localsplus[i].cell_contents = tos


# https://docs.python.org/3.10/library/dis.html#opcode-STORE_GLOBAL
@register_opcode_handler("STORE_GLOBAL")
def _store_global_handler(
    inst: dis.Instruction, /, stack: InterpreterStack, co: CodeType, frame: InterpreterFrame, **kwargs
) -> None | INTERPRETER_SIGNALS:
    assert type(inst.arg) is int
    namei: int = inst.arg

    name: str = co.co_names[namei]
    tos = stack.pop_wrapped()

    # Our behavior is a bit different from CPython here.
    # Namely, we error with KeyError when `name` is not present in the globals dict.
    # CPython, on the other hand, when a callable is created with types.FunctionType
    # ignores exceptions. This might create a callable which runs successfully even
    # with the missing `name`. See the example courtesy of @t-vi below.
    #
    # def fn():
    #   global t
    #   t = "I am t"
    #
    # class D(dict):
    #   def __setitem__(self, x, v):
    #       raise RuntimeError("Nobody expects...")
    #
    # >>> import types
    # >>> new_fn = types.FunctionType(fn.__code__, d)
    # >>> new_fn()
    # >>> t
    # NameError: name 't' is not defined
    tos = global_callback(tos, name, INTERPRETER_CALLBACKS.STORE_GLOBAL_CALLBACK)
    if tos is INTERPRETER_SIGNALS.EXCEPTION_RAISED:
        return tos

    res = _interpret_call(
        lambda frame_globals, name, value: frame_globals.__setitem__(name, value), frame.globals, wrap_const(name), tos
    )
    if res is INTERPRETER_SIGNALS.EXCEPTION_RAISED:
        return res


# https://docs.python.org/3.10/library/dis.html#opcode-STORE_FAST
@register_opcode_handler("STORE_FAST")
def _store_fast_handler(
    inst: dis.Instruction, /, stack: InterpreterStack, co: CodeType, frame: InterpreterFrame, **kwargs
) -> None:
    tos = stack.pop_wrapped()
    assert type(inst.arg) is int
    var_num: int = inst.arg

    name: str = co.co_varnames[var_num]

    tos = store_fast_callback(tos, name)

    frame.localsplus[var_num] = tos


# https://docs.python.org/3.13/library/dis.html#opcode-STORE_FAST_LOAD_FAST
@register_opcode_handler("STORE_FAST_LOAD_FAST", min_ver=(3, 13))
def _store_fast_load_fast_handler(
    inst: dis.Instruction, /, stack: InterpreterStack, co: CodeType, frame: InterpreterFrame, **kwargs
) -> None:
    tos = stack.pop_wrapped()
    assert type(inst.arg) is int
    var_num_store: int = inst.arg >> 4
    var_num_load: int = inst.arg & 0xF
    assert var_num_store >= 0 and var_num_store < len(frame.localsplus)
    assert var_num_load >= 0 and var_num_load < len(frame.localsplus)

    name: str = co.co_varnames[var_num_store]

    tos = store_fast_callback(tos, name)

    frame.localsplus[var_num_store] = tos

    val: Any = frame.localsplus[var_num_load]
    name: str = frame.get_localsplus_name(var_num_load)

    # empty local variable slots are initialized to Py_NULL()
    if isinstance(val, Py_NULL):
        return do_raise(UnboundLocalError(f"local variable '{name}' referenced before assignment"))

    # TODO: is this needed?
    ctx: InterpreterCompileCtx = get_interpretercompilectx()
    if ctx._with_provenance_tracking:
        assert isinstance(val, WrappedValue), f"unexpected value of type {type(val)}, {val}, {inst}"

    val = load_fast_callback(val, name)

    return check_and_append(stack, val)


# https://docs.python.org/3.13/library/dis.html#opcode-STORE_FAST_STORE_FAST
@register_opcode_handler("STORE_FAST_STORE_FAST", min_ver=(3, 13))
def _store_fast_store_fast_handler(
    inst: dis.Instruction, /, stack: InterpreterStack, co: CodeType, frame: InterpreterFrame, **kwargs
) -> None:
    tos = stack.pop_wrapped()
    tos1 = stack.pop_wrapped()
    assert type(inst.arg) is int
    var_num_1: int = inst.arg >> 4
    var_num_2: int = inst.arg & 0xF

    name_1: str = co.co_varnames[var_num_1]
    name_2: str = co.co_varnames[var_num_2]

    tos = store_fast_callback(tos, name_1)
    tos1 = store_fast_callback(tos1, name_2)

    frame.localsplus[var_num_1] = tos
    frame.localsplus[var_num_2] = tos1


# https://docs.python.org/3.10/library/dis.html#opcode-STORE_NAME
@register_opcode_handler("STORE_NAME")
def _store_name_handler(
    inst: dis.Instruction, /, stack: InterpreterStack, co: CodeType, frame: InterpreterFrame, **kwargs
) -> None | INTERPRETER_SIGNALS:
    assert type(inst.arg) is int
    namei: int = inst.arg
    name: str = co.co_names[namei]

    tos: Any = stack.pop_wrapped()

    def impl(names_dict, name, value):
        names_dict[name] = value

    return check_signal(_interpret_call(impl, frame.names, wrap_const(name), tos))


# https://docs.python.org/3.12/library/dis.html#opcode-STORE_SLICE
@register_opcode_handler("STORE_SLICE", min_ver=(3, 12))
def _store_slice_handler(inst: dis.Instruction, /, stack: InterpreterStack, **kwargs) -> None | INTERPRETER_SIGNALS:
    end = stack.pop_wrapped()
    start = stack.pop_wrapped()
    container = stack.pop_wrapped()
    values = stack.pop_wrapped()

    def impl(container, start, end, values):
        return container.__setitem__(slice(start, end), values)

    res = _interpret_call_with_unwrapping(impl, container, start, end, values)
    if res is INTERPRETER_SIGNALS.EXCEPTION_RAISED:
        return res
    # otherwise, the return value is discarded


# https://docs.python.org/3.10/library/dis.html#opcode-STORE_SUBSCR
@register_opcode_handler("STORE_SUBSCR")
def _store_subscr_handler(inst: dis.Instruction, /, stack: InterpreterStack, **kwargs) -> None | INTERPRETER_SIGNALS:
    tos = stack.pop_wrapped()
    tos1 = stack.pop_wrapped()
    tos2 = stack.pop_wrapped()

    def impl(tos, tos1, tos2):
        return tos1.__setitem__(tos, tos2)

    res = _interpret_call_with_unwrapping(impl, tos, tos1, tos2)
    if res is INTERPRETER_SIGNALS.EXCEPTION_RAISED:
        return res
    # otherwise, the return value is discarded


# https://docs.python.org/3.13/library/dis.html#opcode-TO_BOOL
@register_opcode_handler("TO_BOOL", min_ver=(3, 13))
def _to_bool_handler(
    inst: dis.Instruction, /, stack: InterpreterStack, co: CodeType, frame: InterpreterFrame, **kwargs
) -> None | INTERPRETER_SIGNALS:
    value = stack.pop_wrapped()

    bool_value = _interpret_call(bool, value)

    return check_and_append(stack, bool_value)


# https://docs.python.org/3.10/library/dis.html#opcode-UNARY_INVERT
@register_opcode_handler("UNARY_INVERT")
def _unary_invert_handler(inst: dis.Instruction, /, stack: InterpreterStack, **kwargs) -> None | INTERPRETER_SIGNALS:
    tos = stack.pop()

    def impl():
        if hasattr(tos, "__invert__"):
            result = tos.__invert__()
            if result is not NotImplemented:
                return result

        raise TypeError(f"bad operand type for unary ~: '{type(tos).__name__}'")

    return check_and_append(stack, _interpret_call_with_unwrapping(impl))


# https://docs.python.org/3.10/library/dis.html#opcode-UNARY_NOT
@register_opcode_handler("UNARY_NOT")
def _unary_not_handler(inst: dis.Instruction, /, stack: InterpreterStack, **kwargs) -> None | INTERPRETER_SIGNALS:
    tos = stack.pop()

    def impl():
        if bool(tos):
            return False
        return True

    return check_and_append(stack, _interpret_call_with_unwrapping(impl))


# https://docs.python.org/3.10/library/dis.html#opcode-UNARY_NEGATIVE
@register_opcode_handler("UNARY_NEGATIVE")
def _unary_negative_handler(inst: dis.Instruction, /, stack: InterpreterStack, **kwargs) -> None | INTERPRETER_SIGNALS:
    tos = stack.pop()

    def impl():
        if hasattr(tos, "__neg__"):
            result = tos.__neg__()
            if result is not NotImplemented:
                return result

        raise TypeError(f"bad operand type for unary -: '{type(tos).__name__}'")

    return check_and_append(stack, _interpret_call_with_unwrapping(impl))


def _unary_positive_intrinsic(tos):
    def impl(tos):
        if hasattr(tos, "__pos__"):
            result = tos.__pos__()
            if result is not NotImplemented:
                return result

        raise TypeError(f"bad operand type for unary +: '{type(tos).__name__}'")

    return _interpret_call_with_unwrapping(impl, tos)


# https://docs.python.org/3.10/library/dis.html#opcode-UNARY_POSITIVE
@register_opcode_handler("UNARY_POSITIVE", max_ver=(3, 11))
def _unary_positive_handler(inst: dis.Instruction, /, stack: InterpreterStack, **kwargs) -> None | INTERPRETER_SIGNALS:
    tos = stack.pop()
    res = _unary_positive_intrinsic(tos)
    return check_and_append(stack, res)


# https://docs.python.org/3.10/library/dis.html#opcode-UNPACK_EX
@register_opcode_handler("UNPACK_EX")
def _unpack_ex_handler(inst: dis.Instruction, /, stack: InterpreterStack, **kwargs) -> None | INTERPRETER_SIGNALS:
    assert type(inst.arg) is int
    counts: int = inst.arg
    before_list: WrappedValue = wrap_const(counts & 0xFF)
    after_list: WrappedValue = wrap_const(counts >> 8)

    seq: Iterable = stack.pop_wrapped()
    assert wrapped_isinstance(seq, Iterable)

    def impl(seq, before_list, after_list):
        results: list = []
        it: Iterator = iter(seq)

        for _ in range(before_list):
            results.append(next(it))

        list_result: list = list(it)
        results.append(list_result)

        if after_list > 0:
            for x in list_result[-after_list:]:
                results.append(x)

            del list_result[-after_list:]

        return results

    results = _interpret_call(impl, seq, before_list, after_list)
    if results is INTERPRETER_SIGNALS.EXCEPTION_RAISED:
        return results

    ctx: InterpreterCompileCtx = get_interpretercompilectx()
    if ctx._with_provenance_tracking:
        populate_item_wrappers(results)
        assert type(results) is WrappedValue
        assert results.item_wrappers is not None
        results = results.item_wrappers[:]

    assert type(results) is list

    for x in reversed(results):
        stack.append(x)


# https://docs.python.org/3.10/library/dis.html#opcode-UNPACK_SEQUENCE
@register_opcode_handler("UNPACK_SEQUENCE")
def _unpack_sequence_handler(inst: dis.Instruction, /, stack: InterpreterStack, **kwargs) -> None | INTERPRETER_SIGNALS:
    # contrary to the opname, seq is an Iterable, not necessarily a sequence
    seq: Iterable = stack.pop_wrapped()

    assert type(inst.arg) is int
    count: int = inst.arg

    runtimectx: InterpreterRuntimeCtx = get_interpreterruntimectx()

    seq_iter = _interpret_call(iter, seq)

    values = []
    for _ in range(count):
        v = _interpret_call(next, seq_iter)
        if v is INTERPRETER_SIGNALS.EXCEPTION_RAISED:
            if isinstance(runtimectx._curexc, StopIteration):
                return do_raise(ValueError(f"not enough values to unpack (expected {count}, got {len(values)})"))
            else:
                return v

        values.append(v)

    v = _interpret_call(next, seq_iter)
    if v is INTERPRETER_SIGNALS.EXCEPTION_RAISED:
        if isinstance(runtimectx._curexc, StopIteration):
            runtimectx._curexc = None
        else:
            return v
    else:
        return do_raise(ValueError(f"too many values to unpack (expected {count})"))

    for x in values[::-1]:
        stack.append(x)


# Generator handling
# https://docs.python.org/3.10/library/dis.html#opcode-GEN_START
@register_opcode_handler("GEN_START", max_ver=(3, 10))
def _gen_start_handler(inst: dis.Instruction, /, stack: InterpreterStack, **kwargs) -> None:
    assert type(inst.arg) is int
    assert 0 <= inst.arg < 3  # yeah, we are not doing anything with it
    stack.pop_wrapped()  # this should be None (sent to the generator), but Python does not check


# https://docs.python.org/3.10/library/dis.html#opcode-GET_YIELD_FROM_ITER
@register_opcode_handler("GET_YIELD_FROM_ITER")
def _get_yield_from_iter_handler(
    inst: dis.Instruction, /, stack: InterpreterStack, **kwargs
) -> None | INTERPRETER_SIGNALS:
    tos = stack.getitem_wrapped(-1)
    utos = unwrap(tos)
    if not (inspect.isgenerator(utos) or inspect.iscoroutine(utos)):
        return check_and_append(stack, _interpret_call(iter, stack.pop_wrapped()))


# https://docs.python.org/3.11/library/dis.html#opcode-RETURN_GENERATOR
@register_opcode_handler("RETURN_GENERATOR", min_ver=(3, 11))
def _return_generator_handler(inst: dis.Instruction, /, **kwargs) -> None | INTERPRETER_SIGNALS:
    return INTERPRETER_SIGNALS.RETURN_GENERATOR


# https://docs.python.org/3.11/library/dis.html#opcode-SEND
@register_opcode_handler("SEND", min_ver=(3, 11))
def _send_handler(
    inst: dis.Instruction, /, stack: InterpreterStack, inst_ptr: int, **kwargs
) -> None | int | INTERPRETER_SIGNALS:
    # SEND(delta)
    # Equivalent to STACK[-1] = STACK[-2].send(STACK[-1]). Used in yield from and await statements.
    # If the call raises StopIteration, pop the top value from the stack, push the exception's value attribute, and increment the bytecode counter by delta.
    assert isinstance(inst.arg, int)
    send_value = stack.pop()
    generator = stack[-1]

    if send_value is None and hasattr(generator, "__next__"):
        # iterators don't have a .send method
        def impl():
            return generator.__next__()

    else:

        def impl():
            return generator.send(send_value)

    res = _interpret_call_with_unwrapping(impl)
    if res is INTERPRETER_SIGNALS.EXCEPTION_RAISED:
        runtimectx: InterpreterRuntimeCtx = get_interpreterruntimectx()
        if isinstance(runtimectx.curexc, StopIteration):
            retval = runtimectx.curexc.value
            runtimectx.curexc = None
            if sys.version_info < (3, 12):
                stack.pop()  # remove generator
                stack.append(retval)
                return inst_ptr + inst.arg + 1
            else:
                # Python 3.12 keeps the generator, returns relative jump
                stack.append(retval)
                return inst.arg
        else:
            return res  # propagate exception

    stack.append(res)


# https://docs.python.org/3.10/library/dis.html#opcode-WITH_EXCEPT_START
@register_opcode_handler("WITH_EXCEPT_START", max_ver=(3, 10))
def _with_except_start_handler_3_10(
    inst: dis.Instruction, *, inst_ptr: int, stack: InterpreterStack, try_stack: list[PyTryBlock], **kwargs
) -> None | INTERPRETER_SIGNALS:
    exc = stack[-1]
    val = stack[-2]
    tb = stack[-3]
    assert exc is not None
    assert not isinstance(exc, int)  # funny but from Python
    exit_func = stack[-7]
    return check_and_append(stack, _interpret_call_with_unwrapping(exit_func, exc, val, tb))


# https://docs.python.org/3.11/library/dis.html#opcode-WITH_EXCEPT_START
@register_opcode_handler("WITH_EXCEPT_START", min_ver=(3, 11), max_ver=(3, 13))
def _with_except_start_handler_3_11(
    inst: dis.Instruction, *, inst_ptr: int, stack: InterpreterStack, try_stack: list[PyTryBlock], **kwargs
) -> None | INTERPRETER_SIGNALS:
    # in 3.11 the exception representation changed to only val
    val = stack[-1]
    exc = type(val)
    tb = val.__traceback__

    assert isinstance(stack[-3], int)
    exit_func = stack[-4]
    return check_and_append(stack, _interpret_call_with_unwrapping(exit_func, exc, val, tb))


# https://docs.python.org/3.14/library/dis.html#opcode-WITH_EXCEPT_START
@register_opcode_handler("WITH_EXCEPT_START", min_ver=(3, 14))
def _with_except_start_handler_3_11(
    inst: dis.Instruction, *, inst_ptr: int, stack: InterpreterStack, try_stack: list[PyTryBlock], **kwargs
) -> None | INTERPRETER_SIGNALS:
    # in 3.11 the exception representation changed to only val
    val = stack[-1]
    exc = type(val)
    tb = val.__traceback__

    assert isinstance(stack[-3], int)
    exit_meth_or_func = stack[-5]
    exit_meth_self_or_null = stack[-4]
    if isinstance(exit_meth_self_or_null, Py_NULL):
        return check_and_append(stack, _interpret_call_with_unwrapping(exit_meth_or_func, exc, val, tb))
    else:
        return check_and_append(
            stack, _interpret_call_with_unwrapping(exit_meth_or_func, exit_meth_self_or_null, exc, val, tb)
        )


# https://docs.python.org/3.10/library/dis.html#opcode-YIELD_FROM
@register_opcode_handler("YIELD_FROM", max_ver=(3, 10))
def _yield_from_handler(
    inst: dis.Instruction, /, stack: InterpreterStack, frame: InterpreterFrame, inst_ptr: int, **kwargs
) -> None | INTERPRETER_SIGNALS:
    send_value = stack.pop()
    generator = stack[-1]

    if send_value is None and hasattr(generator, "__next__"):
        # iterators don't have a .send method
        def impl():
            return generator.__next__()

    else:

        def impl():
            return generator.send(send_value)

    res = _interpret_call_with_unwrapping(impl)
    if res is INTERPRETER_SIGNALS.EXCEPTION_RAISED:
        runtimectx: InterpreterRuntimeCtx = get_interpreterruntimectx()
        if isinstance(runtimectx.curexc, StopIteration):
            stack.pop()  # remove generator
            stack.append(runtimectx.curexc.value)
            runtimectx.curexc = None
            return None
        else:
            return res  # propagate exception

    # this is a gross hack, this will be incremented so the inst_ptr is at this YIELD_FROM again
    # cleaner would be to introduce another INTERPRETER_SIGNALS
    frame.inst_ptr -= 1
    # this will be yielded
    stack.append(res)
    return INTERPRETER_SIGNALS.YIELD_VALUE


# https://docs.python.org/3.10/library/dis.html#opcode-YIELD_VALUE
@register_opcode_handler("YIELD_VALUE")
def _yield_value_handler(inst: dis.Instruction, /, stack: InterpreterStack, **kwargs) -> None | INTERPRETER_SIGNALS:
    # note that the popping from the stack is done in the _run_frame loop
    return INTERPRETER_SIGNALS.YIELD_VALUE


# In order to support "colored functions" that suspend and resume execution
# (generator, async generator, coroutine), we define generic equivalents here
# that take the interpreter frame and execute until the next yield point.
# The way these functions work in Python is that objects are created and
# returned either on invocation (Python <=3.10) or by the RETURN_GENERATOR
# opcode (Python >= 3.11).
def make_generator(
    frame: InterpreterFrame,
    compilectx: InterpreterCompileCtx,
    runtimectx: InterpreterRuntimeCtx,
):
    # TODO: detect whether the send is from the interpreter? if so, how? Currently the tracking will miss the connection between send and here. :(
    def thunder_interpreter_generator():
        send_value: Any = None  # the value gotten from from <generator>.send
        while True:  # or maybe have return?
            with interpreter_ctx(compilectx, runtimectx):
                try:
                    res, status = _run_frame(frame, compilectx, runtimectx, send_value=send_value)
                except Exception as e:
                    msg = f"Encountered exception {type(e).__name__}: {e}"
                    # nested try ... raise to delete e from locals
                    try:
                        raise InterpreterError(msg) from e
                    except InterpreterError:
                        del e
                        raise
                if status is INTERPRETER_SIGNALS.EXCEPTION_RAISED:
                    e = runtimectx.curexc
                    assert isinstance(e, BaseException)
                    runtimectx.curexc = None
                    if isinstance(e, StopIteration):
                        return unwrap(e.value)
                    # nested try except to delete e from locals
                    try:
                        raise e
                    except BaseException:
                        del e
                        raise
            if status == INTERPRETER_SIGNALS.RETURN_VALUE:
                return  # TODO: should this return res?
            assert status == INTERPRETER_SIGNALS.YIELD_VALUE
            send_value = yield unwrap(res)

    return wrap_const(thunder_interpreter_generator())


# factory to create an async generator for a given interpreter frame, see comment for make_generator
def make_async_generator(
    frame: InterpreterFrame,
    compilectx: InterpreterCompileCtx,
    runtimectx: InterpreterRuntimeCtx,
):
    async def thunder_interpreter_async_generator():
        send_value: Any = None  # the value gotten from from <generator>.send
        while True:  # or maybe have return?
            with interpreter_ctx(compilectx, runtimectx):
                try:
                    res, status = _run_frame(frame, compilectx, runtimectx, send_value=send_value)
                except Exception as e:
                    msg = f"Encountered exception {type(e).__name__}: {e}"
                    # nested try ... raise to delete e from locals
                    try:
                        raise InterpreterError(msg) from e
                    except InterpreterError:
                        del e
                        raise
                if status is INTERPRETER_SIGNALS.EXCEPTION_RAISED:
                    e = runtimectx.curexc
                    assert isinstance(e, BaseException)
                    runtimectx.curexc = None
                    if isinstance(e, StopIteration):
                        return
                    # nested try except to delete e from locals
                    try:
                        raise e
                    except BaseException:
                        del e
                        raise
            if status == INTERPRETER_SIGNALS.RETURN_VALUE:
                return  # TODO: should this return res?
            assert status == INTERPRETER_SIGNALS.YIELD_VALUE
            send_value = yield unwrap(res)

    return wrap_const(thunder_interpreter_async_generator())  # TODO: better than wrap_const


# factory to create a coroutine for a given interpreter frame, see comment for make_generator
def make_coroutine(
    frame: InterpreterFrame,
    compilectx: InterpreterCompileCtx,
    runtimectx: InterpreterRuntimeCtx,
):
    async def thunder_interpreter_coroutine():
        send_value: Any = None  # the value gotten from from <generator>.send
        while True:  # or maybe have return?
            with interpreter_ctx(compilectx, runtimectx):
                try:
                    res, status = _run_frame(frame, compilectx, runtimectx, send_value=send_value)
                except Exception as e:
                    msg = f"Encountered exception {type(e).__name__}: {e}"
                    # nested try ... raise to delete e from locals
                    try:
                        raise InterpreterError(msg) from e
                    except InterpreterError:
                        del e
                        raise
                if status is INTERPRETER_SIGNALS.EXCEPTION_RAISED:
                    e = runtimectx.curexc
                    assert isinstance(e, BaseException)
                    runtimectx.curexc = None
                    if isinstance(e, StopIteration):
                        return unwrap(e.value)
                    # nested try except to delete e from locals
                    try:
                        raise e
                    except BaseException:
                        del e
                        raise
            if status == INTERPRETER_SIGNALS.RETURN_VALUE:
                return unwrap(res)
            assert status == INTERPRETER_SIGNALS.YIELD_VALUE
            raise NotImplementedError("not implemented")

    return wrap_const(thunder_interpreter_coroutine())


def _interpret_call_with_unwrapping(fn: Callable, /, *args, **kwargs) -> Any | INTERPRETER_SIGNALS:
    args = wrap_consts(*args)
    kwargs = {k: wrap_const(v) for k, v in kwargs.items()}
    res = _interpret_call(fn, *args, **kwargs)
    if isinstance(res, INTERPRETER_SIGNALS):
        return res

    compilectx: InterpreterCompileCtx = get_interpretercompilectx()
    if compilectx._with_provenance_tracking:
        assert all(isinstance(a, WrappedValue) for a in args)
        assert all(isinstance(a, WrappedValue) for a in kwargs.values())
        if isinstance(res.value, list):
            assert len(res.value) == len(res.item_wrappers), (
                f"{len(res.value)} {len(res.item_wrappers)} {res.value} {res.item_wrappers} {fn}"
            )
        if isinstance(res.value, dict):
            assert len(res.key_wrappers) == len(res.item_wrappers), (
                f"{len(res.value)} {len(res.item_wrappers)} {len(res.key_wrappers)} {res.value} {res.item_wrappers} {fn}"
            )
        for a in args:
            if isinstance(a.value, list):
                assert isinstance(a.item_wrappers, Sized)
                assert len(a.value) == len(a.item_wrappers), (
                    f"{len(a.value)} {len(a.item_wrappers)} {a.value} {a.item_wrappers} {fn}"
                )
            if isinstance(a.value, dict):
                assert isinstance(a.item_wrappers, Sized)
                assert len(a.key_wrappers) == len(a.item_wrappers), (
                    f"{len(a.value)} {len(a.item_wrappers)} {len(a.key_wrappers)} {a.value} {a.item_wrappers} {fn}"
                )

    return unwrap(res)


def _interpret_call(fn: Callable, /, *args, **kwargs) -> Any | INTERPRETER_SIGNALS:
    compilectx: InterpreterCompileCtx = get_interpretercompilectx()
    runtimectx: InterpreterRuntimeCtx = get_interpreterruntimectx()

    # TODO: Implement generics and fix WrappedValue[T] everywhere.
    runtimectx.record_interpreter_call(fn)
    rval = _call_dispatch(compilectx, runtimectx, fn, *args, **kwargs)  # type: ignore
    if compilectx._with_provenance_tracking:
        assert isinstance(rval, (INTERPRETER_SIGNALS, WrappedValue)), f"return {rval} unexpected calling {unwrap(fn)}"
    runtimectx.record_interpreter_return(fn, rval)  # type: ignore

    return rval


# Interprets the callable with the given args and kwargs
# NOTE There are (currently) 8 cases for interpretation:
#
#   (0) For already interpret()-ed functions, we use the original function
#       to trace through rather than trying to have the interpreter trace through
#       itself (which neither does not work nor would it be useful).
#   (1) Bound methods are unbound
#       (1a) The callable is a bound method (implemented in Python), in which case it's canonicalized
#       (1b) The callable is a builtin method, in which case we try to unbind it
#   (2) The callable has a lookaside, in which case it's used to execute the operation
#   (3) The callable is opaque, in which case it's executed by the CPython interpreter and its
#           result returned
#   (4) The callable is a type object, in which case it is instantiated with __new__ and initialized with __init__
#   (5) The callable is a callable object, in which case its __call__ attribute is called recursively
#   (6) The callable is a FunctionType, in which case it's recursively interpretered by the interpreter
#
# TODO Consider refactoring this into one function for each case
def _call_dispatch(
    compilectx: InterpreterCompileCtx, runtimectx: InterpreterRuntimeCtx, fn: Callable, /, *args, **kwargs
) -> Any | INTERPRETER_SIGNALS:
    if isinstance(fn, WrappedValue):
        wrapped_fn = fn
    else:
        # TODO: think about whether this is a good choice in all circumstances
        wrapped_fn = wrap_const(fn)
    fn = unwrap(fn)
    assert not isinstance(fn, WrappedValue)

    if compilectx._with_provenance_tracking:
        assert all(isinstance(a, WrappedValue) for a in args)
        assert all(isinstance(a, WrappedValue) for a in kwargs.values())
        for a in args:
            if isinstance(a.value, list):
                assert len(a.value) == len(a.item_wrappers), (
                    f"{len(a.value)} {len(a.item_wrappers)} {a.value} {a.item_wrappers}"
                )

    # (1) Already (interpreter wrapped)
    if hasattr(fn, "__thunder_interpreter_orig_fn"):
        fn = fn.__thunder_interpreter_orig_fn
        assert isinstance(fn, Callable)
        wrapped_fn = wrap_const(fn)
    # (0) Bound methods are unbound
    # (1a) The callable is a bound method (implemented in Python), in which case it's unwrapped
    if inspect.ismethod(fn):

        def _impl(fn, *args, **kwargs):
            return fn.__func__(fn.__self__, *args, **kwargs)

        return _interpret_call(_impl, wrapped_fn, *args, **kwargs)  # type: ignore

    # (1b) The callable is a builtin method, in which case it's canonicalized
    #   A builtin is canonicalized when it's a call on a type or a module (or their equivalent)
    #   Ex. The append method of a list
    #       l = [0, 1, 2]
    #       type(l.append)  # builtin_function_or_method
    #       isinstance(l.append, BuiltinMethodType)  # True
    #       l.append.__self__  # [0, 1, 2]
    #
    #   However, l.append is a method specific to the list l, and we'd like to canonicalize
    #   it to list.append.
    #   We do this by acquiring the function's name from the __self__ object's type. In this case
    #   getattr(type(l), "append").
    #
    #   Ex. The __new__ method of a type
    #       type(list.__new__)  # builtin_function_or_method
    #       isinstance(list.__new__, BuiltinMethodType)  # True
    #       list.__new__.__self__  # list
    #       type(list).__new__  # <function type.__new__(*args, **kwargs)>
    #
    #   We don't want to unwrap calls on types, because these calls are already
    #   canonicalized.
    #
    #   Ex. A method on a module
    #       import builtins
    #       type(builtins.hasattr) # builtin_function_or_method
    #
    #   Like with types in the above example, we don't want to unwrap method calls
    #   on modules, because they are already canonicalized.
    #
    #   Ex. Builtin methods with __self__ = None
    #       import torch
    #       torch.relu.__self__  # None
    #
    #   Builtin methods with __self__ = None cannot be further canonicalized
    #
    #   Ex. Builtin methods on PyCapsules (see https://docs.python.org/3/c-api/capsule.html)
    #       import torch
    #       torch._C._are_functorch_transforms_active.__self__  # <capsule object NULL at 0x7bcf01e69f20>
    #       type(torch._C._are_functorch_transforms_active.__self__)  # PyCapsule
    #
    #   Like with types and modules, the base PyCapsule class does not have the methods we're looking for.
    #
    #   Ex.
    # NOTE Builtin Methods
    #   Builtin methods are not considered methods by inspect.ismethod
    if isinstance(fn, (BuiltinMethodType, MethodWrapperType)):
        assert is_opaque(fn)
        slf = fn.__self__

        if slf is not None and not isinstance(slf, (type, ModuleType)) and not is_pycapsule(slf):
            # NOTE: we need to walk the mro because we need to deal with super().foo
            #       using the qualname is not good here because Python qualnames come with no
            #       guarantees (e.g. random._random.Random.seed and random.Random.seed are distinct
            #       but have the same qualname (Random.seed).
            #       Binding (using <unbound_method>.__get__) is what super does to get a bound method-
            #       While it will be a new object every time __get__ is called (so no `is`), equality
            #       works.
            #       The next trouble is that types that are not subclassable might not implement __get__
            #       for their methods (e.g. re.Pattern.match). But those can only appear as the 0th item in mro.
            #       Also, if there is no unbound method defined on the type, it might be a bound method on the
            #       type itself (e.g. object.__or__, which will be checked e.g. from int.__or__ when traversing
            #       the mro).
            unbound_fn = None
            for t in type(slf).mro()[1:]:
                unbound_fn_candidate = getattr(t, fn.__name__, None)
                if (
                    unbound_fn_candidate is not None
                    and isinstance(unbound_fn_candidate, (WrapperDescriptorType, MethodDescriptorType))
                    and unbound_fn_candidate.__get__(slf, type(slf)) == fn
                ):
                    unbound_fn = unbound_fn_candidate
                    break

            # this gets the method from the "top" type
            if unbound_fn is None:
                unbound_fn = getattr(type(slf), fn.__name__, None)

            # TODO: The above is our best attempt to get the unbound function.
            #       If it fails for whatever reason (and unbound_fn is None here),
            #       we have two options:
            #       - (currently done) fall through and treat this as an opaque
            #         function call (maybe we could warn)
            #       - refuse to work and raise an exception
            #       Given that the main reason to do this unwrapping is to be able
            #       to define lookasides on methods as <class>.method and have
            #       them work when called on objects, the harm done by the first
            #       approach seems limited (as long as people test their lookasides).
            if unbound_fn is not None:
                assert not isinstance(unbound_fn, BuiltinFunctionType)
                slf = _interpret_call(getattr, wrapped_fn, wrap_const("__self__"))
                unbound_fn = wrap_const(unbound_fn)  # TODO!
                return _interpret_call(unbound_fn, slf, *args, **kwargs)

    # (2) Handles lookasides
    lookaside_fn: INTERPRETER_SIGNALS | None | Callable = compilectx.lookaside(fn, *args, **kwargs)
    if lookaside_fn is INTERPRETER_SIGNALS.EXCEPTION_RAISED:
        # Happens with sharp edges, for example
        return lookaside_fn
    if lookaside_fn:
        runtimectx.record_lookaside(lookaside_fn)
        res = lookaside_fn(*args, **kwargs)
        return res

    # (3) Handles opaque functions
    if is_opaque(fn):
        # TODO: Deeper unwrapping?
        args_ = tuple(unwrap(a) for a in args)
        kwargs_ = {unwrap(k): unwrap(v) for k, v in kwargs.items()}
        try:
            runtimectx.record_opaque_call(fn)
            opaque_result: Any = fn(*args_, **kwargs_)
        except Exception as e:
            runtimectx.curexc = e
            return INTERPRETER_SIGNALS.EXCEPTION_RAISED

        if compilectx._with_provenance_tracking:
            pr = ProvenanceRecord(
                inst=PseudoInst.OPAQUE,
                inputs=[wrapped_fn.provenance, wrap_args(args).provenance, wrap_kwargs(kwargs).provenance],
            )
            opaque_result = wrap(opaque_result, provenance=pr)
        return opaque_result

    # (4) Handle types
    if isinstance(fn, type):
        tt = type(fn)  # could be type itself, or a metaclass
        obj = _interpret_call(tt.__call__, wrapped_fn, *args, **kwargs)
        return obj

    # (5) Handles callable objects (with a dunder call method)
    if not isinstance(fn, (FunctionType, MethodType)):
        if not hasattr(fn, "__call__"):
            raise NotImplementedError(
                f"Don't know how to interpret a callable with type {type(fn)} without a __call__ method"
            )

        wrapped_call = _interpret_call(getattr, wrapped_fn, wrap_const("__call__"))
        assert not isinstance(wrapped_call, INTERPRETER_SIGNALS)
        populate_attribute_wrapper(wrapped_call, "__self__", wrapped_fn)
        return _interpret_call(wrapped_call, *args, **kwargs)

    # (6) interprets into the function
    assert isinstance(fn, FunctionType), f"{fn=} had an unexpected type ({type(fn)}"
    return _setup_frame_and_run_python_function(compilectx, runtimectx, wrapped_fn, *args, **kwargs)


def _setup_frame_and_run_python_function(
    compilectx: InterpreterCompileCtx, runtimectx: InterpreterRuntimeCtx, wrapped_fn, /, *args, **kwargs
):
    fn = unwrap(wrapped_fn)

    # We bind the provided args + kwargs to the function parameters.
    # In the local var names (co_varnames), we will first have the
    # positional (-only and positional-or-kw) args, then the keyword-only
    # args, then optionally *args and optionally then **kwargs
    # (of the signature). Here we populate locals_dict with those values.
    # TODO: could populate localsplus directly instead of going through
    #       locals_dict

    code: CodeType = extract_code(fn)

    locals_dict: dict[str, Any] = {}
    defaults = (*(wrap_const(v) for v in fn.__defaults__),) if fn.__defaults__ is not None else ()
    kwdefaults = {k: wrap_const(v) for k, v in fn.__kwdefaults__.items()} if fn.__kwdefaults__ is not None else {}
    has_varargs = (fn.__code__.co_flags & inspect.CO_VARARGS) > 0
    has_varkwargs = (fn.__code__.co_flags & inspect.CO_VARKEYWORDS) > 0

    # for the function signature varargs, we just need keep track of the
    # number of provided positional args in args, but to to populate the
    # function signature varkwargs, we need to track
    # which provided kwargs have been "consumed" by the signature.

    unconsumed_kwargs = {**kwargs}

    if len(args) > code.co_argcount and not has_varargs:
        return do_raise(TypeError(f"{fn}() takes {code.co_argcount} positional arguments, but {len(args)} were given"))

    # first we go over the function signatures positional (-only or kw-or-pos) args.
    # They might come from various sources:
    # - call-provided args
    # - call-provided kwargs unless they are positional-only
    # - function-provided default arguments (which are matched from the end of positional args)
    # otherwise, we raise an appropriate error
    #
    # note that for positional only args, you can have a kwarg of the same
    # name that will end up in the varkwargs

    first_arg_with_defaults = code.co_argcount - len(defaults)
    missing_args = []
    pos_arguments_in_kwargs = []
    for idx in range(code.co_argcount):
        varname = code.co_varnames[idx]
        if idx < len(args):
            locals_dict[varname] = args[idx]
            if idx >= code.co_posonlyargcount and varname in unconsumed_kwargs:
                return do_raise(f"{fn}() got multiple values for argument '{varname}'")
        elif idx >= code.co_posonlyargcount and varname in kwargs:
            locals_dict[varname] = unconsumed_kwargs.pop(varname)
        elif idx >= first_arg_with_defaults:
            locals_dict[varname] = defaults[idx - first_arg_with_defaults]
        elif code.co_varnames[idx] in kwargs:
            pos_arguments_in_kwargs.append(varname)
        else:
            missing_args.append(varname)

    if pos_arguments_in_kwargs:
        return do_raise(
            TypeError(
                f"{fn}() got some positional-only arguments passed as keyword arguments: {', '.join(pos_arguments_in_kwargs)}"
            )
        )

    if missing_args:
        # CPython has fancy 'a', 'b', and 'c' and argument vs. arguments
        return do_raise(
            TypeError(f"{fn}() is missing {len(missing_args)} required positional arguments: {', '.join(missing_args)}")
        )

    # now we bind the function signature's kw-only args. These might come from
    # - the call-provided kwargs
    # - the function-provided default kwargs
    # otherwise we raise an error at the end

    missing_kwargs = []
    for idx in range(code.co_argcount, code.co_argcount + code.co_kwonlyargcount):
        varname = code.co_varnames[idx]
        if varname in unconsumed_kwargs:
            locals_dict[varname] = unconsumed_kwargs.pop(varname)
        elif varname in kwdefaults:
            locals_dict[varname] = kwdefaults[varname]
        else:
            missing_kwargs.append(varname)

    if missing_kwargs:
        return do_raise(
            TypeError(
                f"{fn}() is missing {len(missing_kwargs)} required keyword-only arguments: {', '.join(missing_kwargs)}"
            )
        )

    # now we handle varargs (which gets "excess" call args)...
    idx = code.co_argcount + code.co_kwonlyargcount
    if has_varargs:
        varargs = args[code.co_argcount :]
        if compilectx._with_provenance_tracking:
            varargs = wrap_args(varargs)
        locals_dict[code.co_varnames[idx]] = varargs
        idx += 1

    # ...and varkwargs which gets the unconsumed call-provided kwargs
    if has_varkwargs:
        if compilectx._with_provenance_tracking:
            unconsumed_kwargs = wrap_kwargs(unconsumed_kwargs)
        locals_dict[code.co_varnames[idx]] = unconsumed_kwargs
    elif unconsumed_kwargs:
        return do_raise(TypeError(f"{fn}() got unexpected keyword arguments: {','.join(unconsumed_kwargs)}"))

    # And that's it! We have all local vars in locals_dict.

    module: str = fn.__module__
    # in Python 3.10: local vars is (var_names, co_cellvars, co_freevars), also the cellvars/freevars are set up on call
    # in Python 3.11+, these are not separated and cells will be set up by the MAKE_CELL instruction
    # in Thunder, we adopt the Python 3.11 way of allocating a single array for all localplus vars,
    #             but for 3.10 we do need to do the 3.10-style setting-up-at-entry here.
    localsplus: list[Any] = []
    if code.co_freevars:
        assert fn.__closure__
        assert len(code.co_freevars) == len(fn.__closure__)
        closure = _interpret_call(getattr, wrapped_fn, wrap_const("__closure__"))
        # we need to use __getiem__ directly to avoid infinite recursion
        closure = [
            _interpret_call(lambda x, i: x.__getitem__(i), closure, wrap_const(i)) for i in range(len(fn.__closure__))
        ]
    else:
        closure = []
        assert not fn.__closure__

    if (3, 10) <= sys.version_info < (3, 11):
        assert len(code.co_varnames) == code.co_nlocals
        for n in code.co_varnames:
            local = locals_dict.get(n, Py_NULL())
            local = local_callback(n, local, module=module)
            localsplus.append(local)
            # NOTE Updates locals_dict on Python 3.10, so co_cellvars has the same replacements
            #   as localsplus does (this is not necessary on Python 3.11, because there cellvars are
            #   constructed using the MAKE_CELL instruction)
            locals_dict[n] = local
        for n in code.co_cellvars:
            if n in locals_dict:
                c = _interpret_call(CellType, locals_dict[n])
                assert c is not INTERPRETER_SIGNALS.EXCEPTION_RAISED
                localsplus.append(c)
                localsplus[code.co_varnames.index(n)] = Py_NULL()
            else:
                localsplus.append(wrap_const(CellType()))
        for i, (name, value) in enumerate(zip(code.co_freevars, closure)):
            local = freevar_callback(name, value, fn=wrapped_fn, idx=i)
            localsplus.append(local)
    elif (3, 11) <= sys.version_info < (3, 15):
        assert len(code.co_varnames) == code.co_nlocals
        for n in code.co_varnames:
            local = locals_dict.get(n, Py_NULL())
            local = local_callback(n, local, module=module)
            localsplus.append(local)
        for n in code.co_cellvars:
            # those in locals_dict will use that index but will
            # see MAKE_CELL called for them for the conversion
            if n not in locals_dict:
                localsplus.append(Py_NULL())
        for i, (name, value) in enumerate(zip(code.co_freevars, closure)):
            local = freevar_callback(name, value, fn=wrapped_fn, idx=i)
            localsplus.append(local)
    else:
        raise NotImplementedError(
            f"Python version {sys.version_info.major}.{sys.version_info.minor} is not supported at this moment."
        )

    if compilectx._with_provenance_tracking:
        frame_globals = wrap_attribute(wrapped_fn.value.__globals__, wrapped_fn, wrap_const("__globals__"))
        wrap(builtins_dict, provenance=ProvenanceRecord(inst=PseudoInst.BUILTINS, inputs=[]))
    else:
        frame_globals = fn.__globals__

    # Creates the current ready to run stack frame for the current function
    frame = InterpreterFrame(
        code=code,
        localsplus=localsplus,
        globals=frame_globals,
        names=wrap_const({}),
        qualname=fn.__qualname__,
        module=module,
    )

    # Python 3.10 deals with creating the generator on call,
    # 3.11+ use the RETURN_GENERATOR opcode
    if sys.version_info < (3, 11):
        if code.co_flags & inspect.CO_GENERATOR:
            return make_generator(frame, compilectx, runtimectx)
        if code.co_flags & inspect.CO_COROUTINE:
            return make_coroutine(frame, compilectx, runtimectx)
        if code.co_flags & inspect.CO_ASYNC_GENERATOR:
            return make_async_generator(frame, compilectx, runtimectx)

    try:
        res, status = _run_frame(frame, compilectx, runtimectx)
    except Exception as e:
        # We need to cheat a bit to get a Python frame here...
        python_frame = frame.get_or_make_python_frame()
        e.__traceback__ = TracebackType(e.__traceback__, python_frame, python_frame.f_lasti, python_frame.f_lineno)
        del e  # avoid memory leak
        raise
    return res


def _run_frame(
    frame: InterpreterFrame,
    compilectx: InterpreterCompileCtx,
    runtimectx: InterpreterRuntimeCtx,
    *,
    send_value: Any = Py_NULL(),
):
    # Pushes the current stack frame for the current function
    with runtimectx.push_frame_stack(frame):
        stack: InterpreterStack = frame.interpreter_stack
        if send_value != Py_NULL():
            with stack.set_cur_instruction(PseudoInst.SEND):
                stack.append(send_value)

        insts: tuple[dis.Instruction, ...] = tuple(dis.get_instructions(frame.code))
        # adjustments for "hidden" instructions (EXTENDED_ARGS, CACHE, ...)
        inst_ptr_to_idx = {inst.offset // 2: idx for idx, inst in enumerate(insts)}
        idx_to_next_inst_ptr = [inst.offset // 2 for inst in insts[1:]]
        idx_to_next_inst_ptr.append(len(frame.code.co_code))

        max_inst_ptr = max(inst_ptr_to_idx.keys())
        while True:
            # we might have jumped or advanced to a "hidden" instruction such as cache,
            # so move forward until we have something to look at.
            # N.B.: For Python 3.12 there is a change coming up that changes how to
            #       consider CACHE items in computing relative jumps.
            #       This is discussed at the top of
            #       https://docs.python.org/3.12/library/dis.html
            while frame.inst_ptr not in inst_ptr_to_idx:
                assert frame.inst_ptr <= max_inst_ptr
                frame.inst_ptr += 1
            inst: dis.Instruction = insts[inst_ptr_to_idx[frame.inst_ptr]]
            # Updates the stack frame to the current position
            # TODO maybe also have inst_ptr?
            frame.nexti(inst)
            runtimectx.record_interpreted_instruction(inst)
            skip_stack_effect_check: bool = False  # the exception handling will change the stack wildly
            stack_size_before_handler: int = len(stack)

            frame.lasti = frame.inst_ptr  # ???
            interpretation_result: None | int | INTERPRETER_SIGNALS = compilectx.interpret(
                inst,
                inst_ptr=frame.inst_ptr,
                stack=frame.interpreter_stack,
                globals_dict=frame.globals,
                try_stack=frame.try_stack,
                exception_stack=runtimectx.exception_stack,
                co=frame.code,
                frame=frame,
            )
            if interpretation_result is INTERPRETER_SIGNALS.EXCEPTION_RAISED:
                e = runtimectx.curexc
                runtimectx.curexc = None
                assert isinstance(e, BaseException)
                current_exception = e

                if sys.version_info >= (3, 11):
                    exception_table = dis._parse_exception_table(frame.code)  # type: ignore (_parse_exception_table is undocumented)

                    found = False
                    et_start = et_end = et_handler = et_level = et_lasti = 0  # For type checker
                    for et_start, et_end, et_handler, et_level, et_lasti in exception_table:
                        found = et_start <= frame.inst_ptr * 2 < et_end
                        if found:
                            break
                    if found:
                        assert len(frame.interpreter_stack) >= et_level
                        del frame.interpreter_stack[et_level:]
                        if et_lasti:
                            with frame.interpreter_stack.set_cur_instruction(PseudoInst.EXCEPTION_HANDLER):
                                frame.interpreter_stack.append(frame.lasti)
                        with frame.interpreter_stack.set_cur_instruction(PseudoInst.EXCEPTION_HANDLER):
                            frame.interpreter_stack.append(current_exception)
                        current_exception = None
                        skip_stack_effect_check = True
                        if sys.version_info >= (3, 12):
                            # yeah, this is *really* ugly to make interpretation_result stay relative... maybe introduce another signal
                            interpretation_result = (
                                et_handler // 2 - idx_to_next_inst_ptr[inst_ptr_to_idx[frame.inst_ptr]]
                            )
                        else:
                            interpretation_result = et_handler // 2
                else:
                    # This is Python 3.10-style unwinding
                    skip_stack_effect_check = True  # or only do this in ifs below?
                    while frame.try_stack:
                        try_block = frame.try_stack.pop()
                        if try_block.typ == PyTryBlock.EXCEPT_HANDLER_TYPE:
                            assert len(frame.interpreter_stack) >= try_block.level + 3
                            with frame.interpreter_stack.set_cur_instruction(PseudoInst.EXCEPTION_HANDLER):
                                del frame.interpreter_stack[try_block.level + 3 :]
                                frame.interpreter_stack.pop()  # we ignore that and assume == type(exc_value)
                                exc_value = frame.interpreter_stack.pop()
                                exc_traceback = frame.interpreter_stack.pop()
                            if exc_value is not None:
                                exc_value.__traceback__ = exc_traceback
                            assert runtimectx.exception_stack
                            # CPython sets exc_info->exc_type/value/traceback
                            # see RuntimeCtx inititalization of exception_stack for more info
                            runtimectx.exception_stack[-1] = exc_value  # replace the exc_info
                            # Python 3.10 has `continue` here, but there is no code except the else
                        else:
                            # There are actually only these two PyTryBlock types in 3.10
                            assert try_block.typ == PyTryBlock.SETUP_FINALLY_TYPE

                            # Python 3.10 UNWIND_BLOCK
                            assert len(frame.interpreter_stack) >= try_block.level
                            with frame.interpreter_stack.set_cur_instruction(PseudoInst.EXCEPTION_HANDLER):
                                del frame.interpreter_stack[try_block.level :]

                            # Python 3.10 handling of SETUP_FINALLY blocks
                            frame.try_stack.append(
                                PyTryBlock(PyTryBlock.EXCEPT_HANDLER_TYPE, frame.lasti, len(frame.interpreter_stack))
                            )
                            assert runtimectx.exception_stack
                            # CPython sreads exc_info->exc_type/value/traceback
                            # see RuntimeCtx inititalization of exception_stack for more info
                            exc = runtimectx.exception_stack[-1]
                            with frame.interpreter_stack.set_cur_instruction(PseudoInst.EXCEPTION_HANDLER):
                                frame.interpreter_stack.append(exc.__traceback__ if exc is not None else None)
                                frame.interpreter_stack.append(exc)
                                # Python distinguishes explicit exc_type present or NULL/None
                                frame.interpreter_stack.append(type(exc))
                            current_exception = e
                            # NormalizeException ?

                            # CPython sets exc_info->exc_type/value/traceback here
                            # see RuntimeCtx initialization of exception_stack for more info
                            runtimectx.exception_stack[-1] = current_exception
                            with frame.interpreter_stack.set_cur_instruction(PseudoInst.EXCEPTION_HANDLER):
                                frame.interpreter_stack.append(
                                    current_exception.__traceback__ if current_exception is not None else None
                                )
                                frame.interpreter_stack.append(current_exception)
                                # Python distinguishes explicit exc_type present or NULL/None
                                frame.interpreter_stack.append(type(current_exception))
                            current_exception = None
                            interpretation_result = try_block.handler
                            # f->f_state = FRAME_EXECUTING;  /* Resume normal execution */
                            break  # continue with handler
                if current_exception is not None:
                    e = current_exception
                    # We need to cheat a bit to get a Python frame here...
                    python_frame = frame.get_or_make_python_frame()
                    tb = TracebackType(e.__traceback__, python_frame, python_frame.f_lasti, python_frame.f_lineno)
                    e = e.with_traceback(tb)
                    runtimectx.curexc = e
                    del current_exception, python_frame, tb, e, runtimectx
                    return INTERPRETER_SIGNALS.EXCEPTION_RAISED, INTERPRETER_SIGNALS.EXCEPTION_RAISED

            # TODO Improve this error message
            if interpretation_result is INTERPRETER_SIGNALS.UNHANDLED_OPCODE:
                raise NotImplementedError(f"Encountered unimplemented opcode {inst.opname} while tracing.")

            elif interpretation_result in (INTERPRETER_SIGNALS.RETURN_VALUE, INTERPRETER_SIGNALS.YIELD_VALUE):
                # advance the inst_ptr, needed in particular for YIELD
                frame.inst_ptr += 1
                # get the result from the current stack

                result = frame.interpreter_stack.pop_wrapped()
                # Restores the previous stack, the caller needs to put the value on it
                return result, interpretation_result
            elif interpretation_result is INTERPRETER_SIGNALS.RETURN_GENERATOR:
                frame.inst_ptr += 1
                if frame.code.co_flags & inspect.CO_GENERATOR:
                    return make_generator(frame, compilectx, runtimectx), interpretation_result
                if frame.code.co_flags & inspect.CO_COROUTINE:
                    return make_coroutine(frame, compilectx, runtimectx), interpretation_result
                if frame.code.co_flags & inspect.CO_ASYNC_GENERATOR:
                    return make_async_generator(frame, compilectx, runtimectx), interpretation_result
                raise NotImplementedError(
                    f"Not implemented: RETURN_GENERATOR from code of {frame.qualname} with flags {dis.pretty_flags(frame.code.co_flags)}"
                )
            elif interpretation_result is None:
                frame.inst_ptr += 1
            else:
                assert isinstance(interpretation_result, int), interpretation_result
                if sys.version_info >= (3, 12):
                    # in Python >= 3.12 all jumps are relative to the next instruction
                    frame.inst_ptr = idx_to_next_inst_ptr[inst_ptr_to_idx[frame.inst_ptr]] + interpretation_result
                else:
                    frame.inst_ptr = interpretation_result

            if not skip_stack_effect_check:  # the exception handling will change the stack wildly
                # Verifies the handler had the expected stack effect (delta on stack sie)
                actual_stack_effect: int = len(stack) - stack_size_before_handler
                jumped: bool = isinstance(interpretation_result, int) and interpretation_result != -1
                expected_stack_effect: int = dis.stack_effect(inst.opcode, inst.arg, jump=jumped)

                if (3, 11) <= sys.version_info < (3, 12):
                    # PRECALL stack effect (3.11) has a -inst.arg stack effect in the function that we only see during CALL
                    if inst.opname == "PRECALL":
                        assert type(inst.arg) is int
                        assert expected_stack_effect == -inst.arg, (
                            f"precall with stack effect {expected_stack_effect}, {inst}"
                        )
                        expected_stack_effect = 0
                    elif inst.opname == "CALL":
                        assert type(inst.arg) is int
                        assert expected_stack_effect == -1, f"call with stack effect {expected_stack_effect}, {inst}"
                        expected_stack_effect = -inst.arg - 1
                assert actual_stack_effect == expected_stack_effect, (
                    f"Unexpected stack effect from {inst.opname}: expected {expected_stack_effect}, but the actual effect was {actual_stack_effect} at {inst}"
                )


# Special signals for the interpreter
# TODO Consider a different name for this class
class INTERPRETER_SIGNALS(enum.Enum):
    UNHANDLED_OPCODE = enum.auto()
    UNSAFE_FUNCTION = enum.auto()
    RETURN_VALUE = enum.auto()
    RETURN_GENERATOR = enum.auto()
    YIELD_VALUE = enum.auto()
    EXCEPTION_RAISED = enum.auto()


#
# Defines interpreter ux
#


# Interprets the Python program
# The interpretation can be extended by specifying one or more of the following:
#   (1) The opcode_interpreter function, which has the signature
#
#   opcode_interpreter(inst: dist.Instruction, /, **interpreter_state) -> None | int | INTERPRETER_SIGNALS
#
#   The opcode handler is called to interpret an opcode, and is an opportunity to
#   implement custom opcode handling.
#
#   If the opcode is unhandled, then INTERPRETER_SIGNALS.UNHANDLED_OPCODE should be returned.
#
#   Otherwise the function will be called with the following keyword arguments:
#
#       - stack, the interpreter stack
#       - inst_ptr, the current instruction pointer
#       - co, the code object
#       - globals_dict, the globals dictionary
#       - builtins_dict, the builtins dictionary
#       - frame: interpreter frame containing local variables, source loc etc.
#       - try_stack, a "try block" stack to facilitate handling exceptions
#       - exception_stack, the stack of currently handled exceptions
#
#   The handler can then return None, -1 to indicate a return statement, or a weakly positive integer
#   to indicate that the interpreter should jump absolute to that instruction.
#
#   The arguments passed to the handler are very likely to change in the near future, but most
#   handlers only need to consume a small subset of the above arguments.
#
#   (2) The fn_lookaside function, which has the signature
#
#   fn_lookaside(fn, *args, **kwargs) -> None | Callable
#
#   The function 'lookaside' is an opportunity to intercept functions and either provide custom
#   implementations of them or raise exceptions if they are "unsafe".
#   It is called whenever a function is interpreterd.
#
#   If there is no lookaside, then None should be returned.
#
#   If the function is unsafe, then a callable that raises UnsafeOperator (to be implemented)
#       should be returned.
#
#   Otherwise, the function should implement the lookaside when called with the same args and kwargs.
def interpret(
    fn: Callable,
    *,
    opcode_interpreter: Callable = default_opcode_interpreter,
    fn_lookaside: Callable = default_lookaside,
    callbacks: dict[INTERPRETER_CALLBACKS, Callable] = default_callbacks,
    debug_log: None | StringIO = None,
    with_provenance_tracking: bool = False,
    unwrap_result: bool = True,
    uncacheable_classes: list[type] | None = None,
    record_history: bool = False,
) -> Callable:
    compilectx: InterpreterCompileCtx = InterpreterCompileCtx(
        opcode_interpreter=opcode_interpreter,
        fn_lookaside=fn_lookaside,
        callbacks=callbacks,
        with_provenance_tracking=with_provenance_tracking,
        uncacheable_classes=uncacheable_classes,
    )
    if hasattr(fn, "__thunder_interpreter_orig_fn"):
        fn = fn.__thunder_interpreter_orig_fn

    interpreter_log: list[InterpreterLogItem] = []

    @functools.wraps(fn)
    def fn_(*args, **kwargs) -> Any:
        runtimectx: InterpreterRuntimeCtx = InterpreterRuntimeCtx(debug_log=debug_log, record_history=record_history)

        with interpreter_ctx(compilectx, runtimectx):
            try:
                # we normalize the outmost function to be interpreted to take
                # args and kwargs as arguments (not *args and **kwargs).
                # We thus have three special INPUTs for the entry function: INPUT_ARGS, INPUT_KWARGS, INPUT_FN
                args = wrap(
                    args,
                    provenance=ProvenanceRecord(inst=PseudoInst.INPUT_ARGS, inputs=[]),
                )

                kwargs = wrap(
                    kwargs,
                    provenance=ProvenanceRecord(inst=PseudoInst.INPUT_KWARGS, inputs=[]),
                )

                fn_wrapped = wrap(
                    fn,
                    provenance=ProvenanceRecord(inst=PseudoInst.INPUT_FN, inputs=[]),
                )

                def getfn():
                    def fn_2(args, kwargs):
                        return fn(*args, **kwargs)

                    return fn_2

                wrapped_fn_2 = wrap_const(getfn())
                if compilectx._with_provenance_tracking:
                    wrapped_closure = wrap_attribute(
                        wrapped_fn_2.value.__closure__, wrapped_fn_2, wrap_const("__closure__")
                    )
                    wrapped_cell = wrap_binary_subscr(wrapped_closure.value[0], wrapped_closure, 0)
                    assert isinstance(wrapped_closure.item_wrappers, list)
                    wrapped_closure.item_wrappers[0] = wrapped_cell
                    populate_attribute_wrapper(wrapped_cell, "cell_contents", fn_wrapped)

                interpretation_result: Any = _interpret_call(wrapped_fn_2, args, kwargs)
                if unwrap_result:
                    interpretation_result = unwrap(interpretation_result)

            except BaseException as e:
                # TODO Highlight the portion of the line that originated the opcode on Python versions that include
                #      the line offset information in the instruction
                traceback_str = os.linesep.join(f.format_with_source() for f in runtimectx.frame_stack)
                msg = f"Encountered exception {type(e).__name__}: {e} while tracing {fn}:{os.linesep}{traceback_str}"
                # nested try ... raise to delete e from locals
                try:
                    raise InterpreterError(msg) from e
                except InterpreterError:
                    del e
                    raise

            interpreter_log.extend(runtimectx.interp_log)

            if interpretation_result is INTERPRETER_SIGNALS.EXCEPTION_RAISED:
                e = runtimectx.curexc
                assert isinstance(e, BaseException), e
                runtimectx.curexc = None
                # The below is "raise e" but deleting e from the scope
                try:
                    raise e
                except Exception:
                    del e
                    raise

            return interpretation_result

    fn_.__thunder_interpreter_orig_fn = fn  # type: ignore
    fn_._last_interpreter_log = interpreter_log  # type:ignore
    return fn_


def last_interpreted_instructions(fn: Callable) -> list[dis.Instruction]:
    return [i for i in getattr(fn, "_last_interpreter_log", ()) if isinstance(i, dis.Instruction)]


def last_interpreter_log(fn: Callable) -> list[InterpreterLogItem]:
    return getattr(fn, "_last_interpreter_log", [])


def print_interpreter_log(
    interpreter_log: list[InterpreterLogItem],
    /,
    print_fn: Callable = print,
    use_colors: bool | None = None,
    indent: bool = True,
    max_depth: int | None = None,
    color_internals: bool = False,
    print_source_code: bool = True,
) -> None:
    colors = init_colors(use_colors)
    interpreter_path = os.path.join("thunder", "core", "interpreter.py")
    ext_path = os.path.join("thunder", "core", "jit_ext.py")

    def is_internal(filename: str):
        return (filename == "<Unknown>") or (interpreter_path in filename) or (ext_path in filename)

    c_indent = -1
    inside_inner_interpreter = False
    for item in interpreter_log:
        linecolor = ""
        nl = ""
        deindent = False
        source_line = None

        # Match each kind of log item. The log items are instructions, strings,
        # or typed dicts, with "kind" describing what kind of entry it is.
        match item:
            case dis.Instruction():
                if color_internals or not inside_inner_interpreter:
                    linecolor = colors["MAGENTA"]
                log_line = f"Instruction('{item.opname}', arg={item.arg}, argrepr={repr(item.argrepr)})"

            case str():
                # Print the string as-is, indented, without colors.
                linecolor = colors["RESET"]
                log_line = item

            case {"kind": "Line", "fn": fn, "filename": filename, "position": position}:
                # LineLogItem
                inside_inner_interpreter = is_internal(filename)
                if color_internals or not inside_inner_interpreter:
                    linecolor = colors["YELLOW"]
                nl = os.linesep
                if position:
                    log_line = f"# Line {filename}:{position.lineno} in {fn}()"
                else:
                    log_line = f"# {filename} in {fn}()"

                if not print_source_code or not position:
                    continue

                first_lineno = position.lineno
                assert first_lineno
                linestr = linecache.getline(filename, first_lineno)
                if linestr.endswith(os.linesep):
                    linestr = linestr[: -len(os.linesep)]
                source_line = linestr

            case {"kind": "InterpreterCall", "fn": fn, "fn_filename": fn_filename, "prev_frame": prev_frame}:
                # CallLogItem
                inside_inner_interpreter = is_internal(fn_filename)
                if color_internals or not inside_inner_interpreter:
                    linecolor = colors["GREEN"]
                c_indent += 1
                log_line = (
                    f"Interpreting call to {fn}() from {prev_frame}{'()' if not prev_frame.endswith('>') else ''}"
                )

            case {"kind": "InterpreterReturn", "fn": fn, "rval": rval}:
                # ReturnLogItem
                rval = unwrap(rval)
                if color_internals or not inside_inner_interpreter:
                    linecolor = colors["RED"]
                deindent = True
                is_signal = isinstance(rval, INTERPRETER_SIGNALS)
                meaning = "signal" if is_signal else "value of type"
                val = rval if is_signal else rval.__qualname__
                log_line = f"Returning from call to {fn}() with {meaning} {val}"

            case {"kind": "Lookaside", "fn": fn}:
                # LookasideLogItem
                if color_internals or not inside_inner_interpreter:
                    linecolor = colors["BLUE"]
                log_line = f"Lookaside to {fn}()"

            case {"kind": "Opaque", "fn": fn}:
                # OpaqueLogItem
                if color_internals or not inside_inner_interpreter:
                    linecolor = colors["CYAN"]
                log_line = f"Opaque call to {fn}()"

            case _:
                raise NotImplementedError(f"Unexpected log item {item}")

        if max_depth is None or c_indent <= max_depth:
            print_fn(f"{nl}{' ' * c_indent if indent else ''}{linecolor}{log_line}{colors['RESET']}")

            if source_line:
                print_fn(f"{' ' * c_indent if indent else ''}{linecolor}{source_line}{colors['RESET']}")

        if deindent:
            c_indent -= 1<|MERGE_RESOLUTION|>--- conflicted
+++ resolved
@@ -399,16 +399,11 @@
         self._callbacks: dict[INTERPRETER_CALLBACKS, Callable] = callbacks
         self._with_provenance_tracking = with_provenance_tracking
         if with_provenance_tracking:
-<<<<<<< HEAD
-            assert isinstance(uncacheable_classes, (list, tuple))
-            uncacheable_classes = tuple(set(uncacheable_classes) | {NoneType, int, str, float, bool, complex})
-=======
             if uncacheable_classes is None:
                 uncacheable_classes = ()
             uncacheable_classes = tuple(
                 set(uncacheable_classes) | {NoneType, int, str, float, bool, complex, torch.Tensor}
             )
->>>>>>> fb989d48
 
         self._uncacheable_classes = uncacheable_classes
 
