from __future__ import annotations

import builtins
import contextlib
import contextvars
import dataclasses
import datetime
import dis
import enum
import functools
import linecache
import inspect
import os
import re
import sys
import traceback
import weakref
import torch
from typing import Any, Literal, TypedDict
from collections.abc import Callable, Iterable, Iterator, Mapping, MutableMapping, Sequence, Set, Sized
import collections
import operator

from io import StringIO

from types import (
    CellType,
    ClassMethodDescriptorType,
    CodeType,
    CoroutineType,
    FrameType,
    FunctionType,
    MethodType,
    MethodDescriptorType,
    ModuleType,
    NoneType,
    BuiltinFunctionType,
    BuiltinMethodType,
    MethodDescriptorType,
    MethodWrapperType,
    WrapperDescriptorType,
    TracebackType,
)

from thunder.core.baseutils import Singleton, init_colors, extract_callable_name, is_likely_from_collections_namedtuple
from thunder.core.codeutils import Positions


#
# interpreter.py implements a Python interpreter in Python.
#
#   The interpreter is still being developed.
#   See thunder/tests/test_interpreter.py for its current capabilities.
#
#   Python opcodes are executed by "handlers" that manipulate the stack and other
#   components of the interpreter state, and can return a new instruction pointer
#   for the interpreter to jump to.
#
#   The interpreter has two fundamental modes. By default it just tries to emulate the
#   Python interpreter. This is useful when adding opcodes, and for verifying
#   that the Python updates are correct. It also is used by the functional jit.
#
#   When using provenance tracking, the interpreter additionally tries to keep track
#   of where values originated. This mode is used by the general jit. This is done by
#   wrapping all values in WrappedValues.
#
#   thunder.jit uses extensions (in jit_ext.py) to create Thunder Programs.
#   They use callbacks and additional lookasides to add their functionality.
#
#   The Thunder program constructed has three parts, a "prologue trace", a
#   "computation trace", and (optionally) an "epilogue trace". The prologue trace has
#   the original function's signature and it:
#
#       - Gathers all the "inputs" to the function, including inputs like globals
#           accessed by the function
#       - Flattens the "inputs" to their computational "leaves" -- the objects that
#           the computation operates on and/or modifies
#       - Validates the inputs, ensuring they are valid inputs for the trace
#           (if the inputs are invalid, the prologue returns a special INVALID_INPUTS symbol)
#
#   The prologue returns the flattened computational leaves, which are then
#   passed to the computation trace for execution. The computation trace
#   records Python operations with side effects and functional computations.
#   Because the prologue has flattened the inputs, the computation trace
#   never performs a container access. Python operations with side effects
#   occur in the same order they did in the original program.
#
#   The epilogue trace applies modifications that were recorded in interpretation.
#   (Initially only setattrs to nn.Module values.)
#

__all__ = [
    "interpret",
]

#
# Types, collections and functions related to understanding objects constructed by the interpreter (like literal numbers)
#


# WrappedValues

# In provenance tracking mode (set in the compile ctx), the interpreter wraps the
# values it handles in this wrapper.
# For now, lookasides will get unwrapped inputs by default and their
# result will be wrapped as originating from the lookaside.
# If a lookaside does not want to handle WrappedValues but needs unwrapping
# of the inputs and wrapping of the results, it needs to
# be decorated with @interpreter_needs_wrap.

# The core difference to proxies is that the code running in the interpreter will
# *not* see the wrapper but will only ever see the original values
# while proxies are intended to be run inside the interpreter.
# Thus we expect wrappers and proxies to complement each other and not
# one to replace the other.

# The .value member should always be a plain Python object without wrappers
# inside, those need to be tracked in item_wrappers and attribute_wrappers

# The introduction strategy for WrappedValues is a bit incremental in
# that we have the following regions where everything is wrapped
# - all things in localsplus are wrapped
# - all things on the stack are wrapped
# - all things in _interpret_call are wrapped
# In contrast for opcode handlers, wrapping is "opt-in" (by popping
# values with .pop_wrapped() and wrapping what they push on the stack.
# For lookasides, it currently is also opt-in, see above.


class WrappedValue:
    def __init__(self, value, /, *, provenance: ProvenanceRecord):
        assert isinstance(provenance, ProvenanceRecord)

        ctx: InterpreterCompileCtx = get_interpretercompilectx()
        runtimectx: InterpreterRuntimeCtx = get_interpreterruntimectx()

        self.python_typ = type(value)

        self.nothing = object()
        self.original_value = self.nothing

        self.has_item_tracking = False

        self.value = value

        if isinstance(value, (list, tuple)):
            self.item_wrappers = len(value) * [None]
        elif isinstance(value, Sequence):
            self.item_wrappers = None
        else:
            self.item_wrappers: None | dict | list = {}  # TODO: wrappers for things via getitem/setiem
            self.key_wrappers = {}

        self.attribute_wrappers = {}  # TODO: wrappers for things via getattr/setattr

        self.provenance = provenance
        if self.provenance.inst == PseudoInst.CONSTANT:
            self.provenance.value = value

        runtimectx.cache_wrapper(self)

        cb: None | Callable = ctx.callback(INTERPRETER_CALLBACKS.WRAP_CALLBACK)
        if cb is not None:
            cb(self)

    def track_items(self):
        if self.has_item_tracking:
            return

        populate_item_wrappers(self)

        ctx: InterpreterCompileCtx = get_interpretercompilectx()
        cb: None | Callable = ctx.callback(INTERPRETER_CALLBACKS.PROXIFY_CALLBACK)

        if cb is not None:
            cb(self)

        self.has_item_tracking = True

    def register_proxy(self, proxy):
        # note: the proxy is responsible for capturing all the existing attributes/values
        assert (
            self.original_value is self.nothing
        ), "cannot proxy multiple times, please file an issue to discuss your use-case"
        self.original_value = self.value
        self.value = proxy

        runtimectx: InterpreterRuntimeCtx = get_interpreterruntimectx()
        # we need to keep a strong ref on things that have been proxied to recover the proxy via the cache or we could structure the cache to do this for us
        runtimectx.register_proxied_value(self)

    def unwrap(self):
        return self.value


# Note: Use these with care!
#       In some situations - in particular *args/**kwargs, Python creates tuples and dicts for us,
#       these functions are intended to do the appropriate wrapping for them.
def wrap_args_from_list(l):  # returns a new list!
    res = [_interpret_call(lambda l, i: l[i], l, wrap_const(i)) for i in range(len(unwrap(l)))]
    return res


def wrap_kwargs_from_dict(d):  # returns a new dict
    return {k: _interpret_call(lambda d, k: d[k], d, wrap_const(k)) for k in unwrap(d)}


def wrapped_build_tuple(l: Sequence[WrappedValue]) -> WrappedValue:
    assert all(isinstance(v, WrappedValue) for v in l)
    if l:
        pr = ProvenanceRecord(PseudoInst.BUILD_TUPLE, inputs=[v.provenance for v in l][::-1])  # other inst?
        out = wrap(tuple(v.value for v in l), provenance=pr)
        out.item_wrappers = list(l)
    else:
        # Note: if we revisit returning const here instead of an empty tuple from BUILD_TUPLE, we need to add this to wrap_aergs
        out = wrap_const(())
    return out


def wrap_args(tup):
    assert isinstance(tup, tuple)  # allow other sequences?
    assert all(isinstance(v, WrappedValue) for v in tup)

    return wrapped_build_tuple(tup)


def wrap_kwargs(d):
    assert isinstance(d, dict)
    if not d:
        return wrap_const({})
    # todo: relax k condition?
    assert all(isinstance(k, str) and isinstance(v, WrappedValue) for k, v in d.items())

    inputs = []
    uout = {}
    wrap_key_dict = {}
    wrap_value_dict = {}
    for k, v in d.items():
        wk = wrap_const(k)
        inputs.append(wk.provenance)
        inputs.append(v.provenance)
        uout[wk.value] = v.value
        wrap_value_dict[wk.value] = v
        wrap_key_dict[wk.value] = wk

    pr = ProvenanceRecord(PseudoInst.BUILD_DICT, inputs=inputs)
    out = wrap(uout, provenance=pr)
    out.item_wrappers = wrap_value_dict
    out.key_wrappers = wrap_key_dict
    return out


def wrap(value: Any, /, *, provenance: ProvenanceRecord) -> WrappedValue:
    if isinstance(value, WrappedValue):
        if isinstance(value.value, list):
            assert isinstance(value.item_wrappers, Sized)
            assert len(value.value) == len(
                value.item_wrappers
            ), f"{len(value.value)} {len(value.item_wrappers)} {value.provenance}"
        if isinstance(value.value, dict):
            assert value.item_wrappers is not None
            assert len(value.item_wrappers) == len(value.key_wrappers), f"{value.value}"
        return value

    ctx: InterpreterCompileCtx = get_interpretercompilectx()
    runtimectx: InterpreterRuntimeCtx = get_interpreterruntimectx()

    if ctx._with_provenance_tracking:
        cached = runtimectx._known_wrappers.get(id(value))
        if cached is not None:
            potential_wrap = cached[0]()
            if potential_wrap is not None:
                # Note: we want to cache mutable objects to not run into trouble
                #       with multiple accesses to the same.
                #       As the cache only holds a weakref to the WrappedValue instance
                #       one must persist WrappedValues once things are starting to be modified.
                if isinstance(value, list):
                    assert len(value) == len(potential_wrap.item_wrappers)
                return potential_wrap
            else:
                del runtimectx._known_wrappers[id(value)]
        return WrappedValue(value, provenance=provenance)
    return value


def wrap_const(value: Any, /, *, provenance: ProvenanceRecord | None = None) -> WrappedValue:
    if provenance is None:
        provenance = ProvenanceRecord(inst=PseudoInst.CONSTANT, inputs=[], value=value)
    return wrap(value, provenance=provenance)


def wrap_consts(*values):
    return tuple(wrap_const(v) for v in values)


def wrapped_isinstance(v, c):
    if isinstance(v, WrappedValue):
        return isinstance(v.value, c)
    return isinstance(v, c)


def unwrap(value: Any, /) -> Any:
    if isinstance(value, WrappedValue):
        return value.unwrap()
    return value


def populate_single_dict_item_wrapper(uvalue, obj, key):
    if not isinstance(key, WrappedValue):
        key = wrap_const(key)
    if key.value not in obj.item_wrappers:
        value = wrap_binary_subscr(uvalue, obj, key)
        obj.item_wrappers[key.value] = value
    obj.key_wrappers.setdefault(key.value, key)


def populate_attribute_wrapper(wrapped_object, name, wrapped_attribute):
    ctx: InterpreterCompileCtx = get_interpretercompilectx()
    if not ctx._with_provenance_tracking:
        return

    assert isinstance(wrapped_object, WrappedValue)
    assert isinstance(wrapped_attribute, WrappedValue)

    assert (
        getattr(wrapped_object.value, name) is wrapped_attribute.value
    ), f"{getattr(wrapped_object.value, name)}, {wrapped_attribute.value}"

    wrapped_object.attribute_wrappers[name] = wrapped_attribute


def wrap_binary_subscr(uvalue, obj, key):
    if not isinstance(key, WrappedValue):
        key = wrap_const(key)
    if obj.provenance.inst is PseudoInst.CONSTANT and key.provenance.inst is PseudoInst.CONSTANT:
        return wrap_const(uvalue)
    return wrap(uvalue, provenance=ProvenanceRecord(PseudoInst.BINARY_SUBSCR, inputs=[obj.provenance, key.provenance]))


def populate_item_wrappers(l):
    ctx: InterpreterCompileCtx = get_interpretercompilectx()
    if not ctx._with_provenance_tracking:
        return

    assert isinstance(l, WrappedValue)
    # to do: generalize
    if wrapped_isinstance(l, (list, tuple)):
        if l.item_wrappers is None:
            l.item_wrappers = [None for _ in range(len(l.value))]
        assert isinstance(l.item_wrappers, list)
        assert len(l.value) == len(l.item_wrappers), f"{len(l.value)=} {len(l.item_wrappers)=}"

        for i, v in enumerate(l.value):
            if l.item_wrappers[i] is None:
                wv = wrap_binary_subscr(v, l, i)
                l.item_wrappers[i] = wv
        return

    if wrapped_isinstance(l, dict):
        assert isinstance(l.item_wrappers, dict)
        for k, v in l.value.items():
            if k not in l.item_wrappers:
                wk = wrap_const(k)
                wv = wrap_binary_subscr(v, l, wk)
                l.item_wrappers[k] = wv
                l.key_wrappers[k] = wk  # or have those from an iteration of the input?
        return

    raise NotImplementedError(f"populate item wrappers for {type(l.value)}")


#
# interpreter context
#

# Constructs the builtins dictionary
builtins_dict: dict[str, Any] = {k: getattr(builtins, k) for k in dir(builtins)}

# https://docs.python.org/3/library/inspect.html#inspect.getattr_static
getset_descriptor = type(type(open(__file__)).name)
member_descriptor = type(inspect.getattr_static(ModuleType, "__dict__"))


# The interpreter's compile context, which handles compilation directives
# See the comment for interpret() for how these functions work
class InterpreterCompileCtx:
    def __init__(
        self,
        *,
        opcode_interpreter: Callable,
        fn_lookaside: Callable,
        callbacks: dict[INTERPRETER_CALLBACKS, Callable],
        with_provenance_tracking: bool = False,
        uncacheable_classes: Sequence[type] | None = None,
    ):
        self._opcode_interpreter: Callable = opcode_interpreter
        self._fn_lookaside: Callable = fn_lookaside
        self._callbacks: dict[INTERPRETER_CALLBACKS, Callable] = callbacks
        self._with_provenance_tracking = with_provenance_tracking
        if with_provenance_tracking:
            assert isinstance(uncacheable_classes, (list, tuple))
            uncacheable_classes = tuple(set(uncacheable_classes) | {NoneType, int, str, float, bool})

        self._uncacheable_classes = uncacheable_classes

    @property
    def with_provenance_tracking(self):
        return self._with_provenance_tracking

    def interpret(self, inst: dis.Instruction, /, **interpreter_state) -> None | int | INTERPRETER_SIGNALS:
        return self._opcode_interpreter(inst, **interpreter_state)

    def lookaside(self, fn: Callable, /, *args, **kwargs) -> None | Callable:
        return self._fn_lookaside(fn, *args, **kwargs)

    def callback(self, id: INTERPRETER_CALLBACKS) -> None | Callable:
        cb: None | Callable = self._callbacks.get(id, None)
        return cb


_interpretercompilectx = contextvars.ContextVar("interpretercompilectx")


# Sets the interpreter ctx
def set_interpretercompilectx(ctx) -> Any:
    return _interpretercompilectx.set(ctx)


# Returns the current interpreter ctx
def get_interpretercompilectx() -> InterpreterCompileCtx:
    return _interpretercompilectx.get()


def get_interpretercompilectx_if_available() -> InterpreterCompileCtx | None:
    return _interpretercompilectx.get(None)


# Resets the interpreter ctx
def reset_interpretercompilectx(token) -> None:
    _interpretercompilectx.reset(token)


# Context manager for setting the interpreter ctx
@contextlib.contextmanager
def interpretercompilectx(_interpretercompilectx: InterpreterCompileCtx):
    tok: Any = set_interpretercompilectx(_interpretercompilectx)
    try:
        yield
    finally:
        reset_interpretercompilectx(tok)


class LineLogItem(TypedDict):
    kind: Literal["Line"]
    fn: str
    filename: str
    position: Positions | None


class OpaqueLogItem(TypedDict):
    kind: Literal["Opaque"]
    fn: str


class LookasideLogItem(TypedDict):
    kind: Literal["Lookaside"]
    fn: str


class CallLogItem(TypedDict):
    kind: Literal["InterpreterCall"]
    fn: str
    fn_filename: str
    prev_frame: str


class ReturnLogItem(TypedDict):
    kind: Literal["InterpreterReturn"]
    fn: str
    is_signal: bool
    rval: type | INTERPRETER_SIGNALS


InterpreterLogItem = (
    dis.Instruction | str | LineLogItem | OpaqueLogItem | LookasideLogItem | CallLogItem | ReturnLogItem
)


# How the Interpreter deals with exceptions:
# Conceptually, there are two sources of exceptions that we want to distinguish:
# - Things arising from user code ("User Exceptions").
# - Things that stem from the interpreter itself ("Interpreter Errors").

# To the interpreter User Exceptions are part of its normal operations. So we usually
# don't use Python's exception mechanism to handle these. Instead the
# interpreter mimics CPython's implementation of exception handling by
# defining analogous structures (curexec and exception_stack) set by do_raise and returns
# INTERPRETER_SIGNALS.EXCEPTION_RAISED when running things that raised exceptions.
# Here in particular:
# - Handlers are "inside the interpreter",
# - _interpret_call_with_unwrapping(...) is "inside the interpreter",
# - lookasides are "inside the interpreter",
# - opaque functions are necessarily outside the interpreter,
# - function objects, iterators, generators,... created in the interpreter are NOT per se in inside the interpreter,
#   so they should raise as usual. When called with _interpret_call_with_unwrapping(...) that will be handled appropriately
#   in the RAISE_VALUE handler.
# Note that for user exceptions, we need to manually amend the traceback as we unwrap. We do so in
# _run_frame.
# Interpreter Errors are raised wrapped in a InterpreterError exception to signal that we have run into
# something with the Interpreter itself or how it was called.


# The interpreter's runtime context, which tracks stack changes in Python mode
class InterpreterRuntimeCtx:
    def __init__(self, record_history: bool, debug_log: None | StringIO):
        self.frame_stack: list[InterpreterFrame] = []
        self._globals_dict: dict[str, Any] | None = None
        self._interpreter_log: list[InterpreterLogItem] = []
        self._interpreted_instructions: list[dis.Instruction] = []
        self._curexc: BaseException | None = None
        # The exception_stack mirrors the exc_info/exc_state from PyThreadState
        # exception_stack is the stack of exceptions currently being handled, we only have exceptions here
        self.exception_stack = [None]
        # ts.exc_info is the top of the stack (self.exception_stack[-1]).
        # Note that most of the time, we are changing the self.exception_stack[-1] instead of popping/pushing exceptions.
        # `exception_stack[-1] = ...` is the equivalent of assigning ts.exc_info->exc_type/value/traceback.
        # ts.exc_state is exc_info (the bottom-most element of the stack(?))
        # ts.curexc (in Python 3.10 as _type / _value / _traceback) is the exception currently being raised

        self.debug_log = debug_log
        self._original_callsite: inspect.FrameInfo = inspect.stack()[2]  # [__init__, fn_, callsite, ...]
        self._prev_filename: None | str = None
        self._prev_position: Positions | None = None
        self._known_wrappers = {}
        self._proxied_values = set()
        self._record_history = record_history

    def register_proxied_value(self, v):
        self._proxied_values.add(v)

    def cache_wrapper(self, wrapped_value: WrappedValue):
        compilectx: InterpreterCompileCtx = get_interpretercompilectx()
        # we don't know what wrapped_value does for eq, so "is not ()" is correct here but python does not like "is ()"
        _empty_tup = ()
        if not isinstance(wrapped_value.value, compilectx._uncacheable_classes) and (
            wrapped_value.value is not _empty_tup
        ):
            self._known_wrappers[id(wrapped_value.value)] = (weakref.ref(wrapped_value),)

    @property
    def curexc(self) -> BaseException | None:
        return self._curexc

    @curexc.setter
    def curexc(self, value):
        if value is not None:
            assert isinstance(value, BaseException), value
        self._curexc = value

    @property
    def globals_dict(self) -> dict[str, Any]:
        assert self._globals_dict is not None, self._globals_dict
        return self._globals_dict

    # The operations encountered while interpreting
    @property
    def interpreted_instructions(self) -> list[dis.Instruction]:
        return self._interpreted_instructions

    # The operations and opaque calls encountered while interpreting
    @property
    def interp_log(self) -> list[InterpreterLogItem]:
        return self._interpreter_log

    def record(self, val: InterpreterLogItem, /) -> None:
        if not self._record_history:
            return

        self._interpreter_log.append(val)

        if self.debug_log is not None:
            self.debug_log.write(f"Appended to log: {val}" + os.linesep)

    def peek_interpreter_stack(self) -> InterpreterStack:
        return self.frame_stack[-1].interpreter_stack

    # get current top of stack
    def peek_frame_stack(self) -> InterpreterFrame | None:
        return self.frame_stack[-1] if len(self.frame_stack) != 0 else None

    def _push_frame_stack(self, frame: InterpreterFrame):
        self.frame_stack.append(frame)

    # for returning from method calls
    def _pop_frame_stack(self):
        assert self.frame_stack, self
        return self.frame_stack.pop()

    @contextlib.contextmanager
    def push_frame_stack(self, frame: InterpreterFrame):
        self._push_frame_stack(frame)
        try:
            yield
        finally:
            pf = self._pop_frame_stack()
            assert pf is frame, "Frame stack inconsistency"

    def get_current_user_source_location(self) -> tuple[str, Positions | None] | tuple[None, None]:
        for frame in reversed(self.frame_stack):
            modname = unwrap(frame.globals).get("__name__", "")
            if modname not in ("thunder.core.interpreter", "thunder.core.jit_ext", "thunder.torch"):
                return frame.code.co_filename, frame.positions
        return None, None

    # TODO Instead of appending to both the log and interpreted_instructions we could
    #   consider just appending to the log and then filtering to only instructions when
    #   interpreted_instructions is accessed
    def record_interpreted_instruction(self, inst: dis.Instruction, /) -> InterpreterRuntimeCtx:
        if not self._record_history:
            return self

        self._interpreted_instructions.append(inst)
        self.record(inst)
        return self

    def record_interpreter_call(self, fn: Callable) -> InterpreterRuntimeCtx:
        if not self._record_history:
            return self

        prev_frame: InterpreterFrame | None = self.peek_frame_stack()

        # If frame is None, that means that this is the first call to _interpret_call, in _run_frame.
        # In that case we should also print out what line we're starting on, since
        # no line number changes have happened yet.
        if prev_frame is not None:
            ufn = unwrap(fn)
            fn_filename = ufn.__code__.co_filename if hasattr(ufn, "__code__") else "<Unknown>"
            self.record(
                {
                    "kind": "InterpreterCall",
                    "fn": extract_callable_name(ufn),
                    "fn_filename": fn_filename,
                    "prev_frame": prev_frame.qualname,
                }
            )
        else:
            if hasattr(self._original_callsite, "positions"):
                pos = self._original_callsite.positions
            else:
                pos = Positions(self._original_callsite.lineno, self._original_callsite.lineno, 0, 999)
            self.record_position(fn, self._original_callsite.filename, pos)
            self.record(
                {
                    "kind": "InterpreterCall",
                    "fn": extract_callable_name(unwrap(fn)),
                    "fn_filename": self._original_callsite.filename,
                    "prev_frame": self._original_callsite.function,
                }
            )
        return self

    def record_interpreter_return(self, fn: Callable, rval: Any | INTERPRETER_SIGNALS, /) -> InterpreterRuntimeCtx:
        if not self._record_history:
            return self

        is_signal: bool = isinstance(rval, INTERPRETER_SIGNALS)
        rv: type | INTERPRETER_SIGNALS = rval if is_signal else type(unwrap(rval))
        self.record(
            ReturnLogItem(kind="InterpreterReturn", fn=extract_callable_name(unwrap(fn)), is_signal=is_signal, rval=rv)
        )
        return self

    def record_opaque_call(self, fn: Callable) -> InterpreterRuntimeCtx:
        if not self._record_history:
            return self

        self.record(OpaqueLogItem(kind="Opaque", fn=extract_callable_name(unwrap(fn))))
        return self

    def record_lookaside(self, fn: Callable) -> InterpreterRuntimeCtx:
        if not self._record_history:
            return self

        self.record(LookasideLogItem(kind="Lookaside", fn=extract_callable_name(unwrap(fn))))
        return self

    def record_position(
        self, fn: Callable | CodeType, filename: str | None, position: Positions | None, /
    ) -> InterpreterRuntimeCtx:
        if not self._record_history:
            return self

        # Only record a change in the Python line
        if filename == self._prev_filename and _positions_equal(position, self._prev_position):
            return self

        if position is not None and position.lineno is None:
            position = None

        self._prev_position = position
        self._prev_filename = filename
        line = LineLogItem(kind="Line", fn=extract_callable_name(unwrap(fn)), filename=filename, position=position)
        self.record(line)
        return self

    def format_traceback(self):
        return os.linesep.join(f.format_with_source() for f in self.frame_stack)


def print_to_log(*objects, sep=" ", end=os.linesep):
    if sep is None:
        sep = " "
    if end is None:
        end = os.linesep

    ctx: InterpreterRuntimeCtx = get_interpreterruntimectx()
    ctx._interpreter_log.append(str(sep).join(str(o) for o in objects) + str(end))


_interpreterruntimectx = contextvars.ContextVar("interpreterruntimectx")


# Sets the interpreter ctx
def set_interpreterruntimectx(ctx) -> Any:
    return _interpreterruntimectx.set(ctx)


# Returns the current interpreter ctx
def get_interpreterruntimectx() -> InterpreterRuntimeCtx:
    return _interpreterruntimectx.get()


# Resets the interpreter ctx
def reset_interpreterruntimectx(token) -> None:
    _interpreterruntimectx.reset(token)


# Context manager for setting the interpreter ctx
@contextlib.contextmanager
def interpreterruntimectx(_interpreterruntimectx: InterpreterRuntimeCtx):
    tok: Any = set_interpreterruntimectx(_interpreterruntimectx)
    try:
        yield
    finally:
        reset_interpreterruntimectx(tok)


# A convenience helper for setting both the interpreter compile and runtime ctx
@contextlib.contextmanager
def interpreter_ctx(_interpretercompilectx: InterpreterCompileCtx, _interpreterruntimectx: InterpreterRuntimeCtx):
    compile_tok: Any = set_interpretercompilectx(_interpretercompilectx)
    runtime_tok: Any = set_interpreterruntimectx(_interpreterruntimectx)
    try:
        yield
    finally:
        reset_interpretercompilectx(compile_tok)
        reset_interpreterruntimectx(runtime_tok)


#
# Helpers
#


def is_opaque(fn: Callable) -> bool:
    if isinstance(
        fn, (BuiltinFunctionType, BuiltinMethodType, MethodDescriptorType, MethodWrapperType, WrapperDescriptorType)
    ):
        return True

    # NOTE builtins.type has type type, but type() is an opaque function
    if fn is type:
        return True

    return False


# Acquires the code object from a function or method (converting methods to functions)
# TODO Print a nicer error message
def extract_code(fn) -> CodeType:
    assert isinstance(fn, Callable), fn
    if isinstance(fn, MethodType):
        return extract_code(fn.__func__)

    if not hasattr(fn, "__code__"):
        raise ValueError(f"Cannot interpret object {repr(fn)} of type {type(fn)}")

    code: CodeType = fn.__code__

    return code


# TODO There may be a better way to determine if an object is a PyCapsule, like
#   importing a known PyCapsule and acquiring its type

CapsuleType = type(datetime.datetime_CAPI)  # type: ignore (Undocumented)


def is_pycapsule(x: Any) -> bool:
    typ: type = type(x)
    return isinstance(typ, CapsuleType)


def is_generalized_method(fn):
    return inspect.ismethod(fn) or isinstance(fn, (BuiltinMethodType, MethodWrapperType))


# Our own exception class for reporting compilation problems
class InterpreterError(RuntimeError):
    pass


# Python doesn't expose the builtin iterator classes, of the iterable or the callable variety.
# This is a helper class, and should not be accessible from user code.
class _CallableIterator:
    def __init__(self, fn: Callable, s: Any):
        self._fn = fn
        self._sentinel = s

    def __iter__(self):
        return self

    def __next__(self) -> Any:
        # TODO: This call to _fn() needs to be interpreted.
        # We should decide how to accomplish this, because
        # this object could outlive the interpreter/runtime contexts.
        # Perhaps all calls to builtin iterators by _interpret_call should be looked aside?
        if (n := self._fn()) == self._sentinel:
            raise StopIteration
        return n


class Py_NULL(metaclass=Singleton):
    pass


# Python <= 3.10 keeps a stack of TryBlocks in the frame. When an exception happens, it unwinds the try block
#                looking for handlers.
# Python >= 3.11 does not use this and has an map from instruction (offsets) to exception handlers instead
#                (code.co_excepttiontable), this is handled in _run_frame
class PyTryBlock:
    # These constants are from Python
    SETUP_FINALLY_TYPE = dis.opmap.get("SETUP_FINALLY", 122)  # 122 is the opcode from 3.10
    EXCEPT_HANDLER_TYPE = 257  # "implicit opcode from Include/opcode.h

    def __init__(self, typ: int, handler: int, level: int):
        self.typ = typ
        self.handler = handler
        self.level = level

    def __str__(self):
        return f"<{type(self).__name__} typ={self.typ} handler={self.handler} level={self.level}>"

    def __repr__(self):
        return self.__str__()


def _positions_equal(p1: Positions | None, p2: Positions | None):
    if p1 is None or p2 is None:
        return p1 is p2  # both are None
    return (
        p1.lineno == p2.lineno
        and p1.col_offset == p2.col_offset
        and p1.end_lineno == p2.end_lineno
        and p1.end_col_offset == p2.end_col_offset
    )


DUNDER_PATTERN = re.compile(r"^__[a-z_]+__$")


class PythonFrameWrapper:
    def __init__(self, frame: FrameType):
        self.frame: FrameType = frame
        self.code = frame.f_code
        # co_qualname is Python 3.11+
        self.qualname = getattr(frame.f_code, "co_qualname", frame.f_code.co_name)
        self.positions: Positions
        if sys.version_info >= (3, 11):
            codepos = traceback._get_code_position(frame.f_code, frame.f_lasti)  # type: ignore (_get_code_position is undocumented)
            self.positions = Positions(*codepos)
        else:
            self.positions = Positions(frame.f_lineno, frame.f_lineno, 0, 999)

    def format_with_source(self):
        assert self.positions is not None, self
        l = []
        l.append(f"  in {self.qualname} in file: {self.code.co_filename}, line {self.positions.lineno}:")
        if self.code.co_filename:
            ls = linecache.getlines(self.code.co_filename)
            lineno = self.positions.lineno
            if lineno is None:
                lineno = self.code.co_firstlineno
            l.append("  " + ls[max(lineno - 1, 0)].rstrip())
        return os.linesep.join(l)

    def get_or_make_python_frame(self) -> FrameType:
        return self.frame


def get_python_tb(tb: list | TracebackType | None) -> list:
    if isinstance(tb, list):
        return tb

    res = []
    while tb != None:
        res.append(PythonFrameWrapper(tb.tb_frame))
        tb = tb.tb_next
    return res


class PseudoInst(str, enum.Enum):
    BINARY_SUBSCR = "BINARY_SUBSCR"
    BUILD_DICT = "BUILD_DICT"
    BUILD_TUPLE = "BUILD_TUPLE"
    BUILD_NAMEDTUPLE = "BUILD_NAMEDTUPLE"
    CONSTANT = "CONSTANT"
    EXCEPTION_HANDLER = "EXCEPTION_HANDLER"
    INPUT_ARGS = "INPUT_ARGS"
    INPUT_KWARGS = "INPUT_KWARGS"
    INPUT_FN = "INPUT_FN"
    LOAD_ATTR = "LOAD_ATTR"
    LOOKASIDE = "LOOKASIDE"
    OPAQUE = "OPAQUE"
    SEND = "SEND"
    GET_LEN = "GET_LEN"
    BINARY_ADD = "BINARY_ADD"
    LIST_APPEND = "LIST_APPEND"
    LIST_EXTEND = "LIST_EXTEND"
    GET_ITER = "GET_ITER"
    CONTAINS_OP = "CONTAINS_OP"
    SUPER = "SUPER"
    BUILTINS = "BUILTINS"
    STORE_SUBSCR = "STORE_SUBSCR"
    STORE_ATTR = "STORE_ATTR"
    LIST_TO_TUPLE = "LIST_TO_TUPLE"
    NEW = "NEW"


@dataclasses.dataclass
class ProvenanceRecord:
    inst: dis.Instruction | PseudoInst  # or save opname, argval?
    inputs: list  # should we record this relative to the original stack top?
    output_idx: int = 0
    output_key: int | slice | None = None
    value: Any | None = None
    ext_flag: int = 0  # for use by extensions

    def __post_init__(self):
        assert isinstance(self.inst, (dis.Instruction, PseudoInst)), f"{self.inst} is not Instruction or PseudoInst"
        assert isinstance(self.inputs, list)
        assert all(isinstance(i, ProvenanceRecord) for i in self.inputs)
        self.inputs = self.inputs.copy()
        if self.inputs:
            self.ext_flag = functools.reduce(lambda a, b: a & b, (i.ext_flag for i in self.inputs))
        else:
            self.ext_flag = 0

    def __hash__(self):
        inst = self.inst
        if isinstance(inst, dis.Instruction):
            inst = str(inst)
        return hash((inst, *self.inputs))

    def __str__(self):
        counter = 0
        out = ["ProvenanceRecord("]
        known = {}

        def recurse_str(self):
            if self in known:  # Instruction is not usually hashable
                return known[self]
            if self.inst == PseudoInst.CONSTANT:
                if isinstance(self.value, (int, str, bool, NoneType)):
                    return repr(self.value)
                elif isinstance(self.value, type):
                    return self.value.__name__
                else:
                    s = repr(self.value)
                    if len(s) < 80 and "\n" not in s:
                        return f"{self.inst}({s})"
                    return f"{self.inst}(<{type(self.value).__name__} object>)"
            nonlocal counter
            inputs = [recurse_str(i) for i in self.inputs]
            inputs_str = ", ".join(inputs)
            i = counter
            counter += 1
            l = f"  i{counter} = {self.inst}({inputs_str})"
            if self.output_idx != 0 or self.output_key is not None:
                l += "# with output spec"
            out.append(l)
            res = f"i{counter}"
            known[self] = res
            return res

        res = recurse_str(self)
        if len(out) == 1:
            return f"ProvenanceRecord({res})"
        out.append(")")
        return "\n".join(out)


class InterpreterStack:
    def __init__(self):
        self._stack = []
        self.provenance_inst = None
        self.provenance_inputs = None

    @contextlib.contextmanager
    def set_cur_instruction(self, inst: dis.Instruction | PseudoInst):
        assert self.provenance_inst is None and self.provenance_inputs is None
        assert isinstance(inst, (dis.Instruction, PseudoInst))
        self.provenance_inst = inst
        self.provenance_inputs = []
        self.output_idx = 0
        try:
            yield
        finally:
            self.provenance_inst = None
            self.provenance_inputs = None

    def get_provenance_record(self, value, key: int | slice | None = None):
        if not isinstance(key, (int, NoneType)):
            raise NotImplementedError("sorry, todo")
        # key=None means append, other key means setitem
        pr = ProvenanceRecord(
            inst=self.provenance_inst,
            inputs=self.provenance_inputs,
            output_idx=self.output_idx,
            output_key=key,
        )
        value = wrap(value, provenance=pr)
        self.output_idx += 1
        return value

    def unpack_provenance_record(self, wrapped_value, key: int | slice | None = None):
        ctx: InterpreterCompileCtx = get_interpretercompilectx()
        if not ctx._with_provenance_tracking:
            return wrapped_value
        # key=None is pop
        if isinstance(key, slice):
            l = len(self._stack)
            if key.start is not None:
                start = key.start
            else:
                start = -l
            assert start < 0
            if key.step is not None:
                step = key.step
            else:
                step = 1
            assert step > 0
            if key.stop is not None:
                stop = key.stop
                assert stop < 0
            else:
                stop = 0
            idxes = list(range(start, stop, step))
            assert len(idxes) == len(wrapped_value)
            return [self.unpack_provenance_record(wv_i, key=i) for i, wv_i in zip(idxes, wrapped_value)]
        if not isinstance(key, (int, NoneType)):
            raise NotImplementedError("sorry, todo")

        assert key is None or key < 0
        assert self.provenance_inputs is not None
        self.provenance_inputs.append(wrapped_value.provenance)
        return unwrap(wrapped_value)

    def delete_provenance_record(self, wrapped_value, key: int | slice):
        # TODO
        pass

    # NOTE push is an alias for append
    def push(self, val: Any, /) -> None:
        return self.append(val)

    # NOTE Append is a helper for dunder setitem
    def append(self, val: Any, /) -> None:
        if isinstance(val, WrappedValue):
            if isinstance(val.value, tuple):
                val.track_items()
                assert val.item_wrappers is not None
                for u, v in zip(val.value, val.item_wrappers):
                    assert u is v.value or u is v.original_value, f"{u}, {v.value}"
        self._stack.append(self.get_provenance_record(val))

    def extend(self, vals: Iterable[Any], /) -> None:
        for v in vals:
            self.append(v)

    def pop_wrapped(self) -> Any:
        return self._stack.pop()

    def pop(self) -> Any:
        return self.unpack_provenance_record(self.pop_wrapped())

    def __len__(self) -> int:
        return len(self._stack)

    def getitem_wrapped(self, key: int | slice, /) -> Any:
        return self._stack[key]

    def __getitem__(self, key: int | slice, /) -> Any:
        return self.unpack_provenance_record(self.getitem_wrapped(key), key=key)

    def __setitem__(self, key: int, val: Any, /) -> None:
        self._stack[key] = self.get_provenance_record(val, key=key)

    def __delitem__(self, key: int | slice, /) -> None:
        self.delete_provenance_record(self._stack[key], key)
        del self._stack[key]


# This is an interpreter frame, similar to Python's for use in our interpreter
# It contains all information needed to execute the current code
# so for generators (which need to suspend and resume) one only needs to
# have the InterpreterFrame around to continue execution.
@dataclasses.dataclass
class InterpreterFrame:
    code: CodeType
    qualname: str
    module: str
    globals: dict[str, Any] | WrappedValue
    # Name storage, for LOAD_NAME, STORE_NAME, and DELETE_NAME
    # TODO Is this the best way to model this?
    names: dict[str, Any] | WrappedValue
    positions: Positions | None = None
    inst: dis.Instruction | None = None
    call_shape_kwnames: tuple[str] | None = None  # for KW_NAMES opcode in 3.11+
    interpreter_stack: InterpreterStack = dataclasses.field(default_factory=InterpreterStack)
    try_stack: list[PyTryBlock] = dataclasses.field(default_factory=list)
    inst_ptr: int = 0
    lasti: int = 0  # this may deviate from inst_ptr due to RERAISE

    def __repr__(self):
        return f"<{type(self).__name__} {self.code.co_name} at {self.code.co_filename}:{self.positions.lineno if self.positions else None}>"

    # in Python 3.11+ the slots are not split by local/cell/free any more
    localsplus: list[Any] = dataclasses.field(default_factory=list)

    # This is not used for name lookup, it's the return value of locals(), as provided by the locals lookaside.
    # If you want to modify the current value of locals, modify localsplus instead.
    _locals: dict[str, Any] = dataclasses.field(default_factory=lambda: wrap_const({}))

    # advance to the given instruction
    def nexti(self, inst: dis.Instruction):
        self.inst = inst
        if (3, 9) <= sys.version_info < (3, 11):
            if inst.starts_line is not None:
                self.positions = Positions(inst.starts_line, inst.starts_line, 0, 999)
        elif (3, 11) <= sys.version_info < (3, 14):
            if inst.positions is not None:
                self.positions = inst.positions
        else:
            raise NotImplementedError(f"Python {sys.version_info} not supported")

        ctx: InterpreterRuntimeCtx = get_interpreterruntimectx()
        file_name: None | str = self.code.co_filename
        ctx.record_position(self.code, file_name, self.positions)

    def format_with_source(self) -> str:
        # todo: multiple lines in positions, underline, indent
        assert self.positions is not None, self
        l = []
        l.append(f"  in {self.qualname} in file: {self.code.co_filename}, line {self.positions.lineno}:")
        if self.code.co_filename:
            ls = linecache.getlines(self.code.co_filename)
            if ls:
                lineno = self.positions.lineno
                if lineno is None:
                    lineno = self.code.co_firstlineno
                l.append("  " + ls[max(lineno - 1, 0)].rstrip())
            else:
                l.append("  <unavailable>")
        return os.linesep.join(l)

    def get_localsplus_name(self, idx: int) -> str:
        if sys.version_info < (3, 11):
            if idx < self.code.co_nlocals:
                return self.code.co_varnames[idx]
            idx -= self.code.co_nlocals
            if idx < len(self.code.co_cellvars):
                return self.code.co_cellvars[idx]
            idx -= len(self.code.co_cellvars)
            return self.code.co_freevars[idx]
        else:
            # _varname_from_oparg is not documented
            return self.code._varname_from_oparg(idx)  # type: ignore

    def get_or_make_python_frame(self) -> FrameType:

        assert self.positions is not None
        lineno = self.positions.lineno
        if lineno is None:
            lineno = self.code.co_firstlineno

        rel_lineno = lineno - self.code.co_firstlineno + 1
        filename = self.code.co_filename
        firstlineno = self.code.co_firstlineno
        name = self.code.co_name
        qualname = self.qualname

        def get_frame(l, rel_lineno, filename, firstlineno, name, qualname):
            def fn():
                pass

            # we prefer this code object over fn.__code__ to get the first lineno and the current lineno right,
            # which the following does by inserting so many empty lines that relative to the start line
            # the exception is raised at the right line
            code = compile((rel_lineno - 1) * "\n" + "raise ValueError()", filename, "exec")

            replacements = dict(co_filename=filename, co_firstlineno=firstlineno, co_name=name)

            if hasattr(fn.__code__, "co_qualname"):
                replacements["co_qualname"] = qualname

            fn.__code__ = code.replace(**replacements)  # type: ignore (The replaced fields are the correct types)

            try:
                fn()
                assert False, "Unreachable."
            except ValueError as e:
                tb = e.__traceback__

            assert tb is not None
            while tb.tb_next is not None:
                tb = tb.tb_next
            l.append(tb.tb_frame)

        # we run the getting of the frame in a separate thread because
        # we want to avoid having f_back pointing to the function
        # handling the error
        import _thread

        result_container = []
        _thread.start_new_thread(get_frame, (result_container, rel_lineno, filename, firstlineno, name, qualname))
        while not result_container:
            pass
        return result_container[0]


#
# Handler registration
#

_default_opcode_handler_map: dict[str, Callable] = {}


def default_opcode_interpreter(inst: dis.Instruction, /, **interpreter_state) -> None | int | INTERPRETER_SIGNALS:
    handler: None | Callable = _default_opcode_handler_map.get(inst.opname, None)
    if handler is None:
        return INTERPRETER_SIGNALS.UNHANDLED_OPCODE

    with interpreter_state["stack"].set_cur_instruction(inst):
        return handler(inst, **interpreter_state)


class register_opcode_handler:
    def __init__(self, name: str, *, min_ver: tuple[int, int] | None = None, max_ver: tuple[int, int] | None = None):
        self.name: str = name
        self.min_ver = min_ver
        self.max_ver = max_ver

    def __call__(self, fn: Callable) -> Callable:
        # TODO: Create a list of opcodes per version, and assert that they're all registered.
        if (self.min_ver is None or self.min_ver <= sys.version_info) and (
            self.max_ver is None or sys.version_info < (*self.max_ver[:-1], self.max_ver[-1] + 1)
        ):
            assert self.name not in _default_opcode_handler_map, self.name
            assert self.name in dis.opmap, self.name
            assert (
                self.name.lower() in fn.__name__
            ), f"opcode handler name mismatch {self.name.lower()} vs. {fn.__name__}"
            _default_opcode_handler_map[self.name] = fn
            return fn
        return _default_opcode_handler_map.get(self.name, fn)


#
# Lookaside logic
#


# Returns a new (lookaside) callable that unwraps inputs and wraps its result.
# If the original callable raises an exception, this exception is
# wrapped into INTERPRETER_SIGNALS
def interpreter_needs_wrap(fn):
    def wrapping_wrapper(*args, **kwargs):
        if isinstance(fn, WrappedValue):
            wrapped_fn = fn
        else:
            wrapped_fn = wrap_const(fn)
        ufn = unwrap(fn)

        ctx: InterpreterCompileCtx = get_interpretercompilectx()

        if ctx._with_provenance_tracking:
            uargs = tuple(unwrap(arg) for arg in args)
            ukwargs = {unwrap(k): unwrap(v) for k, v in kwargs.items()}
        else:
            uargs = args
            ukwargs = kwargs

        try:
            res = ufn(*uargs, **ukwargs)

            # If result is a WrappedValue, we trust its provenance record
            if isinstance(res, WrappedValue):
                return res

            # Pass along detected exceptions
            if res is INTERPRETER_SIGNALS.EXCEPTION_RAISED:
                return res

            if ctx._with_provenance_tracking:
                pr = ProvenanceRecord(
                    inst=PseudoInst.OPAQUE,
                    inputs=[wrapped_fn.provenance, wrap_args(args).provenance, wrap_kwargs(kwargs).provenance],
                )
                res = wrap(res, provenance=pr)

            return res

        except Exception as e:
            # Any exceptions from opaque calls are being wrapped with `do_raise`
            res = do_raise(e)
            return res

    return wrapping_wrapper


# Calling a function as an opaque function makes the interpreter not trace into it
@interpreter_needs_wrap
def call_opaque(fn, /, *args, **kwargs):
    return fn(*args, **kwargs)


# Decorator for call opaque
def make_opaque(fn):
    @functools.wraps(fn)
    def fn_(*args, **kwargs):
        if is_jitting():
            return call_opaque(fn, *args, **kwargs)
        else:
            return fn(*args, **kwargs)

    return fn_


#
# Jit lookasides
#
def is_jitting_with_raise():
    """Allow code to behave differently under `@jit`. (For testing.)"""

    # Guard against opaque functions which interrupt jitting.
    if (ctx := get_interpretercompilectx_if_available()) is not None:
        # nested try to delete ctx from locals
        try:
            raise InterpreterError(f"Lookaside was not triggered, but there is an active compile context: {ctx}")
        except InterpreterError:
            del ctx
            raise

    return False


def is_jitting():
    return False


def _is_jitting_lookaside():
    return wrap_const(True)


#
# Python builtin lookasides (ordered alphabetically)
#


# https://docs.python.org/3/library/functions.html?highlight=any#any
def _any_lookaside(obj: Iterable):
    def impl(obj):
        for element in obj:
            if element:
                return True
        return False

    return _interpret_call(impl, obj)


# Implements a less opaque function than bool() that can interpret into dunder bool and dunder len calls
def _bool_lookaside(x: Any) -> bool | INTERPRETER_SIGNALS:
    def impl(x):
        # Handles objects that define __bool__
        null = object()
        dunder_bool = getattr(type(x), "__bool__", null)
        if dunder_bool is not null:
            assert callable(dunder_bool)
            return dunder_bool(x)

        # Handles objects that do not define __bool__ but define __len__
        if hasattr(x, "__len__"):
            return len(x) != 0

        # NOTE By default, objects evaluate to True
        return True

    ux = unwrap(x)  # make the shortcut also work for WrappedValue True or False
    if ux is True or ux is False:
        return x
    return _interpret_call(impl, x)


# https://docs.python.org/3/library/functions.html#enumerate
def _enumerate_lookaside(obj: Iterable, start: int = 0):
    if not wrapped_isinstance(start, int):
        return do_raise(TypeError(f"{type(start)} object cannot be interpreted as an integer"))

    def impl(obj, start):
        n = start
        for elem in obj:
            yield n, elem
            n += 1

    return _interpret_call(impl, obj, wrap_const(start))


def _zip_lookaside(*obj: Iterable, strict=False):

    if not obj:
        return

    def zip(*obj, strict=False):
        # zip('ABCD', 'xy') --> Ax By
        sentinel = object()
        iterators = [iter(it) for it in obj]
        while iterators:
            result = []
            break_loop = False
            for it in iterators:
                elem = next(it, sentinel)
                if elem is sentinel:
                    if not strict:
                        return
                    else:
                        break_loop = True
                        break
                result.append(elem)

            if break_loop:
                break

            yield tuple(result)
        if result:
            i = len(result)
            plural = " " if i == 1 else "s 1-"
            msg = f"zip() argument {i+1} is shorter than argument{plural}{i}"
            raise ValueError(msg)
        sentinel = object()
        for i, iterator in enumerate(iterators[1:], 1):
            if next(iterator, sentinel) is not sentinel:
                plural = " " if i == 1 else "s 1-"
                msg = f"zip() argument {i+1} is longer than argument{plural}{i}"
                raise ValueError(msg)

    return _interpret_call(zip, *obj, strict=wrap_const(strict))


@interpreter_needs_wrap
def eval_lookaside(
    source: str | bytes | bytearray | CodeType,  # A python expression
    globals: dict[str, Any] | None = None,
    locals: Mapping[str, object] | None = None,
    /,
) -> Any:
    """Emulate the builtin `eval` function, but evaluate the code in the interpreter."""
    return eval_exec_helper(source, globals, locals, closure=None, mode="eval")


# https://docs.python.org/3/library/functions.html#exec
def exec_lookaside(
    source: str | bytes | bytearray | CodeType,  # A python statement
    globals: dict[str, Any] | None = None,
    locals: Mapping[str, object] | None = None,
    /,
    *,
    closure: tuple[CellType, ...] | None = None,
):
    """Emulate the builtin `exec` function, but evaluate the code in the interpreter."""
    return eval_exec_helper(source, globals, locals, closure=closure, mode="exec")


def eval_exec_helper(
    source: str | bytes | bytearray | CodeType,  # A python statement
    globals: dict[str, Any] | None = None,
    locals: Mapping[str, object] | None = None,
    /,
    *,
    closure: tuple[CellType, ...] | None = None,
    mode: str,
):
    if unwrap(globals) is None and unwrap(locals) is None:
        globals = _globals_lookaside()
        locals = _locals_lookaside()
    elif unwrap(globals) is None:
        globals = _globals_lookaside()
    elif unwrap(locals) is None:
        locals = globals  # !

    if not wrapped_isinstance(source, CodeType):
        ## TODO: revisit str here!
        ucode = compile(str(unwrap(source)), "<string>", mode)
    else:
        ucode = unwrap(source)

    if unwrap(closure) is not None:
        raise NotImplementedError("the closure argument is not yet supported in eval")
    else:
        closure = wrap_const(None)

    uglobals = unwrap(globals)

    compilectx: InterpreterCompileCtx = get_interpretercompilectx()
    runtimectx: InterpreterRuntimeCtx = get_interpreterruntimectx()

    if "__builtins__" not in uglobals:

        def set_builtins(globals, builtins_dict):
            globals["__builtins__"] = builtins_dict

        # note that it always is *the* (same) builtins_dict
        if compilectx._with_provenance_tracking:
            bd = wrap(builtins_dict, provenance=ProvenanceRecord(inst=PseudoInst.BUILTINS, inputs=[]))
        else:
            bd = builtins_dict

        res = _interpret_call(set_builtins, globals, bd)
        assert res is not INTERPRETER_SIGNALS.EXCEPTION_RAISED

    module = runtimectx.peek_frame_stack().module

    # execed code has no LOCALSPLUS but only NAMES...
    frame = InterpreterFrame(
        code=ucode, localsplus=[], globals=globals, names=locals, qualname="<string>", module=module
    )

    if ucode.co_flags & (inspect.CO_GENERATOR | inspect.CO_COROUTINE | inspect.CO_ASYNC_GENERATOR):
        # we should split the preparation from _setup_frame_and_run_python_function
        raise NotImplementedError("exec / eval with generator / coroutine / async generator flags")

    try:
        res, status = _run_frame(frame, compilectx, runtimectx)
    except Exception as e:
        # We need to cheat a bit to get a Python frame here...
        python_frame = frame.get_or_make_python_frame()
        e.__traceback__ = TracebackType(e.__traceback__, python_frame, python_frame.f_lasti, python_frame.f_lineno)
        del e
        raise  # re-raises e

    if mode == "eval":
        return res

    if res is INTERPRETER_SIGNALS.EXCEPTION_RAISED:
        return res
    return wrap_const(None)  # exec does not return anything


# The `__get__`, `__set__`, and `__delete__` methods on a property are implemented in C
# so we have to help the interpreter find its way to the underlying user defined methods.
_PROPERTY_ALIASES = {"__get__": "fget", "__set__": "fset", "__delete__": "fdel"}


# TODO: audit the error messages, in Python some(or all?) things print the class name
# NOT to be put directly in lookasides(!)
def _object_getattribute_lookaside(obj: Any, name: str):
    """Implements the `object.__getattribute__` portion of `getattr`.

    https://docs.python.org/3/howto/descriptor.html#invocation-from-an-instance
    """
    # Some of the handling below does not deal with WrappedValues,
    # so we have an unwrapped copy.
    uobj = unwrap(obj)
    objtype = type(uobj)
    null = cls_var = descr_get = object()

    uname = unwrap(name)
    if not isinstance(uname, str):
        return do_raise(TypeError("getattr(): attribute name must be string"))

    # TODO: classes and super have a slightly different resolution behavior
    #   https://docs.python.org/3/howto/descriptor.html#invocation-from-a-class
    #   https://docs.python.org/3/howto/descriptor.html#invocation-from-super
    if isinstance(uobj, (type, super)):
        result = getattr(uobj, uname, null)
        if result is null:
            return do_raise(AttributeError(uname))
        else:
            return result

    # This is too coarse grained, but there is a lot of nuance in the dunder methods
    # for fundamental types, so for now we just bail out. Specifically:
    #   1)  Some builtin C types have `__get__` methods but act like simple namespaces.
    #   2)  If `obj` has a metaclass, the dunder methods might be dynamic.
    # So for now we just fall back to the builtin `getattr` for these bedrock lookups.
    if DUNDER_PATTERN.match(uname) or isinstance(uobj, (type, super)):
        return (
            do_raise(AttributeError(f"'{type(uobj).__name__}' object has no attribute '{uname}'"))
            if (result := getattr(uobj, uname, null)) is null
            else result
        )

    def lookup_descriptor_field(field_name):
        # Bypass the C portions of `property` so we don't break the `_interpret_call` chain
        if type(cls_var) is property and (shortcut := _PROPERTY_ALIASES.get(field_name)):
            # `property` will define `__set__` / `__delete__` even if `fget` / `fdelete` are null
            # However in those cases we should not go through the data descriptor path.
            if (method := getattr(cls_var, shortcut)) is None:
                return null

            # We need to emulate a pure Python version of `property.__get__ / __set__ / __delete__`
            return lambda _, obj, __: method(obj)
        result = _interpret_call_with_unwrapping(getattr, type(cls_var), field_name, null)

        # TODO: For now we can't handle custom `__getattr__`s which raise when we check for
        #       __get__, __set__, or __delete__.
        assert result is not INTERPRETER_SIGNALS.EXCEPTION_RAISED
        return result

    # Check for class variables.
    for base in objtype.__mro__:
        if (cls_var := vars(base).get(uname, null)) is not null:
            descr_get = lookup_descriptor_field("__get__")
            break

    if descr_get is not null:
        assert cls_var is not null
        if lookup_descriptor_field("__set__") is not null or lookup_descriptor_field("__delete__") is not null:
            assert callable(descr_get)
            compilectx = get_interpretercompilectx()

            # if it is opaque, don't _interpret_call here, to avoid a wrap/unwrap dance
            if is_opaque(descr_get):
                try:
                    return descr_get(cls_var, uobj, objtype)
                except Exception as e:
                    return do_raise(e)
            result = _interpret_call_with_unwrapping(descr_get, cls_var, obj, objtype)
            return result

    # NOTE: `__dict__` is somewhat special, since we can't look inside `__dict__` when we call `obj.__dict__`.
    #       Instead there is a `tp_dict` field in the C struct which controls `__dict__`. (Note that calling
    #       `obj.__dict__` may not return the dict in `tp_dict`, but rather a view on it.) It is, however,
    #       possible to assign to the `__dict__` field of an object. (Including `dict` subclasses.)
    obj_dict = _interpret_call(getattr, obj, wrap_const("__dict__"), wrap_const(null))
    uobj_dict = unwrap(obj_dict)
    if uobj_dict is not null:
        # TODO: error return from _interpret_call?
        assert isinstance(uobj_dict, dict), uobj_dict  # This should be enforced by `PyObject`

        # Even if `obj_dict` is a subclass (which only happens in the corner case that `__dict__` has
        # been manually assigned) Python appears to reinterpret it as a simple dict for the purpose of
        # attribute resolution.
        # it would be a cool otpimization to avoid interpreting into dict.get if obj_dict is a plain dict to
        # avoid creating a wrapper for it, but we ran into trouble with Tensor attributes of modules (see
        # https://github.com/Lightning-AI/lightning-thunder/issues/2009 , which has happened when we special
        # cased if type(uobj_dict) == dict: instance_value = uobj_dict.get(uname, null)
        # here
        instance_value = _interpret_call_with_unwrapping(dict.get, obj_dict, uname, null)
        if instance_value is not null:
            return instance_value

    if descr_get is not null:
        assert callable(descr_get)
        return _interpret_call_with_unwrapping(descr_get, cls_var, obj, objtype)

    if cls_var is not null:
        return cls_var

    return do_raise(AttributeError(uname))


def check_self(obj, potential_method):
    if is_generalized_method(potential_method.value) or wrapped_isinstance(potential_method, super):
        uslf = getattr(potential_method.value, "__self__", None)
        if uslf is obj.value:
            populate_attribute_wrapper(potential_method, "__self__", obj)
        if type(obj.value) is super:
            superself = obj.attribute_wrappers.get("__self__")
            # super might not have self (when used with classes) or things
            # can happen with types:
            # tng = torch.no_grad()
            # s = super(torch.utils._contextlib._NoParamDecoratorContextManager, tng)
            # s.__self__ is tng while s.__new__.__self__ is object
            # This means that there the __self__ will appear to come out of
            # thin air, but we suspect that for types it is not that
            # terrible.
            if superself is not None and potential_method.value.__self__ is superself.value:
                populate_attribute_wrapper(potential_method, "__self__", superself)


def plausibly_wrapper_of(wrapper, value):
    if wrapper.value is value or wrapper.original_value is value:
        return True
    if callable(value) or True:
        if wrapper.value == value or wrapper.original_value == value:
            return True
    return False


def wrap_attribute(plain_result, obj, name):
    compilectx: InterpreterCompileCtx = get_interpretercompilectx()
    if not compilectx._with_provenance_tracking:
        return plain_result

    known_wrapper = obj.attribute_wrappers.get(name.value)
    # note: there are cases where "is" will always fail (e.g. BuiltinMethods
    #       are recreated every time)
    if known_wrapper is not None:
        assert plausibly_wrapper_of(
            known_wrapper, plain_result
        ), f"attribute {name.value} of {type(obj.value).__name__} object out of sync: {known_wrapper.value} vs. {plain_result}"
        return known_wrapper

    pr = ProvenanceRecord(PseudoInst.LOAD_ATTR, inputs=[obj.provenance, name.provenance])
    result = wrap(plain_result, provenance=pr)

    # we want to avoid reference cycles (note that Python also does this)
    # see https://github.com/Lightning-AI/lightning-thunder/issues/886 for
    # discussion
    if not (
        isinstance(plain_result, (MethodType, BuiltinMethodType, MethodWrapperType))
        and plain_result.__self__ is obj.value
    ):
        obj.attribute_wrappers[name.value] = result

    check_self(obj, result)

    return result


def _setattr_lookaside(obj: Any, name: str, value: Any):
    uobj = unwrap(obj)
    uname = unwrap(name)
    uvalue = unwrap(value)
    typ = type(uobj)

    compilectx: InterpreterCompileCtx = get_interpretercompilectx()
    if compilectx._with_provenance_tracking:
        typ = wrap_const(typ)

    res = _interpret_call(lambda typ, o, n, v: typ.__setattr__(o, n, v), typ, obj, name, value)
    if res is INTERPRETER_SIGNALS.EXCEPTION_RAISED:
        return res

    if compilectx._with_provenance_tracking:
        obj.attribute_wrappers[uname] = value

        obj_dict = obj.attribute_wrappers.get("__dict__")
        if obj_dict is not None:
            obj_dict.item_wrappers[uname] = value
            obj_dict.key_wrappers[uname] = name

    return wrap_const(None)


def _getattr_lookaside(obj: Any, name: str, *maybe_default: Any):
    """Emulate slot_tp_getattr_hook()."""

    result = _object_getattribute_lookaside(obj, name)

    ctx: InterpreterRuntimeCtx = get_interpreterruntimectx()
    compilectx: InterpreterCompileCtx = get_interpretercompilectx()

    assert not isinstance(result, WrappedValue)
    if result is not INTERPRETER_SIGNALS.EXCEPTION_RAISED or not isinstance(ctx.curexc, AttributeError):
        if result is not INTERPRETER_SIGNALS.EXCEPTION_RAISED and compilectx._with_provenance_tracking:
            result = wrap_attribute(result, obj, name)

        return result

    # `__getattr__` is only triggered if `__getattribute__` fails.
    # TODO: this should be `_interpret_call_with_unwrapping(getattr, obj, "__getattr__", null := object())`, but that would require multiple current exceptions.
    null = object()
    obj_getattr = getattr(unwrap(obj), "__getattr__", null)

    if obj_getattr is not null:
        ctx.curexc = None
        assert callable(obj_getattr)
        if compilectx._with_provenance_tracking:
            obj_getattr = wrap_attribute(obj_getattr, obj, wrap_const("__getattr__"))
        result = _interpret_call(obj_getattr, name)
        # which provenances to cache here?
        # result = wrap_attribute(unwrap(result), obj, name)

    # And finally if all else fails apply the default. (If provided.)
    if result is INTERPRETER_SIGNALS.EXCEPTION_RAISED and isinstance(ctx.curexc, AttributeError) and maybe_default:
        ctx.curexc = None
        (default,) = maybe_default
        return default

    return result


# TODO: Implement setattr() and delattr() lookasides.
# def _setattr_lookaside(obj: Any, name: str, value: Any) -> None:
#     def impl(o, n, v):
#         o.n = v
#
#     return _interpret_call_with_unwrapping(impl, obj, name, value)


# def _delattr_lookaside(obj: Any, name: str) -> None:
#     def impl(o, n):
#         del o.n
#
#     return _interpret_call_with_unwrapping(impl, obj, name)


def _getitem_lookaside(obj, key, /):
    def impl(obj, key):
        return obj[key]

    return _interpret_call(impl, obj, key)


def _globals_lookaside() -> dict[str, Any]:
    runtimectx: InterpreterRuntimeCtx = get_interpreterruntimectx()
    frame = runtimectx.frame_stack[-1]
    return frame.globals


# https://docs.python.org/3/library/functions.html?highlight=len#len
# Calls https://docs.python.org/3/reference/datamodel.html?highlight=__len__#object.__len__
def _len_lookaside(obj: Any) -> int | INTERPRETER_SIGNALS:
    def impl(obj):
        if not hasattr(obj, "__len__"):
            raise TypeError(f"object of type '{type(obj).__name__}' has no len()")

        lenattr = getattr(obj, "__len__")
        result = lenattr()

        if not isinstance(result, int):
            raise TypeError(f"'{type(result).__name__}' object cannot be interpreted as an integer")

        if result < 0:
            raise ValueError("__len__() should return >= 0")

        return result

    result = _interpret_call(impl, obj)
    if result is INTERPRETER_SIGNALS.EXCEPTION_RAISED:
        return result

    assert wrapped_isinstance(result, int)
    return result


def _iter_lookaside(obj, *sentinel) -> Iterator | INTERPRETER_SIGNALS:
    # If sentinel is provided
    if len(sentinel) != 0:
        assert len(sentinel) == 1, f"Too many arguments to iter(): {sentinel}"
        (sentinel,) = sentinel

        def iter_sentinel_impl(obj, sentinel):
            if not callable(obj):
                raise TypeError(f"obj must be callable, not {type(obj).__name__}")
            return _CallableIterator(obj, sentinel)

        ret = _interpret_call(iter_sentinel_impl, obj, sentinel)
        if ret is INTERPRETER_SIGNALS.EXCEPTION_RAISED:
            return ret
        assert isinstance(unwrap(ret), _CallableIterator)
        return ret
        # This used to be a trick to return the same type as the builtin iter
        # return iter(lambda: next(unwrap(ret)), sentinel)

    # If sentinel is not provided
    def nosentinel_impl(obj):
        if hasattr(obj, "__iter__"):
            return obj.__iter__()
        elif hasattr(obj, "__getitem__"):
            # Python linters don't have an issue converting to Sequence, although the language may
            # say that isinstance(obj, Sequence) is false for some objects with a __getitem__.
            seq: Sequence = obj

            # Create an iterator for the iterable.
            # We don't check __len__ here, because cpython doesn't check __len__ here, it just
            # keeps blindly calling getitem with increasing numbers until it hits an IndexError.
            it_idx = 0
            sentinel = object()

            def next_item():
                try:
                    nonlocal it_idx
                    ret = seq[it_idx]
                    it_idx += 1
                    return ret
                except IndexError:
                    return sentinel

            return _CallableIterator(next_item, sentinel)
        else:
            raise TypeError(f"{type(object)} object is not iterable")

    ret = _interpret_call(nosentinel_impl, obj)
    # This used to be a trick to return the same type as the iter.

    # uret = unwrap(ret)
    # if isinstance(uret, _CallableIterator):

    #     # Trick iter() into constructing a new iterator of the correct type.
    #     class _IteratorSequenceWrapper:
    #         def __init__(self, it: _CallableIterator):
    #             self._it = it

    #         def __getitem__(self, i):
    #             r = self._it.__next__()
    #             if r is self._it._sentinel:
    #                 raise IndexError
    #             return r

    #     ret = _interpret_call(lambda cls, ret: iter(cls(ret)), _IteratorSequenceWrapper, ret)

    return ret


def _locals_lookaside() -> dict[str, Any]:
    runtimectx: InterpreterRuntimeCtx = get_interpreterruntimectx()
    frame = runtimectx.frame_stack[-1]

    # Python < 3.13 returns the same dict every time from locals,
    # Python >= 3.13 constructs a new one
    if sys.version_info < (3, 13):
        _locals = frame._locals
        u_locals = unwrap(_locals)
    else:
        u_locals = {}
        # TODO: make it originate from lookaside locals
        _locals = wrap_const(u_locals)

    for i, v in enumerate(frame.localsplus):
        name = frame.get_localsplus_name(i)
        if v is Py_NULL():
            # Only delete identifiers to avoid breaking pytest, which
            # rewrites assertions using locals() for some reason.
            if name.isidentifier() and name in u_locals.keys():

                def delitem(d, k):
                    del d[k]

                res = _interpret_call(delitem, _locals, wrap_const(name))
                assert not isinstance(res, INTERPRETER_SIGNALS)
            continue
        elif isinstance(v, CellType):  # sketchy, we should keep this info
            v = v.cell_contents

        def setitem(d, k, v):
            d[k] = v

        res = _interpret_call(setitem, _locals, wrap_const(name), v)

    return _locals


# https://docs.python.org/3.13/library/functions.html#next
_nil = []


def _next_lookaside(iterator, default=_nil):
    def impl(iterator):
        return iterator.__next__()

    res = _interpret_call(impl, iterator)

    if default is not _nil and res is INTERPRETER_SIGNALS.EXCEPTION_RAISED:
        runtimectx: InterpreterRuntimeCtx = get_interpreterruntimectx()
        if isinstance(runtimectx._curexc, StopIteration):
            res = default
    return res


def _reversed_lookaside(seq):
    def impl(seq):
        reversed_meth = getattr(seq, "__reversed__", None)
        if reversed_meth is not None:
            return reversed_meth()

        if not isinstance(seq, Sequence):
            raise TypeError(f"'{type(seq)}' object is not reversible")

        return SequenceIter(seq, is_reversed=True)

    return _interpret_call(impl, seq)


# we do like the built-in super (and in fact it is impossible to implement
# it in Python when it comes to builtin methods (torch.autograd.Function.apply
# has a __self__ but not a __func__, so we cannot fill in the superclass self
# in the call to the func), but super() without arguments needs to inspect
# frames, so we do this inspection here and then instantiate the builtin super
# with parameters
def _super_lookaside(cls=Py_NULL(), obj=None):
    # cls Py_NULL vs. obj None this is on purpose

    # magic for super() per frame inspection. Note that we do not currently
    # do frame entries for lookasides, so the thing calling super is at the top
    if cls is Py_NULL() and obj is None:
        runtimectx: InterpreterRuntimeCtx = get_interpreterruntimectx()

        frame = runtimectx.frame_stack[-1]
        self_name = frame.code.co_varnames[0]  # is this guaranteed to be self?
        self_idx = None
        class_idx = None
        for i in range(len(frame.localsplus)):
            if frame.get_localsplus_name(i) == self_name:
                self_idx = i
                # we cannot break because it might be put in a cell in Python 3.10
            if frame.get_localsplus_name(i) == "__class__":
                class_idx = i
        if class_idx is None or not wrapped_isinstance(frame.localsplus[class_idx], CellType):
            return do_raise(RuntimeError("super(): __class__ cell not found"))
        assert self_idx is not None
        cls = _interpret_call(lambda c: c.cell_contents, frame.localsplus[class_idx])
        obj = frame.localsplus[self_idx]
        if wrapped_isinstance(obj, CellType):  # this is a bit fishy, Python knows in advance
            obj = _interpret_call(lambda c: c.cell_contents, obj)

    # now cls and obj are set
    ucls = unwrap(cls)
    if not isinstance(ucls, type):
        return do_raise(TypeError(f"super() argument 1 must be a type, not {type(ucls).__name__}"))

    uobj = unwrap(obj)
    if obj is None:
        obj = wrap_const(obj)

    usup = super(ucls, uobj)  # type: ignore

    compilectx: InterpreterCompileCtx = get_interpretercompilectx()
    if not compilectx._with_provenance_tracking:
        return usup

    pr = ProvenanceRecord(PseudoInst.SUPER, inputs=[cls.provenance, obj.provenance])
    sup = wrap(usup, provenance=pr)

    check_self(obj, sup)

    return sup


def partial_call_lookaside(partial_object, *args, **kwargs):
<<<<<<< HEAD
    print("'#########partial####", partial_object.provenance)

    def partial_call_impl(partial_function, /, *args, **kwargs):
        print("########x", len(args), len(partial_function.args))
=======
    def partial_call_impl(partial_function, /, *args, **kwargs):
>>>>>>> 62d9535b
        return partial_function.func(*partial_function.args, *args, **(partial_function.keywords | kwargs))

    return _interpret_call(partial_call_impl, partial_object, *args, **kwargs)


@interpreter_needs_wrap
def _type_lookaside(obj):
    return type(unwrap(obj))


@interpreter_needs_wrap
def _isinstance_lookaside(obj, cls):
    obj = unwrap(obj)
    cls = unwrap(cls)
    if isinstance(cls, tuple):
        cls = tuple(unwrap(c) for c in cls)
    return isinstance(obj, cls)


def _functools_reduce_lookaside(
    fn: Callable, iterable: Iterable, initializer: Py_NULL | Any = Py_NULL(), /
) -> Any | INTERPRETER_SIGNALS:
    null = wrap_const(object())
    if initializer is Py_NULL():
        initializer = null

    def impl(fn, iterable, initializer, null):
        it = iter(iterable)

        # No, default is not None, it is absence of value.
        if initializer is null:
            try:
                res = next(it)
            except StopIteration:
                raise TypeError("reduce() of empty iterable with no initial value")
        else:
            res = initializer

        for e in it:
            res = fn(res, e)

        return res

    return _interpret_call(impl, fn, iterable, initializer, null)


class ThunderInterpreterObject:
    pass


# An iterator to be returned from Sequence.__iter__ lookasides below. This will be run in the interpreter
# Note: this potentially might imitate a list_iterator / tuple_iterator more...
class SequenceIter(ThunderInterpreterObject):
    def __init__(self, s, is_reversed=False):
        self.s = s
        self.next_pos = 0 if not is_reversed else len(s) - 1
        self.is_reversed = is_reversed

    def __iter__(self):
        return self

    def __length_hint__(self):
        return len(self.s)

    def __next__(self):
        if (not self.is_reversed and (self.next_pos >= len(self.s))) or self.is_reversed and (self.next_pos < 0):
            raise StopIteration()
        res = self.s[self.next_pos]
        self.next_pos += 1 if not self.is_reversed else -1
        return res


# wrapper-handling lookasides for sequences and mutable sequences.
# note:
# - these are only for use when wrapping is enabled
# - the methods (or the corresponding functions) will be registered
#   as lookasides for tuple and list. This means that they will be
#   called with wrapped values also for self and self.value will point
#   to the actual object...
#
# TODO: maybe make these generic for sequences / mutable sequence
# https://docs.python.org/3/library/stdtypes.html#common-sequence-operations
class SequenceWrapperMethods(WrappedValue):
    # NOTE! This is not actually a WrappedValue. However,

    def __init__(self, iterable=(), /):
        if iterable == ():
            iterable = wrap_const(())
        l = wrap_const([])
        assert l.item_wrappers is not None

        res = _interpret_call(list.extend, l, iterable)
        if res is INTERPRETER_SIGNALS.EXCEPTION_RAISED:
            return res
        self.value = self.python_typ(l.value)
        self.item_wrappers = l.item_wrappers[:]
        return wrap_const(None)

    def __getitem__(self, idx, /):
        self.track_items()
        assert self.item_wrappers is not None

        uidx = idx.value
        uself = self.value
        if isinstance(uidx, int):
            uidx = int(uidx)  # might have been IntProxy, this should insert condition if not const
            if uidx < -len(uself) or uidx >= len(uself):
                return do_raise(IndexError(f"{type(uself)} index out of range"))

            if uidx < 0:
                # TODO: callback to allow asserting length of list/tuple
                #       either only for uidx < 0 or for any uid
                uidx += len(uself)
            assert (
                self.item_wrappers[uidx].value is self.value[uidx]
                or self.item_wrappers[uidx].original_value is self.value[uidx]
            )
            return self.item_wrappers[uidx]

        if isinstance(uidx, slice):
            ures = uself[uidx]  # errors?
            res = wrap_binary_subscr(ures, self, idx)
            res.item_wrappers = self.item_wrappers[uidx]
            return res

        return do_raise(TypeError(f"{type(uself)} indices must be integers or slices, not {type(idx.value)}"))

    def __contains__(self, key, /):
        self.track_items()
        return _interpret_call(lambda s, k: any((i == k) for i in s), self, key)

    def __add__(self, value, /):
        self.track_items()
        populate_item_wrappers(value)

        try:
            ures = self.value + value.value
        except Exception as e:
            return do_raise(e)

        pr = ProvenanceRecord(PseudoInst.BINARY_ADD, inputs=[self.provenance, value.provenance])
        res = wrap(ures, provenance=pr)
        res.item_wrappers = self.item_wrappers + value.item_wrappers
        return res

    def __mul__(self, n, /):
        self.track_items()

        def impl(self, n):
            l = []
            for _ in range(n):
                l.extend(self)
            return type(self)(l)

        return _interpret_call(impl, self, n)

    def __rmul__(self, n, /):
        self.track_items()

        def impl(self, n):
            return self.__mul__(n)

        return _interpret_call(impl, self, n)

    def __len__(self):
        self.track_items()
        # TODO: record length check
        pr = ProvenanceRecord(PseudoInst.GET_LEN, inputs=[self.provenance])
        return wrap(len(self.value), provenance=pr)

    def index(self, value, start=0, stop=2**63 - 1, /):
        self.track_items()

        # this is the actual python signature for list.index
        if start == 0:
            start = wrap_const(start)
        if stop == 2**63 - 1:
            stop = wrap_const(stop)

        # assert len?

        def impl(seq, value, start, stop):
            for idx, item in enumerate(seq):
                if item == value:
                    return idx
            raise ValueError(f"{value} is not in {type(seq)}")

        return _interpret_call(impl, self, value, start, stop)

    def count(self, value, /):
        self.track_items()
        raise NotImplementedError("Sequence.count, please file an issue")

    def __iter__(self):
        self.track_items()
        return _interpret_call(SequenceIter, self)

    def __reversed__(self):
        self.track_items()
        return _interpret_call(SequenceIter, self, wrap_const(True))


class MutSequenceWrapperMethods(SequenceWrapperMethods):
    def __new__(cls, iterable=()):
        assert isinstance(cls.value, type)
        return wrap_const(cls.value())

    def __init__(self, iterable=()):
        # We need to propagate the return value because it could be JIT_SIGNALS
        res = SequenceWrapperMethods.__init__(self, iterable)
        return res

    def __setitem__(self, key, value, /):
        self.track_items()
        uself = self.value
        ukey = key.value

        if isinstance(ukey, slice):
            value = _interpret_call(list, value)
            if value is INTERPRETER_SIGNALS.EXCEPTION_RAISED:
                return value
            assert isinstance(value, WrappedValue)
            assert isinstance(value.value, list)
            populate_item_wrappers(value)

        uvalue = value.value

        assert isinstance(uself, list)
        self.value[ukey] = uvalue
        assert self.item_wrappers is not None
        if isinstance(ukey, slice):
            assert value.item_wrappers is not None
            self.item_wrappers[ukey] = value.item_wrappers[:]
        else:
            self.item_wrappers[ukey] = value
            assert self.item_wrappers[ukey].value is self.value[ukey]

        assert len(self.value) == len(self.item_wrappers)
        return wrap_const(None)

    def __delitem__(self, key, /):
        self.track_items()
        assert self.item_wrappers is not None

        ukey = key.value
        try:
            del self.value[ukey]
            del self.item_wrappers[ukey]
        except Exception as e:
            return do_raise(e)
        return wrap_const(None)

    def append(self, value, /):
        self.track_items()
        assert self.item_wrappers is not None

        pr = ProvenanceRecord(PseudoInst.LIST_APPEND, inputs=[self.provenance, value.provenance])
        self.provenance = pr  # should have an update method
        self.value.append(value.value)
        assert type(self.item_wrappers) is list
        self.item_wrappers.append(value)
        assert len(self.value) == len(self.item_wrappers)
        return wrap_const(None)

    def clear(self, /):
        self.track_items()
        raise NotImplementedError("Sequence.clear, please file an issue")

    def copy(self, /):
        self.track_items()
        assert type(self.item_wrappers) is list

        def impl(self):
            return type(self)(self)

        return _interpret_call(impl, self)

    def extend(self, iterable, /):
        self.track_items()
        assert self.item_wrappers is not None

        if not isinstance(iterable.value, (tuple, list)):

            def impl(l, iterable):
                for i in iterable:
                    l.append(i)

            res = _interpret_call(impl, self, iterable)
            assert len(self.value) == len(self.item_wrappers)
            return res

        populate_item_wrappers(iterable)
        pr = ProvenanceRecord(PseudoInst.LIST_EXTEND, inputs=[self.provenance, iterable.provenance])
        self.provenance = pr  # should have an update method
        assert len(iterable.value) == len(iterable.item_wrappers)
        # also includes l.value is iterable.value
        self.value.extend(iterable.value)
        assert type(self.item_wrappers) is list
        self.item_wrappers.extend(iterable.item_wrappers)
        assert len(self.value) == len(self.item_wrappers)
        return wrap_const(None)

    def __iadd__(self, iterable, /):
        self.track_items()
        res = _interpret_call(list.extend, self, iterable)
        return self

    def __imul__(self, n, /):
        self.track_items()
        raise NotImplementedError("Sequence.__imul__, please file an issue")

    def insert(self, i, x, /):
        self.track_items()
        raise NotImplementedError("Sequence.insert, please file an issue")

    def pop(self, index=-1, /):
        self.track_items()

        if index == -1:
            index = wrap_const(-1)

        uself = self.value
        uindex = index.value

        assert isinstance(uself, list)

        if not isinstance(uindex, int):
            return do_raise(TypeError(f"'{type(uindex)}' object cannot be interpreted as an integer"))

        uindex = int(uindex)  # if it was subclass like IntProxy

        # assert len

        if not uself:
            return do_raise(IndexError(f"pop on empty {type(uself)}"))

        if uindex < -len(uself) or uindex >= len(uself):
            return do_raise(IndexError(f"pop index out of range"))

        res = _interpret_call(lambda l, i: l[i], self, index)

        assert res is not INTERPRETER_SIGNALS.EXCEPTION_RAISED

        assert self.item_wrappers is not None
        assert len(self.value) == len(self.item_wrappers)
        del uself[uindex]
        del self.item_wrappers[uindex]
        assert len(self.value) == len(self.item_wrappers)

        return res

    def remove(self, x, /):
        self.track_items()
        raise NotImplementedError("Sequence.remove, please file an issue")

    def reverse(self, /):
        self.track_items()
        self.value.reverse()
        assert type(self.item_wrappers) is list
        self.item_wrappers.reverse()
        return wrap_const(None)


class MappingKeysIterator(Iterator, ThunderInterpreterObject):
    # note: the __init__ will be executed by Python itself, and
    #       the caller needs to set up the wrapped_attribute for _mapping
    # The other methods are called through the interpreter mechanism.
    def __init__(self, mapping, underlying_key_iterator):
        self._mapping = mapping
        self._underlying_key_iterator = underlying_key_iterator

    # This is called as a lookaside!
    def __next__(self):
        try:
            uk = self.value._underlying_key_iterator.__next__()
        except Exception as e:
            return do_raise(e)
        k = self.attribute_wrappers["_mapping"].key_wrappers[uk]
        return k


class MappingKeysView(ThunderInterpreterObject):
    def __init__(self, mapping):
        self._mapping = mapping

    @property
    def mapping(self):
        return self._mapping  # a should be a MappingProxy...

    def isdisjoint(self, other):
        return all((k not in self.mapping) for k in other)

    # This is called as a lookaside!
    def __iter__(self):
        raw_mapping_iter = self.value._mapping.__iter__()
        pr = ProvenanceRecord(PseudoInst.GET_ITER, inputs=[self.attribute_wrappers["_mapping"].provenance])
        u_mapping_iter = MappingKeysIterator(self.value._mapping, raw_mapping_iter)
        mapping_iter = wrap(u_mapping_iter, provenance=pr)
        populate_attribute_wrapper(mapping_iter, "_mapping", self.attribute_wrappers["_mapping"])
        return mapping_iter

    # This is called as a lookaside!
    def __reversed__(self):
        raw_mapping_iter = self.value._mapping.__reversed__()
        pr = ProvenanceRecord(PseudoInst.GET_ITER, inputs=[self.attribute_wrappers["_mapping"].provenance])
        u_mapping_iter = MappingKeysIterator(self.value._mapping, raw_mapping_iter)
        mapping_iter = wrap(u_mapping_iter, provenance=pr)
        populate_attribute_wrapper(mapping_iter, "_mapping", self.attribute_wrappers["_mapping"])
        return mapping_iter


class MappingValuesIterator(ThunderInterpreterObject):
    def __init__(self, mapping, is_reversed=False):
        self._mapping = mapping
        if is_reversed:
            self._key_iter = reversed(mapping)
        else:
            self._key_iter = iter(mapping)

    def __iter__(self):
        return self

    def __next__(self):
        return dict.__getitem__(self._mapping, next(self._key_iter))


class MappingValuesWrapper(ThunderInterpreterObject):
    def __init__(self, mapping):
        self._mapping = mapping

    def __iter__(self):
        return MappingValuesIterator(self._mapping)


class MappingItemsIterator(ThunderInterpreterObject):
    def __init__(self, mapping, is_reversed=False):
        self._mapping = mapping
        if is_reversed:
            self._key_iter = mapping.__reversed__()
        else:
            self._key_iter = mapping.__iter__()

    def __iter__(self):
        return self

    def __next__(self):
        k = next(self._key_iter)
        return k, dict.__getitem__(self._mapping, k)


class MappingItemsWrapper(ThunderInterpreterObject):
    def __init__(self, mapping):
        self._mapping = mapping

    def __iter__(self):
        return MappingItemsIterator(self._mapping)


class MutMappingWrapperMethods(WrappedValue):
    def __new__(cls, /, *args, **kwds):
        uvalue = unwrap(cls)()
        # todo: for subclasses, better record the call to the constructor
        return wrap(uvalue, provenance=ProvenanceRecord(PseudoInst.NEW, inputs=[cls.provenance]))

    def __init__(self, *other, **kwds):
        MutMappingWrapperMethods.update(self, *other, **kwds)
        return wrap_const(None)

    def __setitem__(self, key, value):
        self.track_items()
        assert self.item_wrappers is not None

        self.value[key.value] = value.value
        self.key_wrappers[key.value] = key
        self.item_wrappers[key.value] = value
        return wrap_const(None)

    def __delitem__(self, key):
        self.track_items()
        assert self.item_wrappers is not None

        try:
            del self.value[key.value]
        except Exception as e:
            return do_raise(e)

        del self.key_wrappers[key.value]
        del self.item_wrappers[key.value]
        return wrap_const(None)

    def __getitem__(self, key):
        # Calling self.track_items() here breaks things.
        assert self.item_wrappers is not None

        try:
            uv = self.value[key.value]
        except Exception as e:
            return do_raise(e)

        from thunder.core.proxies import Proxy

        populate_single_dict_item_wrapper(uv, self, key if isinstance(key.value, Proxy) else key.value)
        v = self.item_wrappers[key.value]
        assert uv is v.value or uv is v.original_value, f"value for {key.value} out of sync {uv} {v.value}"
        return v

    def __iter__(self):
        def impl(self):
            return self.keys().__iter__()

        return _interpret_call(impl, self)

    def __reversed__(self):
        def impl(self):
            return self.keys().__reversed__()

        return _interpret_call(impl, self)

    def __len__(self):
        self.track_items()
        # TODO: record length check
        pr = ProvenanceRecord(PseudoInst.GET_LEN, inputs=[self.provenance])
        return wrap(len(self.value), provenance=pr)

    def clear(self):
        self.track_items()
        assert self.item_wrappers is not None

        self.value.clear()
        self.key_wrappers.clear()
        self.item_wrappers.clear()

    # note: popitem with last is only for ordered dict
    def popitem(self, last=Py_NULL()):
        self.track_items()
        assert self.item_wrappers is not None

        if last is Py_NULL():
            last_d = {}
        else:
            last_d = {"last": last.value}

        try:
            uk, uv = self.value.popitem(last=last)
        except Exception as e:
            return do_raise(e)

        k = self.key_wrappers.pop(uk)
        v = self.item_wrappers.pop(uk)
        assert k.value is uk
        assert v.value is uv
        return k, v

    def __contains__(self, key):
        self.track_items()
        # TODO: assert presence
        pr = ProvenanceRecord(PseudoInst.CONTAINS_OP, inputs=[self.provenance, key.provenance])
        return wrap(key.value in self.value, provenance=pr)

    def get(self, key, default=None):
        res = _interpret_call(lambda d, k: d[k], self, key)
        if res is INTERPRETER_SIGNALS.EXCEPTION_RAISED:
            runtimectx: InterpreterRuntimeCtx = get_interpreterruntimectx()
            if isinstance(runtimectx._curexc, KeyError):
                runtimectx._curexc = None
                if default is None:
                    res = wrap_const(None)
                else:
                    res = default
        return res

    # move to end is odict specific, does not affect metadata but will raise
    # unimplemented if we comment it out
    # def move_to_end(self, key, last=True):

    # TODO
    # def __sizeof__(self):

    def update(self, *other, **other_kw):
        # This looks like it could nicely go into one big impl, but dicts
        # are quite omnipresent and we need to avoid infinite recursions
        # between iters (which have DICT_MERGE somewhere in the iter
        # lookaside apparently) and dicts.
        self.track_items()

        if other:
            (other,) = other
            # testing bool(other.value) is a bit touchy, but
            # we do this to avoid infinite recursions
            if hasattr(other.value, "keys") and other.value:

                def impl_other_keys(self, other):
                    for k in other.keys():
                        self[k] = other[k]

                res = _interpret_call(impl_other_keys, self, other)
                if res is INTERPRETER_SIGNALS.EXCEPTION_RAISED:
                    return res
            elif other.value:

                def impl_other_nokeys(self, other):
                    for k, v in other:
                        self[k] = v

                res = _interpret_call(impl_other_nokeys, self, other)
                if res is INTERPRETER_SIGNALS.EXCEPTION_RAISED:
                    return res

        for uk, v in other_kw.items():
            k = wrap_const(uk)

            def setitem(self, k, v):
                self[k] = v

            res = _interpret_call(setitem, self, k, v)
            if res is INTERPRETER_SIGNALS.EXCEPTION_RAISED:
                return res

        return wrap_const(None)

    def keys(self):
        self.track_items()
        return _interpret_call(MappingKeysView, self)

    def items(self):
        self.track_items()
        return _interpret_call(MappingItemsWrapper, self)

    def values(self):
        self.track_items()
        return _interpret_call(MappingValuesWrapper, self)

    # __ne__ = _collections_abc.MutableMapping.__ne__

    # __marker = object()

    def pop(self, key, default=Py_NULL()):
        if default is Py_NULL():

            def impl_no_default(self, key):
                v = self[key]
                del self[key]
                return v

            return _interpret_call(impl_no_default, self, key)

        def impl(self, key, default):
            if key in self:
                v = self[key]
                del self[key]
                return v
            return default

        return _interpret_call(impl, self, key, default)

    def setdefault(self, key, default=None):
        def impl(self, key, default):
            if key in self:
                return self[key]
            self[key] = default
            return default

        return _interpret_call(impl, self, key, default)

    # def __repr__(self):
    # def __reduce__(self):

    def copy(self):
        return _interpret_call(self.value.__class__, self)

    # @classmethod
    # def fromkeys(cls, iterable, value=None):

    # def __eq__(self, other):

    def __ior__(self, other):
        def impl(self, other):
            self.update(other)
            return self

        return _interpret_call(impl, self, other)

    def __or__(self, other):
        def impl(self, other):
            if not isinstance(other, dict):
                return NotImplemented
            new = self.copy()
            new.update(other)
            return new

        return _interpret_call(impl, self, other)

    def __ror__(self, other):
        def impl(self, other):
            if not isinstance(other, dict):
                return NotImplemented
            new = self.__class__(other)
            new.update(self)
            return new

        return _interpret_call(impl, self, other)


def _collections_namedtuple_lookaside(
    typename: str,
    field_names: Iterable[str],
    *,
    rename: bool = False,
    defaults: None | Iterable[Any] = None,
    module: None | str = None,
):
    # Type checks {
    assert wrapped_isinstance(typename, str)
    assert wrapped_isinstance(field_names, Iterable)
    assert wrapped_isinstance(rename, bool)
    if defaults is not None:
        assert wrapped_isinstance(defaults, Iterable)
    if module is not None:
        assert wrapped_isinstance(module, str)
    # }

    # Wrap defaults {
    if not isinstance(rename, WrappedValue):
        rename = wrap_const(rename)

    if defaults is None:
        defaults = wrap_const(defaults)

    if module is None:
        # To prevent taking module from the direct caller,
        # we use the module's name from the active frame
        curr_frame = get_interpreterruntimectx().frame_stack[-1]
        module = unwrap(curr_frame.globals).get("__name__", None)
        module = wrap_const(module)
    # }

    # Run opaque namedtuple {
    @interpreter_needs_wrap
    def create_namedtuple(typename: str, field_names: str, **kwargs):
        namedtuple_type = collections.namedtuple(typename, field_names, **kwargs)
        return namedtuple_type

    namedtuple_type = create_namedtuple(typename, field_names, rename=rename, defaults=defaults, module=module)
    if namedtuple_type is INTERPRETER_SIGNALS.EXCEPTION_RAISED:
        return namedtuple_type

    assert wrapped_isinstance(namedtuple_type, type)
    # }

    return namedtuple_type


def _type_call_lookaside(wrapped_typ, *args, **kwargs):
    typ = unwrap(wrapped_typ)
    if not hasattr(typ, "__new__"):
        raise NotImplementedError(
            f"Don't know how to interpret a callable with type {type(typ)} without a __new__ method"
        )
    obj = _interpret_call(typ.__new__, wrapped_typ, *args, **kwargs)
    if obj is INTERPRETER_SIGNALS.EXCEPTION_RAISED:
        return obj
    wrapped_typ.provenance.value = typ
    obj.provenance = ProvenanceRecord(PseudoInst.NEW, inputs=[wrapped_typ.provenance])

    wrapped_init = _interpret_call(getattr, obj, wrap_const("__init__"))
    assert not isinstance(wrapped_init, INTERPRETER_SIGNALS)
    populate_attribute_wrapper(wrapped_init, "__self__", obj)
    res = _interpret_call(wrapped_init, *args, **kwargs)
    if res is INTERPRETER_SIGNALS.EXCEPTION_RAISED:
        return res
    return obj


_default_lookaside_map: dict[Callable, Callable] = {
    # Jit lookasides
    is_jitting: _is_jitting_lookaside,
    is_jitting_with_raise: _is_jitting_lookaside,
    call_opaque: call_opaque,
    # Python builtin lookasides
    any: _any_lookaside,
    bool: _bool_lookaside,
    enumerate: _enumerate_lookaside,
    zip: _zip_lookaside,
    exec: exec_lookaside,
    eval: eval_lookaside,
    getattr: _getattr_lookaside,
    setattr: _setattr_lookaside,
    globals: _globals_lookaside,
    iter: _iter_lookaside,
    len: _len_lookaside,
    locals: _locals_lookaside,
    next: _next_lookaside,
    reversed: _reversed_lookaside,
    super: _super_lookaside,
    type: _type_lookaside,
    type.__call__: _type_call_lookaside,
    functools.partial.__call__: partial_call_lookaside,
    isinstance: _isinstance_lookaside,
    functools.reduce: _functools_reduce_lookaside,
    operator.getitem: _getitem_lookaside,
    collections.namedtuple: _collections_namedtuple_lookaside,
}


# While mutable sequences (lists) are created empty in __new__ and populated in __init__,
# immutable sequences (tuples) are created with contents in __new__ and __init__ is a nop
# (object.__init__, actually).
def _tuple_new_provenance_tracking_lookaside(cls, iterable=(), /):
    new_tuple_type = cls.value
    assert issubclass(new_tuple_type, tuple)

    if iterable == ():
        iterable = wrap_const(())

    if isinstance(iterable.value, (list, tuple)):
        # special case to avoid infinite recursion
        iterable.track_items()
        item_wrappers = []
        # TODO: investigate why just taking the wrappers will break test_interpreter.py::test_module_hooks
        for i in range(len(iterable.value)):
            item_wrappers.append(_interpret_call(lambda l, i: l[i], iterable, wrap_const(i)))
    else:
        iterator = _interpret_call(iter, iterable)
        if iterator is INTERPRETER_SIGNALS.EXCEPTION_RAISED:
            return INTERPRETER_SIGNALS.EXCEPTION_RAISED

        item_wrappers = []
        done = False
        runtimectx: InterpreterRuntimeCtx = get_interpreterruntimectx()
        while not done:
            wv = _interpret_call(lambda iterator: iterator.__next__(), iterator)
            if wv is INTERPRETER_SIGNALS.EXCEPTION_RAISED:
                if isinstance(runtimectx.curexc, StopIteration):
                    done = True
                else:
                    return INTERPRETER_SIGNALS.EXCEPTION_RAISED
            else:
                item_wrappers.append(wv)

    # Construction of namedtuples may raise
    try:
        ures = tuple(w.value for w in item_wrappers)
        # Named tuples expect varargs, not iterables at new/init
        if is_likely_from_collections_namedtuple(new_tuple_type):
            if hasattr(new_tuple_type, "__bases__") and new_tuple_type.__bases__ == (tuple,):
                ures = new_tuple_type(*ures)
                build_inst = PseudoInst.BUILD_NAMEDTUPLE
            else:
                return do_raise(
                    NotImplementedError(
                        f"The type {new_tuple_type} is likely a subclassed named tuple. "
                        "Subclassing the types returned by `collections.namedtuple` "
                        "is currently not supported! Please, file an issue requesting this support."
                    )
                )
        else:
            ures = new_tuple_type(ures)
            build_inst = PseudoInst.BUILD_TUPLE
    except Exception as e:
        return do_raise(e)

    pr = ProvenanceRecord(build_inst, inputs=[w.provenance for w in item_wrappers])
    res = wrap(ures, provenance=pr)
    res.item_wrappers = item_wrappers

    for u, v in zip(res.value, res.item_wrappers):
        assert u is v.value, f"{u}, {v.value}"
    return res


def _cell_new_provenance_tracking_lookaside(typ, *contents):
    assert typ.value is CellType
    if contents:
        (contents,) = contents
        ucell = CellType(contents.value)
        pr = ProvenanceRecord(
            PseudoInst.OPAQUE, inputs=[wrap_const(CellType).provenance, typ.provenance, contents.provenance]
        )
        cell = wrap(ucell, provenance=pr)
        populate_attribute_wrapper(cell, "cell_contents", contents)
    else:
        ucell = CellType()
        pr = ProvenanceRecord(PseudoInst.OPAQUE, inputs=[wrap_const(CellType).provenance, typ.provenance])
        cell = wrap(ucell, provenance=pr)
    return cell


_default_provenance_tracking_lookaside_map = {
    CellType.__new__: _cell_new_provenance_tracking_lookaside,
    tuple.__new__: _tuple_new_provenance_tracking_lookaside,
    MappingKeysView.__iter__: MappingKeysView.__iter__,
    MappingKeysView.__reversed__: MappingKeysView.__reversed__,
    MappingKeysIterator.__next__: MappingKeysIterator.__next__,
}


def _register_provenance_tracking_lookasides(typ, wrapper):
    for meth_name in dir(typ):
        meth = getattr(typ, meth_name)
        if isinstance(meth, (BuiltinMethodType, MethodDescriptorType, WrapperDescriptorType)) and (
            getattr(meth, "__objclass__", None) == typ or (getattr(meth, "__self__", None) == typ)
        ):
            if meth in _default_provenance_tracking_lookaside_map:
                pass
            elif hasattr(wrapper, meth_name):
                _default_provenance_tracking_lookaside_map[meth] = getattr(wrapper, meth_name)
            elif is_opaque(meth):

                def get_unimplemented_fn(meth_name):
                    def unimplemented(*args, **kwargs):
                        raise NotImplementedError(f"{typ}.{meth_name} is not yet supported, please file an issue.")

                    return unimplemented

                _default_provenance_tracking_lookaside_map[meth] = get_unimplemented_fn(meth_name)


# _register_provenance_tracking_lookasides(Sequence, SequenceWrapperMethods)
_register_provenance_tracking_lookasides(tuple, SequenceWrapperMethods)
_register_provenance_tracking_lookasides(list, MutSequenceWrapperMethods)
_register_provenance_tracking_lookasides(dict, MutMappingWrapperMethods)
_register_provenance_tracking_lookasides(collections.OrderedDict, MutMappingWrapperMethods)


# The default function lookaside -- currently it doesn't intercept anything
def default_lookaside(fn, /, *args, **kwargs) -> None | Callable:
    ctx: InterpreterCompileCtx = get_interpretercompilectx()
    try:
        if ctx._with_provenance_tracking:
            lookaside = _default_provenance_tracking_lookaside_map.get(fn, None)
            if lookaside is not None:
                return lookaside
        return _default_lookaside_map.get(fn, None)
    except TypeError:
        # unhashable fn, e.g. weakref to a WeakSet
        return None


#
# Callback registration
#


# To register a callback, map from this enum to a callable. The args and kwargs for each
#   event may be different, as documented below.
class INTERPRETER_CALLBACKS(enum.Enum):
    # Called when a constant (in a CodeType's co_consts) is loaded
    #   (value: Any, /) -> Any
    #   The returned value is used in place of the original value
    # TODO Consider passing the code object and index into co_consts to the callback
    CONST_CALLBACK = enum.auto()

    # Called when a freevar is created
    #   (name: str, value: Any, /, * fn: Callable, idx: int) -> Any
    #   The returned value is used in place of the original value
    FREEVAR_CALLBACK = enum.auto()

    # Called when a global is loaded
    #   (orig_value: Any | WrappedValue, name: str) -> Any | INTERPRETER_SIGNALS
    #   The returned value is loaded instead of the original value
    GLOBAL_CALLBACK = enum.auto()

    # Called when storing into a global variable
    #   (orig_value: Any | WrappedValue, name: str) -> Any
    #   The returned value is stored instead of the original value
    STORE_GLOBAL_CALLBACK = enum.auto()

    # Called when a local variable is loaded
    #   (orig_value: Any | WrappedValue, name: str) -> Any | INTERPRETER_SIGNALS
    #   The returned value is loaded instead of the original value
    LOAD_FAST_CALLBACK = enum.auto()

    # Called when a cell variable is loaded
    #   (orig_value: Any | WrappedValue, name: str) -> Any | INTERPRETER_SIGNALS
    #   The returned value is loaded instead of the original value
    LOAD_DEREF_CALLBACK = enum.auto()

    # Called when storing into a nonlocal variable
    #   (orig_value: Any | WrappedValue, name: str, co_cellvars: tuple[str], co_freevars: tuple[str]) -> Any
    #   The returned value is stored instead of the original value
    STORE_DEREF_CALLBACK = enum.auto()

    # Called when storing into a local variable
    #   (orig_value: Any | WrappedValue, name: str) -> Any
    #   The returned value is stored instead of the original value
    STORE_FAST_CALLBACK = enum.auto()

    # Called when a locals (in localsplus) is created
    #   (name: str, value: Any, /, *, module: str) -> Any
    #   The returned value is used in place of the original value
    LOCAL_CALLBACK = enum.auto()

    # Called when a new WrappedValue is created
    #   (wrapped_value: WrappedValue, value: Any) -> Any
    #   The returned value is recorded as wrapped_value.value
    #   other WrappedValue fields (provenance, ...) are populated
    WRAP_CALLBACK = enum.auto()

    # Called when a WrappedValue might need a proxy
    #   (wrapped_value: WrappedValue) -> None
    # For container proxies this is when it is modified for the first time.
    PROXIFY_CALLBACK = enum.auto()


default_callbacks: dict[INTERPRETER_CALLBACKS, Callable] = {}


def const_callback(value: Any, /) -> Any:
    ctx: InterpreterCompileCtx = get_interpretercompilectx()
    cb: None | Callable = ctx.callback(INTERPRETER_CALLBACKS.CONST_CALLBACK)

    if cb is None:
        return value

    return cb(value)


def get_cell_contents(c):
    # n.b. this will not get the metainformation for wrapped values (should it?)
    c = unwrap(c)
    if c == CellType():
        return Py_NULL()
    else:
        return c.cell_contents


def register_cell_proxy(cell, new_contents):
    ucell = unwrap(cell)
    if ucell == CellType() or new_contents is Py_NULL():
        # cells are a bit tricky to deal with when empty unfortunately, as empty
        # cells raise ValueError when trying to access the contents
        # we might solve it with a custom cell proxy class
        raise NotImplementedError(
            "cannot handle empty cells in proxying, please file an issue to discuss your use case"
        )

    wcontents = cell.attribute_wrappers.get("cell_contents")
    if wcontents is None:
        pr = ProvenanceRecord(PseudoInst.LOAD_ATTR, inputs=[cell.provenance, wrap_const("cell_contents").provenance])
        wcontents = wrap(cell.value.cell_contents, provenance=pr)
        cell.attribute_wrappers["cell_contents"] = wcontents

    wcontents.register_proxy(new_contents)


def freevar_callback(name: str, cell: CellType, /, *, fn: Callable, idx: int) -> CellType:
    assert isinstance(name, str)
    assert wrapped_isinstance(cell, CellType)

    ctx: InterpreterCompileCtx = get_interpretercompilectx()
    cb: None | Callable = ctx.callback(INTERPRETER_CALLBACKS.FREEVAR_CALLBACK)

    if cb is None:
        return cell

    old_contents = get_cell_contents(cell)

    # nb. this callback will get a (optionally wrapped) cell and returns a plain value
    new_contents: Any = cb(name, cell, fn=fn, idx=idx)
    if not ctx._with_provenance_tracking:
        return new_contents

    assert not isinstance(
        new_contents, (WrappedValue, CellType)
    ), "freevar_callback should return a plain value, not a WrappedValue or a CellType"

    if new_contents is not old_contents:
        register_cell_proxy(cell, new_contents)
    return cell


def globals_lookup(globals_dict: dict | WrappedValue, name: Any) -> Any | INTERPRETER_SIGNALS:
    # TODO: extend to arbitrary non wrap_const'able types
    assert wrapped_isinstance(name, str)
    assert wrapped_isinstance(globals_dict, dict)

    runtimectx: InterpreterRuntimeCtx = get_interpreterruntimectx()

    # this cannot be well implemented in an impl because we would get infinite recursions

    if unwrap(name) in unwrap(globals_dict):
        return _interpret_call(lambda d, k: d[k], globals_dict, name)

    builtins = _interpret_call(lambda d, k: d[k], globals_dict, wrap_const("__builtins__"))

    if isinstance(unwrap(builtins), ModuleType):
        res = _interpret_call(getattr, builtins, name)
        if res is INTERPRETER_SIGNALS.EXCEPTION_RAISED:
            # check exception type?
            return do_raise(NameError(f"name '{unwrap(name)}' is not defined"))
        return res

    # here CPython subscripts without checking that it's a dict, so do we
    res = _interpret_call(lambda d, k: d[k], builtins, name)
    if res is INTERPRETER_SIGNALS.EXCEPTION_RAISED and isinstance(runtimectx._curexc, KeyError):
        return do_raise(NameError(f"name '{unwrap(name)}' is not defined"))

    return res


def global_callback(
    orig_val: Any | WrappedValue,
    name: str,
    callback_type: INTERPRETER_CALLBACKS = INTERPRETER_CALLBACKS.GLOBAL_CALLBACK,
) -> Any | WrappedValue | INTERPRETER_SIGNALS:
    assert isinstance(name, str)

    ctx: InterpreterCompileCtx = get_interpretercompilectx()
    cb: None | Callable = ctx.callback(callback_type)

    if cb is None:
        return orig_val
    else:
        return cb(orig_val, name)


def store_fast_callback(value: Any, name: str) -> Any:
    assert isinstance(name, str)

    ctx: InterpreterCompileCtx = get_interpretercompilectx()
    cb: None | Callable = ctx.callback(INTERPRETER_CALLBACKS.STORE_FAST_CALLBACK)

    if cb is None:
        return value

    return cb(value, name)


def store_deref_callback(value: Any, name: str, co_cellvars: tuple[str], co_freevars: tuple[str]) -> Any:
    assert isinstance(name, str)
    assert isinstance(co_cellvars, tuple)
    assert isinstance(co_freevars, tuple)

    ctx: InterpreterCompileCtx = get_interpretercompilectx()
    cb: None | Callable = ctx.callback(INTERPRETER_CALLBACKS.STORE_DEREF_CALLBACK)

    if cb is None:
        return value

    return cb(value, name, co_cellvars, co_freevars)


def load_fast_callback(value: Any, name: str):
    assert isinstance(name, str)

    ctx: InterpreterCompileCtx = get_interpretercompilectx()
    cb: None | Callable = ctx.callback(INTERPRETER_CALLBACKS.LOAD_FAST_CALLBACK)

    if cb is None:
        return value

    return cb(value, name)


def load_deref_callback(value: Any, name: str):
    assert isinstance(name, str)

    ctx: InterpreterCompileCtx = get_interpretercompilectx()
    cb: None | Callable = ctx.callback(INTERPRETER_CALLBACKS.LOAD_DEREF_CALLBACK)

    if cb is None:
        return value

    return cb(value, name)


def local_callback(name: str, value: Any, /, *, module: str) -> Any:
    assert isinstance(name, str)

    ctx: InterpreterCompileCtx = get_interpretercompilectx()
    cb: None | Callable = ctx.callback(INTERPRETER_CALLBACKS.LOCAL_CALLBACK)

    if cb is None:
        return value

    return cb(name, value, module=module)


def check_and_append(stack, val):
    if val is INTERPRETER_SIGNALS.EXCEPTION_RAISED:
        return val
    stack.append(val)


def check_signal(val):
    if val is INTERPRETER_SIGNALS.EXCEPTION_RAISED:
        return val
    return None


#
# Python opcode handlers (sorted alphabetically)
#


# https://docs.python.org/3.11/library/dis.html#opcode-ASYNC_GEN_WRAP
@register_opcode_handler("ASYNC_GEN_WRAP", min_ver=(3, 11), max_ver=(3, 11))
def _async_gen_wrap_handler(inst: dis.Instruction, /, stack: InterpreterStack, **kwargs) -> None:
    # the next thing will be to yield the value, but we delegate this along with the wrapping to thunder_interpreter_async_generator
    # update the intrinsic for 3.12+, too
    pass


# https://docs.python.org/3.10/library/dis.html#opcode-BEFORE_ASYNC_WITH
@register_opcode_handler("BEFORE_ASYNC_WITH")
def _before_async_with_handler(
    inst: dis.Instruction, /, stack: InterpreterStack, **kwargs
) -> None | INTERPRETER_SIGNALS:
    runtimectx: InterpreterRuntimeCtx = get_interpreterruntimectx()

    mgr = stack.pop()

    # python does a "special lookup"
    enter_method = _interpret_call_with_unwrapping(getattr, mgr, "__aenter__")
    if enter_method is INTERPRETER_SIGNALS.EXCEPTION_RAISED:
        return do_raise(
            TypeError(
                "{'type(mgr).__name__}' object does not support the async context manager protocol (missed __aenter__ method)"
            )
        )
    exit_method = _interpret_call_with_unwrapping(getattr, mgr, "__aexit__")
    if exit_method is INTERPRETER_SIGNALS.EXCEPTION_RAISED:
        return do_raise(
            TypeError(
                "{'type(mgr).__name__}' object does not support the context manager protocol (missed __aexit__ method)"
            )
        )

    assert callable(enter_method)
    assert callable(exit_method)

    stack.append(exit_method)

    return check_and_append(stack, _interpret_call_with_unwrapping(enter_method))


# https://docs.python.org/3.11/library/dis.html#opcode-BEFORE_WITH
@register_opcode_handler("BEFORE_WITH", min_ver=(3, 11))
def _before_with_handler(inst: dis.Instruction, /, stack: InterpreterStack, **kwargs) -> None | INTERPRETER_SIGNALS:
    runtimectx: InterpreterRuntimeCtx = get_interpreterruntimectx()

    mgr = stack.pop()

    # python does a "special lookup"
    enter_method = _interpret_call_with_unwrapping(getattr, mgr, "__enter__")
    if enter_method is INTERPRETER_SIGNALS.EXCEPTION_RAISED:
        return do_raise(
            TypeError(
                "{'type(mgr).__name__}' object does not support the context manager protocol (missed __enter__ method)"
            )
        )
    exit_method = _interpret_call_with_unwrapping(getattr, mgr, "__exit__")
    if exit_method is INTERPRETER_SIGNALS.EXCEPTION_RAISED:
        return do_raise(
            TypeError(
                "{'type(mgr).__name__}' object does not support the context manager protocol (missed __exit__ method)"
            )
        )

    assert callable(enter_method)
    assert callable(exit_method)

    stack.append(exit_method)

    return check_and_append(stack, _interpret_call_with_unwrapping(enter_method))


class BINARY_OP(enum.Enum):
    ADD = 0
    AND = 1
    FLOORDIV = 2
    LSHIFT = 3
    MATMUL = 4
    MUL = 5
    MOD = 6
    OR = 7
    POW = 8
    RSHIFT = 9
    SUB = 10
    TRUEDIV = 11
    XOR = 12
    IADD = 13
    IAND = 14
    IFLOORDIV = 15
    ILSHIFT = 16
    IMATMUL = 17
    IMUL = 18
    IMOD = 19
    IOR = 20
    IPOW = 21
    IRSHIFT = 22
    ISUB = 23
    ITRUEDIV = 24
    IXOR = 25


def _binary_op(stack: InterpreterStack, op: BINARY_OP, a, b):
    ops = [
        ("+", "__add__", "__radd__"),
        ("&", "__and__", "__rand__"),
        ("//", "__floordiv__", "__rfloordiv__"),
        ("<<", "__lshift__", "__rlshift__"),
        ("@", "__matmul__", "__rmatmul__"),
        ("*", "__mul__", "__rmul__"),
        ("%", "__mod__", "__rmod__"),
        ("|", "__or__", "__ror__"),
        ("**", "__pow__", "__rpow__"),
        (">>", "__rshift__", "__rrshift__"),
        ("-", "__sub__", "__rsub__"),
        ("/", "__truediv__", "__rtruediv__"),
        ("^", "__xor__", "__rxor__"),
        ("+=", "__iadd__"),
        ("&=", "__iand__"),
        ("//=", "__ifloordiv__"),
        ("<<=", "__ilshift__"),
        ("@=", "__imatmul__"),
        ("*=", "__imul__"),
        ("%=", "__imod__"),
        ("|=", "__ior__"),
        ("**=", "__ipow__"),
        (">>=", "__irshift__"),
        ("-=", "__isub__"),
        ("/=", "__itruediv__"),
        ("^=", "__ixor__"),
    ]

    assert type(op) is BINARY_OP
    idx: int = op.value

    res = Py_NULL()
    binop_name, *_ = ops[idx]
    _, left_method, right_method = ops[idx % BINARY_OP.IADD.value]
    _, inplace_method = ops[idx % BINARY_OP.IADD.value + BINARY_OP.IADD.value]

    left_method, right_method, inplace_method = wrap_consts(left_method, right_method, inplace_method)

    # If the operator is an inplace operator, try to call the inplace method
    if idx >= BINARY_OP.IADD.value:

        def inplace_impl(a, b, inplace_method):
            if hasattr(type(a), inplace_method):
                return getattr(type(a), inplace_method)(a, b)
            return NotImplemented

        res = _interpret_call_with_unwrapping(inplace_impl, a, b, inplace_method)

    # Otherwise, if the method is inplace and not defined, or is an
    # out of place operator, call the out of place operator (__add__/__radd__).
    if idx < BINARY_OP.IADD.value or (res is NotImplemented):

        def outofplace_impl(a, b, left_method, right_method, binop_name):
            if (not hasattr(type(a), left_method)) or (
                (result := getattr(type(a), left_method)(a, b)) is NotImplemented
            ):
                if (not hasattr(type(b), right_method)) or (
                    (result := getattr(type(b), right_method)(b, a)) is NotImplemented
                ):
                    err: TypeError = TypeError(
                        f"unsupported operand type(s) for {binop_name}: '{type(a)}' and '{type(b)}'"
                    )
                    raise err
            return result

        res = _interpret_call_with_unwrapping(outofplace_impl, a, b, left_method, right_method, binop_name)

    # Either one or the other should have been called, and stored to res.
    assert res is not Py_NULL()
    if res is INTERPRETER_SIGNALS.EXCEPTION_RAISED:
        return res
    stack.append(res)


def _binary_op_helper(stack: InterpreterStack, op: BINARY_OP):
    b = stack.pop_wrapped()
    a = stack.pop_wrapped()
    return _binary_op(stack, op, a, b)


# https://docs.python.org/3.10/library/dis.html#opcode-BINARY_ADD
@register_opcode_handler("BINARY_ADD", max_ver=(3, 10))
def _binary_add_handler(inst: dis.Instruction, /, stack: InterpreterStack, **kwargs) -> None | INTERPRETER_SIGNALS:
    return _binary_op_helper(stack, BINARY_OP.ADD)


# https://docs.python.org/3.10/library/dis.html#opcode-BINARY_AND
@register_opcode_handler("BINARY_AND", max_ver=(3, 10))
def _binary_and_handler(inst: dis.Instruction, /, stack: InterpreterStack, **kwargs) -> None | INTERPRETER_SIGNALS:
    return _binary_op_helper(stack, BINARY_OP.AND)


# https://docs.python.org/3.10/library/dis.html#opcode-BINARY_FLOOR_DIVIDE
@register_opcode_handler("BINARY_FLOOR_DIVIDE", max_ver=(3, 10))
def _binary_floor_divide_handler(
    inst: dis.Instruction, /, stack: InterpreterStack, **kwargs
) -> None | INTERPRETER_SIGNALS:
    return _binary_op_helper(stack, BINARY_OP.FLOORDIV)


# https://docs.python.org/3.10/library/dis.html#opcode-BINARY_LSHIFT
@register_opcode_handler("BINARY_LSHIFT", max_ver=(3, 10))
def _binary_lshift_handler(inst: dis.Instruction, /, stack: InterpreterStack, **kwargs) -> None | INTERPRETER_SIGNALS:
    return _binary_op_helper(stack, BINARY_OP.LSHIFT)


# https://docs.python.org/3.10/library/dis.html#opcode-BINARY_MATRIX_MULTIPLY
@register_opcode_handler("BINARY_MATRIX_MULTIPLY", max_ver=(3, 10))
def _binary_matrix_multiply_handler(
    inst: dis.Instruction, /, stack: InterpreterStack, **kwargs
) -> None | INTERPRETER_SIGNALS:
    return _binary_op_helper(stack, BINARY_OP.MATMUL)


# https://docs.python.org/3.10/library/dis.html#opcode-BINARY_MULTIPLY
@register_opcode_handler("BINARY_MULTIPLY", max_ver=(3, 10))
def _binary_multiply_handler(inst: dis.Instruction, /, stack: InterpreterStack, **kwargs) -> None | INTERPRETER_SIGNALS:
    return _binary_op_helper(stack, BINARY_OP.MUL)


# https://docs.python.org/3.10/library/dis.html#opcode-BINARY_MODULO
@register_opcode_handler("BINARY_MODULO", max_ver=(3, 10))
def _binary_modulo_handler(inst: dis.Instruction, /, stack: InterpreterStack, **kwargs) -> None | INTERPRETER_SIGNALS:
    return _binary_op_helper(stack, BINARY_OP.MOD)


# https://docs.python.org/3.10/library/dis.html#opcode-BINARY_OR
@register_opcode_handler("BINARY_OR", max_ver=(3, 10))
def _binary_or_handler(inst: dis.Instruction, /, stack: InterpreterStack, **kwargs) -> None | INTERPRETER_SIGNALS:
    return _binary_op_helper(stack, BINARY_OP.OR)


# https://docs.python.org/3.11/library/dis.html#opcode-BINARY_OP
@register_opcode_handler("BINARY_OP", min_ver=(3, 11))
def _binary_op_handler(inst: dis.Instruction, /, stack: InterpreterStack, **kwargs) -> None | INTERPRETER_SIGNALS:
    assert type(inst.arg) is int
    return _binary_op_helper(stack, BINARY_OP(inst.arg))


# https://docs.python.org/3.10/library/dis.html#opcode-BINARY_POWER
@register_opcode_handler("BINARY_POWER", max_ver=(3, 10))
def _binary_power_handler(inst: dis.Instruction, /, stack: InterpreterStack, **kwargs) -> None | INTERPRETER_SIGNALS:
    return _binary_op_helper(stack, BINARY_OP.POW)


# https://docs.python.org/3.10/library/dis.html#opcode-BINARY_RSHIFT
@register_opcode_handler("BINARY_RSHIFT", max_ver=(3, 10))
def _binary_rshift_handler(inst: dis.Instruction, /, stack: InterpreterStack, **kwargs) -> None | INTERPRETER_SIGNALS:
    return _binary_op_helper(stack, BINARY_OP.RSHIFT)


# https://docs.python.org/3.10/library/dis.html#opcode-BINARY_SUBTRACT
@register_opcode_handler("BINARY_SUBTRACT", max_ver=(3, 10))
def _binary_subtract_handler(inst: dis.Instruction, /, stack: InterpreterStack, **kwargs) -> None | INTERPRETER_SIGNALS:
    return _binary_op_helper(stack, BINARY_OP.SUB)


# https://docs.python.org/3.10/library/dis.html#opcode-BINARY_TRUE_DIVIDE
@register_opcode_handler("BINARY_TRUE_DIVIDE", max_ver=(3, 10))
def _binary_true_divide_handler(
    inst: dis.Instruction, /, stack: InterpreterStack, **kwargs
) -> None | INTERPRETER_SIGNALS:
    return _binary_op_helper(stack, BINARY_OP.TRUEDIV)


# https://docs.python.org/3.10/library/dis.html#opcode-BINARY_SUBTRACT
@register_opcode_handler("BINARY_XOR", max_ver=(3, 10))
def _binary_xor_handler(inst: dis.Instruction, /, stack: InterpreterStack, **kwargs) -> None | INTERPRETER_SIGNALS:
    return _binary_op_helper(stack, BINARY_OP.XOR)


# https://docs.python.org/3.10/library/dis.html#opcode-INPLACE_ADD
@register_opcode_handler("INPLACE_ADD", max_ver=(3, 10))
def _inplace_add_handler(inst: dis.Instruction, /, stack: InterpreterStack, **kwargs) -> None | INTERPRETER_SIGNALS:
    return _binary_op_helper(stack, BINARY_OP.IADD)


# https://docs.python.org/3.10/library/dis.html#opcode-INPLACE_AND
@register_opcode_handler("INPLACE_AND", max_ver=(3, 10))
def _inplace_and_handler(inst: dis.Instruction, /, stack: InterpreterStack, **kwargs) -> None | INTERPRETER_SIGNALS:
    return _binary_op_helper(stack, BINARY_OP.IAND)


# https://docs.python.org/3.10/library/dis.html#opcode-INPLACE_FLOOR_DIVIDE
@register_opcode_handler("INPLACE_FLOOR_DIVIDE", max_ver=(3, 10))
def _inplace_floor_divide_handler(
    inst: dis.Instruction, /, stack: InterpreterStack, **kwargs
) -> None | INTERPRETER_SIGNALS:
    return _binary_op_helper(stack, BINARY_OP.IFLOORDIV)


# https://docs.python.org/3.10/library/dis.html#opcode-INPLACE_LSHIFT
@register_opcode_handler("INPLACE_LSHIFT", max_ver=(3, 10))
def _inplace_lshift_handler(inst: dis.Instruction, /, stack: InterpreterStack, **kwargs) -> None | INTERPRETER_SIGNALS:
    return _binary_op_helper(stack, BINARY_OP.ILSHIFT)


# https://docs.python.org/3.10/library/dis.html#opcode-INPLACE_MATRIX_MULTIPLY
@register_opcode_handler("INPLACE_MATRIX_MULTIPLY", max_ver=(3, 10))
def _inplace_matrix_multiply_handler(
    inst: dis.Instruction, /, stack: InterpreterStack, **kwargs
) -> None | INTERPRETER_SIGNALS:
    return _binary_op_helper(stack, BINARY_OP.IMATMUL)


# https://docs.python.org/3.10/library/dis.html#opcode-INPLACE_MULTIPLY
@register_opcode_handler("INPLACE_MULTIPLY", max_ver=(3, 10))
def _inplace_multiply_handler(
    inst: dis.Instruction, /, stack: InterpreterStack, **kwargs
) -> None | INTERPRETER_SIGNALS:
    return _binary_op_helper(stack, BINARY_OP.IMUL)


# https://docs.python.org/3.10/library/dis.html#opcode-INPLACE_MODULO
@register_opcode_handler("INPLACE_MODULO", max_ver=(3, 10))
def _inplace_modulo_handler(inst: dis.Instruction, /, stack: InterpreterStack, **kwargs) -> None | INTERPRETER_SIGNALS:
    return _binary_op_helper(stack, BINARY_OP.IMOD)


# https://docs.python.org/3.10/library/dis.html#opcode-INPLACE_OR
@register_opcode_handler("INPLACE_OR", max_ver=(3, 10))
def _inplace_or_handler(inst: dis.Instruction, /, stack: InterpreterStack, **kwargs) -> None | INTERPRETER_SIGNALS:
    return _binary_op_helper(stack, BINARY_OP.IOR)


# https://docs.python.org/3.10/library/dis.html#opcode-INPLACE_POWER
@register_opcode_handler("INPLACE_POWER", max_ver=(3, 10))
def _inplace_power_handler(inst: dis.Instruction, /, stack: InterpreterStack, **kwargs) -> None | INTERPRETER_SIGNALS:
    return _binary_op_helper(stack, BINARY_OP.IPOW)


# https://docs.python.org/3.10/library/dis.html#opcode-INPLACE_RSHIFT
@register_opcode_handler("INPLACE_RSHIFT", max_ver=(3, 10))
def _inplace_rshift_handler(inst: dis.Instruction, /, stack: InterpreterStack, **kwargs) -> None | INTERPRETER_SIGNALS:
    return _binary_op_helper(stack, BINARY_OP.IRSHIFT)


# https://docs.python.org/3.10/library/dis.html#opcode-INPLACE_SUBTRACT
@register_opcode_handler("INPLACE_SUBTRACT", max_ver=(3, 10))
def _inplace_subtract_handler(
    inst: dis.Instruction, /, stack: InterpreterStack, **kwargs
) -> None | INTERPRETER_SIGNALS:
    return _binary_op_helper(stack, BINARY_OP.ISUB)


# https://docs.python.org/3.10/library/dis.html#opcode-INPLACE_TRUE_DIVIDE
@register_opcode_handler("INPLACE_TRUE_DIVIDE", max_ver=(3, 10))
def _inplace_true_divide_handler(
    inst: dis.Instruction, /, stack: InterpreterStack, **kwargs
) -> None | INTERPRETER_SIGNALS:
    return _binary_op_helper(stack, BINARY_OP.ITRUEDIV)


# https://docs.python.org/3.10/library/dis.html#opcode-INPLACE_SUBTRACT
@register_opcode_handler("INPLACE_XOR", max_ver=(3, 10))
def _inplace_xor_handler(inst: dis.Instruction, /, stack: InterpreterStack, **kwargs) -> None | INTERPRETER_SIGNALS:
    return _binary_op_helper(stack, BINARY_OP.IXOR)


# https://docs.python.org/3.12/library/dis.html#opcode-BINARY_SLICE
@register_opcode_handler("BINARY_SLICE", min_ver=(3, 12))
def _binary_slice_handler(inst: dis.Instruction, /, stack: InterpreterStack, **kwargs) -> None | INTERPRETER_SIGNALS:
    end = stack.pop_wrapped()
    start = stack.pop_wrapped()
    container = stack.pop_wrapped()

    def impl(container, start, end):
        return container.__getitem__(slice(start, end))

    res = _interpret_call(impl, container, start, end)

    if res is INTERPRETER_SIGNALS.EXCEPTION_RAISED:
        return res

    return check_and_append(stack, res)


# https://docs.python.org/3.10/library/dis.html#opcode-BINARY_SUBSCR
@register_opcode_handler("BINARY_SUBSCR")
def _binary_subscr_handler(inst: dis.Instruction, /, stack: InterpreterStack, **kwargs) -> None | INTERPRETER_SIGNALS:
    tos = stack.pop_wrapped()
    tos1 = stack.pop_wrapped()

    def impl(tos1, tos):
        return tos1.__getitem__(tos)

    res = _interpret_call(impl, tos1, tos)

    if res is INTERPRETER_SIGNALS.EXCEPTION_RAISED:
        return res

    return check_and_append(stack, res)


# https://docs.python.org/3.10/library/dis.html#opcode-BUILD_CONST_KEY_MAP
@register_opcode_handler("BUILD_CONST_KEY_MAP")
def _build_const_key_map_handler(inst: dis.Instruction, /, stack: InterpreterStack, **kwargs) -> None:
    assert type(inst.arg) is int
    count: int = inst.arg

    keys = stack.pop()
    assert len(keys) == count
    values = reversed([stack.pop() for _ in range(count)])
    d: dict = dict(zip(keys, values))
    stack.append(d)


# https://docs.python.org/3.10/library/dis.html#opcode-BUILD_LIST
@register_opcode_handler("BUILD_LIST")
def _build_list_handler(inst: dis.Instruction, /, stack: InterpreterStack, **kwargs) -> None:
    assert type(inst.arg) is int
    values: list[Any] = list(reversed([stack.pop_wrapped() for _ in range(inst.arg)]))

    ctx: InterpreterCompileCtx = get_interpretercompilectx()
    if ctx._with_provenance_tracking:
        pr = ProvenanceRecord(inst, inputs=[v.provenance for v in values])
        result = wrap([v.value for v in values], provenance=pr)
        result.item_wrappers = values
    else:
        result = values
    stack.append(result)


# https://docs.python.org/3.10/library/dis.html#opcode-BUILD_MAP
@register_opcode_handler("BUILD_MAP")
def _build_map_handler(inst: dis.Instruction, /, stack: InterpreterStack, **kwargs) -> None:
    assert type(inst.arg) is int
    count: int = inst.arg

    # NOTE The reversed() call below is necessary to handle key collisions properly
    d: dict = {k: v for v, k in reversed(tuple((stack.pop(), stack.pop()) for _ in range(count)))}
    stack.append(d)


# https://docs.python.org/3.10/library/dis.html#opcode-BUILD_SET
@register_opcode_handler("BUILD_SET")
def _build_set_handler(inst: dis.Instruction, /, stack: InterpreterStack, **kwargs) -> None:
    assert type(inst.arg) is int
    result: set = set(reversed([stack.pop() for _ in range(inst.arg)]))
    stack.append(result)


# https://docs.python.org/3.10/library/dis.html#opcode-BUILD_SLICE
@register_opcode_handler("BUILD_SLICE")
def _build_slice_handler(inst: dis.Instruction, /, stack: InterpreterStack, **kwargs) -> None:
    assert type(inst.arg) is int

    tos = stack.pop()
    tos1 = stack.pop()
    if inst.arg == 2:
        stack.append(slice(tos1, tos))
    else:
        assert inst.arg == 3, f"Unexpected argument value for build tuple handler {inst.arg=}"
        tos2 = stack.pop()
        stack.append(slice(tos2, tos1, tos))


# https://docs.python.org/3.10/library/dis.html#opcode-BUILD_STRING
@register_opcode_handler("BUILD_STRING")
def _build_string_handler(inst: dis.Instruction, /, stack: InterpreterStack, **kwargs) -> None:
    assert type(inst.arg) is int

    count: int = inst.arg

    strings: tuple[str, ...] = tuple(reversed(tuple(stack.pop() for _ in range(count))))
    stack.append("".join(strings))


# https://docs.python.org/3.10/library/dis.html#opcode-BUILD_TUPLE
@register_opcode_handler("BUILD_TUPLE")
def _build_tuple_handler(inst: dis.Instruction, /, stack: InterpreterStack, **kwargs) -> None:
    assert type(inst.arg) is int
    data: list[Any] = [stack.pop_wrapped() for _ in range(inst.arg)][::-1]

    ctx: InterpreterCompileCtx = get_interpretercompilectx()
    if ctx._with_provenance_tracking:
        result = wrapped_build_tuple(data)
    else:
        result = tuple(data)
    stack.append(result)


# https://docs.python.org/3.11/library/dis.html#opcode-KW_NAMES
@register_opcode_handler("KW_NAMES", min_ver=(3, 11), max_ver=(3, 12))
def _kw_names_handler(
    inst: dis.Instruction, /, stack: InterpreterStack, co: CodeType, frame: InterpreterFrame, **kwargs
) -> None:
    assert inst.arg is not None
    frame.call_shape_kwnames = co.co_consts[inst.arg]


# NOTE This only accepts positional args
# https://docs.python.org/3.11/library/dis.html#opcode-CALL
@register_opcode_handler("CALL", min_ver=(3, 11))
def _call_handler(
    inst: dis.Instruction, /, stack: InterpreterStack, frame: InterpreterFrame, **kwargs
) -> None | INTERPRETER_SIGNALS:
    assert isinstance(inst.arg, int)
    argc: int = inst.arg
    args: tuple[Any, ...] = tuple(reversed(tuple(stack.pop_wrapped() for _ in range(argc))))
    func_or_self = stack.pop_wrapped()
    func_or_null = stack.pop_wrapped()
    if frame.call_shape_kwnames is not None:
        kwnames = frame.call_shape_kwnames
        assert len(args) >= len(kwnames)
        kwargs = dict(zip(kwnames, args[-len(kwnames) :]))
        args = args[: -len(kwnames)]
        frame.call_shape_kwnames = None
    else:
        kwargs = {}
    if sys.version_info < (3, 13):
        if unwrap(func_or_null) is not Py_NULL():
            func = func_or_null
            args = (func_or_self, *args)
        else:
            func = func_or_self
    else:
        func = func_or_null
        if unwrap(func_or_self) is not Py_NULL():
            args = (func_or_self, *args)

    res = _interpret_call(func, *args, **kwargs)
    ctx: InterpreterCompileCtx = get_interpretercompilectx()
    if ctx._with_provenance_tracking:
        assert isinstance(res, (WrappedValue, INTERPRETER_SIGNALS)), f"{res} unexpected"

    return check_and_append(stack, res)


# NOTE This only accepts positional args
# https://docs.python.org/3.13/library/dis.html#opcode-CALL_KW
@register_opcode_handler("CALL_KW", min_ver=(3, 13))
def _call_kw_handler(
    inst: dis.Instruction, /, stack: InterpreterStack, frame: InterpreterFrame, **kwargs
) -> None | INTERPRETER_SIGNALS:
    assert isinstance(inst.arg, int)
    argc: int = inst.arg

    kwnames = stack.pop()
    args: tuple[Any, ...] = tuple(reversed(tuple(stack.pop_wrapped() for _ in range(argc))))
    self_or_null = stack.pop_wrapped()
    func = stack.pop_wrapped()
    assert len(args) >= len(kwnames)
    kwargs = dict(zip(kwnames, args[-len(kwnames) :]))
    args = args[: -len(kwnames)]

    if unwrap(self_or_null) is not Py_NULL():
        args = (self_or_null, *args)

    res = _interpret_call(func, *args, **kwargs)
    ctx: InterpreterCompileCtx = get_interpretercompilectx()
    if ctx._with_provenance_tracking:
        assert isinstance(res, (WrappedValue, INTERPRETER_SIGNALS)), f"{res} unexpected"

    return check_and_append(stack, res)


# NOTE This only accepts positional args
# https://docs.python.org/3.10/library/dis.html#opcode-CALL_FUNCTION
@register_opcode_handler("CALL_FUNCTION", max_ver=(3, 10))
def _call_function_handler(inst: dis.Instruction, /, stack: InterpreterStack, **kwargs) -> None | INTERPRETER_SIGNALS:
    assert isinstance(inst.arg, int)
    argc: int = inst.arg
    args: tuple[Any, ...] = tuple(reversed(tuple(stack.pop_wrapped() for _ in range(argc))))
    func: Callable = stack.pop_wrapped()
    return check_and_append(stack, _interpret_call(func, *args))


# https://docs.python.org/3.10/library/dis.html#opcode-CALL_FUNCTION_EX
@register_opcode_handler("CALL_FUNCTION_EX")
def _call_function_ex_handler(
    inst: dis.Instruction, /, stack: InterpreterStack, **kwargs
) -> None | INTERPRETER_SIGNALS:
    assert type(inst.arg) is int
    kwargs = stack.pop_wrapped() if inst.arg & 0x01 else {}
    assert wrapped_isinstance(kwargs, Mapping)
    args = stack.pop_wrapped()
    assert wrapped_isinstance(args, Iterable)

    if (3, 13) <= sys.version_info:
        null = stack.pop_wrapped()
        assert wrapped_isinstance(null, Py_NULL)

    func = stack.pop_wrapped()
    assert wrapped_isinstance(func, Callable), type(unwrap(func))

    if (3, 11) <= sys.version_info < (3, 13):
        null = stack.pop_wrapped()
        assert wrapped_isinstance(null, Py_NULL)

    ctx: InterpreterCompileCtx = get_interpretercompilectx()
    if ctx._with_provenance_tracking:
        args = wrap_args_from_list(args)
        kwargs = wrap_kwargs_from_dict(kwargs)
    return check_and_append(stack, _interpret_call(func, *args, **kwargs))


# https://docs.python.org/3.10/library/dis.html#opcode-CALL_FUNCTION_KW
@register_opcode_handler("CALL_FUNCTION_KW", max_ver=(3, 10))
def _call_function_kw_handler(
    inst: dis.Instruction, /, stack: InterpreterStack, **kwargs
) -> None | INTERPRETER_SIGNALS:
    kw_names: tuple[str, ...] = stack.pop_wrapped()

    kwarg_length: INTERPRETER_SIGNALS | int = _interpret_call(len, kw_names)
    if kwarg_length is INTERPRETER_SIGNALS.EXCEPTION_RAISED:
        return kwarg_length
    kwarg_length = unwrap(kwarg_length)
    assert type(kwarg_length) is int

    kwargs_flat: tuple[Any, ...] = tuple(reversed(tuple(stack.pop_wrapped() for _ in range(kwarg_length))))
    fn_kwargs: dict[str, Any] = {k: v for k, v in zip(unwrap(kw_names), kwargs_flat)}
    assert type(inst.arg) is int
    arg_length: int = inst.arg - kwarg_length
    args = tuple(reversed(tuple(stack.pop_wrapped() for _ in range(arg_length))))
    func: Callable = stack.pop_wrapped()

    return check_and_append(stack, _interpret_call_with_unwrapping(func, *args, **fn_kwargs))


def _list_to_tuple_intrinsic(tos):
    assert wrapped_isinstance(tos, list)
    populate_item_wrappers(tos)

    res = tuple(unwrap(tos))

    ctx: InterpreterCompileCtx = get_interpretercompilectx()
    if ctx._with_provenance_tracking:
        pr = ProvenanceRecord(PseudoInst.LIST_TO_TUPLE, inputs=[tos.provenance])
        res = wrap(res, provenance=pr)
        res.item_wrappers = tos.item_wrappers[:]

    return res


def _stopiteration_error_intrinsic(exc):
    runtimectx: InterpreterRuntimeCtx = get_interpreterruntimectx()
    co_flags = runtimectx.frame_stack[-1].code.co_flags

    assert wrapped_isinstance(exc, Exception)
    # CPython 3.12 asserts whether frame->owner == FRAME_OWNED_BY_GENERATOR
    assert co_flags & (inspect.CO_COROUTINE | inspect.CO_GENERATOR | inspect.CO_ASYNC_GENERATOR)

    msg = None
    if wrapped_isinstance(exc, StopIteration):
        msg = "generator raised StopIteration"
        if co_flags & inspect.CO_ASYNC_GENERATOR:
            msg = "async generator raised StopIteration"
        elif co_flags & inspect.CO_COROUTINE:
            msg = "coroutine raised StopIteration"
    elif (co_flags & inspect.CO_ASYNC_GENERATOR) and wrapped_isinstance(exc, StopAsyncIteration):
        msg = "async generator raised StopAsyncIteration"

    if msg:
        compile_ctx: InterpreterCompileCtx = get_interpretercompilectx()
        if compile_ctx._with_provenance_tracking:
            msg = wrap_const(msg)

        def impl(exc, msg):
            error = RuntimeError(msg)
            error.__cause__ = exc.value
            return error

        return _interpret_call(impl, exc, msg)

    return exc


def _async_gen_wrap_intrinsic(v):
    # noop for now
    # see ASYNC_GEN_WRAP opcode for 3.11
    return v


# https://docs.python.org/3.12/library/dis.html#opcode-CALL_INTRINSIC_1
@register_opcode_handler("CALL_INTRINSIC_1", min_ver=(3, 12))
def _call_intrinsic_1_handler(
    inst: dis.Instruction, /, stack: InterpreterStack, **kwargs
) -> None | INTERPRETER_SIGNALS:
    assert type(inst.arg) is int
    intrinsics_1 = {
        # INTRINSIC_1_INVALID
        "INTRINSIC_PRINT": _print_intrinsic,
        "INTRINSIC_LIST_TO_TUPLE": _list_to_tuple_intrinsic,
        "INTRINSIC_IMPORT_STAR": _import_star_intrinsic,
        "INTRINSIC_STOPITERATION_ERROR": _stopiteration_error_intrinsic,
        "INTRINSIC_ASYNC_GEN_WRAP": _async_gen_wrap_intrinsic,
        "INTRINSIC_UNARY_POSITIVE": _unary_positive_intrinsic,
        # INTRINSIC_TYPEVAR
        # INTRINSIC_PARAMSPEC
        # INTRINSIC_TYPEVARTUPLE
        # INTRINSIC_SUBSCRIPT_GENERIC
        # INTRINSIC_TYPEALIAS
    }
    intrinsic_name = dis._intrinsic_1_descs[inst.arg]

    tos = stack.pop_wrapped()
    fn = intrinsics_1.get(intrinsic_name)
    if fn is None:
        raise NotImplementedError(f"CALL_INTRINSIC_1 {intrinsic_name}")
    res = fn(tos)
    return check_and_append(stack, res)


# https://docs.python.org/3.10/library/dis.html#opcode-CALL_METHOD
@register_opcode_handler("CALL_METHOD", max_ver=(3, 10))
def _call_method_handler(inst: dis.Instruction, /, stack: InterpreterStack, **kwargs) -> None | INTERPRETER_SIGNALS:
    assert type(inst.arg) is int
    args: tuple[Any, ...] = tuple(reversed(tuple(stack.pop_wrapped() for _ in range(inst.arg))))
    second_lm = stack.pop_wrapped()
    first_lm = stack.pop_wrapped()
    if unwrap(first_lm) is not Py_NULL():
        meth = first_lm
        args = (second_lm, *args)
    else:
        meth = second_lm

    res = _interpret_call(meth, *args)
    ctx: InterpreterCompileCtx = get_interpretercompilectx()
    if ctx._with_provenance_tracking:
        assert isinstance(res, (WrappedValue, INTERPRETER_SIGNALS)), f"{res} unexpected"
    return check_and_append(stack, res)


# https://docs.python.org/3.10/library/dis.html#opcode-CONTAINS_OP
# https://docs.python.org/3.10/reference/expressions.html#membership-test-operations
@register_opcode_handler("CONTAINS_OP")
def _contains_op_handler(inst: dis.Instruction, /, stack: InterpreterStack, **kwargs) -> None | INTERPRETER_SIGNALS:
    tos = stack.pop_wrapped()
    tos1 = stack.pop_wrapped()

    assert isinstance(inst.arg, int)
    invert: bool = inst.arg == 1

    def impl(tos, tos1):
        if hasattr(tos, "__contains__"):
            return getattr(tos, "__contains__")(tos1)

        if hasattr(tos, "__iter__"):
            return any(v is tos1 or v == tos1 for v in tos)

        if hasattr(tos, "__getitem__") and hasattr(tos, "__len__"):
            return any(tos[i] is tos1 or tos[i] == tos1 for i in range(len(tos)))

        err: NotImplementedError = NotImplementedError(
            f"__contains__, __iter__, __getitem__, and __len__ are not implemented for input {type(tos)}'"
        )
        raise err

    result = _interpret_call(impl, tos, tos1)
    if result is INTERPRETER_SIGNALS.EXCEPTION_RAISED:
        return result

    if invert:
        result = _interpret_call(lambda result: not result, result)
        if result is INTERPRETER_SIGNALS.EXCEPTION_RAISED:
            return result

    stack.append(result)


# https://docs.python.org/3.11/library/dis.html#opcode-CHECK_EXC_MATCH
@register_opcode_handler("CHECK_EXC_MATCH", min_ver=(3, 11))
def _check_exc_match_handler(inst: dis.Instruction, /, stack: InterpreterStack, **kwargs) -> None:
    right = stack.pop()
    left = stack[-1]
    assert isinstance(left, BaseException)
    # TODO: raise type error if right is  not an exception
    stack.append(isinstance(left, right))


# TODO See issue "Fix COMPARE_OP handler"
# https://docs.python.org/3.10/library/dis.html#opcode-COMPARE_OP
@register_opcode_handler("COMPARE_OP")
def _compare_op_handler(inst: dis.Instruction, /, stack: InterpreterStack, **kwargs) -> None:
    cmp_impls = {
        "<": lambda x, y: x < y,
        "<=": lambda x, y: x <= y,
        "==": lambda x, y: x == y,
        "!=": lambda x, y: x != y,
        ">": lambda x, y: x > y,
        ">=": lambda x, y: x >= y,
    }

    b = stack.pop_wrapped()
    a = stack.pop_wrapped()
    assert type(inst.arg) is int
    if sys.version_info >= (3, 13):
        # this is not in the dis.dis page...
        op_nr = inst.arg >> 5
    elif sys.version_info >= (3, 12):
        # this is not in the dis.dis page...
        op_nr = inst.arg >> 4
    else:
        op_nr = inst.arg
    assert op_nr < len(dis.cmp_op), f"{inst}, {dis.cmp_op}"

    op = cmp_impls[dis.cmp_op[op_nr]]

    # TODO: interpret
    res: bool = op(unwrap(a), unwrap(b))
    stack.append(res)

    if sys.version_info >= (3, 13) and (inst.arg & 0x10):
        res_raw = stack.pop_wrapped()
        res = _interpret_call(bool, res_raw)
        return check_and_append(stack, res)


# https://docs.python.org/3.11/library/dis.html#opcode-COPY
@register_opcode_handler("COPY", min_ver=(3, 11))
def _copy_handler(inst: dis.Instruction, /, stack: InterpreterStack, **kwargs) -> None:
    assert isinstance(inst.arg, int)
    assert inst.arg >= 1
    stack.append(stack[-inst.arg])


# https://docs.python.org/3.10/library/dis.html#opcode-COPY_DICT_WITHOUT_KEYS
@register_opcode_handler("COPY_DICT_WITHOUT_KEYS", max_ver=(3, 10))
def _copy_dict_without_keys_handler(
    inst: dis.Instruction, /, stack: InterpreterStack, **kwargs
) -> None | INTERPRETER_SIGNALS:
    keys = stack.pop()
    assert isinstance(keys, Iterable)
    match_subject = stack[-1]
    assert isinstance(match_subject, MutableMapping)

    # This could be better expressed as:
    # stack.append({k: v for k, v in subject.items() if k not in keys})
    # However in cpython the instruction is implemented with
    # PyDict_DelItem, which calls PyObject_Hash, which can have side effects.
    # So, we begrudgingly follow cpython.
    def impl(keys, match_subject):
        rest = {}
        rest.update(match_subject)
        for k in keys:
            del rest[k]
        return rest

    res = _interpret_call_with_unwrapping(impl, keys, match_subject)
    if res is INTERPRETER_SIGNALS.EXCEPTION_RAISED:
        return res
    stack.append(res)


# https://docs.python.org/3.11/library/dis.html#opcode-COPY_FREE_VARS
@register_opcode_handler("COPY_FREE_VARS", min_ver=(3, 11))
def _copy_free_vars_handler(inst: dis.Instruction, /, **kwargs) -> None:
    # we already do this when setting up the function call in _interpret_call
    pass


# https://docs.python.org/3.10/library/dis.html#opcode-DELETE_ATTR
@register_opcode_handler("DELETE_ATTR")
def _delete_attr_handler(
    inst: dis.Instruction, /, stack: InterpreterStack, co: CodeType, **kwargs
) -> None | INTERPRETER_SIGNALS:
    assert type(inst.arg) is int
    namei: int = inst.arg

    name: str = co.co_names[namei]

    tos: Any = stack.pop()

    def impl():
        delattr(tos, name)

    return _interpret_call_with_unwrapping(impl)


# https://docs.python.org/3.10/library/dis.html#opcode-DELETE_DEREF
@register_opcode_handler("DELETE_DEREF")
def _delete_deref_handler(
    inst: dis.Instruction,
    /,
    stack: InterpreterStack,
    co: CodeType,
    frame: InterpreterFrame,
    **kwargs,
) -> None | INTERPRETER_SIGNALS:
    assert isinstance(inst.arg, int)
    i: int = inst.arg
    if sys.version_info < (3, 11):
        i += co.co_nlocals

    assert i >= 0 and i < len(frame.localsplus)

    def impl(cell):
        del cell.cell_contents

    res = _interpret_call(impl, frame.localsplus[i])
    if res is INTERPRETER_SIGNALS.EXCEPTION_RAISED:
        return res


# https://docs.python.org/3/library/dis.html#opcode-DELETE_FAST
@register_opcode_handler("DELETE_FAST")
def _delete_fast_handler(inst: dis.Instruction, /, co: CodeType, frame: InterpreterFrame, **kwargs) -> None:
    assert type(inst.arg) is int
    var_num: int = inst.arg
    assert var_num >= 0 and var_num < co.co_nlocals

    # NOTE The deletion just sets the reference in localsplus to an instance of Py_NULL
    frame.localsplus[var_num] = Py_NULL()


# https://docs.python.org/3/library/dis.html#opcode-DELETE_GLOBAL
@register_opcode_handler("DELETE_GLOBAL")
def _delete_global_handler(
    inst: dis.Instruction, /, co: CodeType, frame: InterpreterFrame, **kwargs
) -> None | INTERPRETER_SIGNALS:
    assert type(inst.arg) is int
    namei: int = inst.arg
    name: str = co.co_names[namei]

    res = _interpret_call(
        lambda frame_globals, name: frame_globals.__delitem__(name),
        frame.globals,
        wrap_const(name),
    )
    if res is INTERPRETER_SIGNALS.EXCEPTION_RAISED:
        return res


# https://docs.python.org/3.11/library/dis.html#opcode-DELETE_NAME
@register_opcode_handler("DELETE_NAME")
def _delete_name_handler(
    inst: dis.Instruction, /, co: CodeType, frame: InterpreterFrame, **kwargs
) -> None | INTERPRETER_SIGNALS:
    assert type(inst.arg) is int
    namei: int = inst.arg
    name: str = co.co_names[namei]

    def impl(names_dict, name):
        if name not in names_dict:
            raise NameError(f"name '{name}' is not defined")
        del names_dict[name]

    return check_signal(_interpret_call(impl, frame.names, wrap_const(name)))


# https://docs.python.org/3.10/library/dis.html#opcode-DELETE_SUBSCR
@register_opcode_handler("DELETE_SUBSCR")
def _delete_subscr_handler(inst: dis.Instruction, /, stack: InterpreterStack, **kwargs) -> None | INTERPRETER_SIGNALS:
    tos = stack.pop_wrapped()
    tos1 = stack.pop_wrapped()

    def impl(tos1, tos):
        tos1.__delitem__(tos)

    res = _interpret_call(impl, tos1, tos)
    if res is INTERPRETER_SIGNALS.EXCEPTION_RAISED:
        return res


# https://docs.python.org/3.10/library/dis.html#opcode-DICT_MERGE
@register_opcode_handler("DICT_MERGE")
def _dict_merge_handler(
    inst: dis.Instruction, /, stack: InterpreterStack, co: CodeType, **kwargs
) -> None | INTERPRETER_SIGNALS:
    a = stack.pop_wrapped()
    b = stack.getitem_wrapped(-1)
    # TODO: Raise inside interpreter
    assert wrapped_isinstance(b, MutableMapping), b
    assert wrapped_isinstance(a, Mapping), a
    if overlap := unwrap(b).keys() & unwrap(a):
        return do_raise(KeyError(f"{co.co_name} got multiple values for keyword argument {next(iter(overlap))}"))
    res = _interpret_call(lambda a, b: b.update(a), a, b)
    if res is INTERPRETER_SIGNALS.EXCEPTION_RAISED:
        return res


@register_opcode_handler("DICT_UPDATE")
def _dict_update_handler(inst: dis.Instruction, /, stack: InterpreterStack, **kwargs) -> None:
    assert type(inst.arg) is int
    a = stack.pop()
    b = stack[-inst.arg]
    assert isinstance(b, MutableMapping), b
    assert isinstance(a, Mapping), a
    b.update(a)


# https://docs.python.org/3.10/library/dis.html#opcode-DUP_TOP
@register_opcode_handler("DUP_TOP", max_ver=(3, 10))
def _dup_top_handler(inst: dis.Instruction, /, stack: InterpreterStack, **kwargs) -> None:
    stack.append(stack[-1])


# https://docs.python.org/3.10/library/dis.html#opcode-DUP_TOP_TWO
@register_opcode_handler("DUP_TOP_TWO", max_ver=(3, 10))
def _dup_top_two_handler(inst: dis.Instruction, /, stack: InterpreterStack, **kwargs) -> None:
    stack.extend(stack[-2:])


# The exception representation and handling changed between 3.10 and 3.11
# https://docs.python.org/3.10/library/dis.html#opcode-END_ASYNC_FOR
@register_opcode_handler("END_ASYNC_FOR", max_ver=(3, 10))
def _end_async_for_handler_3_10(
    inst: dis.Instruction,
    /,
    stack: InterpreterStack,
    try_stack: list[PyTryBlock],
    inst_ptr: int,
    frame: InterpreterFrame,
    exception_stack: list,
    **kwargs,
) -> None | INTERPRETER_SIGNALS:
    runtimectx: InterpreterRuntimeCtx = get_interpreterruntimectx()
    assert inst.arg is None

    exc = stack.pop()
    assert issubclass(exc, BaseException)

    if issubclass(exc, StopAsyncIteration):
        try_block = try_stack.pop()
        assert try_block.typ == PyTryBlock.EXCEPT_HANDLER_TYPE
        assert try_block.level + 3 <= len(stack)
        assert exception_stack

        assert len(stack) >= try_block.level + 3
        del stack[try_block.level + 3 :]
        exc_type = frame.interpreter_stack.pop()  # we ignore that and assume == type(exc_value)
        exc_value = frame.interpreter_stack.pop()
        exc_traceback = frame.interpreter_stack.pop()
        if exc_value != None:
            exc_value.__traceback__ = exc_traceback
        assert runtimectx.exception_stack
        # CPython sets exc_info->exc_type/value/traceback
        # see RuntimeCtx inititalization of exception_stack for more info
        runtimectx.exception_stack[-1] = exc_value  # replace the exc_info
        # Python 3.10 has `continue` here, but there is no code except the else
        stack.pop()
        return
    else:
        val = stack.pop()
        tb = stack.pop()
        assert isinstance(val, BaseException)
        val.__traceback__ = tb
        runtimectx.curexc = val
        return INTERPRETER_SIGNALS.EXCEPTION_RAISED


# https://docs.python.org/3.11/library/dis.html#opcode-END_ASYNC_FOR
@register_opcode_handler("END_ASYNC_FOR", min_ver=(3, 11))
def _end_async_for_handler_3_11(
    inst: dis.Instruction,
    /,
    stack: InterpreterStack,
    try_stack: list[PyTryBlock],
    inst_ptr: int,
    frame: InterpreterFrame,
    exception_stack: list,
    **kwargs,
) -> None | INTERPRETER_SIGNALS:
    runtimectx: InterpreterRuntimeCtx = get_interpreterruntimectx()
    assert inst.arg is None

    val = stack.pop()
    assert isinstance(val, BaseException)

    if isinstance(val, StopAsyncIteration):
        stack.pop()
        return
    else:
        runtimectx.curexc = val
        return INTERPRETER_SIGNALS.EXCEPTION_RAISED


# https://docs.python.org/3.11/library/dis.html#opcode-END_FOR
@register_opcode_handler("END_FOR", min_ver=(3, 12))
def _end_for_handler(inst: dis.Instruction, /, stack: InterpreterStack, **kwargs) -> None:
    stack.pop_wrapped()
    if sys.version_info < (3, 13):
        stack.pop_wrapped()


# https://docs.python.org/3.12/library/dis.html#opcode-END_SEND
@register_opcode_handler("END_SEND", min_ver=(3, 12))
def _end_send_handler(inst: dis.Instruction, /, stack: InterpreterStack, **kwargs) -> None:
    del stack[-2]


# https://docs.python.org/3.10/library/dis.html#opcode-EXTENDED_ARG
@register_opcode_handler("EXTENDED_ARG")
def _extended_arg_handler(inst: dis.Instruction, /, stack: InterpreterStack, **kwargs) -> None:
    pass


# https://docs.python.org/3.13/library/dis.html#opcode-FORMAT_SIMPLE
# TODO Extend the implementation to
@register_opcode_handler("FORMAT_SIMPLE", min_ver=(3, 13))
def _format_simple_handler(inst: dis.Instruction, /, stack: InterpreterStack, **kwargs) -> None | INTERPRETER_SIGNALS:
    value = stack.pop_wrapped()

    def format_simple(value):
        if isinstance(value, type):  # ugly workaround
            return type.__format__(value, "")
        return value.__format__("")

    res = _interpret_call(format_simple, value)
    return check_and_append(stack, res)


# https://docs.python.org/3.13/library/dis.html#opcode-FORMAT_WITH_SPEC
# TODO Extend the implementation to
@register_opcode_handler("FORMAT_WITH_SPEC", min_ver=(3, 13))
def _format_with_spec_handler(
    inst: dis.Instruction, /, stack: InterpreterStack, **kwargs
) -> None | INTERPRETER_SIGNALS:
    spec = stack.pop_wrapped()
    value = stack.pop_wrapped()

    def format_with_spec(value, spec):
        return value.__format__(spec)

    res = _interpret_call(format_with_spec, value, spec)
    return check_and_append(stack, res)


# https://docs.python.org/3.13/library/dis.html#opcode-CONVERT_VALUE
# TODO Extend the implementation to
@register_opcode_handler("CONVERT_VALUE", min_ver=(3, 13))
def _convert_value_handler(inst: dis.Instruction, /, stack: InterpreterStack, **kwargs) -> None | INTERPRETER_SIGNALS:
    assert type(inst.arg) is int
    value = stack.pop_wrapped()

    assert 1 <= inst.arg <= 3
    op = (str, repr, ascii)[inst.arg - 1]

    res = _interpret_call(op, value)
    return check_and_append(stack, res)


# https://docs.python.org/3.10/library/dis.html#opcode-FORMAT_VALUE
# TODO Extend the implementation to
@register_opcode_handler("FORMAT_VALUE", max_ver=(3, 12))
def _format_value_handler(inst: dis.Instruction, /, stack: InterpreterStack, **kwargs) -> None | INTERPRETER_SIGNALS:
    FVC_MASK: int = 0x3
    FVC_NONE: int = 0x0
    FVC_STR: int = 0x1
    FVC_REPR: int = 0x2
    FVC_ASCII: int = 0x3
    FVS_MASK: int = 0x4
    FVS_HAVE_SPEC: int = 0x4

    assert type(inst.arg) is int
    flags: int = inst.arg
    assert isinstance(flags, int)

    value = stack.pop()
    fmt_spec = None
    if (flags & FVS_MASK) == FVS_HAVE_SPEC:
        fmt_spec = value
        value = stack.pop()

    _case: int = flags & FVC_MASK

    def impl(value, fmt_spec):
        # NOTE `match` was only introduced in Python 3.10, but we support Python 3.9
        if _case == FVC_NONE:
            pass
        elif _case == FVC_STR:
            value = str(value)
        elif _case == FVC_REPR:
            value = repr(value)
        else:
            assert _case == FVC_ASCII, f"Unknown FVC_MASK in FORMAT_VALUE"
            value = ascii(value)

        formatted: str = format(value, fmt_spec) if fmt_spec is not None else format(value)
        return formatted

    return check_and_append(stack, _interpret_call_with_unwrapping(impl, value, fmt_spec))


# https://docs.python.org/3.10/library/dis.html#opcode-FOR_ITER
@register_opcode_handler("FOR_ITER")
def _for_iter_handler(
    inst: dis.Instruction, /, stack: InterpreterStack, inst_ptr: int, **kwargs
) -> int | None | INTERPRETER_SIGNALS:
    assert type(inst.arg) is int
    delta: int = inst.arg

    tos: Iterator = stack.getitem_wrapped(-1)
    assert wrapped_isinstance(tos, Iterator), f"got {type(unwrap(tos))} instead of Iterator"

    def _next_impl(tos):
        return next(tos)

    v: Any
    r = _interpret_call(_next_impl, tos)

    if r is INTERPRETER_SIGNALS.EXCEPTION_RAISED:
        ctx = get_interpreterruntimectx()
        if isinstance(ctx.curexc, StopIteration):
            ctx.curexc = None
            if sys.version_info >= (3, 12):
                # 3.12 uses jumps relative to the next instruction offset and does not pop here
                #      instead it pushes a fake value?!
                stack.append(Py_NULL())
                return delta
            else:
                stack.pop_wrapped()
                return inst_ptr + delta + 1
        return r

    stack.append(r)


# https://docs.python.org/3.10/library/dis.html#opcode-GET_AITER
@register_opcode_handler("GET_AITER")
def _get_aiter_handler(inst: dis.Instruction, /, stack: InterpreterStack, **kwargs) -> None | INTERPRETER_SIGNALS:
    tos = stack.pop()

    def impl():
        if not hasattr(tos, "__aiter__"):
            raise TypeError(f"'async for' requires an object with __aiter__ method, got {type(tos).__name__}")
        ait = tos.__aiter__()
        if not hasattr(ait, "__anext__"):
            raise TypeError(
                f"'async for' received an object from __aiter__ that does not implement __anext__: {type(ait).__name__}"
            )
        return ait

    return check_and_append(stack, _interpret_call_with_unwrapping(impl))


def is_coro_or_iter(o):
    if type(o) is CoroutineType:
        return True
    codeobj = getattr(o, "gi_code", None)
    if isinstance(codeobj, CodeType) and codeobj.co_flags & inspect.CO_COROUTINE:
        return True
    return False


# PyCoro_GetAwaitableIter:
def get_awaitable_iter(tos):
    if is_coro_or_iter(tos):
        return tos

    if not hasattr(tos, "__await__"):
        raise TypeError(f"object {type(tos).__name__} can't be used in 'await' expression")

    res = tos.__await__()

    if is_coro_or_iter(res):
        raise TypeError("__await__() returned a coroutine")

    # check for iterator
    if not hasattr(res, "__next__"):
        raise TypeError(f"__await__() returned non-iterator of type '{type(res).__name__}'")

    return res


# https://docs.python.org/3.10/library/dis.html#opcode-GET_ANEXT
@register_opcode_handler("GET_ANEXT")
def _get_anext_handler(inst: dis.Instruction, /, stack: InterpreterStack, **kwargs) -> None | INTERPRETER_SIGNALS:
    tos = stack[-1]

    def impl():
        an = tos.__anext__()
        return get_awaitable_iter(an)

    return check_and_append(stack, _interpret_call_with_unwrapping(impl))


# https://docs.python.org/3.10/library/dis.html#opcode-GET_AWAITABLE
@register_opcode_handler("GET_AWAITABLE")
def _get_awaitable_handler(inst: dis.Instruction, /, stack: InterpreterStack, **kwargs) -> None | INTERPRETER_SIGNALS:
    tos = stack.pop()
    return check_and_append(stack, _interpret_call_with_unwrapping(get_awaitable_iter, tos))


def _iter_impl(obj):
    def impl():
        return obj.__iter__()

    return impl


# https://docs.python.org/3.10/library/dis.html#opcode-GET_ITER
@register_opcode_handler("GET_ITER")
def _get_iter_handler(inst: dis.Instruction, /, stack: InterpreterStack, **kwargs) -> None | INTERPRETER_SIGNALS:
    tos = stack.pop_wrapped()
    return check_and_append(stack, _interpret_call(iter, tos))


# https://docs.python.org/3.10/library/dis.html#opcode-GET_LEN
@register_opcode_handler("GET_LEN")
def _get_len_handler(inst: dis.Instruction, /, stack: InterpreterStack, **kwargs) -> None | INTERPRETER_SIGNALS:
    def impl(tos):
        return len(tos)

    ret = _interpret_call_with_unwrapping(impl, stack[-1])
    if ret is INTERPRETER_SIGNALS.EXCEPTION_RAISED:
        return ret
    stack.append(ret)


# NOTE (mruberry) The actual implementation of IMPORT_FROM is quite complicated, and there doesn't appear
#   to be a Python exposure for the operation (unlike __import__ for IMPORT_NAME)
#   There may be a better way to model this, including by just calling "from module import name"
#   directly -- are we really worried that programs will put tensor operations in import hooks?
# https://docs.python.org/3.10/library/dis.html#opcode-IMPORT_FROM
@register_opcode_handler("IMPORT_FROM")
def _import_from_handler(
    inst: dis.Instruction, /, stack: InterpreterStack, co: CodeType, **kwargs
) -> None | INTERPRETER_SIGNALS:
    assert isinstance(inst.arg, int)
    namei: int = inst.arg

    # NOTE The stack is peeked, not popped
    module = stack.getitem_wrapped(-1)
    name: WrappedValue = wrap_const(co.co_names[namei])

    def impl(module, name):
        if hasattr(module, name):
            return getattr(module, name)
        # TODO: the below needs a test
        # CPython links to https://bugs.python.org/issue17636
        # TODO: check that module.__name__ is a valid name
        fullname = f"{module.__name__}.{name}"
        return __import__(fullname)

    return check_and_append(stack, _interpret_call(impl, module, name))


# https://docs.python.org/3.10/library/dis.html#opcode-IMPORT_NAME
@register_opcode_handler("IMPORT_NAME")
def _import_name_handler(
    inst: dis.Instruction, /, stack: InterpreterStack, co: CodeType, frame: InterpreterFrame, **kwargs
) -> None | INTERPRETER_SIGNALS:
    assert isinstance(inst.arg, int)
    namei: int = inst.arg

    module_name: str = co.co_names[namei]

    fromlist = stack.pop()
    level = stack.pop()

    # relative imports rely on the current module's name (from the frame stac?)
    # but that isn't available if we use impl, so we resolve it here.
    if level > 0:  # relative import
        # cannot do this in impl easily, but error handling?
        # TODO: model this more after resolve_name in CPython's Python/import.c
        def get_current_name(globals):
            package = globals.get("__package__")
            if package is None:
                spec = globals.get("__spec__")
                if spec is not None:
                    package = spec.parent
            if package is None:
                package = globals["__name__"]
            return package

        current_name = _interpret_call(get_current_name, frame.globals)
        if current_name is INTERPRETER_SIGNALS.EXCEPTION_RAISED:
            return do_raise(KeyError("'__name__' not in globals"))
        current_name = unwrap(current_name)
        name_parts = current_name.split(".")
        module_parts = name_parts[: len(name_parts) - level + 1]
        if module_name:  # from . import foo will have '' as module_name
            module_parts.append(module_name)
        module_name = ".".join(module_parts)
        level = 0
    else:
        current_name = "n/a"

    def impl(module_name, fromlist, level):
        module = __import__(module_name, fromlist=fromlist, level=level)
        return module

    return check_and_append(stack, _interpret_call_with_unwrapping(impl, module_name, fromlist, level))


def _import_star_intrinsic(module):
    assert wrapped_isinstance(module, ModuleType)

    # Get the locals of the current frame, not the frame created by interpreted impl() below.
    _locals = _interpret_call(locals)
    if _locals is INTERPRETER_SIGNALS.EXCEPTION_RAISED:
        return _locals
    assert wrapped_isinstance(_locals, dict)

    # For every name in __all__ if present in the module, or every name in __dict__ not
    # starting with _ if __all__ is not present, add the name to the current locals() dict,
    # and produce the same exceptions as cpython would.
    def impl(module, _locals):
        skip_leading_underscores = False
        all_names = getattr(module, "__all__", None)
        if all_names is None:
            if not hasattr(module, "__dict__") or not hasattr(module.__dict__, "keys"):
                raise ImportError("from-import-* object has no __dict__ and no __all__")
            skip_leading_underscores = True
            all_names = module.__dict__.keys()

        assert all_names is not None
        for name in all_names:
            if not isinstance(name, str):
                modname = module.__name__
                if not isinstance(modname, str):
                    raise TypeError(f"module __name__ must be a string, not {modname}")
                # NOTE import * has different error messages if trying to acquire from __dict__ vs. __all__
                if skip_leading_underscores:
                    raise TypeError(f"Key in {modname}.__dict__ must be str, not {type(name)}")
                raise TypeError(f"Item in {modname}.__all__ must be str, not {type(name)}")

            if skip_leading_underscores and name.startswith("_"):
                continue
            _locals[name] = getattr(module, name)

    return _interpret_call(impl, module, _locals)


# https://docs.python.org/3.10/library/dis.html#opcode-IMPORT_STAR
@register_opcode_handler("IMPORT_STAR", max_ver=(3, 11))
def _import_star_handler(
    inst: dis.Instruction, /, stack: InterpreterStack, co: CodeType, frame: InterpreterFrame, **kwargs
) -> None | INTERPRETER_SIGNALS:
    # The module is actually imported from another instruction.
    # This instruction can only be parsed at top level and modify globals,
    # since localsplus is of fixed length/positions. It can't be parsed inside a function.

    # `from operator import *` compiles as
    #  0 LOAD_CONST    0 (0)
    #  2 LOAD_CONST    1 (('*',))
    #  4 IMPORT_NAME   0 (operator)
    #  6 IMPORT_STAR

    module = stack.pop_wrapped()

    res = _import_star_intrinsic(module)
    if res is INTERPRETER_SIGNALS.EXCEPTION_RAISED:
        return res

    return None


# https://docs.python.org/3.10/library/dis.html#opcode-IS_OP
@register_opcode_handler("IS_OP")
def _is_op_handler(inst: dis.Instruction, /, stack: InterpreterStack, **kwargs) -> None:
    b = stack.pop()
    a = stack.pop()
    stack.append(a is not b if inst.arg == 1 else a is b)


# https://docs.python.org/3.10/library/dis.html#opcode-JUMP_ABSOLUTE
@register_opcode_handler("JUMP_ABSOLUTE", max_ver=(3, 10))
def _jump_absolute_handler(inst: dis.Instruction, /, inst_ptr: int, **kwargs) -> int:
    assert type(inst.arg) is int
    target: int = inst.arg
    return target


# https://docs.python.org/3.10/library/dis.html#opcode-JUMP_FORWARD
@register_opcode_handler("JUMP_FORWARD")
def _jump_forward_handler(inst: dis.Instruction, /, inst_ptr: int, **kwargs) -> int:
    assert type(inst.arg) is int
    delta: int = inst.arg
    if sys.version_info >= (3, 12):
        return delta
    return inst_ptr + delta + 1


# https://docs.python.org/3.11/library/dis.html#opcode-JUMP_BACKWARD
@register_opcode_handler("JUMP_BACKWARD", min_ver=(3, 11))
def _jump_backward_handler(inst: dis.Instruction, /, inst_ptr: int, **kwargs) -> int:
    assert type(inst.arg) is int
    delta: int = inst.arg
    if sys.version_info >= (3, 12):
        return -delta
    return inst_ptr - delta + 1


# https://docs.python.org/3.11/library/dis.html#opcode-JUMP_BACKWARD_NO_INTERRUPT
@register_opcode_handler("JUMP_BACKWARD_NO_INTERRUPT", min_ver=(3, 11))
def _jump_backward_no_interrupt_handler(inst: dis.Instruction, /, inst_ptr: int, **kwargs) -> int:
    assert type(inst.arg) is int
    delta: int = inst.arg
    if sys.version_info >= (3, 12):
        return -delta
    return inst_ptr - delta + 1


# https://docs.python.org/3.10/library/dis.html#opcode-JUMP_IF_NOT_EXC_MATCH
@register_opcode_handler("JUMP_IF_NOT_EXC_MATCH", max_ver=(3, 10))
def _jump_if_not_exc_match_handler(
    inst: dis.Instruction, /, inst_ptr: int, stack: InterpreterStack, **kwargs
) -> int | None | INTERPRETER_SIGNALS:
    assert type(inst.arg) is int
    target: int = inst.arg

    right = stack.pop()
    left = stack.pop()
    if not isinstance(right, tuple):
        right = (right,)
    if any((isinstance(left, aright) or issubclass(left, aright)) for aright in right):
        return None
    return target


# https://docs.python.org/3.10/library/dis.html#opcode-JUMP_TRUE_OR_POP
# https://docs.python.org/3.11/library/dis.html#opcode-JUMP_TRUE_OR_POP
@register_opcode_handler("JUMP_IF_TRUE_OR_POP", max_ver=(3, 11))
def _jump_if_true_or_pop_handler(
    inst: dis.Instruction, /, inst_ptr: int, stack: InterpreterStack, **kwargs
) -> int | None | INTERPRETER_SIGNALS:
    assert type(inst.arg) is int
    target: int = inst.arg

    tos = stack.getitem_wrapped(-1)

    cnd: bool | INTERPRETER_SIGNALS = _interpret_call(bool, tos)
    if cnd is INTERPRETER_SIGNALS.EXCEPTION_RAISED:
        return cnd

    if not unwrap(cnd):
        stack.pop_wrapped()
        return None

    if sys.version_info >= (3, 11):
        target += inst_ptr + 1
    return target


# https://docs.python.org/3.10/library/dis.html#opcode-JUMP_IF_FALSE_OR_POP
# https://docs.python.org/3.11/library/dis.html#opcode-JUMP_IF_FALSE_OR_POP
@register_opcode_handler("JUMP_IF_FALSE_OR_POP", max_ver=(3, 11))
def _jump_if_false_or_pop_handler(
    inst: dis.Instruction, /, inst_ptr: int, stack: InterpreterStack, **kwargs
) -> int | None | INTERPRETER_SIGNALS:
    assert type(inst.arg) is int
    target: int = inst.arg

    tos = stack.getitem_wrapped(-1)

    cnd: bool | INTERPRETER_SIGNALS = _interpret_call(bool, tos)
    if cnd is INTERPRETER_SIGNALS.EXCEPTION_RAISED:
        return cnd

    if unwrap(cnd):
        stack.pop_wrapped()
        return None

    if sys.version_info >= (3, 11):
        target += inst_ptr + 1
    return target


# https://docs.python.org/3.10/library/dis.html#opcode-LIST_APPEND
@register_opcode_handler("LIST_APPEND")
def _list_append_handler(inst: dis.Instruction, /, stack: InterpreterStack, **kwargs) -> None | INTERPRETER_SIGNALS:
    assert type(inst.arg) is int
    i: int = inst.arg

    # NOTE Doesn't pop the list that's extended
    tos = stack.pop_wrapped()
    l: list = stack.getitem_wrapped(-i)

    assert wrapped_isinstance(l, list)

    def impl(l, tos):
        l.append(tos)

    res = _interpret_call(impl, l, tos)
    if res is INTERPRETER_SIGNALS.EXCEPTION_RAISED:
        return res


# https://docs.python.org/3.10/library/dis.html#opcode-LIST_EXTEND
@register_opcode_handler("LIST_EXTEND")
def _list_extend_handler(inst: dis.Instruction, /, stack: InterpreterStack, **kwargs) -> None | INTERPRETER_SIGNALS:
    assert type(inst.arg) is int
    i: int = inst.arg

    # NOTE Doesn't pop the list that's extended
    tos = stack.pop_wrapped()
    l: list = stack.getitem_wrapped(-i)

    # NOTE tos does not have to be a list
    assert wrapped_isinstance(l, list)
    res = _interpret_call(lambda l1, l2: l1.extend(l2), l, tos)

    if res is INTERPRETER_SIGNALS.EXCEPTION_RAISED:
        return res


# https://docs.python.org/3.10/library/dis.html#opcode-LIST_TO_TUPLE
@register_opcode_handler("LIST_TO_TUPLE", max_ver=(3, 11))
def _list_to_tuple_handler(inst: dis.Instruction, /, stack: InterpreterStack, **kwargs) -> None:
    tos = stack.pop_wrapped()
    return check_and_append(stack, _list_to_tuple_intrinsic(tos))


# https://docs.python.org/3.13/library/dis.html#opcode-LOAD_ASSERTION_ERROR
@register_opcode_handler("LOAD_ASSERTION_ERROR")
def _load_assertion_error_handler(inst: dis.Instruction, /, stack: InterpreterStack, **kwargs) -> None:
    stack.append(wrap_const(AssertionError))


# https://docs.python.org/3.10/library/dis.html#opcode-LOAD_ATTR
@register_opcode_handler("LOAD_ATTR", max_ver=(3, 11))
def _load_attr_handler(
    inst: dis.Instruction, /, stack: InterpreterStack, co: CodeType, **kwargs
) -> None | INTERPRETER_SIGNALS:
    assert type(inst.arg) is int

    a = stack.pop_wrapped()
    name: WrappedValue = wrap_const(co.co_names[inst.arg])

    return check_and_append(stack, _interpret_call(getattr, a, name))


# https://docs.python.org/3.12/library/dis.html#opcode-LOAD_ATTR
@register_opcode_handler("LOAD_ATTR", min_ver=(3, 12))
def _load_attr_handler_3_12(
    inst: dis.Instruction, /, stack: InterpreterStack, co: CodeType, **kwargs
) -> None | INTERPRETER_SIGNALS:
    assert type(inst.arg) is int
    idx = inst.arg >> 1
    load_method_like = inst.arg & 1
    obj = stack.pop_wrapped()
    name: WrappedValue = wrap_const(co.co_names[idx])
    if not load_method_like:
        return check_and_append(stack, _interpret_call(getattr, obj, name))
    else:
        return load_method_helper(obj, name, stack)


# https://docs.python.org/3.12/library/dis.html#opcode-LOAD_ATTR
@register_opcode_handler("LOAD_SUPER_ATTR", min_ver=(3, 12))
def _load_super_attr_handler(
    inst: dis.Instruction, /, stack: InterpreterStack, co: CodeType, **kwargs
) -> None | INTERPRETER_SIGNALS:
    assert type(inst.arg) is int
    idx = inst.arg >> 2
    load_method_like = (inst.arg & 1) > 0
    two_argument_super = (inst.arg & 2) > 0

    _self = stack.pop_wrapped()
    _cls = stack.pop_wrapped()
    _super = stack.pop_wrapped()  # ???

    if two_argument_super:
        super_object = _interpret_call(_super, _cls, _self)
    else:
        super_object = _interpret_call(_super)

    if super_object is INTERPRETER_SIGNALS.EXCEPTION_RAISED:
        return super_object

    name: WrappedValue = wrap_const(co.co_names[idx])
    if not load_method_like:
        return check_and_append(stack, _interpret_call(getattr, super_object, name))
    else:
        return load_method_helper(super_object, name, stack)


# https://docs.python.org/3.10/library/dis.html#opcode-LOAD_BUILD_CLASS
@register_opcode_handler("LOAD_BUILD_CLASS")
def _load_build_class_handler(
    inst: dis.Instruction, /, stack: InterpreterStack, frame: InterpreterFrame, **kwargs
) -> None | INTERPRETER_SIGNALS:
    build_class = globals_lookup(frame.globals, wrap_const("__build_class__"))
    return check_and_append(stack, build_class)


# https://docs.python.org/3.10/library/dis.html#opcode-LOAD_CLOSURE
@register_opcode_handler("LOAD_CLOSURE")
def _load_closure_handler(
    inst: dis.Instruction, /, stack: InterpreterStack, co: CodeType, frame: InterpreterFrame, **kwargs
) -> None:
    assert type(inst.arg) is int
    i: int = inst.arg

    if sys.version_info < (3, 11):
        i += co.co_nlocals

    assert i >= 0 and i < len(frame.localsplus)
    val = frame.localsplus[i]

    stack.append(val)


# https://docs.python.org/3.10/library/dis.html#opcode-LOAD_CONST
@register_opcode_handler("LOAD_CONST")
def _load_const_handler(inst: dis.Instruction, /, stack: InterpreterStack, co: CodeType, **kwargs) -> None:
    assert type(inst.arg) is int

    constant = co.co_consts[inst.arg]
    constant = wrap_const(constant)
    constant = const_callback(constant)
    stack.append(constant)


# https://docs.python.org/3.10/library/dis.html#opcode-LOAD_DEREF
@register_opcode_handler("LOAD_DEREF")
def _load_deref_handler(
    inst: dis.Instruction, /, stack: InterpreterStack, co: CodeType, frame: InterpreterFrame, **kwargs
) -> None | INTERPRETER_SIGNALS:
    assert type(inst.arg) is int
    i: int = inst.arg

    if sys.version_info < (3, 11):
        i += co.co_nlocals

    assert i >= 0 and i < len(frame.localsplus)
    cell = frame.localsplus[i]
    name: str = frame.get_localsplus_name(i)

    # it seems that the only way to check for an empty cell (short of
    # try... except) is comparison to another empty cell
    if unwrap(cell) == CellType():
        return do_raise(
            NameError(f"free variable '{frame.get_localsplus_name(i)}' referenced before assignment in enclosing scope")
        )

    val = _interpret_call(getattr, cell, wrap_const("cell_contents"))
    ctx: InterpreterCompileCtx = get_interpretercompilectx()
    if ctx._with_provenance_tracking:
        assert isinstance(val, WrappedValue), f"{val}"
        if isinstance(val.value, list):
            assert isinstance(val.item_wrappers, Sized)
            assert len(val.value) == len(val.item_wrappers)

    val = load_deref_callback(val, name)

    return check_and_append(stack, val)


# https://docs.python.org/3.10/library/dis.html#opcode-LOAD_FAST
# https://docs.python.org/3.12/library/dis.html#opcode-LOAD_FAST_CHECK
# LOAD_FAST for Python <3.12 is LOAD_FAST_CHECK
@register_opcode_handler("LOAD_FAST_CHECK", min_ver=(3, 12))
@register_opcode_handler("LOAD_FAST")
def _load_fast_check_handler(
    inst: dis.Instruction, /, stack: InterpreterStack, co: CodeType, frame: InterpreterFrame, **kwargs
) -> None | INTERPRETER_SIGNALS:
    assert isinstance(inst.arg, int)
    var_num: int = inst.arg
    assert var_num >= 0 and var_num < len(frame.localsplus)

    val: Any = frame.localsplus[var_num]
    name: str = frame.get_localsplus_name(var_num)

    # empty local variable slots are initialized to Py_NULL()
    if isinstance(val, Py_NULL):
        return do_raise(UnboundLocalError(f"local variable '{name}' referenced before assignment"))

    ctx: InterpreterCompileCtx = get_interpretercompilectx()
    if ctx._with_provenance_tracking:
        assert isinstance(val, WrappedValue), f"unexpected value of type {type(val)}, {val}, {inst}"

    val = load_fast_callback(val, name)

    return check_and_append(stack, val)


# https://docs.python.org/3.13/library/dis.html#opcode-LOAD_FAST_LOAD_FAST
@register_opcode_handler("LOAD_FAST_LOAD_FAST", min_ver=(3, 13))
def _load_fast_load_fast_handler(
    inst: dis.Instruction, /, stack: InterpreterStack, co: CodeType, frame: InterpreterFrame, **kwargs
) -> None | INTERPRETER_SIGNALS:
    assert isinstance(inst.arg, int)
    var_num1: int = inst.arg >> 4
    var_num2: int = inst.arg & 15
    assert var_num1 >= 0 and var_num1 < len(frame.localsplus)
    assert var_num2 >= 0 and var_num2 < len(frame.localsplus)

    val1: Any = frame.localsplus[var_num1]
    name1: str = frame.get_localsplus_name(var_num1)
    val2: Any = frame.localsplus[var_num2]
    name2: str = frame.get_localsplus_name(var_num2)

    # empty local variable slots are initialized to Py_NULL()
    if isinstance(val1, Py_NULL):
        return do_raise(UnboundLocalError(f"local variable '{name1}' referenced before assignment"))

    # empty local variable slots are initialized to Py_NULL()
    if isinstance(val2, Py_NULL):
        return do_raise(UnboundLocalError(f"local variable '{name2}' referenced before assignment"))

    ctx: InterpreterCompileCtx = get_interpretercompilectx()
    if ctx._with_provenance_tracking:
        assert isinstance(val1, WrappedValue), f"unexpected value of type {type(val1)}, {val1}, {inst}"
        assert isinstance(val2, WrappedValue), f"unexpected value of type {type(val2)}, {val2}, {inst}"

    val1 = load_fast_callback(val1, name1)
    val2 = load_fast_callback(val2, name2)

    if val1 is INTERPRETER_SIGNALS.EXCEPTION_RAISED or val2 is INTERPRETER_SIGNALS.EXCEPTION_RAISED:
        return INTERPRETER_SIGNALS.EXCEPTION_RAISED
    stack.append(val1)
    stack.append(val2)


# https://docs.python.org/3.13/library/dis.html#opcode-LOAD_FAST_AND_CLEAR
@register_opcode_handler("LOAD_FAST_AND_CLEAR", min_ver=(3, 12))
def _load_fast_and_clear_handler(
    inst: dis.Instruction, /, stack: InterpreterStack, co: CodeType, frame: InterpreterFrame, **kwargs
) -> None | INTERPRETER_SIGNALS:
    assert isinstance(inst.arg, int)
    var_num: int = inst.arg
    assert var_num >= 0 and var_num < len(frame.localsplus)

    val: Any = frame.localsplus[var_num]
    name: str = frame.get_localsplus_name(var_num)

    # empty local variable slots are initialized to Py_NULL(), in this
    # case we push Py_NULL (but wrapped)
    if isinstance(val, Py_NULL):
        val = wrap_const(Py_NULL())

    ctx: InterpreterCompileCtx = get_interpretercompilectx()
    if ctx._with_provenance_tracking:
        assert isinstance(val, WrappedValue), f"unexpected value of type {type(val)}, {val}, {inst}"

    val = load_fast_callback(val, name)
    # clear the local variable
    frame.localsplus[var_num] = Py_NULL()

    return check_and_append(stack, val)


# https://docs.python.org/3.10/library/dis.html#opcode-LOAD_GLOBAL
@register_opcode_handler("LOAD_GLOBAL")
def _load_global_handler(
    inst: dis.Instruction,
    /,
    stack: InterpreterStack,
    co: CodeType,
    globals_dict: dict[str, Any],
    **kwargs,
) -> None | INTERPRETER_SIGNALS:
    assert type(inst.arg) is int
    idx = inst.arg
    if (3, 11) <= sys.version_info:
        idx = idx // 2
    co_name: str = co.co_names[idx]

    obj: Any | WrappedValue = globals_lookup(globals_dict, wrap_const(co_name))
    if obj is INTERPRETER_SIGNALS.EXCEPTION_RAISED:
        return obj
    else:
        obj = global_callback(obj, co_name)
        if obj is INTERPRETER_SIGNALS.EXCEPTION_RAISED:
            return obj

    if (3, 11) <= sys.version_info < (3, 13):
        # for 3.11+, the lowest bit indicates whether a NULL should be pushed
        if inst.arg & 1:
            stack.append(wrap_const(Py_NULL()))

    if obj is INTERPRETER_SIGNALS.EXCEPTION_RAISED:
        return obj

    stack.append(obj)
    if (3, 13) <= sys.version_info:
        # for 3.11+, the lowest bit indicates whether a NULL should be pushed, 3.13+ does it after
        if inst.arg & 1:
            stack.append(wrap_const(Py_NULL()))

    return


# https://docs.python.org/3.11/library/dis.html#opcode-LOAD_METHOD
@register_opcode_handler("LOAD_METHOD")
def _load_method_handler(
    inst: dis.Instruction, /, stack: InterpreterStack, co: CodeType, **kwargs
) -> None | INTERPRETER_SIGNALS:
    assert type(inst.arg) is int
    obj = stack.pop_wrapped()
    name = wrap_const(co.co_names[inst.arg])
    return load_method_helper(obj, name, stack)


def load_method_helper(obj, name, stack):
    meth = _interpret_call(getattr, obj, name)
    if meth is INTERPRETER_SIGNALS.EXCEPTION_RAISED:
        return meth

    umeth = unwrap(meth)

    if hasattr(umeth, "__self__") and unwrap(obj) is umeth.__self__:
        populate_attribute_wrapper(meth, "__self__", obj)

    if inspect.ismethod(umeth):
        func_attr = _interpret_call(getattr, meth, wrap_const("__func__"))
        if func_attr is INTERPRETER_SIGNALS.EXCEPTION_RAISED:
            return func_attr
        # meth.__self__ is obj for regular methods but cls for class methods
        self_attr = _interpret_call(getattr, meth, wrap_const("__self__"))
        if self_attr is INTERPRETER_SIGNALS.EXCEPTION_RAISED:
            return self_attr
        stack.append(func_attr)
        stack.append(self_attr)
    else:
        if sys.version_info < (3, 13):
            stack.append(wrap_const(Py_NULL()))
            stack.append(meth)
        else:
            stack.append(meth)
            stack.append(wrap_const(Py_NULL()))


# https://docs.python.org/3.11/library/dis.html#opcode-LOAD_NAME
@register_opcode_handler("LOAD_NAME")
def _load_name_handler(
    inst: dis.Instruction, /, stack: InterpreterStack, co: CodeType, frame: InterpreterFrame, **kwargs
) -> None | INTERPRETER_SIGNALS:
    assert isinstance(inst.arg, int)
    namei: int = inst.arg
    name: str = co.co_names[namei]

    value: Any

    if name in unwrap(frame.names):
        value = _interpret_call(lambda d, k: d[k], frame.names, wrap_const(name))
    else:
        # Look up globals, then builtins.
        value = globals_lookup(frame.globals, wrap_const(name))
        if value is INTERPRETER_SIGNALS.EXCEPTION_RAISED:
            return do_raise(NameError(f"{name=} is not defined"))

    return check_and_append(stack, value)


# https://docs.python.org/3.11/library/dis.html#opcode-MAKE_CELL
@register_opcode_handler("MAKE_CELL", min_ver=(3, 11))
def _make_cell_handler(inst: dis.Instruction, /, frame: InterpreterFrame, **kwargs) -> None:
    assert isinstance(inst.arg, int)
    i: int = inst.arg
    assert i >= 0 and i < len(frame.localsplus)
    val = frame.localsplus[i]

    if not isinstance(val, Py_NULL):
        val = store_deref_callback(val, inst.argval, frame.code.co_cellvars, frame.code.co_freevars)

    if isinstance(val, Py_NULL):
        # empty local variable slots (Py_NULL()) produce an empty cell
        c = _interpret_call(CellType)
        assert c is not INTERPRETER_SIGNALS.EXCEPTION_RAISED
    else:
        # wrap the current val into a cell
        c = _interpret_call(CellType, val)
        assert c is not INTERPRETER_SIGNALS.EXCEPTION_RAISED

    frame.localsplus[i] = c


# https://docs.python.org/3.10/library/dis.html#opcode-MAKE_FUNCTION
@register_opcode_handler("MAKE_FUNCTION", max_ver=(3, 12))
def _make_function_handler(
    inst: dis.Instruction, /, stack: InterpreterStack, globals_dict: dict[str, Any], **kwargs
) -> None:

    assert type(inst.arg) is int
    flag: int = inst.arg

    if sys.version_info < (3, 11):
        name = stack.pop()
    else:
        name = ""

    fn_co: CodeType = unwrap(stack.pop_wrapped())
    name = fn_co.co_name

    ctx: InterpreterCompileCtx = get_interpretercompilectx()

    if flag & 0x08:
        # Python will have built at tuple of cell vars
        # (via STORE_DEREF, LOAD_CLOSURE)
        closure = _interpret_call(tuple, stack.pop_wrapped())
        if ctx._with_provenance_tracking:
            for i, cell in enumerate(closure.value):
                assert isinstance(cell, CellType)
                if cell != CellType():
                    cell_wrapper = closure.item_wrappers[i]
                    # TODO: investigate: the store_deref and load_closure does this to us, apparently
                    wrapped_contents = cell.cell_contents
                    if isinstance(wrapped_contents, WrappedValue):
                        cell.cell_contents = cell.cell_contents.value
                        populate_attribute_wrapper(cell_wrapper, "cell_contents", wrapped_contents)
    else:
        closure = None

    if flag & 0x04:
        annotations = stack.pop()
        assert type(annotations) is tuple and len(annotations) % 2 == 0
        annotations = dict(zip(annotations[::2], annotations[1::2]))
    else:
        annotations = None

    if flag & 0x02:
        kwdefaults = stack.pop()
        assert type(kwdefaults) == dict
    else:
        kwdefaults = None

    if flag & 0x01:
        argdefs = stack.pop()
        assert type(argdefs) == tuple
    else:
        argdefs = None

    fn = FunctionType(fn_co, unwrap(globals_dict), name, argdefs=argdefs, closure=unwrap(closure))

    # TODO: wrap fn and populate fn.__closure__?

    if kwdefaults is not None:
        fn.__kwdefaults__ = kwdefaults

    if annotations is not None:
        fn.__annotations__ = annotations

    stack.append(fn)


# https://docs.python.org/3.10/library/dis.html#opcode-MAKE_FUNCTION
@register_opcode_handler("MAKE_FUNCTION", min_ver=(3, 13))
def _make_function_handler_313(
    inst: dis.Instruction, /, stack: InterpreterStack, globals_dict: dict[str, Any], **kwargs
) -> None:

    fn_co: CodeType = unwrap(stack.pop_wrapped())
    name = fn_co.co_name

    ctx: InterpreterCompileCtx = get_interpretercompilectx()

    if fn_co.co_freevars:
        # will be overridden by SET_FUNCTION_ATTRIBUTE call but we cannot
        # create the FunctionType below without
        closure = tuple(CellType() for _ in fn_co.co_freevars)
    else:
        closure = None

    fn = FunctionType(fn_co, unwrap(globals_dict), name, closure=closure)
    stack.append(fn)


# https://docs.python.org/3.13/library/dis.html#opcode-SET_FUNCTION_ATTRIBUTE
@register_opcode_handler("SET_FUNCTION_ATTRIBUTE", min_ver=(3, 13))
def _set_function_attribute_handler(
    inst: dis.Instruction, /, stack: InterpreterStack, globals_dict: dict[str, Any], **kwargs
) -> None:

    assert type(inst.arg) is int
    flag: int = inst.arg

    fn: FunctionType = unwrap(stack.pop_wrapped())

    ctx: InterpreterCompileCtx = get_interpretercompilectx()

    if flag == 0x08:
        # Python will have built at tuple of cell vars
        # (via STORE_DEREF, LOAD_CLOSURE)
        closure = _interpret_call(tuple, stack.pop_wrapped())
        if ctx._with_provenance_tracking:
            for i, cell in enumerate(closure.value):
                assert isinstance(cell, CellType)
                if cell != CellType():
                    cell_wrapper = closure.item_wrappers[i]
                    # TODO: investigate: the store_deref and load_closure does this to us, apparently
                    wrapped_contents = cell.cell_contents
                    if isinstance(wrapped_contents, WrappedValue):
                        cell.cell_contents = cell.cell_contents.value
                        populate_attribute_wrapper(cell_wrapper, "cell_contents", wrapped_contents)

        # incontrast to other annotations fn.__closure__ is readonly in Python 3.13
        # this is a bit bad because we return a new function here, but maybe we can get away with that for now
        new_fn = FunctionType(
            fn.__code__,
            fn.__globals__,
            fn.__name__,
            fn.__defaults__,
            closure=unwrap(closure),
            kwdefaults=fn.__kwdefaults__,
        )
        new_fn.__annotations__ = fn.__annotations__
        # TODO: wrap new_fn and populate fn.__closure__?
        stack.append(new_fn)
        return

    if flag == 0x04:
        annotations = stack.pop()
        assert type(annotations) is tuple and len(annotations) % 2 == 0
        annotations = dict(zip(annotations[::2], annotations[1::2]))
        fn.__annotations__ = annotations
        stack.append(fn)
        return

    if flag == 0x02:
        kwdefaults = stack.pop()
        assert type(kwdefaults) == dict
        fn.__kwdefaults__ = kwdefaults
        stack.append(fn)
        return

    if flag == 0x01:
        argdefs = stack.pop()
        assert type(argdefs) == tuple
        fn.__defaults__ = argdefs
        stack.append(fn)
        return

    assert False, f"Flag value 0x{flag:x} unexpected in SET_FUNCTION_ATTRIBUTE"


# https://docs.python.org/3.10/library/dis.html#opcode-MAP_ADD
@register_opcode_handler("MAP_ADD")
def _map_add_handler(inst: dis.Instruction, /, stack: InterpreterStack, **kwargs) -> None:
    assert isinstance(inst.arg, int)
    i: int = inst.arg

    # NOTE Doesn't pop the dict that's extended
    tos = stack.pop()
    tos1 = stack.pop()
    d: dict = stack[-i]

    assert type(d) is dict, type(d)
    d[tos1] = tos


# NOTE: The behavior should match match_class() in cpython.
def _match_class_impl(kw_names, typ, subject, count) -> tuple | None:
    seen = []
    attrs = []

    if not isinstance(subject, typ):
        return None

    if hasattr(typ, "__match_args__"):
        match_self = False
        match_args = typ.__match_args__
    else:
        match_self = True
        match_args = ()

    if not type(match_args) is tuple:
        raise TypeError(f"{typ.__name__}.__match_args__ must be a tuple (got {type(match_args)})")

    allowed = 1 if match_self else len(match_args)
    if allowed < count:
        plural = "" if allowed == 1 else "s"
        raise TypeError(f"{typ.__name__}() accepts {allowed} positional sub-pattern{plural} ({count} given)")

    if not match_self:
        # Match positional sub-patterns
        for attr_name in match_args:
            if not isinstance(attr_name, str):
                raise TypeError(f"__match_args__ elements must be strings (got {type(attr_name).__name__})")

            if attr_name in seen:
                raise TypeError(f"{typ.__name__}() got multiple sub-patterns for attribute {attr_name}")
            seen.append(attr_name)

            try:
                attrs.append(getattr(subject, attr_name))
            except AttributeError:
                return None

    # Match keyword subpatterns
    for attr_name in kw_names:
        assert isinstance(attr_name, str)

        if attr_name in seen:
            raise TypeError(f"{typ.__name__}() got multiple sub-patterns for attribute {attr_name}")
        seen.append(attr_name)

        try:
            attrs.append(getattr(subject, attr_name))
        except AttributeError:
            return None

    return tuple(attrs)


# https://docs.python.org/3.10/library/dis.html#opcode-MATCH_CLASS
@register_opcode_handler("MATCH_CLASS")
def _match_class_handler(inst: dis.Instruction, /, stack: InterpreterStack, **kwargs) -> None | INTERPRETER_SIGNALS:
    assert type(inst.arg) is int
    count: int = inst.arg

    kw_attr_names = stack.pop()
    typ = stack.pop()
    subject = stack.pop()
    assert type(kw_attr_names) is tuple

    ret = _interpret_call_with_unwrapping(_match_class_impl, kw_attr_names, typ, subject, count)
    if ret is INTERPRETER_SIGNALS.EXCEPTION_RAISED:
        return ret

    stack.append(ret if ret is not None else stack[-2])
    if sys.version_info < (3, 11):
        stack.append(True if ret is not None else False)


def _match_keys_impl(keys, subject):
    marker = object()
    values_or_none = []
    for k in keys:
        v = subject.get(k, marker)
        if v is not marker:
            values_or_none.append(v)
        else:
            values_or_none = None
            break

    return tuple(values_or_none) if values_or_none is not None else None


# https://docs.python.org/3.10/library/dis.html#opcode-MATCH_KEYS
@register_opcode_handler("MATCH_KEYS")
def _match_keys_handler(inst: dis.Instruction, /, stack: InterpreterStack, **kwargs) -> None | INTERPRETER_SIGNALS:
    keys = stack[-1]
    subject = stack[-2]
    assert isinstance(keys, tuple)
    assert isinstance(subject, Mapping)

    ret = _interpret_call_with_unwrapping(_match_keys_impl, keys, subject)
    if ret is INTERPRETER_SIGNALS.EXCEPTION_RAISED:
        return ret

    stack.append(ret)
    if sys.version_info < (3, 11):
        stack.append(ret is not None)


# https://docs.python.org/3.10/library/dis.html#opcode-MATCH_MAPPING
@register_opcode_handler("MATCH_MAPPING")
def _match_mapping_handler(inst: dis.Instruction, /, stack: InterpreterStack, **kwargs) -> None:
    # NOTE: We cannot check tp_flags but this is, according to the docs, close enough.
    # tp_flags is a bitfield containing on the type containing information about what protocols the type supports. We
    # do not model it, because it constantly changes from version to version, and inheritance of each flag is complicated.
    # Thankfully, somebody else seems to have had this conversation with the cpython devs before us, and the following
    # is the documented workaround.
    stack.push(isinstance(stack[-1], Mapping))


# https://docs.python.org/3.10/library/dis.html#opcode-MATCH_SEQUENCE
@register_opcode_handler("MATCH_SEQUENCE")
def _match_sequence_handler(inst: dis.Instruction, /, stack: InterpreterStack, **kwargs) -> None:
    # NOTE: We cannot check tp_flags but this is, according to the docs, close enough.
    # See the comment on MATCH_MAPPING.
    supported_sequence: bool = isinstance(stack[-1], Sequence) and not isinstance(stack[-1], (str, bytes, bytearray))
    stack.push(supported_sequence)


# https://docs.python.org/3.10/library/dis.html#opcode-NOP
@register_opcode_handler("NOP")
def _nop_handler(inst: dis.Instruction, /, **kwargs) -> None:
    pass


# https://docs.python.org/3.11/library/dis.html#opcode-RESUME
@register_opcode_handler("RESUME", min_ver=(3, 11))
def _resume_handler(inst: dis.Instruction, /, **kwargs) -> None:
    pass


# https://docs.python.org/3.11/library/dis.html#opcode-PRECALL
@register_opcode_handler("PRECALL", min_ver=(3, 11), max_ver=(3, 11))
def _precall_handler(inst: dis.Instruction, /, co: CodeType, **kwargs) -> None:
    pass


# https://docs.python.org/3.10/library/dis.html#opcode-POP_BLOCK
@register_opcode_handler("POP_BLOCK", max_ver=(3, 10))
def _pop_block_handler(inst: dis.Instruction, /, try_stack: list[PyTryBlock], **kwargs) -> None:
    try_stack.pop()


# https://docs.python.org/3.10/library/dis.html#opcode-POP_EXCEPT
# Note that Python <= 3.10 always has type/value/traceback on the stack as three items
#           Python >= 3.11 only has one (but has the split in other places)
@register_opcode_handler("POP_EXCEPT", max_ver=(3, 10))
def _pop_except_handler_3_10(
    inst: dis.Instruction, /, stack: InterpreterStack, try_stack: list[PyTryBlock], exception_stack: list, **kwargs
) -> None:
    try_block = try_stack.pop()
    assert try_block.typ == PyTryBlock.EXCEPT_HANDLER_TYPE
    assert try_block.level + 3 <= len(stack) <= try_block.level + 4
    assert exception_stack
    exc_type = stack.pop()
    exc_value = stack.pop()
    exc_traceback = stack.pop()
    # we assume that type and traceback are set on exc_value already (check?)
    # CPython sets exc_info->exc_type/value/traceback, see RuntimeCtx inititalization of exception_stack for more info
    exception_stack[-1] = exc_value


# https://docs.python.org/3.11/library/dis.html#opcode-POP_EXCEPT
@register_opcode_handler("POP_EXCEPT", min_ver=(3, 11))
def _pop_except_handler_3_11(
    inst: dis.Instruction, /, stack: InterpreterStack, try_stack: list[PyTryBlock], exception_stack: list, **kwargs
) -> None:
    exc_value = stack.pop()
    # CPython sets exc_info->exc_type/value/traceback, see RuntimeCtx inititalization of exception_stack for more info
    exception_stack[-1] = exc_value


# https://docs.python.org/3.11/library/dis.html#opcode-POP_JUMP_BACKWARD_IF_FALSE
@register_opcode_handler("POP_JUMP_BACKWARD_IF_FALSE", min_ver=(3, 11), max_ver=(3, 11))
def _pop_jump_backward_if_false_handler(
    inst: dis.Instruction, /, stack: InterpreterStack, inst_ptr: int, **kwargs
) -> int | None | INTERPRETER_SIGNALS:
    assert isinstance(inst.arg, int)

    tos = stack.pop()

    cnd: bool | INTERPRETER_SIGNALS = _interpret_call_with_unwrapping(bool, tos)
    if cnd is INTERPRETER_SIGNALS.EXCEPTION_RAISED:
        return cnd

    if not cnd:
        return inst_ptr - inst.arg + 1

    return None


# https://docs.python.org/3.11/library/dis.html#opcode-POP_JUMP_BACKWARD_IF_NONE
@register_opcode_handler("POP_JUMP_BACKWARD_IF_NONE", min_ver=(3, 11), max_ver=(3, 11))
def _pop_jump_backward_if_none_handler(
    inst: dis.Instruction, /, stack: InterpreterStack, inst_ptr: int, **kwargs
) -> int | None:
    assert isinstance(inst.arg, int)

    tos = stack.pop()

    if tos is None:
        return inst_ptr - inst.arg + 1

    return None


# https://docs.python.org/3.11/library/dis.html#opcode-POP_JUMP_BACKWARD_IF_NOT_NONE
@register_opcode_handler("POP_JUMP_BACKWARD_IF_NOT_NONE", min_ver=(3, 11), max_ver=(3, 11))
def _pop_jump_backward_if_not_none_handler(
    inst: dis.Instruction, /, stack: InterpreterStack, inst_ptr: int, **kwargs
) -> int | None:
    assert isinstance(inst.arg, int)

    tos = stack.pop()

    if tos is not None:
        return inst_ptr - inst.arg + 1

    return None


# https://docs.python.org/3.11/library/dis.html#opcode-POP_JUMP_BACKWARD_IF_TRUE
@register_opcode_handler("POP_JUMP_BACKWARD_IF_TRUE", min_ver=(3, 11), max_ver=(3, 11))
def _pop_jump_backward_if_true_handler(
    inst: dis.Instruction, /, stack: InterpreterStack, inst_ptr: int, **kwargs
) -> int | None | INTERPRETER_SIGNALS:
    assert isinstance(inst.arg, int)

    tos = stack.pop()

    cnd: bool | INTERPRETER_SIGNALS = _interpret_call_with_unwrapping(bool, tos)
    if cnd is INTERPRETER_SIGNALS.EXCEPTION_RAISED:
        return cnd

    if cnd:
        return inst_ptr - inst.arg + 1

    return None


# https://docs.python.org/3.11/library/dis.html#opcode-POP_JUMP_FORWARD_IF_FALSE
@register_opcode_handler("POP_JUMP_FORWARD_IF_FALSE", min_ver=(3, 11), max_ver=(3, 11))
def _pop_jump_forward_if_false_handler(
    inst: dis.Instruction, /, stack: InterpreterStack, inst_ptr: int, **kwargs
) -> int | None | INTERPRETER_SIGNALS:
    assert isinstance(inst.arg, int)

    tos = stack.pop_wrapped()

    cnd: bool | INTERPRETER_SIGNALS = _interpret_call(bool, tos)
    if cnd is INTERPRETER_SIGNALS.EXCEPTION_RAISED:
        return cnd

    if not unwrap(cnd):
        return inst_ptr + inst.arg + 1

    return None


# https://docs.python.org/3.11/library/dis.html#opcode-POP_JUMP_FORWARD_IF_TRUE
@register_opcode_handler("POP_JUMP_FORWARD_IF_TRUE", min_ver=(3, 11), max_ver=(3, 11))
def _pop_jump_forward_if_true_handler_3_11(
    inst: dis.Instruction, /, stack: InterpreterStack, inst_ptr: int, **kwargs
) -> int | None | INTERPRETER_SIGNALS:
    assert isinstance(inst.arg, int)

    tos = stack.pop_wrapped()

    cnd: bool | INTERPRETER_SIGNALS = _interpret_call(bool, tos)
    if cnd is INTERPRETER_SIGNALS.EXCEPTION_RAISED:
        return cnd

    if unwrap(cnd):
        return inst_ptr + inst.arg + 1

    return None


# https://docs.python.org/3.11/library/dis.html#opcode-POP_JUMP_FORWARD_IF_NONE
@register_opcode_handler("POP_JUMP_FORWARD_IF_NONE", min_ver=(3, 11), max_ver=(3, 11))
def _pop_jump_forward_if_none_handler_3_11(
    inst: dis.Instruction, /, stack: InterpreterStack, inst_ptr: int, **kwargs
) -> int | None:
    assert isinstance(inst.arg, int)

    tos = stack.pop()
    if tos is None:
        return inst_ptr + inst.arg + 1

    return None


# https://docs.python.org/3.11/library/dis.html#opcode-POP_JUMP_FORWARD_IF_NOT_NONE
@register_opcode_handler("POP_JUMP_FORWARD_IF_NOT_NONE", min_ver=(3, 11), max_ver=(3, 11))
def _pop_jump_forward_if_not_none_handler(
    inst: dis.Instruction, /, stack: InterpreterStack, inst_ptr: int, **kwargs
) -> int | None:
    assert isinstance(inst.arg, int)

    tos = stack.pop()
    if tos is not None:
        return inst_ptr + inst.arg + 1

    return None


@register_opcode_handler("POP_JUMP_IF_FALSE", max_ver=(3, 10))
@register_opcode_handler("POP_JUMP_IF_FALSE", min_ver=(3, 12))
def _pop_jump_if_false_handler(
    inst: dis.Instruction, /, stack: InterpreterStack, **kwargs
) -> int | None | INTERPRETER_SIGNALS:
    assert type(inst.arg) is int

    tos = stack.pop_wrapped()

    res = _interpret_call(bool, tos)
    if res is INTERPRETER_SIGNALS.EXCEPTION_RAISED:
        return res
    ures = unwrap(res)
    assert ures is False or ures is True
    cnd: bool = ures

    if not cnd:
        # note that inst.arg is relative for 3.12 and absolute for 3.10
        return inst.arg
    return None


@register_opcode_handler("POP_JUMP_IF_TRUE", max_ver=(3, 10))
@register_opcode_handler("POP_JUMP_IF_TRUE", min_ver=(3, 12))
def _pop_jump_if_true_handler(
    inst: dis.Instruction, /, stack: InterpreterStack, **kwargs
) -> int | None | INTERPRETER_SIGNALS:
    assert type(inst.arg) is int

    tos = stack.pop()

    def impl():
        return bool(tos)

    # Acquires the condition, only calling bool() if tos requires conversion
    # NOTE Unconditionally calling bool() would cause an infinite recursion with the bool lookaside
    cnd: bool
    if tos is False or tos is True:
        cnd = tos
    else:
        tmp = _interpret_call_with_unwrapping(impl)
        if tmp is INTERPRETER_SIGNALS.EXCEPTION_RAISED:
            return tmp
        else:
            assert tmp is False or tmp is True
            cnd = tmp

    if cnd:
        # note that inst.arg is relative for 3.12 and absolute for 3.10
        return inst.arg
    return None


# https://docs.python.org/3.12/library/dis.html#opcode-POP_JUMP_IF_NONE
@register_opcode_handler("POP_JUMP_IF_NONE", min_ver=(3, 12))
def _pop_jump_if_none_handler(inst: dis.Instruction, /, stack: InterpreterStack, inst_ptr: int, **kwargs) -> int | None:
    assert isinstance(inst.arg, int)

    tos = stack.pop()
    if tos is None:
        # in 3.12 return is relative to the next opcode
        return inst.arg

    return None


# https://docs.python.org/3.12/library/dis.html#opcode-POP_JUMP_IF_NOT_NONE
@register_opcode_handler("POP_JUMP_IF_NOT_NONE", min_ver=(3, 12))
def _pop_jump_if_not_none_handler(
    inst: dis.Instruction, /, stack: InterpreterStack, inst_ptr: int, **kwargs
) -> int | None:
    assert isinstance(inst.arg, int)

    tos = stack.pop()
    if tos is not None:
        # in 3.12 return is relative to the next opcode
        return inst.arg

    return None


# https://docs.python.org/3.10/library/dis.html#opcode-POP_TOP
@register_opcode_handler("POP_TOP")
def _pop_top_handler(inst: dis.Instruction, /, stack: InterpreterStack, **kwargs) -> None:
    stack.pop_wrapped()


# Returns either
def do_raise(exc: Any = Py_NULL(), cause: Any = Py_NULL()) -> Literal[INTERPRETER_SIGNALS.EXCEPTION_RAISED]:
    # Get the type and exception being raised
    typ: Any = Py_NULL()
    value: Any = Py_NULL()
    runtimectx: InterpreterRuntimeCtx = get_interpreterruntimectx()
    if exc is Py_NULL():
        # Re-raise
        assert runtimectx.exception_stack
        value = runtimectx.exception_stack[0]
        if value == None:
            return do_raise(RuntimeError("No active exception to reraise"))
        assert isinstance(value, BaseException)
        # check for cause being PY_NULL? Python does not do this, but it would seem to be a bug
        runtimectx.curexc = value
        return INTERPRETER_SIGNALS.EXCEPTION_RAISED

    if isinstance(exc, type) and issubclass(exc, BaseException):
        typ = exc
        value = unwrap(_interpret_call_with_unwrapping(exc))  # TODO: handle elsewhere?
        if value is INTERPRETER_SIGNALS.EXCEPTION_RAISED:
            return value
        if not isinstance(value, BaseException):  # TODO: maybe drop: this is from CPython, but can it happen in Python?
            return do_raise(
                TypeError(f"calling {typ} should have returned an instance of BaseException, not {type(value)}")
            )

    elif isinstance(exc, BaseException):
        value = exc
        typ = type(exc)
    else:
        return do_raise(TypeError("exceptions must derive from BaseException"))

    # Attach the cause
    if cause is not Py_NULL():
        fixed_cause: BaseException | None = None
        if isinstance(cause, type) and issubclass(cause, BaseException):
            jret = _interpret_call_with_unwrapping(cause)
            assert isinstance(jret, BaseException)
            if jret is INTERPRETER_SIGNALS.EXCEPTION_RAISED:
                return jret
            fixed_cause = jret

            # NOTE: This was a bug in cpython, fixed by cpython PR #112216
            if not isinstance(fixed_cause, BaseException):
                return do_raise(
                    TypeError(
                        f"calling {cause} should have returned an instance of BaseException, not {type(fixed_cause)}"
                    )
                )
        elif isinstance(cause, BaseException):  # PyExceptionInstance_Check
            fixed_cause = cause
        elif cause is None:
            fixed_cause = None
        else:
            return do_raise(TypeError(f"exception causes must derive from BaseException"))

        value.__cause__ = fixed_cause

    runtimectx.curexc = value
    return INTERPRETER_SIGNALS.EXCEPTION_RAISED


def _print_intrinsic(expr):
    def impl(expr):
        # NOTE: There is no other way to obtain the display hook, other
        #       than writing a C extension, so we mangle.
        # NOTE: The display hook's return value is ignored by cpython.
        # NOTE: By default, type(sys.__displayhook__) is <class 'builtin_function_or_method'>.
        from sys import displayhook as __thunder_sys_displayhook

        __thunder_sys_displayhook(expr)

    return _interpret_call(impl, expr)


# https://docs.python.org/3.11/library/dis.html#opcode-PRINT_EXPR
@register_opcode_handler("PRINT_EXPR", max_ver=(3, 11))
def _print_expr_handler(
    inst: dis.Instruction, /, stack: InterpreterStack, frame: InterpreterFrame, **kwargs
) -> None | INTERPRETER_SIGNALS:
    expr = stack.pop_wrapped()

    val = _print_intrinsic(expr)
    if val is INTERPRETER_SIGNALS.EXCEPTION_RAISED:
        return val
    return None


# https://docs.python.org/3.11/library/dis.html#opcode-PUSH_EXC_INFO
@register_opcode_handler("PUSH_EXC_INFO", min_ver=(3, 11))
def _push_exc_info_handler(inst: dis.Instruction, /, stack: InterpreterStack, exception_stack: list, **kwargs) -> None:
    assert exception_stack
    top = stack.pop()
    # CPython reads exc_info->exc_type/value/traceback, see RuntimeCtx initialization of exception_stack for more info
    stack.append(exception_stack[-1])
    stack.append(top)
    assert isinstance(top, BaseException)
    exception_stack[-1] = top


# https://docs.python.org/3.11/library/dis.html#opcode-PUSH_NULL
@register_opcode_handler("PUSH_NULL", min_ver=(3, 11))
def _push_null_handler(inst: dis.Instruction, /, stack: InterpreterStack, **kwargs) -> None:
    stack.append(wrap_const(Py_NULL()))


# https://docs.python.org/3.10/library/dis.html#opcode-RAISE_VARARGS
@register_opcode_handler("RAISE_VARARGS")
def _raise_varargs_handler(
    inst: dis.Instruction, /, stack: InterpreterStack, try_stack: list[PyTryBlock], **kwargs
) -> None | INTERPRETER_SIGNALS:
    cause: Any = Py_NULL()
    exc: Any = Py_NULL()
    assert type(inst.arg) is int
    if inst.arg == 2:
        cause = stack.pop()
        exc = stack.pop()
    elif inst.arg == 1:
        exc = stack.pop()
    else:
        assert inst.arg == 0
    return do_raise(exc, cause)


# https://docs.python.org/3.10/library/dis.html#opcode-RERAISE
@register_opcode_handler("RERAISE", max_ver=(3, 10))
def _reraise_handler_3_10(
    inst: dis.Instruction, /, stack: InterpreterStack, try_stack: list[PyTryBlock], frame: InterpreterFrame, **kwargs
) -> None | INTERPRETER_SIGNALS:
    assert try_stack
    assert type(inst.arg) is int

    if inst.arg != 0:
        frame.lasti = try_stack[-1].handler

    exc = stack.pop()
    val = stack.pop()
    tb = stack.pop()
    assert isinstance(val, BaseException)
    runtimectx: InterpreterRuntimeCtx = get_interpreterruntimectx()
    val.__traceback__ = tb
    runtimectx.curexc = val
    return INTERPRETER_SIGNALS.EXCEPTION_RAISED


# https://docs.python.org/3.11/library/dis.html#opcode-RERAISE
@register_opcode_handler("RERAISE", min_ver=(3, 11))
def _reraise_handler_3_11(
    inst: dis.Instruction, /, stack: InterpreterStack, frame: InterpreterFrame, **kwargs
) -> None | INTERPRETER_SIGNALS:
    assert type(inst.arg) is int

    val = stack.pop()
    if inst.arg != 0:
        # Note: The documentation is wrong here, this is from the ceval.c
        lasti = stack[-inst.arg]
        assert isinstance(lasti, int)
        frame.lasti = lasti

    runtimectx: InterpreterRuntimeCtx = get_interpreterruntimectx()
    assert isinstance(val, BaseException)
    runtimectx.curexc = val
    return INTERPRETER_SIGNALS.EXCEPTION_RAISED


# https://docs.python.org/3.12/library/dis.html#opcode-RETURN_CONST
@register_opcode_handler("RETURN_CONST", min_ver=(3, 12))
def _return_const_handler(
    inst: dis.Instruction, /, co: CodeType, stack: InterpreterStack, **kwargs
) -> int | None | INTERPRETER_SIGNALS:
    assert type(inst.arg) is int

    constant = co.co_consts[inst.arg]
    constant = wrap_const(constant)
    constant = const_callback(constant)
    stack.append(constant)
    return INTERPRETER_SIGNALS.RETURN_VALUE


# https://docs.python.org/3.10/library/dis.html#opcode-RETURN_VALUE
@register_opcode_handler("RETURN_VALUE")
def _return_value_handler(inst: dis.Instruction, /, **kwargs) -> int | None | INTERPRETER_SIGNALS:
    return INTERPRETER_SIGNALS.RETURN_VALUE


# https://docs.python.org/3.10/library/dis.html#opcode-ROT_N
@register_opcode_handler("ROT_N", max_ver=(3, 10))
def _rot_n_handler(inst: dis.Instruction, /, stack: InterpreterStack, **kwargs) -> None:
    assert type(inst.arg) is int
    assert len(stack) >= inst.arg
    # stack[-inst.arg :] = (stack[-1], *stack[-inst.arg : -1])
    rhs = (stack[-1], *stack[-inst.arg : -1])
    for i in range(-inst.arg, 0):
        stack[i] = rhs[i]


# https://docs.python.org/3.10/library/dis.html#opcode-ROT_THREE
@register_opcode_handler("ROT_THREE", max_ver=(3, 10))
def _rot_three_handler(inst: dis.Instruction, /, stack: InterpreterStack, **kwargs) -> None:
    top = stack[-1]
    second = stack[-2]
    third = stack[-3]

    stack[-1] = second
    stack[-2] = third
    stack[-3] = top


# https://docs.python.org/3.10/library/dis.html#opcode-ROT_TWO
@register_opcode_handler("ROT_TWO", max_ver=(3, 10))
def _rot_two_handler(inst: dis.Instruction, /, stack: InterpreterStack, **kwargs) -> None:
    top = stack[-1]
    second = stack[-2]

    stack[-1] = second
    stack[-2] = top


# https://docs.python.org/3.10/library/dis.html#opcode-ROT_FOUR
@register_opcode_handler("ROT_FOUR", max_ver=(3, 10))
def _rot_four_handler(inst: dis.Instruction, /, stack: InterpreterStack, **kwargs) -> None:
    # stack[-4:] = (stack[-1], *stack[-4:-1])
    top = stack[-1]
    second = stack[-2]
    third = stack[-3]
    fourth = stack[-4]

    stack[-1] = second
    stack[-2] = third
    stack[-3] = fourth
    stack[-4] = top


# https://docs.python.org/3.10/library/dis.html#opcode-SET_ADD
@register_opcode_handler("SET_ADD")
def _set_add_handler(inst: dis.Instruction, /, stack: InterpreterStack, **kwargs) -> None:
    assert isinstance(inst.arg, int)
    i: int = inst.arg

    # NOTE Doesn't pop the set that's extended
    tos = stack.pop()
    s: set = stack[-i]

    assert type(s) is set, type(s)
    s.add(tos)


# https://docs.python.org/3.10/library/dis.html#opcode-SET_UPDATE
@register_opcode_handler("SET_UPDATE")
def _set_update_handler(inst: dis.Instruction, /, stack: InterpreterStack, **kwargs) -> None:
    assert isinstance(inst.arg, int)
    i: int = inst.arg

    # NOTE Doesn't pop the set that is updated
    tos = stack.pop()
    s: set = stack[-i]

    # NOTE tos does not have to be a set
    assert isinstance(s, set)
    s.update(tos)


# https://docs.python.org/3.10/library/dis.html#opcode-SETUP_ASYNC_WITH
@register_opcode_handler("SETUP_ASYNC_WITH", max_ver=(3, 10))
def _setup_async_with_handler(
    inst: dis.Instruction, *, inst_ptr: int, stack: InterpreterStack, try_stack: list[PyTryBlock], **kwargs
) -> None | INTERPRETER_SIGNALS:
    assert type(inst.arg) is int
    instr_offset = inst_ptr + inst.arg + 1

    aenter_res = stack.pop()
    try_stack.append(PyTryBlock(PyTryBlock.SETUP_FINALLY_TYPE, instr_offset, len(stack)))
    stack.append(aenter_res)


# https://docs.python.org/3.10/library/dis.html#opcode-SETUP_FINALLY
@register_opcode_handler("SETUP_FINALLY", max_ver=(3, 10))
def _setup_finally_handler(
    inst: dis.Instruction, *, inst_ptr: int, stack: InterpreterStack, try_stack: list[PyTryBlock], **kwargs
) -> None:
    assert inst.arg is not None
    instr_offset = inst_ptr + inst.arg + 1
    try_stack.append(PyTryBlock(PyTryBlock.SETUP_FINALLY_TYPE, instr_offset, len(stack)))


# https://docs.python.org/3.10/library/dis.html#opcode-SETUP_WITH
@register_opcode_handler("SETUP_WITH", max_ver=(3, 10))
def _setup_with_handler(
    inst: dis.Instruction, *, inst_ptr: int, stack: InterpreterStack, try_stack: list[PyTryBlock], **kwargs
) -> None | INTERPRETER_SIGNALS:
    assert type(inst.arg) is int
    instr_offset = inst_ptr + inst.arg + 1

    mgr = stack.pop()

    # python does a "special lookup"
    enter_method = _interpret_call_with_unwrapping(getattr, mgr, "__enter__")
    if enter_method is INTERPRETER_SIGNALS.EXCEPTION_RAISED:
        return enter_method
    exit_method = _interpret_call_with_unwrapping(getattr, mgr, "__exit__")
    if exit_method is INTERPRETER_SIGNALS.EXCEPTION_RAISED:
        return exit_method

    assert callable(enter_method)
    assert callable(exit_method)

    stack.append(exit_method)

    res = _interpret_call_with_unwrapping(enter_method)
    if res is INTERPRETER_SIGNALS.EXCEPTION_RAISED:
        return res

    try_stack.append(PyTryBlock(PyTryBlock.SETUP_FINALLY_TYPE, instr_offset, len(stack)))

    stack.append(res)


# https://docs.python.org/3.11/library/dis.html#opcode-SWAP
@register_opcode_handler("SWAP", min_ver=(3, 11))
def _swap_handler(inst: dis.Instruction, /, stack: InterpreterStack, **kwargs) -> None:
    i = inst.arg
    assert isinstance(i, int)
    assert 0 < i <= len(stack)

    top = stack[-1]
    other = stack[-i]

    stack[-1] = other
    stack[-i] = top


# https://docs.python.org/3.10/library/dis.html#opcode-STORE_ATTR
@register_opcode_handler("STORE_ATTR")
def _store_attr_handler(
    inst: dis.Instruction, /, stack: InterpreterStack, co: CodeType, **kwargs
) -> None | INTERPRETER_SIGNALS:
    assert type(inst.arg) is int
    namei: int = inst.arg

    name: str = wrap_const(co.co_names[namei])

    tos: Any = stack.pop_wrapped()
    tos1: Any = stack.pop_wrapped()

    def impl(tos, name, tos1):
        setattr(tos, name, tos1)

    res = _interpret_call(impl, tos, name, tos1)
    if res is INTERPRETER_SIGNALS.EXCEPTION_RAISED:
        return res
    # otherwise, the return value is discarded


# https://docs.python.org/3.10/library/dis.html#opcode-STORE_DEREF
@register_opcode_handler("STORE_DEREF")
def _store_deref_handler(
    inst: dis.Instruction,
    /,
    stack: InterpreterStack,
    co: CodeType,
    frame: InterpreterFrame,
    **kwargs,
) -> None:
    assert isinstance(inst.arg, int)
    i: int = inst.arg
    if sys.version_info < (3, 11):
        i += co.co_nlocals

    assert i >= 0 and i < len(frame.localsplus)

    tos = stack.pop_wrapped()

    tos = store_deref_callback(tos, inst.argval, co.co_cellvars, co.co_freevars)

    if tos is INTERPRETER_SIGNALS.EXCEPTION_RAISED:
        return tos

    # TODO: we would like to do this, but the extensions currently block all of setattr

    # def impl(cell, v):
    #    cell.cell_contents = v
    # res = _interpret_call(impl, frame.localsplus[i], tos)
    # assert res is not INTERPRETER_SIGNALS.EXCEPTION_RAISED

    ctx: InterpreterCompileCtx = get_interpretercompilectx()
    if ctx._with_provenance_tracking:
        frame.localsplus[i].value.cell_contents = tos.value
        populate_attribute_wrapper(frame.localsplus[i], "cell_contents", tos)
    else:
        frame.localsplus[i].cell_contents = tos


# https://docs.python.org/3.10/library/dis.html#opcode-STORE_GLOBAL
@register_opcode_handler("STORE_GLOBAL")
def _store_global_handler(
    inst: dis.Instruction, /, stack: InterpreterStack, co: CodeType, frame: InterpreterFrame, **kwargs
) -> None | INTERPRETER_SIGNALS:
    assert type(inst.arg) is int
    namei: int = inst.arg

    name: str = co.co_names[namei]
    tos = stack.pop_wrapped()

    # Our behavior is a bit different from CPython here.
    # Namely, we error with KeyError when `name` is not present in the globals dict.
    # CPython, on the other hand, when a callable is created with types.FunctionType
    # ignores exceptions. This might create a callable which runs successfully even
    # with the missing `name`. See the example courtesy of @t-vi below.
    #
    # def fn():
    #   global t
    #   t = "I am t"
    #
    # class D(dict):
    #   def __setitem__(self, x, v):
    #       raise RuntimeError("Nobody expects...")
    #
    # >>> import types
    # >>> new_fn = types.FunctionType(fn.__code__, d)
    # >>> new_fn()
    # >>> t
    # NameError: name 't' is not defined
    tos = global_callback(tos, name, INTERPRETER_CALLBACKS.STORE_GLOBAL_CALLBACK)
    if tos is INTERPRETER_SIGNALS.EXCEPTION_RAISED:
        return tos

    res = _interpret_call(
        lambda frame_globals, name, value: frame_globals.__setitem__(name, value), frame.globals, wrap_const(name), tos
    )
    if res is INTERPRETER_SIGNALS.EXCEPTION_RAISED:
        return res


# https://docs.python.org/3.10/library/dis.html#opcode-STORE_FAST
@register_opcode_handler("STORE_FAST")
def _store_fast_handler(
    inst: dis.Instruction, /, stack: InterpreterStack, co: CodeType, frame: InterpreterFrame, **kwargs
) -> None:
    tos = stack.pop_wrapped()
    assert type(inst.arg) is int
    var_num: int = inst.arg

    name: str = co.co_varnames[var_num]

    tos = store_fast_callback(tos, name)

    frame.localsplus[var_num] = tos


# https://docs.python.org/3.13/library/dis.html#opcode-STORE_FAST_LOAD_FAST
@register_opcode_handler("STORE_FAST_LOAD_FAST", min_ver=(3, 13))
def _store_fast_load_fast_handler(
    inst: dis.Instruction, /, stack: InterpreterStack, co: CodeType, frame: InterpreterFrame, **kwargs
) -> None:
    tos = stack.pop_wrapped()
    assert type(inst.arg) is int
    var_num_store: int = inst.arg >> 4
    var_num_load: int = inst.arg & 0xF
    assert var_num_store >= 0 and var_num_store < len(frame.localsplus)
    assert var_num_load >= 0 and var_num_load < len(frame.localsplus)

    name: str = co.co_varnames[var_num_store]

    tos = store_fast_callback(tos, name)

    frame.localsplus[var_num_store] = tos

    val: Any = frame.localsplus[var_num_load]
    name: str = frame.get_localsplus_name(var_num_load)

    # empty local variable slots are initialized to Py_NULL()
    if isinstance(val, Py_NULL):
        return do_raise(UnboundLocalError(f"local variable '{name}' referenced before assignment"))

    # TODO: is this needed?
    ctx: InterpreterCompileCtx = get_interpretercompilectx()
    if ctx._with_provenance_tracking:
        assert isinstance(val, WrappedValue), f"unexpected value of type {type(val)}, {val}, {inst}"

    val = load_fast_callback(val, name)

    return check_and_append(stack, val)


# https://docs.python.org/3.13/library/dis.html#opcode-STORE_FAST_STORE_FAST
@register_opcode_handler("STORE_FAST_STORE_FAST", min_ver=(3, 13))
def _store_fast_store_fast_handler(
    inst: dis.Instruction, /, stack: InterpreterStack, co: CodeType, frame: InterpreterFrame, **kwargs
) -> None:
    tos = stack.pop_wrapped()
    tos1 = stack.pop_wrapped()
    assert type(inst.arg) is int
    var_num_1: int = inst.arg >> 4
    var_num_2: int = inst.arg & 0xF

    name_1: str = co.co_varnames[var_num_1]
    name_2: str = co.co_varnames[var_num_2]

    tos = store_fast_callback(tos, name_1)
    tos1 = store_fast_callback(tos1, name_2)

    frame.localsplus[var_num_1] = tos
    frame.localsplus[var_num_2] = tos1


# https://docs.python.org/3.10/library/dis.html#opcode-STORE_NAME
@register_opcode_handler("STORE_NAME")
def _store_name_handler(
    inst: dis.Instruction, /, stack: InterpreterStack, co: CodeType, frame: InterpreterFrame, **kwargs
) -> None | INTERPRETER_SIGNALS:
    assert type(inst.arg) is int
    namei: int = inst.arg
    name: str = co.co_names[namei]

    tos: Any = stack.pop_wrapped()

    def impl(names_dict, name, value):
        names_dict[name] = value

    return check_signal(_interpret_call(impl, frame.names, wrap_const(name), tos))


# https://docs.python.org/3.12/library/dis.html#opcode-STORE_SLICE
@register_opcode_handler("STORE_SLICE", min_ver=(3, 12))
def _store_slice_handler(inst: dis.Instruction, /, stack: InterpreterStack, **kwargs) -> None | INTERPRETER_SIGNALS:
    end = stack.pop_wrapped()
    start = stack.pop_wrapped()
    container = stack.pop_wrapped()
    values = stack.pop_wrapped()

    def impl(container, start, end, values):
        return container.__setitem__(slice(start, end), values)

    res = _interpret_call_with_unwrapping(impl, container, start, end, values)
    if res is INTERPRETER_SIGNALS.EXCEPTION_RAISED:
        return res
    # otherwise, the return value is discarded


# https://docs.python.org/3.10/library/dis.html#opcode-STORE_SUBSCR
@register_opcode_handler("STORE_SUBSCR")
def _store_subscr_handler(inst: dis.Instruction, /, stack: InterpreterStack, **kwargs) -> None | INTERPRETER_SIGNALS:
    tos = stack.pop_wrapped()
    tos1 = stack.pop_wrapped()
    tos2 = stack.pop_wrapped()

    def impl(tos, tos1, tos2):
        return tos1.__setitem__(tos, tos2)

    res = _interpret_call_with_unwrapping(impl, tos, tos1, tos2)
    if res is INTERPRETER_SIGNALS.EXCEPTION_RAISED:
        return res
    # otherwise, the return value is discarded


# https://docs.python.org/3.13/library/dis.html#opcode-TO_BOOL
@register_opcode_handler("TO_BOOL", min_ver=(3, 13))
def _to_bool_handler(
    inst: dis.Instruction, /, stack: InterpreterStack, co: CodeType, frame: InterpreterFrame, **kwargs
) -> None | INTERPRETER_SIGNALS:

    value = stack.pop_wrapped()

    bool_value = _interpret_call(bool, value)

    return check_and_append(stack, bool_value)


# https://docs.python.org/3.10/library/dis.html#opcode-UNARY_INVERT
@register_opcode_handler("UNARY_INVERT")
def _unary_invert_handler(inst: dis.Instruction, /, stack: InterpreterStack, **kwargs) -> None | INTERPRETER_SIGNALS:
    tos = stack.pop()

    def impl():
        if hasattr(tos, "__invert__"):
            result = tos.__invert__()
            if result is not NotImplemented:
                return result

        raise TypeError(f"bad operand type for unary ~: '{type(tos).__name__}'")

    return check_and_append(stack, _interpret_call_with_unwrapping(impl))


# https://docs.python.org/3.10/library/dis.html#opcode-UNARY_NOT
@register_opcode_handler("UNARY_NOT")
def _unary_not_handler(inst: dis.Instruction, /, stack: InterpreterStack, **kwargs) -> None | INTERPRETER_SIGNALS:
    tos = stack.pop()

    def impl():
        if bool(tos):
            return False
        return True

    return check_and_append(stack, _interpret_call_with_unwrapping(impl))


# https://docs.python.org/3.10/library/dis.html#opcode-UNARY_NEGATIVE
@register_opcode_handler("UNARY_NEGATIVE")
def _unary_negative_handler(inst: dis.Instruction, /, stack: InterpreterStack, **kwargs) -> None | INTERPRETER_SIGNALS:
    tos = stack.pop()

    def impl():
        if hasattr(tos, "__neg__"):
            result = tos.__neg__()
            if result is not NotImplemented:
                return result

        raise TypeError(f"bad operand type for unary -: '{type(tos).__name__}'")

    return check_and_append(stack, _interpret_call_with_unwrapping(impl))


def _unary_positive_intrinsic(tos):
    def impl(tos):
        if hasattr(tos, "__pos__"):
            result = tos.__pos__()
            if result is not NotImplemented:
                return result

        raise TypeError(f"bad operand type for unary +: '{type(tos).__name__}'")

    return _interpret_call_with_unwrapping(impl, tos)


# https://docs.python.org/3.10/library/dis.html#opcode-UNARY_POSITIVE
@register_opcode_handler("UNARY_POSITIVE", max_ver=(3, 11))
def _unary_positive_handler(inst: dis.Instruction, /, stack: InterpreterStack, **kwargs) -> None | INTERPRETER_SIGNALS:
    tos = stack.pop()
    res = _unary_positive_intrinsic(tos)
    return check_and_append(stack, res)


# https://docs.python.org/3.10/library/dis.html#opcode-UNPACK_EX
@register_opcode_handler("UNPACK_EX")
def _unpack_ex_handler(inst: dis.Instruction, /, stack: InterpreterStack, **kwargs) -> None | INTERPRETER_SIGNALS:
    assert type(inst.arg) is int
    counts: int = inst.arg
    before_list: WrappedValue = wrap_const(counts & 0xFF)
    after_list: WrappedValue = wrap_const(counts >> 8)

    seq: Iterable = stack.pop_wrapped()
    assert wrapped_isinstance(seq, Iterable)

    def impl(seq, before_list, after_list):
        results: list = []
        it: Iterator = iter(seq)

        for _ in range(before_list):
            results.append(next(it))

        list_result: list = list(it)
        results.append(list_result)

        if after_list > 0:
            for x in list_result[-after_list:]:
                results.append(x)

            del list_result[-after_list:]

        return results

    results = _interpret_call(impl, seq, before_list, after_list)
    if results is INTERPRETER_SIGNALS.EXCEPTION_RAISED:
        return results

    ctx: InterpreterCompileCtx = get_interpretercompilectx()
    if ctx._with_provenance_tracking:
        populate_item_wrappers(results)
        assert type(results) is WrappedValue
        assert results.item_wrappers is not None
        results = results.item_wrappers[:]

    assert type(results) is list

    for x in reversed(results):
        stack.append(x)


# https://docs.python.org/3.10/library/dis.html#opcode-UNPACK_SEQUENCE
@register_opcode_handler("UNPACK_SEQUENCE")
def _unpack_sequence_handler(inst: dis.Instruction, /, stack: InterpreterStack, **kwargs) -> None | INTERPRETER_SIGNALS:
    # contrary to the opname, seq is an Iterable, not necessarily a sequence
    seq: Iterable = stack.pop_wrapped()

    assert type(inst.arg) is int
    count: int = inst.arg

    runtimectx: InterpreterRuntimeCtx = get_interpreterruntimectx()

    seq_iter = _interpret_call(iter, seq)

    values = []
    for _ in range(count):
        v = _interpret_call(next, seq_iter)
        if v is INTERPRETER_SIGNALS.EXCEPTION_RAISED:
            if isinstance(runtimectx._curexc, StopIteration):
                return do_raise(ValueError(f"not enough values to unpack (expected {count}, got {len(values)})"))
            else:
                return v

        values.append(v)

    v = _interpret_call(next, seq_iter)
    if v is INTERPRETER_SIGNALS.EXCEPTION_RAISED:
        if isinstance(runtimectx._curexc, StopIteration):
            runtimectx._curexc = None
        else:
            return v
    else:
        return do_raise(ValueError(f"too many values to unpack (expected {count})"))

    for x in values[::-1]:
        stack.append(x)


# Generator handling
# https://docs.python.org/3.10/library/dis.html#opcode-GEN_START
@register_opcode_handler("GEN_START", max_ver=(3, 10))
def _gen_start_handler(inst: dis.Instruction, /, stack: InterpreterStack, **kwargs) -> None:
    assert type(inst.arg) is int
    assert 0 <= inst.arg < 3  # yeah, we are not doing anything with it
    stack.pop_wrapped()  # this should be None (sent to the generator), but Python does not check


# https://docs.python.org/3.10/library/dis.html#opcode-GET_YIELD_FROM_ITER
@register_opcode_handler("GET_YIELD_FROM_ITER")
def _get_yield_from_iter_handler(
    inst: dis.Instruction, /, stack: InterpreterStack, **kwargs
) -> None | INTERPRETER_SIGNALS:
    tos = stack.getitem_wrapped(-1)
    utos = unwrap(tos)
    if not (inspect.isgenerator(utos) or inspect.iscoroutine(utos)):
        return check_and_append(stack, _interpret_call(iter, stack.pop_wrapped()))


# https://docs.python.org/3.11/library/dis.html#opcode-RETURN_GENERATOR
@register_opcode_handler("RETURN_GENERATOR", min_ver=(3, 11))
def _return_generator_handler(inst: dis.Instruction, /, **kwargs) -> None | INTERPRETER_SIGNALS:
    return INTERPRETER_SIGNALS.RETURN_GENERATOR


# https://docs.python.org/3.11/library/dis.html#opcode-SEND
@register_opcode_handler("SEND", min_ver=(3, 11))
def _send_handler(
    inst: dis.Instruction, /, stack: InterpreterStack, inst_ptr: int, **kwargs
) -> None | int | INTERPRETER_SIGNALS:
    # SEND(delta)
    # Equivalent to STACK[-1] = STACK[-2].send(STACK[-1]). Used in yield from and await statements.
    # If the call raises StopIteration, pop the top value from the stack, push the exception's value attribute, and increment the bytecode counter by delta.
    assert isinstance(inst.arg, int)
    send_value = stack.pop()
    generator = stack[-1]

    if send_value is None and hasattr(generator, "__next__"):
        # iterators don't have a .send method
        def impl():
            return generator.__next__()

    else:

        def impl():
            return generator.send(send_value)

    res = _interpret_call_with_unwrapping(impl)
    if res is INTERPRETER_SIGNALS.EXCEPTION_RAISED:
        runtimectx: InterpreterRuntimeCtx = get_interpreterruntimectx()
        if isinstance(runtimectx.curexc, StopIteration):
            retval = runtimectx.curexc.value
            runtimectx.curexc = None
            if sys.version_info < (3, 12):
                stack.pop()  # remove generator
                stack.append(retval)
                return inst_ptr + inst.arg + 1
            else:
                # Python 3.12 keeps the generator, returns relative jump
                stack.append(retval)
                return inst.arg
        else:
            return res  # propagate exception

    stack.append(res)


# https://docs.python.org/3.10/library/dis.html#opcode-WITH_EXCEPT_START
@register_opcode_handler("WITH_EXCEPT_START", max_ver=(3, 10))
def _with_except_start_handler_3_10(
    inst: dis.Instruction, *, inst_ptr: int, stack: InterpreterStack, try_stack: list[PyTryBlock], **kwargs
) -> None | INTERPRETER_SIGNALS:
    exc = stack[-1]
    val = stack[-2]
    tb = stack[-3]
    assert exc is not None
    assert not isinstance(exc, int)  # funny but from Python
    exit_func = stack[-7]
    return check_and_append(stack, _interpret_call_with_unwrapping(exit_func, exc, val, tb))


# https://docs.python.org/3.11/library/dis.html#opcode-WITH_EXCEPT_START
@register_opcode_handler("WITH_EXCEPT_START", min_ver=(3, 11))
def _with_except_start_handler_3_11(
    inst: dis.Instruction, *, inst_ptr: int, stack: InterpreterStack, try_stack: list[PyTryBlock], **kwargs
) -> None | INTERPRETER_SIGNALS:
    # in 3.11 the exception representation changed to only val
    val = stack[-1]
    exc = type(val)
    tb = val.__traceback__

    assert isinstance(stack[-3], int)
    exit_func = stack[-4]
    return check_and_append(stack, _interpret_call_with_unwrapping(exit_func, exc, val, tb))


# https://docs.python.org/3.10/library/dis.html#opcode-YIELD_FROM
@register_opcode_handler("YIELD_FROM", max_ver=(3, 10))
def _yield_from_handler(
    inst: dis.Instruction, /, stack: InterpreterStack, frame: InterpreterFrame, inst_ptr: int, **kwargs
) -> None | INTERPRETER_SIGNALS:
    send_value = stack.pop()
    generator = stack[-1]

    if send_value is None and hasattr(generator, "__next__"):
        # iterators don't have a .send method
        def impl():
            return generator.__next__()

    else:

        def impl():
            return generator.send(send_value)

    res = _interpret_call_with_unwrapping(impl)
    if res is INTERPRETER_SIGNALS.EXCEPTION_RAISED:
        runtimectx: InterpreterRuntimeCtx = get_interpreterruntimectx()
        if isinstance(runtimectx.curexc, StopIteration):
            stack.pop()  # remove generator
            stack.append(runtimectx.curexc.value)
            runtimectx.curexc = None
            return None
        else:
            return res  # propagate exception

    # this is a gross hack, this will be incremented so the inst_ptr is at this YIELD_FROM again
    # cleaner would be to introduce another INTERPRETER_SIGNALS
    frame.inst_ptr -= 1
    # this will be yielded
    stack.append(res)
    return INTERPRETER_SIGNALS.YIELD_VALUE


# https://docs.python.org/3.10/library/dis.html#opcode-YIELD_VALUE
@register_opcode_handler("YIELD_VALUE")
def _yield_value_handler(inst: dis.Instruction, /, stack: InterpreterStack, **kwargs) -> None | INTERPRETER_SIGNALS:
    # note that the popping from the stack is done in the _run_frame loop
    return INTERPRETER_SIGNALS.YIELD_VALUE


# In order to support "colored functions" that suspend and resume execution
# (generator, async generator, coroutine), we define generic equivalents here
# that take the interpreter frame and execute until the next yield point.
# The way these functions work in Python is that objects are created and
# returned either on invocation (Python <=3.10) or by the RETURN_GENERATOR
# opcode (Python >= 3.11).
def make_generator(
    frame: InterpreterFrame,
    compilectx: InterpreterCompileCtx,
    runtimectx: InterpreterRuntimeCtx,
):
    # TODO: detect whether the send is from the interpreter? if so, how? Currently the tracking will miss the connection between send and here. :(
    def thunder_interpreter_generator():
        send_value: Any = None  # the value gotten from from <generator>.send
        while True:  # or maybe have return?
            with interpreter_ctx(compilectx, runtimectx):
                try:
                    res, status = _run_frame(frame, compilectx, runtimectx, send_value=send_value)
                except Exception as e:
                    msg = f"Encountered exception {type(e).__name__}: {e}"
                    # nested try ... raise to delete e from locals
                    try:
                        raise InterpreterError(msg) from e
                    except InterpreterError:
                        del e
                        raise
                if status is INTERPRETER_SIGNALS.EXCEPTION_RAISED:
                    e = runtimectx.curexc
                    assert isinstance(e, BaseException)
                    runtimectx.curexc = None
                    if isinstance(e, StopIteration):
                        return unwrap(e.value)
                    # nested try except to delete e from locals
                    try:
                        raise e
                    except BaseException:
                        del e
                        raise
            if status == INTERPRETER_SIGNALS.RETURN_VALUE:
                return  # TODO: should this return res?
            assert status == INTERPRETER_SIGNALS.YIELD_VALUE
            send_value = yield unwrap(res)

    return wrap_const(thunder_interpreter_generator())


# factory to create an async generator for a given interpreter frame, see comment for make_generator
def make_async_generator(
    frame: InterpreterFrame,
    compilectx: InterpreterCompileCtx,
    runtimectx: InterpreterRuntimeCtx,
):
    async def thunder_interpreter_async_generator():
        send_value: Any = None  # the value gotten from from <generator>.send
        while True:  # or maybe have return?
            with interpreter_ctx(compilectx, runtimectx):
                try:
                    res, status = _run_frame(frame, compilectx, runtimectx, send_value=send_value)
                except Exception as e:
                    msg = f"Encountered exception {type(e).__name__}: {e}"
                    # nested try ... raise to delete e from locals
                    try:
                        raise InterpreterError(msg) from e
                    except InterpreterError:
                        del e
                        raise
                if status is INTERPRETER_SIGNALS.EXCEPTION_RAISED:
                    e = runtimectx.curexc
                    assert isinstance(e, BaseException)
                    runtimectx.curexc = None
                    if isinstance(e, StopIteration):
                        return
                    # nested try except to delete e from locals
                    try:
                        raise e
                    except BaseException:
                        del e
                        raise
            if status == INTERPRETER_SIGNALS.RETURN_VALUE:
                return  # TODO: should this return res?
            assert status == INTERPRETER_SIGNALS.YIELD_VALUE
            send_value = yield unwrap(res)

    return wrap_const(thunder_interpreter_async_generator())  # TODO: better than wrap_const


# factory to create a coroutine for a given interpreter frame, see comment for make_generator
def make_coroutine(
    frame: InterpreterFrame,
    compilectx: InterpreterCompileCtx,
    runtimectx: InterpreterRuntimeCtx,
):
    async def thunder_interpreter_coroutine():
        send_value: Any = None  # the value gotten from from <generator>.send
        while True:  # or maybe have return?
            with interpreter_ctx(compilectx, runtimectx):
                try:
                    res, status = _run_frame(frame, compilectx, runtimectx, send_value=send_value)
                except Exception as e:
                    msg = f"Encountered exception {type(e).__name__}: {e}"
                    # nested try ... raise to delete e from locals
                    try:
                        raise InterpreterError(msg) from e
                    except InterpreterError:
                        del e
                        raise
                if status is INTERPRETER_SIGNALS.EXCEPTION_RAISED:
                    e = runtimectx.curexc
                    assert isinstance(e, BaseException)
                    runtimectx.curexc = None
                    if isinstance(e, StopIteration):
                        return unwrap(e.value)
                    # nested try except to delete e from locals
                    try:
                        raise e
                    except BaseException:
                        del e
                        raise
            if status == INTERPRETER_SIGNALS.RETURN_VALUE:
                return unwrap(res)
            assert status == INTERPRETER_SIGNALS.YIELD_VALUE
            raise NotImplementedError("not implemented")

    return wrap_const(thunder_interpreter_coroutine())


def _interpret_call_with_unwrapping(fn: Callable, /, *args, **kwargs) -> Any | INTERPRETER_SIGNALS:
    args = wrap_consts(*args)
    kwargs = {k: wrap_const(v) for k, v in kwargs.items()}
    res = _interpret_call(fn, *args, **kwargs)
    if isinstance(res, INTERPRETER_SIGNALS):
        return res

    compilectx: InterpreterCompileCtx = get_interpretercompilectx()
    if compilectx._with_provenance_tracking:
        assert all(isinstance(a, WrappedValue) for a in args)
        assert all(isinstance(a, WrappedValue) for a in kwargs.values())
        if isinstance(res.value, list):
            assert len(res.value) == len(
                res.item_wrappers
            ), f"{len(res.value)} {len(res.item_wrappers)} {res.value} {res.item_wrappers} {fn}"
        if isinstance(res.value, dict):
            assert len(res.key_wrappers) == len(
                res.item_wrappers
            ), f"{len(res.value)} {len(res.item_wrappers)} {len(res.key_wrappers)} {res.value} {res.item_wrappers} {fn}"
        for a in args:
            if isinstance(a.value, list):
                assert isinstance(a.item_wrappers, Sized)
                assert len(a.value) == len(
                    a.item_wrappers
                ), f"{len(a.value)} {len(a.item_wrappers)} {a.value} {a.item_wrappers} {fn}"
            if isinstance(a.value, dict):
                assert isinstance(a.item_wrappers, Sized)
                assert len(a.key_wrappers) == len(
                    a.item_wrappers
                ), f"{len(a.value)} {len(a.item_wrappers)} {len(a.key_wrappers)} {a.value} {a.item_wrappers} {fn}"

    return unwrap(res)


def _interpret_call(fn: Callable, /, *args, **kwargs) -> Any | INTERPRETER_SIGNALS:
    compilectx: InterpreterCompileCtx = get_interpretercompilectx()
    runtimectx: InterpreterRuntimeCtx = get_interpreterruntimectx()

    # TODO: Implement generics and fix WrappedValue[T] everywhere.
    runtimectx.record_interpreter_call(fn)
    rval = _call_dispatch(compilectx, runtimectx, fn, *args, **kwargs)  # type: ignore
    if compilectx._with_provenance_tracking:
        assert isinstance(rval, (INTERPRETER_SIGNALS, WrappedValue)), f"return {rval} unexpected calling {unwrap(fn)}"
    runtimectx.record_interpreter_return(fn, rval)  # type: ignore

    return rval


# Interprets the callable with the given args and kwargs
# NOTE There are (currently) 8 cases for interpretation:
#
#   (0) For already interpret()-ed functions, we use the original function
#       to trace through rather than trying to have the interpreter trace through
#       itself (which neither does not work nor would it be useful).
#   (1) Bound methods are unbound
#       (1a) The callable is a bound method (implemented in Python), in which case it's canonicalized
#       (1b) The callable is a builtin method, in which case we try to unbind it
#   (2) The callable has a lookaside, in which case it's used to execute the operation
#   (3) The callable is opaque, in which case it's executed by the CPython interpreter and its
#           result returned
#   (4) The callable is a type object, in which case it is instantiated with __new__ and initialized with __init__
#   (5) The callable is a callable object, in which case its __call__ attribute is called recursively
#   (6) The callable is a FunctionType, in which case it's recursively interpretered by the interpreter
#
# TODO Consider refactoring this into one function for each case
def _call_dispatch(
    compilectx: InterpreterCompileCtx, runtimectx: InterpreterRuntimeCtx, fn: Callable, /, *args, **kwargs
) -> Any | INTERPRETER_SIGNALS:
    if isinstance(fn, WrappedValue):
        wrapped_fn = fn
    else:
        # TODO: think about whether this is a good choice in all circumstances
        wrapped_fn = wrap_const(fn)
    fn = unwrap(fn)
    assert not isinstance(fn, WrappedValue)

    if compilectx._with_provenance_tracking:
        assert all(isinstance(a, WrappedValue) for a in args)
        assert all(isinstance(a, WrappedValue) for a in kwargs.values())
        for a in args:
            if isinstance(a.value, list):
                assert len(a.value) == len(
                    a.item_wrappers
                ), f"{len(a.value)} {len(a.item_wrappers)} {a.value} {a.item_wrappers}"

    # (1) Already (interpreter wrapped)
    if hasattr(fn, "__thunder_interpreter_orig_fn"):
        fn = fn.__thunder_interpreter_orig_fn
        assert isinstance(fn, Callable)
        wrapped_fn = wrap_const(fn)
    # (0) Bound methods are unbound
    # (1a) The callable is a bound method (implemented in Python), in which case it's unwrapped
    if inspect.ismethod(fn):

        def _impl(fn, *args, **kwargs):
            return fn.__func__(fn.__self__, *args, **kwargs)

        return _interpret_call(_impl, wrapped_fn, *args, **kwargs)  # type: ignore

    # (1b) The callable is a builtin method, in which case it's canonicalized
    #   A builtin is canonicalized when it's a call on a type or a module (or their equivalent)
    #   Ex. The append method of a list
    #       l = [0, 1, 2]
    #       type(l.append)  # builtin_function_or_method
    #       isinstance(l.append, BuiltinMethodType)  # True
    #       l.append.__self__  # [0, 1, 2]
    #
    #   However, l.append is a method specific to the list l, and we'd like to canonicalize
    #   it to list.append.
    #   We do this by acquiring the function's name from the __self__ object's type. In this case
    #   getattr(type(l), "append").
    #
    #   Ex. The __new__ method of a type
    #       type(list.__new__)  # builtin_function_or_method
    #       isinstance(list.__new__, BuiltinMethodType)  # True
    #       list.__new__.__self__  # list
    #       type(list).__new__  # <function type.__new__(*args, **kwargs)>
    #
    #   We don't want to unwrap calls on types, because these calls are already
    #   canonicalized.
    #
    #   Ex. A method on a module
    #       import builtins
    #       type(builtins.hasattr) # builtin_function_or_method
    #
    #   Like with types in the above example, we don't want to unwrap method calls
    #   on modules, because they are already canonicalized.
    #
    #   Ex. Builtin methods with __self__ = None
    #       import torch
    #       torch.relu.__self__  # None
    #
    #   Builtin methods with __self__ = None cannot be further canonicalized
    #
    #   Ex. Builtin methods on PyCapsules (see https://docs.python.org/3/c-api/capsule.html)
    #       import torch
    #       torch._C._are_functorch_transforms_active.__self__  # <capsule object NULL at 0x7bcf01e69f20>
    #       type(torch._C._are_functorch_transforms_active.__self__)  # PyCapsule
    #
    #   Like with types and modules, the base PyCapsule class does not have the methods we're looking for.
    #
    #   Ex.
    # NOTE Builtin Methods
    #   Builtin methods are not considered methods by inspect.ismethod
    if isinstance(fn, (BuiltinMethodType, MethodWrapperType)):
        assert is_opaque(fn)
        slf = fn.__self__

        if slf is not None and not isinstance(slf, (type, ModuleType)) and not is_pycapsule(slf):
            # NOTE: we need to walk the mro because we need to deal with super().foo
            #       using the qualname is not good here because Python qualnames come with no
            #       guarantees (e.g. random._random.Random.seed and random.Random.seed are distinct
            #       but have the same qualname (Random.seed).
            #       Binding (using <unbound_method>.__get__) is what super does to get a bound method-
            #       While it will be a new object every time __get__ is called (so no `is`), equality
            #       works.
            #       The next trouble is that types that are not subclassable might not implement __get__
            #       for their methods (e.g. re.Pattern.match). But those can only appear as the 0th item in mro.
            #       Also, if there is no unbound method defined on the type, it might be a bound method on the
            #       type itself (e.g. object.__or__, which will be checked e.g. from int.__or__ when traversing
            #       the mro).
            unbound_fn = None
            for t in type(slf).mro()[1:]:
                unbound_fn_candidate = getattr(t, fn.__name__, None)
                if (
                    unbound_fn_candidate is not None
                    and isinstance(unbound_fn_candidate, (WrapperDescriptorType, MethodDescriptorType))
                    and unbound_fn_candidate.__get__(slf) == fn
                ):
                    unbound_fn = unbound_fn_candidate
                    break

            # this gets the method from the "top" type
            if unbound_fn is None:
                unbound_fn = getattr(type(slf), fn.__name__, None)

            # TODO: The above is our best attempt to get the unbound function.
            #       If it fails for whatever reason (and unbound_fn is None here),
            #       we have two options:
            #       - (currently done) fall through and treat this as an opaque
            #         function call (maybe we could warn)
            #       - refuse to work and raise an exception
            #       Given that the main reason to do this unwrapping is to be able
            #       to define lookasides on methods as <class>.method and have
            #       them work when called on objects, the harm done by the first
            #       approach seems limited (as long as people test their lookasides).
            if unbound_fn is not None:
                assert not isinstance(unbound_fn, BuiltinFunctionType)
                slf = _interpret_call(getattr, wrapped_fn, wrap_const("__self__"))
                unbound_fn = wrap_const(unbound_fn)  # TODO!
                return _interpret_call(unbound_fn, slf, *args, **kwargs)

    # (2) Handles lookasides
    lookaside_fn: INTERPRETER_SIGNALS | None | Callable = compilectx.lookaside(fn, *args, **kwargs)
    if lookaside_fn is INTERPRETER_SIGNALS.EXCEPTION_RAISED:
        # Happens with sharp edges, for example
        return lookaside_fn
    if lookaside_fn:
        runtimectx.record_lookaside(lookaside_fn)
        res = lookaside_fn(*args, **kwargs)
        return res

<<<<<<< HEAD
    # (4) Handles opaque functions
=======
    # (3) Handles opaque functions
>>>>>>> 62d9535b
    if is_opaque(fn):
        # TODO: Deeper unwrapping?
        args_ = tuple(unwrap(a) for a in args)
        kwargs_ = {unwrap(k): unwrap(v) for k, v in kwargs.items()}
        try:
            runtimectx.record_opaque_call(fn)
            opaque_result: Any = fn(*args_, **kwargs_)
        except Exception as e:
            runtimectx.curexc = e
            return INTERPRETER_SIGNALS.EXCEPTION_RAISED

        if compilectx._with_provenance_tracking:
            pr = ProvenanceRecord(
                inst=PseudoInst.OPAQUE,
                inputs=[wrapped_fn.provenance, wrap_args(args).provenance, wrap_kwargs(kwargs).provenance],
            )
            opaque_result = wrap(opaque_result, provenance=pr)
        return opaque_result

    # (4) Handle types
    if isinstance(fn, type):
        tt = type(fn)  # could be type itself, or a metaclass
        obj = _interpret_call(tt.__call__, wrapped_fn, *args, **kwargs)
        return obj

    # (5) Handles callable objects (with a dunder call method)
    if not isinstance(fn, (FunctionType, MethodType)):
        if not hasattr(fn, "__call__"):
            raise NotImplementedError(
                f"Don't know how to interpret a callable with type {type(fn)} without a __call__ method"
            )

        wrapped_call = _interpret_call(getattr, wrapped_fn, wrap_const("__call__"))
        assert not isinstance(wrapped_call, INTERPRETER_SIGNALS)
        populate_attribute_wrapper(wrapped_call, "__self__", wrapped_fn)
        return _interpret_call(wrapped_call, *args, **kwargs)

    # (6) interprets into the function
    assert isinstance(fn, FunctionType), f"{fn=} had an unexpected type ({type(fn)}"
    return _setup_frame_and_run_python_function(compilectx, runtimectx, wrapped_fn, *args, **kwargs)


def _setup_frame_and_run_python_function(
    compilectx: InterpreterCompileCtx, runtimectx: InterpreterRuntimeCtx, wrapped_fn, /, *args, **kwargs
):
    fn = unwrap(wrapped_fn)

    # We bind the provided args + kwargs to the function parameters.
    # In the local var names (co_varnames), we will first have the
    # positional (-only and positional-or-kw) args, then the keyword-only
    # args, then optionally *args and optionally then **kwargs
    # (of the signature). Here we populate locals_dict with those values.
    # TODO: could populate localsplus directly instead of going through
    #       locals_dict

    code: CodeType = extract_code(fn)

    locals_dict: dict[str, Any] = {}
    defaults = (*(wrap_const(v) for v in fn.__defaults__),) if fn.__defaults__ is not None else ()
    kwdefaults = {k: wrap_const(v) for k, v in fn.__kwdefaults__.items()} if fn.__kwdefaults__ is not None else {}
    has_varargs = (fn.__code__.co_flags & inspect.CO_VARARGS) > 0
    has_varkwargs = (fn.__code__.co_flags & inspect.CO_VARKEYWORDS) > 0

    # for the function signature varargs, we just need keep track of the
    # number of provided positional args in args, but to to populate the
    # function signature varkwargs, we need to track
    # which provided kwargs have been "consumed" by the signature.

    unconsumed_kwargs = {**kwargs}

    if len(args) > code.co_argcount and not has_varargs:
        return do_raise(TypeError(f"{fn}() takes {code.co_argcount} positional arguments, but {len(args)} were given"))

    # first we go over the function signatures positional (-only or kw-or-pos) args.
    # They might come from various sources:
    # - call-provided args
    # - call-provided kwargs unless they are positional-only
    # - function-provided default arguments (which are matched from the end of positional args)
    # otherwise, we raise an appropriate error
    #
    # note that for positional only args, you can have a kwarg of the same
    # name that will end up in the varkwargs

    first_arg_with_defaults = code.co_argcount - len(defaults)
    missing_args = []
    pos_arguments_in_kwargs = []
    for idx in range(code.co_argcount):
        varname = code.co_varnames[idx]
        if idx < len(args):
            locals_dict[varname] = args[idx]
            if idx >= code.co_posonlyargcount and varname in unconsumed_kwargs:
                return do_raise(f"{fn}() got multiple values for argument '{varname}'")
        elif idx >= code.co_posonlyargcount and varname in kwargs:
            locals_dict[varname] = unconsumed_kwargs.pop(varname)
        elif idx >= first_arg_with_defaults:
            locals_dict[varname] = defaults[idx - first_arg_with_defaults]
        elif code.co_varnames[idx] in kwargs:
            pos_arguments_in_kwargs.append(varname)
        else:
            missing_args.append(varname)

    if pos_arguments_in_kwargs:
        return do_raise(
            TypeError(
                f"{fn}() got some positional-only arguments passed as keyword arguments: {', ' .join(pos_arguments_in_kwargs)}"
            )
        )

    if missing_args:
        # CPython has fancy 'a', 'b', and 'c' and argument vs. arguments
        return do_raise(
            TypeError(f"{fn}() is missing {len(missing_args)} required positional arguments: {', '.join(missing_args)}")
        )

    # now we bind the function signature's kw-only args. These might come from
    # - the call-provided kwargs
    # - the function-provided default kwargs
    # otherwise we raise an error at the end

    missing_kwargs = []
    for idx in range(code.co_argcount, code.co_argcount + code.co_kwonlyargcount):
        varname = code.co_varnames[idx]
        if varname in unconsumed_kwargs:
            locals_dict[varname] = unconsumed_kwargs.pop(varname)
        elif varname in kwdefaults:
            locals_dict[varname] = kwdefaults[varname]
        else:
            missing_kwargs.append(varname)

    if missing_kwargs:
        return do_raise(
            TypeError(
                f"{fn}() is missing {len(missing_kwargs)} required keyword-only arguments: {', '.join(missing_kwargs)}"
            )
        )

    # now we handle varargs (which gets "excess" call args)...
    idx = code.co_argcount + code.co_kwonlyargcount
    if has_varargs:
        varargs = args[code.co_argcount :]
        if compilectx._with_provenance_tracking:
            varargs = wrap_args(varargs)
        locals_dict[code.co_varnames[idx]] = varargs
        idx += 1

    # ...and varkwargs which gets the unconsumed call-provided kwargs
    if has_varkwargs:
        if compilectx._with_provenance_tracking:
            unconsumed_kwargs = wrap_kwargs(unconsumed_kwargs)
        locals_dict[code.co_varnames[idx]] = unconsumed_kwargs
    elif unconsumed_kwargs:

        return do_raise(TypeError(f"{fn}() got unexpected keyword arguments: {','.join(unconsumed_kwargs)}"))

    # And that's it! We have all local vars in locals_dict.

    module: str = fn.__module__
    # in Python 3.10: local vars is (var_names, co_cellvars, co_freevars), also the cellvars/freevars are set up on call
    # in Python 3.11+, these are not separated and cells will be set up by the MAKE_CELL instruction
    # in Thunder, we adopt the Python 3.11 way of allocating a single array for all localplus vars,
    #             but for 3.10 we do need to do the 3.10-style setting-up-at-entry here.
    localsplus: list[Any] = []
    if code.co_freevars:
        assert fn.__closure__
        assert len(code.co_freevars) == len(fn.__closure__)
        closure = _interpret_call(getattr, wrapped_fn, wrap_const("__closure__"))
        # we need to use __getiem__ directly to avoid infinite recursion
        closure = [
            _interpret_call(lambda x, i: x.__getitem__(i), closure, wrap_const(i)) for i in range(len(fn.__closure__))
        ]
    else:
        closure = []
        assert not fn.__closure__

    if (3, 10) <= sys.version_info < (3, 11):
        assert len(code.co_varnames) == code.co_nlocals
        for n in code.co_varnames:
            local = locals_dict.get(n, Py_NULL())
            local = local_callback(n, local, module=module)
            localsplus.append(local)
            # NOTE Updates locals_dict on Python 3.10, so co_cellvars has the same replacements
            #   as localsplus does (this is not necessary on Python 3.11, because there cellvars are
            #   constructed using the MAKE_CELL instruction)
            locals_dict[n] = local
        for n in code.co_cellvars:
            if n in locals_dict:
                c = _interpret_call(CellType, locals_dict[n])
                assert c is not INTERPRETER_SIGNALS.EXCEPTION_RAISED
                localsplus.append(c)
                localsplus[code.co_varnames.index(n)] = Py_NULL()
            else:
                localsplus.append(wrap_const(CellType()))
        for i, (name, value) in enumerate(zip(code.co_freevars, closure)):
            local = freevar_callback(name, value, fn=wrapped_fn, idx=i)
            localsplus.append(local)
    elif (3, 11) <= sys.version_info < (3, 14):
        assert len(code.co_varnames) == code.co_nlocals
        for n in code.co_varnames:
            local = locals_dict.get(n, Py_NULL())
            local = local_callback(n, local, module=module)
            localsplus.append(local)
        for n in code.co_cellvars:
            # those in locals_dict will use that index but will
            # see MAKE_CELL called for them for the conversion
            if n not in locals_dict:
                localsplus.append(Py_NULL())
        for i, (name, value) in enumerate(zip(code.co_freevars, closure)):
            local = freevar_callback(name, value, fn=wrapped_fn, idx=i)
            localsplus.append(local)
    else:
        raise NotImplementedError(
            f"Python version {sys.version_info.major}.{sys.version_info.minor} is not supported at this moment."
        )

    if compilectx._with_provenance_tracking:
        frame_globals = wrap_attribute(wrapped_fn.value.__globals__, wrapped_fn, wrap_const("__globals__"))
        frame_builtins = wrap(builtins_dict, provenance=ProvenanceRecord(inst=PseudoInst.BUILTINS, inputs=[]))
    else:
        frame_globals = fn.__globals__
        frame_builtins = builtins_dict

    # Creates the current ready to run stack frame for the current function
    frame = InterpreterFrame(
        code=code,
        localsplus=localsplus,
        globals=frame_globals,
        names=wrap_const({}),
        qualname=fn.__qualname__,
        module=module,
    )

    # Python 3.10 deals with creating the generator on call,
    # 3.11+ use the RETURN_GENERATOR opcode
    if sys.version_info < (3, 11):
        if code.co_flags & inspect.CO_GENERATOR:
            return make_generator(frame, compilectx, runtimectx)
        if code.co_flags & inspect.CO_COROUTINE:
            return make_coroutine(frame, compilectx, runtimectx)
        if code.co_flags & inspect.CO_ASYNC_GENERATOR:
            return make_async_generator(frame, compilectx, runtimectx)

    try:
        res, status = _run_frame(frame, compilectx, runtimectx)
    except Exception as e:
        # We need to cheat a bit to get a Python frame here...
        python_frame = frame.get_or_make_python_frame()
        e.__traceback__ = TracebackType(e.__traceback__, python_frame, python_frame.f_lasti, python_frame.f_lineno)
        del e  # avoid memory leak
        raise
    return res


def _run_frame(
    frame: InterpreterFrame,
    compilectx: InterpreterCompileCtx,
    runtimectx: InterpreterRuntimeCtx,
    *,
    send_value: Any = Py_NULL(),
):
    # Pushes the current stack frame for the current function
    with runtimectx.push_frame_stack(frame):
        stack: InterpreterStack = frame.interpreter_stack
        if send_value != Py_NULL():
            with stack.set_cur_instruction(PseudoInst.SEND):
                stack.append(send_value)

        insts: tuple[dis.Instruction, ...] = tuple(dis.get_instructions(frame.code))
        # adjustments for "hidden" instructions (EXTENDED_ARGS, CACHE, ...)
        inst_ptr_to_idx = {inst.offset // 2: idx for idx, inst in enumerate(insts)}
        idx_to_next_inst_ptr = [inst.offset // 2 for inst in insts[1:]]
        idx_to_next_inst_ptr.append(len(frame.code.co_code))

        max_inst_ptr = max(inst_ptr_to_idx.keys())
        while True:
            # we might have jumped or advanced to a "hidden" instruction such as cache,
            # so move forward until we have something to look at.
            # N.B.: For Python 3.12 there is a change coming up that changes how to
            #       consider CACHE items in computing relative jumps.
            #       This is discussed at the top of
            #       https://docs.python.org/3.12/library/dis.html
            while frame.inst_ptr not in inst_ptr_to_idx:
                assert frame.inst_ptr <= max_inst_ptr
                frame.inst_ptr += 1
            inst: dis.Instruction = insts[inst_ptr_to_idx[frame.inst_ptr]]
            # Updates the stack frame to the current position
            # TODO maybe also have inst_ptr?
            frame.nexti(inst)
            runtimectx.record_interpreted_instruction(inst)
            skip_stack_effect_check: bool = False  # the exception handling will change the stack wildly
            stack_size_before_handler: int = len(stack)

            frame.lasti = frame.inst_ptr  # ???
            interpretation_result: None | int | INTERPRETER_SIGNALS = compilectx.interpret(
                inst,
                inst_ptr=frame.inst_ptr,
                stack=frame.interpreter_stack,
                globals_dict=frame.globals,
                try_stack=frame.try_stack,
                exception_stack=runtimectx.exception_stack,
                co=frame.code,
                frame=frame,
            )
            if interpretation_result is INTERPRETER_SIGNALS.EXCEPTION_RAISED:
                e = runtimectx.curexc
                runtimectx.curexc = None
                assert isinstance(e, BaseException)
                current_exception = e

                if sys.version_info >= (3, 11):
                    exception_table = dis._parse_exception_table(frame.code)  # type: ignore (_parse_exception_table is undocumented)

                    found = False
                    et_start = et_end = et_handler = et_level = et_lasti = 0  # For type checker
                    for et_start, et_end, et_handler, et_level, et_lasti in exception_table:
                        found = et_start <= frame.inst_ptr * 2 < et_end
                        if found:
                            break
                    if found:
                        assert len(frame.interpreter_stack) >= et_level
                        del frame.interpreter_stack[et_level:]
                        if et_lasti:
                            with frame.interpreter_stack.set_cur_instruction(PseudoInst.EXCEPTION_HANDLER):
                                frame.interpreter_stack.append(frame.lasti)
                        with frame.interpreter_stack.set_cur_instruction(PseudoInst.EXCEPTION_HANDLER):
                            frame.interpreter_stack.append(current_exception)
                        current_exception = None
                        skip_stack_effect_check = True
                        if sys.version_info >= (3, 12):
                            # yeah, this is *really* ugly to make interpretation_result stay relative... maybe introduce another signal
                            interpretation_result = (
                                et_handler // 2 - idx_to_next_inst_ptr[inst_ptr_to_idx[frame.inst_ptr]]
                            )
                        else:
                            interpretation_result = et_handler // 2
                else:
                    # This is Python 3.10-style unwinding
                    skip_stack_effect_check = True  # or only do this in ifs below?
                    while frame.try_stack:
                        try_block = frame.try_stack.pop()
                        if try_block.typ == PyTryBlock.EXCEPT_HANDLER_TYPE:
                            assert len(frame.interpreter_stack) >= try_block.level + 3
                            with frame.interpreter_stack.set_cur_instruction(PseudoInst.EXCEPTION_HANDLER):
                                del frame.interpreter_stack[try_block.level + 3 :]
                                exc_type = frame.interpreter_stack.pop()  # we ignore that and assume == type(exc_value)
                                exc_value = frame.interpreter_stack.pop()
                                exc_traceback = frame.interpreter_stack.pop()
                            if exc_value != None:
                                exc_value.__traceback__ = exc_traceback
                            assert runtimectx.exception_stack
                            # CPython sets exc_info->exc_type/value/traceback
                            # see RuntimeCtx inititalization of exception_stack for more info
                            runtimectx.exception_stack[-1] = exc_value  # replace the exc_info
                            # Python 3.10 has `continue` here, but there is no code except the else
                        else:
                            # There are actually only these two PyTryBlock types in 3.10
                            assert try_block.typ == PyTryBlock.SETUP_FINALLY_TYPE

                            # Python 3.10 UNWIND_BLOCK
                            assert len(frame.interpreter_stack) >= try_block.level
                            with frame.interpreter_stack.set_cur_instruction(PseudoInst.EXCEPTION_HANDLER):
                                del frame.interpreter_stack[try_block.level :]

                            # Python 3.10 handling of SETUP_FINALLY blocks
                            frame.try_stack.append(
                                PyTryBlock(PyTryBlock.EXCEPT_HANDLER_TYPE, frame.lasti, len(frame.interpreter_stack))
                            )
                            assert runtimectx.exception_stack
                            # CPython sreads exc_info->exc_type/value/traceback
                            # see RuntimeCtx inititalization of exception_stack for more info
                            exc = runtimectx.exception_stack[-1]
                            with frame.interpreter_stack.set_cur_instruction(PseudoInst.EXCEPTION_HANDLER):
                                frame.interpreter_stack.append(exc.__traceback__ if exc is not None else None)
                                frame.interpreter_stack.append(exc)
                                # Python distinguishes explicit exc_type present or NULL/None
                                frame.interpreter_stack.append(type(exc))
                            current_exception = e
                            # NormalizeException ?

                            # CPython sets exc_info->exc_type/value/traceback here
                            # see RuntimeCtx initialization of exception_stack for more info
                            runtimectx.exception_stack[-1] = current_exception
                            with frame.interpreter_stack.set_cur_instruction(PseudoInst.EXCEPTION_HANDLER):
                                frame.interpreter_stack.append(
                                    current_exception.__traceback__ if current_exception is not None else None
                                )
                                frame.interpreter_stack.append(current_exception)
                                # Python distinguishes explicit exc_type present or NULL/None
                                frame.interpreter_stack.append(type(current_exception))
                            current_exception = None
                            interpretation_result = try_block.handler
                            # f->f_state = FRAME_EXECUTING;  /* Resume normal execution */
                            break  # continue with handler
                if current_exception is not None:
                    e = current_exception
                    # We need to cheat a bit to get a Python frame here...
                    python_frame = frame.get_or_make_python_frame()
                    tb = TracebackType(e.__traceback__, python_frame, python_frame.f_lasti, python_frame.f_lineno)
                    e = e.with_traceback(tb)
                    runtimectx.curexc = e
                    del current_exception, python_frame, tb, e, runtimectx
                    return INTERPRETER_SIGNALS.EXCEPTION_RAISED, INTERPRETER_SIGNALS.EXCEPTION_RAISED

            # TODO Improve this error message
            if interpretation_result is INTERPRETER_SIGNALS.UNHANDLED_OPCODE:
                raise NotImplementedError(f"Encountered unimplemented opcode {inst.opname} while tracing.")

            elif interpretation_result in (INTERPRETER_SIGNALS.RETURN_VALUE, INTERPRETER_SIGNALS.YIELD_VALUE):
                # advance the inst_ptr, needed in particular for YIELD
                frame.inst_ptr += 1
                # get the result from the current stack

                result = frame.interpreter_stack.pop_wrapped()
                # Restores the previous stack, the caller needs to put the value on it
                return result, interpretation_result
            elif interpretation_result is INTERPRETER_SIGNALS.RETURN_GENERATOR:
                frame.inst_ptr += 1
                if frame.code.co_flags & inspect.CO_GENERATOR:
                    return make_generator(frame, compilectx, runtimectx), interpretation_result
                if frame.code.co_flags & inspect.CO_COROUTINE:
                    return make_coroutine(frame, compilectx, runtimectx), interpretation_result
                if frame.code.co_flags & inspect.CO_ASYNC_GENERATOR:
                    return make_async_generator(frame, compilectx, runtimectx), interpretation_result
                raise NotImplementedError(
                    f"Not implemented: RETURN_GENERATOR from code of {frame.qualname} with flags {dis.pretty_flags(frame.code.co_flags)}"
                )
            elif interpretation_result is None:
                frame.inst_ptr += 1
            else:
                assert isinstance(interpretation_result, int), interpretation_result
                if sys.version_info >= (3, 12):
                    # in Python >= 3.12 all jumps are relative to the next instruction
                    frame.inst_ptr = idx_to_next_inst_ptr[inst_ptr_to_idx[frame.inst_ptr]] + interpretation_result
                else:
                    frame.inst_ptr = interpretation_result

            if not skip_stack_effect_check:  # the exception handling will change the stack wildly
                # Verifies the handler had the expected stack effect (delta on stack sie)
                actual_stack_effect: int = len(stack) - stack_size_before_handler
                jumped: bool = isinstance(interpretation_result, int) and interpretation_result != -1
                expected_stack_effect: int = dis.stack_effect(inst.opcode, inst.arg, jump=jumped)

                if (3, 11) <= sys.version_info < (3, 12):
                    # PRECALL stack effect (3.11) has a -inst.arg stack effect in the function that we only see during CALL
                    if inst.opname == "PRECALL":
                        assert type(inst.arg) is int
                        assert (
                            expected_stack_effect == -inst.arg
                        ), f"precall with stack effect {expected_stack_effect}, {inst}"
                        expected_stack_effect = 0
                    elif inst.opname == "CALL":
                        assert type(inst.arg) is int
                        assert expected_stack_effect == -1, f"call with stack effect {expected_stack_effect}, {inst}"
                        expected_stack_effect = -inst.arg - 1
                assert (
                    actual_stack_effect == expected_stack_effect
                ), f"Unexpected stack effect from {inst.opname}: expected {expected_stack_effect}, but the actual effect was {actual_stack_effect} at {inst}"


# Special signals for the interpreter
# TODO Consider a different name for this class
class INTERPRETER_SIGNALS(enum.Enum):
    UNHANDLED_OPCODE = enum.auto()
    UNSAFE_FUNCTION = enum.auto()
    RETURN_VALUE = enum.auto()
    RETURN_GENERATOR = enum.auto()
    YIELD_VALUE = enum.auto()
    EXCEPTION_RAISED = enum.auto()


#
# Defines interpreter ux
#


# Interprets the Python program
# The interpretation can be extended by specifying one or more of the following:
#   (1) The opcode_interpreter function, which has the signature
#
#   opcode_interpreter(inst: dist.Instruction, /, **interpreter_state) -> None | int | INTERPRETER_SIGNALS
#
#   The opcode handler is called to interpret an opcode, and is an opportunity to
#   implement custom opcode handling.
#
#   If the opcode is unhandled, then INTERPRETER_SIGNALS.UNHANDLED_OPCODE should be returned.
#
#   Otherwise the function will be called with the following keyword arguments:
#
#       - stack, the interpreter stack
#       - inst_ptr, the current instruction pointer
#       - co, the code object
#       - globals_dict, the globals dictionary
#       - builtins_dict, the builtins dictionary
#       - frame: interpreter frame containing local variables, source loc etc.
#       - try_stack, a "try block" stack to facilitate handling exceptions
#       - exception_stack, the stack of currently handled exceptions
#
#   The handler can then return None, -1 to indicate a return statement, or a weakly positive integer
#   to indicate that the interpreter should jump absolute to that instruction.
#
#   The arguments passed to the handler are very likely to change in the near future, but most
#   handlers only need to consume a small subset of the above arguments.
#
#   (2) The fn_lookaside function, which has the signature
#
#   fn_lookaside(fn, *args, **kwargs) -> None | Callable
#
#   The function 'lookaside' is an opportunity to intercept functions and either provide custom
#   implementations of them or raise exceptions if they are "unsafe".
#   It is called whenever a function is interpreterd.
#
#   If there is no lookaside, then None should be returned.
#
#   If the function is unsafe, then a callable that raises UnsafeOperator (to be implemented)
#       should be returned.
#
#   Otherwise, the function should implement the lookaside when called with the same args and kwargs.
def interpret(
    fn: Callable,
    *,
    opcode_interpreter: Callable = default_opcode_interpreter,
    fn_lookaside: Callable = default_lookaside,
    callbacks: dict[INTERPRETER_CALLBACKS, Callable] = default_callbacks,
    debug_log: None | StringIO = None,
    with_provenance_tracking: bool = False,
    unwrap_result: bool = True,
    uncacheable_classes: list[type] | None = None,
    record_history: bool = False,
) -> Callable:
    compilectx: InterpreterCompileCtx = InterpreterCompileCtx(
        opcode_interpreter=opcode_interpreter,
        fn_lookaside=fn_lookaside,
        callbacks=callbacks,
        with_provenance_tracking=with_provenance_tracking,
        uncacheable_classes=uncacheable_classes,
    )
    if hasattr(fn, "__thunder_interpreter_orig_fn"):
        fn = fn.__thunder_interpreter_orig_fn

    @functools.wraps(fn)
    def fn_(*args, **kwargs) -> Any:
        runtimectx: InterpreterRuntimeCtx = InterpreterRuntimeCtx(debug_log=debug_log, record_history=record_history)

        with interpreter_ctx(compilectx, runtimectx):
            try:
                # we normalize the outmost function to be interpreted to take
                # args and kwargs as arguments (not *args and **kwargs).
                # We thus have three special INPUTs for the entry function: INPUT_ARGS, INPUT_KWARGS, INPUT_FN
                args = wrap(
                    args,
                    provenance=ProvenanceRecord(inst=PseudoInst.INPUT_ARGS, inputs=[]),
                )

                kwargs = wrap(
                    kwargs,
                    provenance=ProvenanceRecord(inst=PseudoInst.INPUT_KWARGS, inputs=[]),
                )

                fn_wrapped = wrap(
                    fn,
                    provenance=ProvenanceRecord(inst=PseudoInst.INPUT_FN, inputs=[]),
                )

                def getfn():
                    def fn_2(args, kwargs):
                        return fn(*args, **kwargs)

                    return fn_2

                wrapped_fn_2 = wrap_const(getfn())
                if compilectx._with_provenance_tracking:
                    wrapped_closure = wrap_attribute(
                        wrapped_fn_2.value.__closure__, wrapped_fn_2, wrap_const("__closure__")
                    )
                    wrapped_cell = wrap_binary_subscr(wrapped_closure.value[0], wrapped_closure, 0)
                    assert isinstance(wrapped_closure.item_wrappers, list)
                    wrapped_closure.item_wrappers[0] = wrapped_cell
                    populate_attribute_wrapper(wrapped_cell, "cell_contents", fn_wrapped)

                interpretation_result: Any = _interpret_call(wrapped_fn_2, args, kwargs)
                if unwrap_result:
                    interpretation_result = unwrap(interpretation_result)

            except BaseException as e:
                # TODO Highlight the portion of the line that originated the opcode on Python versions that include
                #      the line offset information in the instruction
                traceback_str = os.linesep.join(f.format_with_source() for f in runtimectx.frame_stack)
                msg = (
                    f"Encountered exception {type(e).__name__}: {e} while tracing {fn}:{os.linesep}" f"{traceback_str}"
                )
                # nested try ... raise to delete e from locals
                try:
                    raise InterpreterError(msg) from e
                except InterpreterError:
                    del e
                    raise

            # NOTE: Wrapped functions are valid to assign new attributes to.
            fn_._last_interpreter_log = runtimectx.interp_log  # type: ignore

            if interpretation_result is INTERPRETER_SIGNALS.EXCEPTION_RAISED:
                e = runtimectx.curexc
                assert isinstance(e, BaseException), e
                runtimectx.curexc = None
                # The below is "raise e" but deleting e from the scope
                try:
                    raise e
                except Exception:
                    del e
                    raise

            return interpretation_result

    fn_.__thunder_interpreter_orig_fn = fn  # type: ignore
    return fn_


def last_interpreted_instructions(fn: Callable) -> list[dis.Instruction]:
    return [i for i in getattr(fn, "_last_interpreter_log", ()) if isinstance(i, dis.Instruction)]


def last_interpreter_log(fn: Callable) -> list[InterpreterLogItem]:
    return getattr(fn, "_last_interpreter_log", [])


def print_interpreter_log(
    interpreter_log: list[InterpreterLogItem],
    /,
    print_fn: Callable = print,
    use_colors: bool | None = None,
    indent: bool = True,
    max_depth: int | None = None,
    color_internals: bool = False,
    print_source_code: bool = True,
) -> None:
    colors = init_colors(use_colors)
    interpreter_path = os.path.join("thunder", "core", "interpreter.py")
    ext_path = os.path.join("thunder", "core", "jit_ext.py")

    def is_internal(filename: str):
        return (filename == "<Unknown>") or (interpreter_path in filename) or (ext_path in filename)

    c_indent = -1
    inside_inner_interpreter = False
    for item in interpreter_log:
        linecolor = ""
        nl = ""
        deindent = False
        source_line = None

        # Match each kind of log item. The log items are instructions, strings,
        # or typed dicts, with "kind" describing what kind of entry it is.
        match item:
            case dis.Instruction():
                if color_internals or not inside_inner_interpreter:
                    linecolor = colors["MAGENTA"]
                log_line = f"Instruction('{item.opname}', arg={item.arg}, argrepr={repr(item.argrepr)})"

            case str():
                # Print the string as-is, indented, without colors.
                linecolor = colors["RESET"]
                log_line = item

            case {"kind": "Line", "fn": fn, "filename": filename, "position": position}:
                # LineLogItem
                inside_inner_interpreter = is_internal(filename)
                if color_internals or not inside_inner_interpreter:
                    linecolor = colors["YELLOW"]
                nl = os.linesep
                if position:
                    log_line = f"# Line {filename}:{position.lineno} in {fn}()"
                else:
                    log_line = f"# {filename} in {fn}()"

                if not print_source_code or not position:
                    continue

                first_lineno = position.lineno
                assert first_lineno
                linestr = linecache.getline(filename, first_lineno)
                if linestr.endswith(os.linesep):
                    linestr = linestr[: -len(os.linesep)]
                source_line = linestr

            case {"kind": "InterpreterCall", "fn": fn, "fn_filename": fn_filename, "prev_frame": prev_frame}:
                # CallLogItem
                inside_inner_interpreter = is_internal(fn_filename)
                if color_internals or not inside_inner_interpreter:
                    linecolor = colors["GREEN"]
                c_indent += 1
                log_line = (
                    f"Interpreting call to {fn}() from {prev_frame}{'()' if not prev_frame.endswith('>') else ''}"
                )

            case {"kind": "InterpreterReturn", "fn": fn, "rval": rval}:
                # ReturnLogItem
                rval = unwrap(rval)
                if color_internals or not inside_inner_interpreter:
                    linecolor = colors["RED"]
                deindent = True
                is_signal = isinstance(rval, INTERPRETER_SIGNALS)
                meaning = "signal" if is_signal else "value of type"
                val = rval if is_signal else rval.__qualname__
                log_line = f"Returning from call to {fn}() with {meaning} {val}"

            case {"kind": "Lookaside", "fn": fn}:
                # LookasideLogItem
                if color_internals or not inside_inner_interpreter:
                    linecolor = colors["BLUE"]
                log_line = f"Lookaside to {fn}()"

            case {"kind": "Opaque", "fn": fn}:
                # OpaqueLogItem
                if color_internals or not inside_inner_interpreter:
                    linecolor = colors["CYAN"]
                log_line = f"Opaque call to {fn}()"

            case _:
                raise NotImplementedError(f"Unexpected log item {item}")

        if max_depth is None or c_indent <= max_depth:
            print_fn(f"{nl}{' ' * c_indent if indent else ''}{linecolor}{log_line}{colors['RESET']}")

            if source_line:
                print_fn(f"{' ' * c_indent if indent else ''}{linecolor}{source_line}{colors['RESET']}")

        if deindent:
            c_indent -= 1<|MERGE_RESOLUTION|>--- conflicted
+++ resolved
@@ -958,7 +958,7 @@
 
     def __hash__(self):
         inst = self.inst
-        if isinstance(inst, dis.Instruction):
+        if isinstance(inst, dis.Instruction):  # dis.Instruction instances are not generally hashable
             inst = str(inst)
         return hash((inst, *self.inputs))
 
@@ -968,7 +968,7 @@
         known = {}
 
         def recurse_str(self):
-            if self in known:  # Instruction is not usually hashable
+            if self in known:
                 return known[self]
             if self.inst == PseudoInst.CONSTANT:
                 if isinstance(self.value, (int, str, bool, NoneType)):
@@ -1584,17 +1584,17 @@
     objtype = type(uobj)
     null = cls_var = descr_get = object()
 
-    uname = unwrap(name)
-    if not isinstance(uname, str):
+    name = unwrap(name)
+    if not isinstance(name, str):
         return do_raise(TypeError("getattr(): attribute name must be string"))
 
     # TODO: classes and super have a slightly different resolution behavior
     #   https://docs.python.org/3/howto/descriptor.html#invocation-from-a-class
     #   https://docs.python.org/3/howto/descriptor.html#invocation-from-super
     if isinstance(uobj, (type, super)):
-        result = getattr(uobj, uname, null)
+        result = getattr(uobj, name, null)
         if result is null:
-            return do_raise(AttributeError(uname))
+            return do_raise(AttributeError(name))
         else:
             return result
 
@@ -1603,10 +1603,10 @@
     #   1)  Some builtin C types have `__get__` methods but act like simple namespaces.
     #   2)  If `obj` has a metaclass, the dunder methods might be dynamic.
     # So for now we just fall back to the builtin `getattr` for these bedrock lookups.
-    if DUNDER_PATTERN.match(uname) or isinstance(uobj, (type, super)):
+    if DUNDER_PATTERN.match(name) or isinstance(uobj, (type, super)):
         return (
-            do_raise(AttributeError(f"'{type(uobj).__name__}' object has no attribute '{uname}'"))
-            if (result := getattr(uobj, uname, null)) is null
+            do_raise(AttributeError(f"'{type(uobj).__name__}' object has no attribute '{name}'"))
+            if (result := getattr(uobj, name, null)) is null
             else result
         )
 
@@ -1629,7 +1629,7 @@
 
     # Check for class variables.
     for base in objtype.__mro__:
-        if (cls_var := vars(base).get(uname, null)) is not null:
+        if (cls_var := vars(base).get(name, null)) is not null:
             descr_get = lookup_descriptor_field("__get__")
             break
 
@@ -1661,12 +1661,11 @@
         # Even if `obj_dict` is a subclass (which only happens in the corner case that `__dict__` has
         # been manually assigned) Python appears to reinterpret it as a simple dict for the purpose of
         # attribute resolution.
-        # it would be a cool otpimization to avoid interpreting into dict.get if obj_dict is a plain dict to
-        # avoid creating a wrapper for it, but we ran into trouble with Tensor attributes of modules (see
-        # https://github.com/Lightning-AI/lightning-thunder/issues/2009 , which has happened when we special
-        # cased if type(uobj_dict) == dict: instance_value = uobj_dict.get(uname, null)
-        # here
-        instance_value = _interpret_call_with_unwrapping(dict.get, obj_dict, uname, null)
+        # we avoid interpreting into dict.get if obj_dict is a plain dict to avoid creating a wrapper for it.
+        if type(uobj_dict) == dict:
+            instance_value = uobj_dict.get(name, null)
+        else:
+            instance_value = _interpret_call_with_unwrapping(dict.get, obj_dict, name, null)
         if instance_value is not null:
             return instance_value
 
@@ -1677,7 +1676,7 @@
     if cls_var is not null:
         return cls_var
 
-    return do_raise(AttributeError(uname))
+    return do_raise(AttributeError(name))
 
 
 def check_self(obj, potential_method):
@@ -1766,7 +1765,6 @@
 
 def _getattr_lookaside(obj: Any, name: str, *maybe_default: Any):
     """Emulate slot_tp_getattr_hook()."""
-
     result = _object_getattribute_lookaside(obj, name)
 
     ctx: InterpreterRuntimeCtx = get_interpreterruntimectx()
@@ -1776,7 +1774,6 @@
     if result is not INTERPRETER_SIGNALS.EXCEPTION_RAISED or not isinstance(ctx.curexc, AttributeError):
         if result is not INTERPRETER_SIGNALS.EXCEPTION_RAISED and compilectx._with_provenance_tracking:
             result = wrap_attribute(result, obj, name)
-
         return result
 
     # `__getattr__` is only triggered if `__getattribute__` fails.
@@ -2050,14 +2047,7 @@
 
 
 def partial_call_lookaside(partial_object, *args, **kwargs):
-<<<<<<< HEAD
-    print("'#########partial####", partial_object.provenance)
-
     def partial_call_impl(partial_function, /, *args, **kwargs):
-        print("########x", len(args), len(partial_function.args))
-=======
-    def partial_call_impl(partial_function, /, *args, **kwargs):
->>>>>>> 62d9535b
         return partial_function.func(*partial_function.args, *args, **(partial_function.keywords | kwargs))
 
     return _interpret_call(partial_call_impl, partial_object, *args, **kwargs)
@@ -2819,9 +2809,6 @@
     obj = _interpret_call(typ.__new__, wrapped_typ, *args, **kwargs)
     if obj is INTERPRETER_SIGNALS.EXCEPTION_RAISED:
         return obj
-    wrapped_typ.provenance.value = typ
-    obj.provenance = ProvenanceRecord(PseudoInst.NEW, inputs=[wrapped_typ.provenance])
-
     wrapped_init = _interpret_call(getattr, obj, wrap_const("__init__"))
     assert not isinstance(wrapped_init, INTERPRETER_SIGNALS)
     populate_attribute_wrapper(wrapped_init, "__self__", obj)
@@ -6966,11 +6953,7 @@
         res = lookaside_fn(*args, **kwargs)
         return res
 
-<<<<<<< HEAD
-    # (4) Handles opaque functions
-=======
     # (3) Handles opaque functions
->>>>>>> 62d9535b
     if is_opaque(fn):
         # TODO: Deeper unwrapping?
         args_ = tuple(unwrap(a) for a in args)
