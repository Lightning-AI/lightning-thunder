from functools import partial
from typing import Any

from thunder.core import prims
from thunder.core.pytree import tree_map, tree_flatten_with_dataclass
from thunder.core.trace import VariableInterface, from_trace, tracectx
from thunder.core.baseutils import ProxyInterface, TensorProxyInterface
from thunder.core.utils import safe_map_flat, sequencify
from thunder.core.proxies import variableify, ProxyTag
from thunder.core.transform_common import VJPDual
from thunder.core.symbol import has_tags
from thunder.core.compile_data import get_compile_option


# TODO: Currently we use trace.args and trace.kwargs to get the arguments
# Maybe we should use these instead
trace_interpreter_skip_list = (
    prims.PrimIDs.UNPACK_EMPTY_DICT,
    prims.PrimIDs.UNPACK_KEY,
    prims.PrimIDs.UNPACK_SEQUENCE,
    prims.PrimIDs.UNPACK_TRIVIAL,
    prims.PrimIDs.RETURN,
)


def interpret_trace(trace, *args, symbol_mapper=None, with_env=False, **kwargs):
    """Interpret a trace.

    Args:
        trace: trace to interpret
        *args: arguments to interpret the trace with
        symbol_mapper: function that redirects the evaluation of a BoundSymbol to a different function
        with_env: whether to return the environment after interpreting the trace. Environment is a dictionary
            that maps VariableInterface objects to their values.
        **kwargs: keyword arguments to interpret the trace with

    Returns:
        result of interpreting the trace, optionally with the environment that saves all intermediate values
    """
    env = {}

    def read(x: VariableInterface | Any) -> Any:
        if isinstance(x, VariableInterface):
            return env[x.name]
        else:
            return x

    def write(v: VariableInterface | Any, val: Any, allow_duplicates=False) -> None:
        if not isinstance(v, VariableInterface):
            return
        if v.name in env:
            if allow_duplicates:
                # Duplicates are allowed and not overwritten
                return
            raise ValueError(f"Variable {v.name} is being overwritten this is not allowed")
        env[v.name] = val

    safe_map_flat(write, list(trace.args), list(args))
    safe_map_flat(write, list(trace.kwargs.values()), list(kwargs.values()))

    for symbol in trace.bound_symbols:
        if symbol.sym.id in trace_interpreter_skip_list:
            continue
        args = tree_map(read, symbol.args)
        kwargs = tree_map(read, symbol.kwargs)
        prim_func = symbol_mapper(symbol) if symbol_mapper is not None else symbol.sym
        if prim_func is None:
            continue
        result = prim_func(*args, **kwargs)
        try:
            safe_map_flat(write, list(sequencify(symbol.output)), list(sequencify(result)))
        except AssertionError as e:
            raise RuntimeError(
                f"Error while assigning the result of dispatched function {prim_func} to the output of the original symbol {symbol}."
                " This is likely due to a mismatch in the number of outputs."
                f" The original symbol has {len(symbol.output)} outputs and the dispatched function has {len(sequencify(result))} outputs."
            ) from e

    if with_env:
        return tree_map(read, trace.output), env

    return tree_map(read, trace.output)


# TODO: refactor to use TraceSubstitutionProcessor to split out the gradient-specific part
def interpret_trace_to_trace(trace, *args, symbol_mapper=None, with_env=False, **kwargs):
    """Interpret a trace.

    Args:
        trace: trace to interpret
        *args: arguments to interpret the trace with
        symbol_mapper: function that redirects the evaluation of a BoundSymbol to a different function
        with_env: whether to return the environment after interpreting the trace. Environment is a dictionary
            that maps VariableInterface objects to their values.
        **kwargs: keyword arguments to interpret the trace with

    Returns:
        result of interpreting the trace, optionally with the environment that saves all intermediate values
    """
    env = {}

    def read(x: VariableInterface | Any) -> Any:
        if isinstance(x, VariableInterface):
            return env[x.name]
        else:
            return x

    def write(v: VariableInterface | Any, val: Any, allow_duplicates=False) -> None:
        if not isinstance(v, VariableInterface):
            return
        if v.name in env:
            if allow_duplicates:
                # Duplicates are allowed and not overwritten
                return
            raise ValueError(f"Variable {v.name} is being overwritten this is not allowed")
        env[v.name] = val

    def add_to_swap_map(old, new):
        if isinstance(old, ProxyInterface):
            if isinstance(new, ProxyInterface) and variableify(new) in env:
                # the new isn't new, but something returned the input
                # this means we need to map the old to the new
                old, new = new, old
            elif isinstance(old, TensorProxyInterface):
                # should we have a fix shapes pass? the sharding
                # (FSDP, tensor parallel) transforms do "break" shape metadata
                new_trace.names.remove(old.name)  # taken by the .replace proxy
                if isinstance(new, VJPDual):
                    old = old.replace(shape=new.primal._shape)
                else:
                    old = old.replace(shape=new._shape)

            if isinstance(new, VJPDual):
                swap_map[variableify(new.primal)] = old
                new.primal = old
            else:
                assert isinstance(new, ProxyInterface), (old, new)
                swap_map[variableify(new)] = old

    def do_swap(v):
        if isinstance(v, VJPDual):
            v.primal = tree_map(do_swap, v.primal)
            v.residuals = tree_map(do_swap, v.residuals)
            return v
        if not isinstance(v, ProxyInterface):
            return v
        return swap_map.get(variableify(v), v)

    new_trace = from_trace(trace)
    with tracectx(new_trace):
        swap_map = {}

        safe_map_flat(add_to_swap_map, list(trace.args), list(args))
        safe_map_flat(add_to_swap_map, list(trace.kwargs.values()), list(kwargs.values()))
        args, kwargs = tree_map(do_swap, (args, kwargs))

        safe_map_flat(write, list(trace.args), list(args))
        safe_map_flat(write, list(trace.kwargs.values()), list(kwargs.values()))

        for bsym in trace.bound_symbols:
            if bsym.sym.id in trace_interpreter_skip_list:
                new_trace.bound_symbols.append(bsym.from_bsym())
                continue
            args = tree_map(read, bsym.args)
            kwargs = tree_map(read, bsym.kwargs)

            prim_func = symbol_mapper(bsym) if symbol_mapper is not None else bsym.sym
            if prim_func is None:
                continue

            new_trace.push_scope([])
            result = prim_func(*args, **kwargs)
            new_bsyms = new_trace.pop_scope()

            swap_map = {}

            # TODO: if inputs are returned, the old outputs should be mapped on the new ones (= the inputs) instead of the other way round
            if not new_bsyms:
                # empty result means we want to swap references to the old
                # result to the new result (which will be one of the args)
                safe_map_flat(add_to_swap_map, list(sequencify(result)), list(sequencify(bsym.output)))
            else:
                safe_map_flat(add_to_swap_map, list(sequencify(bsym.output)), list(sequencify(result)))

            ### replace bsyms

            for new_bsym in new_bsyms:
                # TODO: what to do with bsym header? Maybe have a combined from_bsym_swap_proxies and from_bsym?
                auto_recompute_intermediates: None | bool = get_compile_option(
                    "auto_recompute_intermediates",
                    "Whether to mark intermediates as up for recomputation. This experimental flag reduces the number tensors saved for backward, at the expense of more compute",
                )

                if auto_recompute_intermediates and not has_tags(
                    bsym,
                    {
                        prims.OpTags.RANDOM_OP,
                        prims.OpTags.DONT_RECOMPUTE_IN_BACKWARD,
                        prims.OpTags.DONT_AUTO_RECOMPUTE_IN_BACKWARD,
                    },
                ):
                    # when we decompose to compute the forward/backward, we mark intermediates as to be recomputed in the backward.
                    # Typically our decompositions are for things that will then be fused together.
                    # We tag "expensive" operations (sdpa, matmul) as DONT_AUTO_RECOMPUTE_IN_BACKWARD to block this.
                    for o in new_bsym.flat_proxy_outs:
                        if variableify(o) not in swap_map:
                            o.tags.add(ProxyTag.RECOMPUTE_IN_BACKWARD)
                new_trace.bound_symbols.append(
                    new_bsym.from_bsym_swap_proxies(swap_map).from_bsym(
                        source_filename=bsym.source_filename, source_positions=bsym.source_positions
                    )
                )

            result = tree_map(do_swap, result)

            try:
                safe_map_flat(write, list(sequencify(bsym.output)), list(sequencify(result)))
            except AssertionError as e:
                raise RuntimeError(
                    f"Error while assigning the result of dispatched function {prim_func} to the output of the original symbol {bsym}."
                    " This is likely due to a mismatch in the number of outputs."
                    f" The original symbol has {len(bsym.output)} outputs and the dispatched function has {len(sequencify(result))} outputs."
                ) from e

    if with_env:
        return new_trace, tree_map(read, trace.output), env

    return new_trace, tree_map(read, trace.output)


class TraceSubstitutionProcessor:
    """This processes a trace in an interpretation-style way by looping over the bound symbols.
    This processing aims to preserve as much information on the proxies as possible.

    Args:
        trace: trace to process
        *args: arguments to process the trace with
        **kwargs: keyword arguments to process the trace with

    The user is expected to subclass the trace and implement process_bsym with the help of add_unprocessed_bsyms (useful eg for using subsymbols to compute a symbol), add_processed_bsyms, and add_bsyms_from_function.

    Calling the instantiated object initiates the processing and returns
    the new trace and a mapping of the outputs.

    See the OpExProcessor in thunder.executors.passes._transform_for_operator_executor_execution for an example of subclassing.
    """

    NULL = object()

    def __init__(self, trace, *args, **kwargs):
        self.env = {}
        self.trace = trace
        self.new_trace = from_trace(self.trace)
        self.have_processed_args = False

    def read(self, x: VariableInterface | Any) -> Any:
        if isinstance(x, VariableInterface):
            return self.env[x.name]
        else:
            return x

    def write(self, v: VariableInterface | Any, val: Any, allow_duplicates=True) -> None:
        if not isinstance(v, VariableInterface):
            return
        if v.name in self.env:
            if allow_duplicates:
                # Duplicates are allowed and not overwritten
                return
            raise ValueError(f"Variable {v.name} is being overwritten this is not allowed")
        self.env[v.name] = val

    def add_to_swap_map(self, old, new):
        if old is new:
            return
        if isinstance(old, ProxyInterface):
            if isinstance(new, ProxyInterface) and variableify(new) in self.env:
                # the new isn't new, but something returned the input
                # this means we need to map the old to the new
                old, new = new, old
            elif isinstance(old, TensorProxyInterface):
                # should we have a fix shapes pass? the sharding
                # (FSDP, tensor parallel) transforms do "break" shape metadata
                self.new_trace.names.remove(old.name)  # taken by the .replace proxy
                if isinstance(new, VJPDual):
                    old = old.replace(shape=new.primal._shape)
                else:
                    old = old.replace(shape=new._shape)

            if isinstance(new, VJPDual):
<<<<<<< HEAD
                self.swap_map[variableify(new.primal)] = old
                new.primal = old
            else:
                assert isinstance(new, ProxyInterface), (old, new)
                self.swap_map[variableify(new)] = old
=======
                self.swap_map[variableify(old.primal)] = new
                new.primal = old
            else:
                assert isinstance(new, ProxyInterface), (old, new)
                self.swap_map[variableify(old)] = new
>>>>>>> 52ee5410

    def do_swap(self, v):
        if isinstance(v, VJPDual):
            v.primal = tree_map(self.do_swap, v.primal)
            v.residuals = tree_map(self.do_swap, v.residuals)
            return v
        if not isinstance(v, ProxyInterface):
            return v
        return self.swap_map.get(variableify(v), v)

    def add_unprocessed_bsyms(self, bsyms):
        self.unprocessed_bsyms[:0] = bsyms

    def add_bsyms_from_function(self, fn, /, *args, **kwargs):
        self.new_trace.push_scope([])
        result = fn(*args, **kwargs)
        self.new_bsyms += self.new_trace.pop_scope()
        self.set_result(result)
        return result

    def add_processed_bsyms(self, bsyms):
        self.new_bsyms += bsyms

    def set_result(self, result):
        self.replacement_result = result

    def process_bsym(self, bsym):
        raise NotImplementedError("This needs to be implemented in subclasses")

    def process_args(self, *args, **kwargs):
        self.have_processed_args = True
        with tracectx(self.new_trace):
            self.swap_map = {}

            safe_map_flat(self.add_to_swap_map, list(self.trace.args), list(args))
            safe_map_flat(self.add_to_swap_map, list(self.trace.kwargs.values()), list(kwargs.values()))
            args, kwargs = tree_map(self.do_swap, (args, kwargs))

            safe_map_flat(self.write, list(self.trace.args), list(args))
            safe_map_flat(self.write, list(self.trace.kwargs.values()), list(kwargs.values()))

    def __call__(self):
        with tracectx(self.new_trace):
            self.unprocessed_bsyms = self.trace.bound_symbols[:]
<<<<<<< HEAD
=======
            self.swap_map = {}
>>>>>>> 52ee5410

            while self.unprocessed_bsyms:
                bsym = self.unprocessed_bsyms.pop(0)

                if self.have_processed_args and bsym.sym.id in trace_interpreter_skip_list:
                    self.new_trace.bound_symbols.append(bsym.from_bsym())
                    continue

<<<<<<< HEAD
                args = tree_map(self.read, bsym.args)
                kwargs = tree_map(self.read, bsym.kwargs)

=======
>>>>>>> 52ee5410
                # this should be prettier
                self.replacement_result = self.NULL
                self.new_bsyms = []

                self.process_bsym(bsym)

                if self.new_bsyms:
                    assert self.replacement_result is not self.NULL, "Need to call set_result if producing new bsyms"

                if self.replacement_result is not self.NULL:
<<<<<<< HEAD
                    self.swap_map = {}
=======
>>>>>>> 52ee5410

                    # TODO: if inputs are returned, the old outputs should be mapped on the new ones (= the inputs) instead of the other way round
                    if not self.new_bsyms:
                        # empty result means we want to swap references to the old
                        # result to the new result (which will be one of the args)
                        safe_map_flat(
                            self.add_to_swap_map,
                            list(sequencify(self.replacement_result)),
                            list(sequencify(bsym.output)),
                        )
                    else:
                        safe_map_flat(
                            self.add_to_swap_map,
                            list(sequencify(bsym.output)),
                            list(sequencify(self.replacement_result)),
                        )

                    ### replace bsyms

                    for new_bsym in self.new_bsyms:
                        # TODO: what to do with bsym header? Maybe have a combined from_bsym_swap_proxies and from_bsym?
                        self.new_trace.bound_symbols.append(
                            new_bsym.from_bsym_swap_proxies(self.swap_map).from_bsym(
                                source_filename=bsym.source_filename, source_positions=bsym.source_positions
                            )
                        )

                    result = tree_map(self.do_swap, self.replacement_result)

                    # we need to allow duplicates here because the re-interpretation is not necessairly DCEed when subsymbols symbols are flattened into the trace after re-execution.
                    try:
                        safe_map_flat(
                            partial(self.write, allow_duplicates=True),
                            list(sequencify(bsym.output)),
                            list(sequencify(result)),
                        )
                    except AssertionError as e:
                        raise RuntimeError(
                            f"Error while assigning the result of dispatched function {prim_func} to the output of the original symbol {bsym}."
                            " This is likely due to a mismatch in the number of outputs."
                            f" The original symbol has {len(bsym.output)} outputs and the dispatched function has {len(sequencify(result))} outputs."
                        ) from e

        return self.new_trace, tree_map(self.read, self.trace.output)<|MERGE_RESOLUTION|>--- conflicted
+++ resolved
@@ -287,19 +287,11 @@
                     old = old.replace(shape=new._shape)
 
             if isinstance(new, VJPDual):
-<<<<<<< HEAD
-                self.swap_map[variableify(new.primal)] = old
-                new.primal = old
-            else:
-                assert isinstance(new, ProxyInterface), (old, new)
-                self.swap_map[variableify(new)] = old
-=======
                 self.swap_map[variableify(old.primal)] = new
                 new.primal = old
             else:
                 assert isinstance(new, ProxyInterface), (old, new)
                 self.swap_map[variableify(old)] = new
->>>>>>> 52ee5410
 
     def do_swap(self, v):
         if isinstance(v, VJPDual):
@@ -344,10 +336,7 @@
     def __call__(self):
         with tracectx(self.new_trace):
             self.unprocessed_bsyms = self.trace.bound_symbols[:]
-<<<<<<< HEAD
-=======
             self.swap_map = {}
->>>>>>> 52ee5410
 
             while self.unprocessed_bsyms:
                 bsym = self.unprocessed_bsyms.pop(0)
@@ -356,12 +345,6 @@
                     self.new_trace.bound_symbols.append(bsym.from_bsym())
                     continue
 
-<<<<<<< HEAD
-                args = tree_map(self.read, bsym.args)
-                kwargs = tree_map(self.read, bsym.kwargs)
-
-=======
->>>>>>> 52ee5410
                 # this should be prettier
                 self.replacement_result = self.NULL
                 self.new_bsyms = []
@@ -372,10 +355,6 @@
                     assert self.replacement_result is not self.NULL, "Need to call set_result if producing new bsyms"
 
                 if self.replacement_result is not self.NULL:
-<<<<<<< HEAD
-                    self.swap_map = {}
-=======
->>>>>>> 52ee5410
 
                     # TODO: if inputs are returned, the old outputs should be mapped on the new ones (= the inputs) instead of the other way round
                     if not self.new_bsyms:
