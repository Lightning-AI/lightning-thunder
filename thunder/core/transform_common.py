from __future__ import annotations
import time
from typing import TYPE_CHECKING
from abc import ABC, abstractmethod
from collections.abc import Sequence
from itertools import filterfalse
from functools import partial

import thunder
import thunder.core.prims as prims
from thunder.core.baseutils import BoundSymbolInterface
from thunder.core.proxies import Proxy, variableify, Variable, TensorProxy
from thunder.core.pytree import tree_flatten, tree_map, tree_unflatten
from thunder.core.symbol import BoundSymbol, BoundSymbolRHS, has_tags
from thunder.core.trace import from_trace, TraceProvenance, TraceCtx as Trace
from thunder.core.utils import ProxyDict, producers, check

<<<<<<< HEAD
=======
if TYPE_CHECKING:
    from thunder.core.proxies import ProxyInterface
    from thunder.core.symbol import Symbol, VariableInterface


>>>>>>> e28ea5ed
#
# Common optimization and transform passes
#
# NOTE This file avoids transforms depending on passes, since passes depend on transforms


# Modifies an existing BoundSymbol, removing its "no-op" subsymbols (recursively) which perform no operations
def _remove_noop_subsymbols(bsym: BoundSymbol) -> None:
    nsbsyms: list[BoundSymbol] = []
    sbsym: BoundSymbol
    for sbsym in bsym.subsymbols:
        if len(sbsym.subsymbols) == 0 and not sbsym.sym.is_prim:
            continue

        _remove_noop_subsymbols(sbsym)
        nsbsyms.append(sbsym)

    bsym.subsymbols = nsbsyms


def _inplace_copy_sanity_check(extrace: Trace):
    """The sanity check is based on the sharp edge of nvfuser's `add_ouput(output, input)` interface,
    it makes sure that the `copy_to` argument of `prims.copy_` is not used as input for any of its subsequent operators in a nvFusion fused operator

    Anti-pattern:

    .. code-block:: python

        [t2] = nvFusion0(x, y)
            # result = prims.mul(x, y)
            # a = prims.copy_(result, x)
            # t2 = prims.add(a, y) or t2 = prims.add(x, y)

    Do not use the `copy_to` variable `x` or `a` after it has been updated, use the `copy_from` variable `result` instead to reflect the dependency:

    .. code-block:: python

        [t2] = nvFusion0(x, y)
            # result = prims.mul(x, y)
            # a = prims.copy_(result, x)
            # t2 = prims.add(result, y)
    """

    from thunder.core.utils import consumers

    nvfuser_symbols = (bsym for bsym in extrace.bound_symbols if bsym.sym.name.startswith("nvFusion"))
    for bsym in nvfuser_symbols:
        consumer_dict = consumers(list(bsym.subsymbols), _map_to_numbers=True)
        inplace_copy_idx = ((idx, sym) for idx, sym in enumerate(bsym.subsymbols) if sym.sym.id == prims.PrimIDs.COPY_)
        for idx, subbsym in inplace_copy_idx:
            copy_to_arg = subbsym.flat_args[1]
            copy_to_out = subbsym.output

            def check(inp, log_str):
                if inp is not None and inp in consumer_dict:
                    last_used_idx = max(consumer_dict[inp])
                    if last_used_idx > idx:
                        raise NotImplementedError(
                            f"{bsym.subsymbols[last_used_idx]} trying to use {inp} (the {log_str} of 'prims.copy_') as input, which is not safe."
                            f" There is a risk of accessing the wrong memory. If you are sure you don't want to use this check, it can be disabled by setting `disable_inplace_copy_check=True` in `thunder.jit`."
                        )

            check(copy_to_arg, "'copy_to' argument")
            check(copy_to_out, "output")


# TODO This calls variableify(), but we could directly construct Variable objects instead, which might slightly
#   improve performance
# Runs a Dead Code Elimination (DCE) pass
# NOTE Today we are only interested in computations that produce proxies, so this will eliminate operations
#   that only produce non-proxy objects
# NOTE needed_proxies is an in/out argument, it takes an initial set of Variables you want to keep, and return
#   all the needed proxies of the input trace
def dce(trace: Trace, needed_proxies: None | set[Variable] = None) -> Trace:
    start_time_ns = time.time_ns()

    producer_map: ProxyDict = producers(trace)

    flat_trace_outputs, _ = tree_flatten(trace.output)
    if needed_proxies is None:
        needed_proxies: set[Variable] = set(tuple(variableify(x) for x in flat_trace_outputs if isinstance(x, Proxy)))
    else:
        needed_proxies.update(tuple(variableify(x) for x in flat_trace_outputs if isinstance(x, Proxy)))
    dced = []

    bsym: BoundSymbol
    for bsym in reversed(trace.bound_symbols):
        # Preserves symbols that should never be collected
        if has_tags(bsym, {prims.OpTags.DONT_DCE}):
            needed = True
        else:
            needed = False

        # NOTE This block is run even if we know we're preserving the operation, because it
        #   may mark some of the operation's outputs as unused
        some_unused = False
        for out in bsym.flat_proxy_outs:
            if variableify(out) in needed_proxies and producer_map[out] == bsym:
                needed = True
            else:
                some_unused = True

        if needed:
            nbsym: BoundSymbol = bsym

            # Replaces unused Proxy outputs with None
            if some_unused:

                def _helper(x):
                    if isinstance(x, Proxy) and (variableify(x) not in needed_proxies or producer_map[x] != bsym):
                        return None
                    return x

                nbsym_output = tree_map(_helper, bsym.output)
                nbsym = bsym.from_bsym(output=nbsym_output)

            # Eliminates no-op subsymbols
            # NOTE In general editing subsymbols doesn't do anything, but no-op subsymbols are a pain
            #   for transforms to deal with. Transforms typically look for a "flattened" version of an
            #   operator for which they can apply their rules, and no-op subsymbols have no
            #   flattening, requiring each transform handle them explicitly or DCE them themselves
            #   while flattening.
            _remove_noop_subsymbols(nbsym)

            dced.append(nbsym)
            for x in nbsym.flat_proxy_args:
                needed_proxies.add(variableify(x))

    dcetrace = from_trace(trace)
    dcetrace.bound_symbols = list(reversed(dced))

    end_time_ns = time.time_ns()
    elapsed_time_ns = end_time_ns - start_time_ns
    elapsed_time_millis = elapsed_time_ns // 1000000
    dcetrace.set_provenance(TraceProvenance(f"Dead Code Elimination (took {elapsed_time_millis} milliseconds)"))

    return dcetrace


#
# Functions related to the Common Subexpression Elimination (CSE) pass
#
def replace_redundant_inputs(
    redundant_map: dict[Variable, Proxy], bsyms: Sequence[BoundSymbol]
) -> Sequence[BoundSymbol]:
    new_bsyms = []
    for bsym in bsyms:
        # Checks if the bound symbol has redundant inputs (that need to be replaced)
        has_redundant_inputs: bool = False
        for x in bsym.flat_proxy_args:
            if Variable(x) in redundant_map:
                has_redundant_inputs = True
                break

        # Bound symbols without redundant inputs need no modification
        if not has_redundant_inputs:
            new_bsyms.append(bsym)
            continue

        # Bound symbols with redundant inputs have to remap those inputs, and the
        #   inputs of their subsymbols, to the original computations
        new_bsym = bsym.from_bsym_swap_proxies(
            redundant_map,
            skip_inputs=False,
            skip_output=False,
            skip_subsymbols=False,
        )
        new_bsyms.append(new_bsym)

    return new_bsyms


# These are ops that are not referentially transparent. We need to treat such
# ops specially when optimizing; for example, CSE cannot coalesce two calls
# into one for ops in this set.
NON_FUNCTIONAL_OPS: set[prims.PrimIDs | str] = {
    prims.PrimIDs.UNIFORM,
    "torch.uniform",  # this doesn't exist as of the PR
    "torch.uniform_like",  # this doesn't exist as of the PR
    # thunder.core.prims doesn't support. See https://pytorch.org/docs/stable/generated/torch.rand.html.
    # "torch.rand",
    # "torch.rand_like",
    "torch.nn.functional.dropout",
    "torch.nn.functional.scaled_dot_product_attention",
}


# This helper function applies cse transformation to bound symbol that is not a fusion.
def cse_single_bsym(
    redundant_map: dict[Variable, Proxy],
    rhs_to_bsym_map: dict[BoundSymbolRHS, BoundSymbolInterface],
    bsym: BoundSymbolInterface,
) -> BoundSymbolInterface:
    check(
        bsym.sym.is_fusion != True,
        lambda: f"Expected bound symbol not to be a fusion in _cse_single_bsym",
        exception_type=AssertionError,
    )

    # `NON_FUNCTIONAL_OPS` are a op that's not deterministic, for example, `torch.nn.functiona.dropout`
    # and `torch.nn.functional.scaled_dot_product_attention` depending on PRNG.
    if bsym.sym.id in NON_FUNCTIONAL_OPS:
        return bsym

    # We can replace any redundant `bsym.args` and `bsym.kwargs` if it is available in the current context.
    new_bsym = bsym.from_bsym_swap_proxies(
        swap_map=redundant_map,
        skip_inputs=False,
        skip_output=True,
    )

    # Skip appending this bsym to the new bound symbols due to its rhs being a common subexpression.
    rhs = new_bsym.rhs
    if (prior_bsym := rhs_to_bsym_map.get(rhs)) is not None and bsym._executor is prior_bsym._executor:
        for src, dst in zip(bsym.flat_outs, prior_bsym.flat_outs):
            # Detects (and avoids) aliasing
            vsrc, vdst = variableify(src), variableify(dst)
            if vsrc == vdst:
                continue
            redundant_map[vsrc] = dst
        return None
    else:
        rhs_to_bsym_map[rhs] = bsym
        return new_bsym


# TODO Update the replacement of redundant proxies to use a visitor pattern
#   when that architecture is added in the future
def cse(trace: Trace) -> Trace:
    """Remove bound symbols whose right hand side is common expression.

    This does two things:
        1. Removes bound symbols if their right hand side expression is already seen.
        2. Replaces variables of arguments and keyword arguments of the bound symbols to use and
           their subsymbols with the preceding ones using the map of a variable to another with
           the same right hand side expression.

    Say we have `foo` defined in the below code snippet.

    .. code::

        def foo(x, y):
            a = x + y
            b = y - x
            c = x + y  # Expected to be removed in favor of `a`.
            d = y - x  # Expected to be removed in favor of `b`.
            z = a + b  # Expected to be intact.
            w = c + d  # Expected to be converted to `w = a + b` and then removed in favor of `z`.
            m = w + 1  # Expected to be updated to `m = z + 1`.
            return z, w, m  # Expected to be (z, z, z + 1)

        # CPU tensors
        @torch.no_grad()
        def thunder_140374621612752(x, y):
          # x: "cpu f32[2, 2]" =  x  (trivial unpack)
          # y: "cpu f32[2, 2]" =  y  (trivial unpack)
          t0 = torch.add(x, y)  # t0: "cpu f32[2, 2]"
          t1 = torch.sub(y, x)  # t1: "cpu f32[2, 2]"
          del [y, x]
          t4 = torch.add(t0, t1)  # t4: "cpu f32[2, 2]"
          del [t0, t1]
          t6 = torch.add(t4, 1)  # t6: "cpu f32[2, 2]"
          return (t4, t4, t6)

        # CUDA tensors & nvFuser
        @torch.no_grad()
        def thunder_140410131706304(x, y):
          # x: "cuda:0 f32[2, 2]" =  x  (trivial unpack)
          # y: "cuda:0 f32[2, 2]" =  y  (trivial unpack)
          (t4, t6) = nvFusion0(x, y)
            # t0 = prims.add(x, y)  # t0: "cuda:0 f32[2, 2]"
            # t1 = prims.sub(y, x)  # t1: "cuda:0 f32[2, 2]"
            # t4 = prims.add(t0, t1)  # t4: "cuda:0 f32[2, 2]"
            # t6 = prims.add(t4, 1.0)  # t6: "cuda:0 f32[2, 2]"
          del [x, y]
          return (t4, t4, t6)

    Args:
        trace:

    Returns:
        :class:`TraceCtx` with common subexpression eliminated.
    """
    start_time_ns = time.time_ns()

    cse_trace = from_trace(trace)

    cse_trace_bound_symbols = []
    rhs_to_bsym_map = {}
    redundant_map = {}

    # Identifies redundant operations and maps redundant proxies to originally
    #   computed proxies
    cse_bound_symbols = map(partial(cse_single_bsym, redundant_map, rhs_to_bsym_map), trace.bound_symbols)
    cse_trace_bound_symbols = tuple(filterfalse(lambda a: a is None, cse_bound_symbols))

    # Updates the bound symbols in the trace
    # NOTE This uses the cse_trace_bound_symbols list, which has filtered
    #   redundant symbols
    new_bsyms = replace_redundant_inputs(redundant_map, cse_trace_bound_symbols)
    cse_trace.bound_symbols = new_bsyms

    end_time_ns = time.time_ns()
    elapsed_time_ns = end_time_ns - start_time_ns
    elapsed_time_millis = elapsed_time_ns // 1000000
    cse_trace.set_provenance(
        TraceProvenance(f"Common Subexpression Elimination (took {elapsed_time_millis} milliseconds)")
    )
    return cse_trace


# Base class for all types of Transform.
class Transform:
    pass


# Below are the types of Transform that user can create and apply to the `jitted` function.
class EarlyTransform(Transform, ABC):
    """
    EarlyTransform enables transforming prologue, computation and epilogue trace.
    Note that the computation trace here is before the autograd transform, so any update to
    the computation trace will also update backward trace.
    """

    def transform_traces(self, prologue_trace: Trace, computation_trace: Trace, epilogue_trace: Trace | None, **kwargs):
        # default to noop
        return prologue_trace, computation_trace, epilogue_trace

    def transform_module(self, model: thunder.ThunderModule):
        """Transforms the ThunderModule. This is executed once on application of the transform"""
        pass

    def transform_state_dict_for_submodule(
        self, model: thunder.ThunderModule, submodule_name: str, state_dict: dict
    ) -> dict:
        """
        Implement this to transform the state dict (mostly parameters and buffers) of a module, e.g. when loading
        from a state dict of the original model.

        Expected to return a state dict (for chaining or populating overrides).

        Note that state dict keys do not include the submodule name as prefix.
        """
        return state_dict


class AdditionalTransform(Transform, ABC):
    """
    AdditionalTransform enables transforming the computation trace before optimization pass.
    Note that this transform is only applicable if autograd is disabled.
    """

    @abstractmethod
    def transform_trace(self, computation_trace: Trace, **kwargs):
        pass


class PostOptimizationTransform(Transform, ABC):
    """
    PostOptimizationTransform EarlyTransform enables transforming computation trace after optimization pass.
    Note that this transform will also be applied to the backward trace if the the autograd transform was enabled.
    """

    @abstractmethod
    def transform_trace(self, computation_trace: Trace, **kwargs):
        pass


def functionalize_inplace_ops(computation_trace: Trace) -> list[Trace]:
    """Functionalize in-place ops in ``computation_trace``.

    In thunder, an in-place is an out-of-place or functional op followed by :func:`~thunder.core.prims.copy_`.
    This function replaces such in-place ops with out-of-place ops.
    Note that functionalization is not applied, if any of an in-place op's arguments are
    ``computation_trace.args`` or ``computation_trace.kwargs``.

    For example, :func:`thunder.torch.add_` is represented as a :class:`thunder.core.symbol.BoundSymbol`
    whose `subsymbols` are :func:`thunder.torch.add` and :func:`thunder.core.prims.copy_`. This function
    replaces it with a :class:`~thunder.core.symbol.BoundSymbol` of :func:`~thunder.torch.add`.
    """
    import thunder.torch

    def is_functionalizable(bsym: BoundSymbol) -> bool:
        """Has `OpTags.IN_PLACE` and its args are NOT ``computation_trace.args`` nor ``computation_trace.kwargs``."""
        return (
            bsym.sym in thunder.torch._inplace_to_out_of_place
            and bsym.subsymbols
            and bsym.subsymbols[-1].sym.id == prims.PrimIDs.COPY_
        )

    if not any(is_functionalizable(bsym) for bsym in computation_trace.bound_symbols):
        return []

    # Step 1: return the tensors returned from `prims.copy_` as possible not the args for clarity.
    bsym: BoundSymbol
    swap_map: dict[VariableInterface, ProxyInterface] = {}
    bsyms: list[BoundSymbol] = []
    for bsym in computation_trace.bound_symbols:
        new_bsym = bsym.from_bsym_swap_proxies(swap_map)

        # in-place functionalizable ops has `prims.copy_` as the last subsymbol.
        if not is_functionalizable(new_bsym):
            bsyms.append(new_bsym)
            continue

        copy_bsym = bsym.subsymbols[-1]
        copy_out = copy_bsym.flat_proxy_outs[0]
        copy_dst = copy_bsym.flat_proxy_args[1]
        swap_map[variableify(copy_dst)] = copy_out
        # make sure an in-place bsym returns `prims.copy_` output
        new_bsym = new_bsym.from_bsym_swap_proxies(swap_map, skip_inputs=True, skip_subsymbols=True)
        bsyms.append(new_bsym)

    intermediate_trace = from_trace(computation_trace)
    intermediate_trace.bound_symbols = bsyms[:]
    intermediate_trace.set_provenance(TraceProvenance("Intermediate trace of `functionalize_inplace_ops`"))
    del bsyms

    # Step 2: Remove `prims.copy_` if it's the last one of `bsym.subsymbols`,
    # unless `copy_to` is `computation_trace.args` or `computation_trace.kwargs`
    trace_args_set = ProxyDict()
    for a in filter(
        lambda a: isinstance(a, TensorProxy), tree_flatten((computation_trace.args, computation_trace.kwargs))[0]
    ):
        trace_args_set[a] = a
    bsym_inplace_to_functional = {}
    swap_map.clear()
    new_bsyms: list[BoundSymbol] = []
    for bsym in intermediate_trace.bound_symbols:
        new_bsym = bsym.from_bsym_swap_proxies(swap_map)

        if not is_functionalizable(new_bsym):
            new_bsyms.append(new_bsym)
            continue
        copy_bsym = bsym.subsymbols[-1]
        copy_return = copy_bsym.flat_proxy_outs[0]
        copy_from = copy_bsym.flat_proxy_args[0]
        copy_to = copy_bsym.flat_proxy_args[1]
        if copy_to in trace_args_set:
            new_bsyms.append(new_bsym)
        else:
            swap_map[variableify(copy_return)] = copy_from
            new_bsym.subsymbols = new_bsym.subsymbols[:-1]
            new_bsym = new_bsym.from_bsym_swap_proxies(swap_map)

            functional_sym: Symbol
            optional_inplace_arg_index: int
            functional_sym, optional_inplace_arg_index = thunder.torch._inplace_to_out_of_place[new_bsym.sym]

            flat_args, flat_args_spec = tree_flatten((new_bsym.args, new_bsym.kwargs))
            if optional_inplace_arg_index > -1:
                flat_args[optional_inplace_arg_index] = False
            args, kwargs = tree_unflatten(flat_args, flat_args_spec)
            new_functional_bsym = functional_sym.bind(
                *args,
                **kwargs,
                output=new_bsym.output,
                subsymbols=new_bsym.subsymbols,
                _call_ctx=new_bsym._call_ctx,
            )
            new_bsyms.append(new_functional_bsym)
            bsym_inplace_to_functional[new_bsym] = new_functional_bsym

    functionalized_computation_trace = from_trace(computation_trace)
    functionalized_computation_trace.bound_symbols = new_bsyms
    functionalized_computation_trace.set_provenance(TraceProvenance("Functionalize in-place ops"))
    # note(crcrpar): I kind of want to do the following two.
    # functionalized_computation_trace._provenance.swap_map = swap_map
    # functionalized_computation_trace._provenance.bsym_inplace_to_functional = bsym_inplace_to_functional
    return [intermediate_trace, functionalized_computation_trace]<|MERGE_RESOLUTION|>--- conflicted
+++ resolved
@@ -15,14 +15,11 @@
 from thunder.core.trace import from_trace, TraceProvenance, TraceCtx as Trace
 from thunder.core.utils import ProxyDict, producers, check
 
-<<<<<<< HEAD
-=======
 if TYPE_CHECKING:
     from thunder.core.proxies import ProxyInterface
     from thunder.core.symbol import Symbol, VariableInterface
 
 
->>>>>>> e28ea5ed
 #
 # Common optimization and transform passes
 #
