import thunder
import math
from typing import Any, Optional, Dict, Tuple, Literal
import builtins
import collections
from collections.abc import ValuesView, Iterable, Iterator
from collections.abc import Callable, Sequence
import weakref
import random
from functools import partial, wraps, reduce
import linecache
import operator
import copy
import contextvars
from contextlib import contextmanager
import dis
import warnings
from enum import Enum, auto
from io import StringIO
import inspect
import time

from thunder.core.compile_data import compile_data_and_stats, get_cache_option, get_compile_data
import thunder.clang as clang
import thunder.core.transforms
from thunder.core.baseutils import run_once

from types import (
    CellType,
    ClassMethodDescriptorType,
    CodeType,
    CoroutineType,
    FrameType,
    FunctionType,
    MethodType,
    MethodDescriptorType,
    ModuleType,
    NoneType,
    BuiltinFunctionType,
    BuiltinMethodType,
    MethodWrapperType,
    WrapperDescriptorType,
    TracebackType,
    CellType,
    ModuleType,
    CodeType,
    BuiltinFunctionType,
    FunctionType,
    MethodType,
    GetSetDescriptorType,
    UnionType,
)

import torch
from thunder.core.proxies import (
    DistParallelType,
    proxy,
    Proxy,
    ProxyTag,
    AnyProxy,
    NumberProxy,
    StringProxy,
    TensorProxy,
    FutureTensorProxy,
    make_proxy_name,
    Variable,
    variableify,
    unvariableify,
    is_proxy_name_available,
)
from thunder.core.trace import set_tracectx, reset_tracectx, tracectx, from_trace
from thunder.core.interpreter import (
    InterpreterLogItem,
    InterpreterFrame,
    interpret,
    _interpret_call,
    CapsuleType,
    default_callbacks,
    INTERPRETER_CALLBACKS,
    INTERPRETER_SIGNALS,
    default_opcode_interpreter,
    _default_lookaside_map,
    default_lookaside,
    do_raise,
    get_interpreterruntimectx,
    InterpreterRuntimeCtx,
    is_opaque,
    Py_NULL,
    member_descriptor,
    WrappedValue,
    unwrap,
    wrap,
    wrap_const,
    PseudoInst,
    ProvenanceRecord,
    interpreter_needs_wrap,
)
from thunder.core.langctxs import set_langctx, reset_langctx, Languages, resolve_language
from thunder.core.baseutils import extract_callable_name
from thunder.core.codeutils import get_siginfo, SigInfo
import thunder.core.prims as prims
from thunder.common import transform_for_execution
from thunder.core.options import CACHE_OPTIONS, SHARP_EDGES_OPTIONS
from thunder.core.symbol import Symbol, BoundSymbol, is_traceable

from thunder.extend import Executor
from thunder.common import CompileData, CompileStats
from thunder.core.trace import TraceCtx, TraceResults
from thunder.torch import _torch_to_thunder_function_map
from thunder.clang import _clang_fn_set
from thunder.core.pytree import tree_map
from thunder.core.compile_data import compile_data_and_stats

#
# jit_ext.py implements extensions of thunder's interpreter
#
ProxyTag.register_tag("STATIC_MEMORY_LOCATION")


EXT_FLAG_IS_PROXY_DERIVED = 1
EXT_FLAG_IS_TENSOR_PROXY = 2
EXT_FLAG_IS_MODULE_MEMBER_DICT = 4
EXT_FLAG_IS_MODULE = 8
EXT_FLAG_IS_CALLABLE = 16
EXT_FLAG_IS_CONSTRAINABLE_INPUT = 32
MODULE_MEMBER_DICT_ATTRS = {
    "_parameters",
    "_modules",
    "_buffers",
    "__dict__",
}


class JITSharpEdgeError(RuntimeError):
    """
    Thrown when the program cannot be safely translated to a thunder program,
    even with interpretation=INTERPRETATION_OPTIONS.TRANSLATE_PYTHON.
    Such cases are referred to as JIT "sharp edges".
    """

    pass


def _general_jit_sharp_edge(desc: str, value: Any, /) -> Any | INTERPRETER_SIGNALS:
    sharp_edges: SHARP_EDGES_OPTIONS = get_jit_ctx().sharp_edges

    s: str = (
        f"{desc} This is currently considered a sharp edge even with interpretation=INTERPRETATION_OPTIONS.TRANSLATE_PYTHON. For cases in which we are overly strict, please file an issue. Thank you!"
    )

    if sharp_edges is SHARP_EDGES_OPTIONS.ERROR:
        return do_raise(JITSharpEdgeError(s))

    # Warn and return value anyway
    if sharp_edges is SHARP_EDGES_OPTIONS.WARN:
        warnings.warn(s)

    return value


def _infer_name_postfix_from_provenance(pr: ProvenanceRecord) -> str:
    # Instructions that are considered terminal for recursions below
    terminal_instructions = {PseudoInst.INPUT_ARGS, PseudoInst.INPUT_FN}

    def get_postfix(pr: ProvenanceRecord):
        if pr.inst in terminal_instructions:
            return [""]
        elif pr.inst == PseudoInst.BINARY_SUBSCR or pr.inst == PseudoInst.LOAD_ATTR:
            # These we recurse over
            assert len(pr.inputs) == 2
            lhs, rhs = pr.inputs
            postfix = get_postfix(lhs)

            if rhs.inst == PseudoInst.CONSTANT:
                rhs_postfix = str(rhs.value)

                if lhs.ext_flag & EXT_FLAG_IS_MODULE:
                    if rhs_postfix not in MODULE_MEMBER_DICT_ATTRS:
                        postfix.append(rhs_postfix)
                else:
                    postfix.append(rhs_postfix)

            return postfix
        else:
            # Skip as if terminal for now
            # TODO: improve this later
            return [""]

    return "_".join(get_postfix(pr))


class JitCtx:
    def __init__(
        self,
        prologue_trace,
        computation_trace,
        *,
        sharp_edges: SHARP_EDGES_OPTIONS,
        process_group_for_ddp=None,
        executor_lookasides,
        ad_hoc_executor,
    ):
        self._sharp_edges: SHARP_EDGES_OPTIONS = sharp_edges
        self._prologue_trace = prologue_trace
        self._computation_trace: TraceCtx = computation_trace
        self._constraints = []
        self._process_group_for_ddp = process_group_for_ddp
        self._additional_outputs = collections.defaultdict(list)
        self._proxy_swapmap: dict[Variable, Proxy] = {}
        self._executor_lookasides: dict[Callable, Callable] = executor_lookasides
        self._ad_hoc_executor = ad_hoc_executor

    @property
    def ad_hoc_executor(self):
        return self._ad_hoc_executor

    @property
    def sharp_edges(self) -> SHARP_EDGES_OPTIONS:
        return self._sharp_edges

    @property
    def prologue_trace(self) -> TraceCtx:
        return self._prologue_trace

    @property
    def computation_trace(self) -> TraceCtx:
        return self._computation_trace

    def add_constraint(self, constraint):
        self._constraints.append(constraint)

    def proxify(self, value: WrappedValue) -> Any:
        assert isinstance(value, WrappedValue)
        uvalue = value.value
        # Sequence / dict is not registered as Proxy
        # avoid double registration by skipping if value has a registered proxy.
        if isinstance(uvalue, Proxy) or value.original_value is not value.nothing:
            return uvalue
        elif isinstance(uvalue, torch.device):
            co: CACHE_OPTIONS = get_cache_option()
            p: AnyProxy = proxy(uvalue, history=value.provenance)
            if co in (CACHE_OPTIONS.CONSTANT_VALUES, CACHE_OPTIONS.SYMBOLIC_VALUES):
                # NOTE: Even with SYMBOLIC_VALUES, we want to strictly constraint the device as
                # the computation trace may utilize device specific executors.
                self.add_constraint((clang.check_literal_like, p, uvalue))
            elif co in (CACHE_OPTIONS.SAME_INPUT,):
                raise NotImplementedError(f"Unsupported cache option {co}")
            else:  # co is CACHE_OPTIONS.NO_CACHING
                pass
        elif isinstance(uvalue, torch.Tensor):
            # we always want to proxy torch.Tensor, even const

            name_postfix = _infer_name_postfix_from_provenance(value.provenance)
            if name_postfix:
                name = f"t{name_postfix}"
            else:
                name = None

            p = proxy(uvalue, name=name, history=value.provenance)

            # TensorProxy attributes should be considered derived quantities, so we flag TensorProxies here
            value.provenance.ext_flag |= EXT_FLAG_IS_TENSOR_PROXY

            if isinstance(p, TensorProxy) and p.distparallel_type in (
                DistParallelType.REPLICATED,
                DistParallelType.FULLY_SHARDED,
            ):
                p_new = thunder.distributed.prims.synchronize(
                    p,
                    self._process_group_for_ddp,
                )
                if isinstance(p.thunder_fsdp_padding_size, int):
                    p_new = p_new[: (p_new.shape[0] - p.thunder_fsdp_padding_size)]
                p_orig = p
                p = p_new
            else:
                p_orig = p
            if p is not uvalue:
                value.register_proxy(p)
            # TODO: other caching modes
            co: CACHE_OPTIONS = get_cache_option()
            if co is CACHE_OPTIONS.CONSTANT_VALUES:
                self.add_constraint((clang.check_tensor_shape_and_metadata, p_orig))
            elif co is CACHE_OPTIONS.SYMBOLIC_VALUES:
                # TODO: establish guarding logic to allow non-broadcast shape change
                self.add_constraint((clang.check_tensor_shape_and_metadata, p_orig))
            elif co not in (CACHE_OPTIONS.SAME_INPUT, CACHE_OPTIONS.NO_CACHING):
                raise NotImplementedError(f"Unsupported cache option {co}")
            return p

        elif isinstance(uvalue, (float, int, complex, str, slice)):
            assert should_register_for_prologue(value.provenance)
            value.provenance.ext_flag |= EXT_FLAG_IS_PROXY_DERIVED
            # we follow the caching mechanisms of the eager_unpack_interpreter
            p = proxy(uvalue, history=value.provenance)
            if value.provenance.ext_flag & EXT_FLAG_IS_CONSTRAINABLE_INPUT and hasattr(p, "make_constrainable"):
                p.make_constrainable()
            assert p.history is not None, f"{p.history}, {value.provenance} {type(p)}"

            co: CACHE_OPTIONS = get_cache_option()
            if co is CACHE_OPTIONS.CONSTANT_VALUES:
                if isinstance(uvalue, str):
                    self.add_constraint((clang.check_string_value, p, uvalue))
                elif isinstance(uvalue, slice):
                    self.add_constraint((clang.check_slice_value, p, uvalue))
                else:
                    self.add_constraint((clang.check_number_type_and_value, p, uvalue))
            elif co is CACHE_OPTIONS.SYMBOLIC_VALUES:
                if p is not uvalue:
                    value.register_proxy(p)
            elif co not in (CACHE_OPTIONS.SAME_INPUT, CACHE_OPTIONS.NO_CACHING):
                raise NotImplementedError(f"Unsupported cache option {co}")
            return p
        elif isinstance(uvalue, dict):
            value.track_items()
            proxy_d = type(uvalue)((k, i.value) for k, i in value.item_wrappers.items())
            value.register_proxy(proxy_d)
            for an, av in value.attribute_wrappers.items():
                if callable(av.value):
                    av.register_proxy(getattr(proxy_d, an))
                else:
                    raise NotImplementedError(
                        f"proxify {type(uvalue).__name__} with attribute {an} of type {type(av.value).__name__}"
                    )
            return proxy_d
        elif isinstance(uvalue, Sequence):
            value.track_items()
            proxy_s = type(uvalue)(i.value for i in value.item_wrappers)
            value.register_proxy(proxy_s)
            for an, av in value.attribute_wrappers.items():
                if callable(av.value):
                    av.register_proxy(getattr(proxy_s, an))
                else:
                    raise NotImplementedError(
                        f"proxify {type(uvalue).__name__} with attribute {an} of type {type(av.value).__name__}"
                    )
            return proxy_s
        else:
            raise ValueError("cannot proxify value of {type(uvalue).__type} objects")


_jit_ctx = contextvars.ContextVar("jitctx")


def set_jit_ctx(ctx: JitCtx) -> Any:
    return _jit_ctx.set(ctx)


def get_jit_ctx() -> JitCtx:
    return _jit_ctx.get()


def reset_jit_ctx(token) -> None:
    _jit_ctx.reset(token)


general_jit_callbacks: dict[INTERPRETER_CALLBACKS, Callable] = {}


def register_general_jit_callback(key: INTERPRETER_CALLBACKS) -> Callable:
    def decorator(fn: Callable):
        assert key not in general_jit_callbacks
        general_jit_callbacks[key] = fn
        return fn

    return decorator


#
# general_jit lookasides
#

_general_jit_lookaside_map = {}


def ensure_recursive_proxies(fn):  # shortcut for things we already processed?
    @wraps(fn)
    def wrapper(*args, **kwargs):
        recursively_proxy(*args, **kwargs)
        return fn(*args, **kwargs)

    return wrapper


def record_source_loc_in_symbol_header(fn):
    @wraps(fn)
    def wrapper(*args, **kwargs):
        runtimectx: InterpreterRuntimeCtx = get_interpreterruntimectx()
        filename, positions = runtimectx.get_current_user_source_location()
        ctx: JitCtx = get_jit_ctx()
        ctx._computation_trace.set_current_source_location(filename, positions)
        return fn(*args, **kwargs)

    return wrapper


_general_jit_lookaside_map.update(
    {
        k: ensure_recursive_proxies(interpreter_needs_wrap(record_source_loc_in_symbol_header(v)))
        for k, v in _torch_to_thunder_function_map.items()
    }
)


def register_general_jit_lookaside(diverted_fn):
    def lookaside_wrapper(lookaside):
        _general_jit_lookaside_map[diverted_fn] = lookaside
        return lookaside

    return lookaside_wrapper


# lookaside for getattr. We record the provenance of the attribute but for the core attribute getting, we
# rely on the default JIT getattr lookaside (as returned from default_lookaside)
@register_general_jit_lookaside(getattr)
def _general_jit_getattr_lookaside(obj: Any, name: str, *maybe_default: Any):
    getattr_lookaside = default_lookaside(getattr)
    assert getattr_lookaside is not None

    value = getattr_lookaside(obj, name, *maybe_default)
    if value is INTERPRETER_SIGNALS.EXCEPTION_RAISED:
        return value

    assert isinstance(value, WrappedValue)
    assert isinstance(name, WrappedValue)

    if (not maybe_default) and (value is not INTERPRETER_SIGNALS.EXCEPTION_RAISED):
        if isinstance(unwrap(obj), torch.nn.Module) and (unwrap(name) in MODULE_MEMBER_DICT_ATTRS):
            value.provenance.ext_flag |= EXT_FLAG_IS_MODULE_MEMBER_DICT

    return value


@register_general_jit_lookaside(isinstance)
def _general_jit_isinstance_lookaside(obj: Any, cls: type | UnionType | tuple[type | UnionType]):
    uobj = unwrap(obj)
    ucls = unwrap(cls)
    if isinstance(uobj, TensorProxy):
        res = issubclass(torch.Tensor, ucls)
        # We represent `nn.Parameters` with `TensorProxy`,
        # so to support `isinstance(t, torch.nn.Parameter)`
        # we peek at the original python_type of the wrapped object.
        if not isinstance(ucls, (tuple, list)):
            ucls = (ucls,)
        if torch.nn.Parameter in ucls:
            res = issubclass(obj.python_typ, ucls)
    else:
        res = isinstance(uobj, ucls)

    pr = ProvenanceRecord(
        PseudoInst.LOOKASIDE, inputs=[wrap_const(isinstance).provenance, obj.provenance, cls.provenance]
    )
    return wrap(res, provenance=pr)


# PyTorch >= 2.4 uses dict, <=2.3 uses OrderedDict
@register_general_jit_lookaside(dict.__setitem__)
def _general_jit_dict_setitem(d, key, value):
    dict_setitem_lookaside = default_lookaside(dict.__setitem__)
    assert dict_setitem_lookaside is not None

    if d.provenance.ext_flag & EXT_FLAG_IS_MODULE_MEMBER_DICT:
        ctx: JitCtx = get_jit_ctx()
        if d.original_value is d.nothing:
            ctx.proxify(d)
        ctx._additional_outputs[d].append((PseudoInst.STORE_SUBSCR, d, key, value))

    return dict_setitem_lookaside(d, key, value)


@register_general_jit_lookaside(collections.OrderedDict.__setitem__)
def _general_jit_ordered_dict_setitem(d, key, value):
    dict_setitem_lookaside = default_lookaside(collections.OrderedDict.__setitem__)
    assert dict_setitem_lookaside is not None

    if d.provenance.ext_flag & EXT_FLAG_IS_MODULE_MEMBER_DICT:
        ctx: JitCtx = get_jit_ctx()
        if d.original_value is d.nothing:
            ctx.proxify(d)
        ctx._additional_outputs[d].append((PseudoInst.STORE_SUBSCR, d, key, value))

    return dict_setitem_lookaside(d, key, value)


@register_general_jit_lookaside(setattr)
def _general_jit_setattr_lookaside(obj: Any, name: str, value: Any):
    setattr_lookaside = default_lookaside(setattr)
    assert setattr_lookaside is not None

    uobj = unwrap(obj)
    uname = unwrap(name)
    if isinstance(uobj, torch.nn.Module):
        # 1) modify the inner thing
        # 2) divert the actual setattr...
        for n in MODULE_MEMBER_DICT_ATTRS:
            member_dict = _interpret_call(getattr, obj, wrap_const(n))
            member_dict.provenance.ext_flag |= EXT_FLAG_IS_MODULE_MEMBER_DICT

    # check if it is an "outside value"?
    res = setattr_lookaside(obj, name, value)
    if res is INTERPRETER_SIGNALS.EXCEPTION_RAISED:
        return res
    return res


@register_general_jit_lookaside(torch.compile)
def _jit_torch_compile_lookaside(*args, **kwargs):
    return do_raise(
        NotImplementedError(
            "Using torch.compile within a function to be JIT-compiled by Thunder is not supported. "
            "Please remove the call to torch.compile or apply it outside the function."
        )
    )


# TODO Expand on this
@interpreter_needs_wrap
def _general_jit_hasattr_lookaside(obj: Any, name: str):
    hasattr_lookaside = default_lookaside(hasattr) or hasattr
    return hasattr_lookaside(obj, name)


_general_jit_lookaside_map[hasattr] = _general_jit_hasattr_lookaside


# We want to record a constraint when we go from proxy -> value here.
# At the same time Python expects to (but we might think to loosen the requirement
# to return a bool for the JIT, return a proxy with origin informaiton and postpone
# recording the constraint to conditional jumps and such.
def _general_jit_bool_lookaside(wrapped_x: Any) -> bool | INTERPRETER_SIGNALS:
    assert isinstance(wrapped_x, WrappedValue)
    # It doesn't feel right to insert constraints in bool lookaside, constraints here only applies when the bool value is used in control flow.
    if isinstance(wrapped_x.value, NumberProxy):
        if wrapped_x.value.is_dynamic():
            raise NotImplementedError(f"conversion to bool is not allowed on dynamic proxy={wrapped_x.value}")
        wrapped_x.value.make_static_constrained()
    bool_lookaside = default_lookaside(bool) or bool
    return bool_lookaside(wrapped_x)


_general_jit_lookaside_map[bool] = _general_jit_bool_lookaside


def _get_torch_nn_module_named_members_lookaside(
    model: torch.nn.Module, named_member_method, get_member_method, *unwrapped_args, **unwrapped_kwargs
):
    assert isinstance(model, torch.nn.Module)

    # Get the value of `prefix` if it was passed.
    prefix = ""
    if len(unwrapped_args) > 1:  # as positional arg
        prefix = unwrapped_args[1]
    elif "prefix" in unwrapped_kwargs:  # as kwarg
        prefix = unwrapped_kwargs["prefix"]

    # Here we call the unwrapped model with unwrapped arguments
    # to get the names of parameter or buffer that we are interested in.
    # We then use these names in `_get_named_member_impl` to get the corresponding proxies.
    # NOTE: If prefix was passed, these names will be qualified with prefix.
    member_names = {name for name, _ in named_member_method(*unwrapped_args, **unwrapped_kwargs)}

    # NOTE: This will be interpreted.
    def _get_named_member_impl(members):
        for member in members:
            org_name = member
            if prefix:
                # Undo prefix if it was passed to correctly get the corresponding
                # parameter/buffer.
                org_name = org_name.replace(prefix + ".", "")
            b = get_member_method(org_name)
            yield member, b

    pr = ProvenanceRecord(PseudoInst.LOOKASIDE, inputs=[wrap_const(named_member_method).provenance])

    return _interpret_call(_get_named_member_impl, wrap(member_names, provenance=pr))


@register_general_jit_lookaside(torch.nn.Module.named_parameters)
def _general_jit_named_parameters_lookaside(obj: Any, *args, **kwargs):
    model = unwrap(obj)
    unwrapped_args = tuple(unwrap(arg) for arg in args)
    unwrapped_kwargs = {unwrap(k): unwrap(v) for k, v in kwargs.items()}
    return _get_torch_nn_module_named_members_lookaside(
        model, model.named_parameters, model.get_parameter, *unwrapped_args, **unwrapped_kwargs
    )


@register_general_jit_lookaside(torch.nn.Module.named_buffers)
def _general_jit_named_buffers_lookaside(obj: Any, *args, **kwargs):
    model = unwrap(obj)
    unwrapped_args = tuple(unwrap(arg) for arg in args)
    unwrapped_kwargs = {unwrap(k): unwrap(v) for k, v in kwargs.items()}
    return _get_torch_nn_module_named_members_lookaside(
        model, model.named_buffers, model.get_buffer, *unwrapped_args, **unwrapped_kwargs
    )


@register_general_jit_lookaside(torch.autograd.function.Function.apply.__func__)
def _general_jit_torch_autograd_function_apply_lookaside(obj: Any, *args, **kwargs):
    """Encapsulate forward into a bsym, define and register augmented fwd and bwd.

    This lookaside does three things:
        1. Encapsulate ``MyFunc(torch.autograd.Function).forward`` into :class:`~thunder.core.symbol.BoundSymbol`
        2. Define an augmented forward which is different from ``MyFunc.forward`` in its return values: returning
           ``ctx.saved_tensors`` as residuals.
        3. Trace ``MyFunc.backward``, define :class:`~thunder.core.trace.TraceCtx` whose args are ``(*residuals, *grads)``.
           So far, non-tensor ``ctx`` attributes seem to be folded into a trace.
    """
    from thunder.core.baseutils import check, sequencify
    from thunder.core.transforms import augmented_forward_impls, backward_impls, VJPDual

    jit_ctx: JitCtx = get_jit_ctx()

    jit_ctx.computation_trace.push_scope([])

    custom_autograd_function_cls = unwrap(obj)
    symbol_name = custom_autograd_function_cls.__name__

    custom_forward = custom_autograd_function_cls.forward
    ctx = torch.autograd.function.FunctionCtx()
    ctx_proxy = proxy(ctx, name=None, history=None)
    wrapped_ctx = wrap_const(ctx_proxy)
    custom_forward_result = _interpret_call(custom_forward, wrapped_ctx, *args, **kwargs)
    if custom_forward_result is INTERPRETER_SIGNALS.EXCEPTION_RAISED:
        return custom_forward_result

    # Forward.
    unwrapped_custom_forward_args = tree_map(lambda a: unwrap(a), args)
    unwrapped_custom_forward_result = unwrap(custom_forward_result)
    # autograd.Function produces views of the tensor to attache the autograd node to
    unwrapped_custom_forward_result = tree_map(
        lambda x: prims.shallow_copy(x) if isinstance(x, TensorProxy) else x, unwrapped_custom_forward_result
    )
    custom_fwd_bsyms: list[BoundSymbol] = jit_ctx.computation_trace.pop_scope()

    # not augmented for when we don't need grad
    trace_of_fwd = TraceCtx()
    for bsym in custom_fwd_bsyms:
        trace_of_fwd.add_bound_symbol(bsym)
    with tracectx(trace_of_fwd):
        prims.python_return(unwrapped_custom_forward_result)

    trace_of_fwd._siginfo = SigInfo.from_name_and_args(symbol_name, unwrapped_custom_forward_args)
    trace_of_fwd.args = unwrapped_custom_forward_args

    @wraps(trace_of_fwd.python_callable())
    def core_of_forward(*args, **kwargs):
        return thunder.core.trace_interpreter.interpret_trace(trace_of_fwd, *args, **kwargs)

    def custom_forward_meta(*args, **kwargs):
        trace = thunder.core.trace.get_tracectx()
        trace.push_scope([])  # don't record symbol calls
        res = core_of_forward(*args, **kwargs)
        trace.pop_scope()
        return res

    def bind_postprocess(bsym):
        bsym._call_ctx = {}

    custom_fwd_sym = jit_ctx.ad_hoc_executor.register_operator(
        symbol_name,
        like=core_of_forward,
        bind_postprocess=bind_postprocess,
    )

    unwrapped_forward_result = custom_fwd_sym(*unwrapped_custom_forward_args)
    forward_result = wrap(
        unwrapped_forward_result,
        provenance=ProvenanceRecord(PseudoInst.LOOKASIDE, inputs=[obj.provenance, custom_forward_result.provenance]),
    )

    jit_ctx.ad_hoc_executor.register_implementation(custom_fwd_sym, execution_transform=core_of_forward)

    augmented_bsym_output: tuple[tuple[TensorProxy, ...], tuple[TensorProxy, ...]] = (
        tuple(sequencify(unwrapped_custom_forward_result)),
        ctx_proxy.saved_tensors,
    )
    trace_of_augmented_fwd = TraceCtx()
    for bsym in custom_fwd_bsyms:
        trace_of_augmented_fwd.add_bound_symbol(bsym)
    with tracectx(trace_of_augmented_fwd):
        prims.python_return(augmented_bsym_output)
    trace_of_augmented_fwd._siginfo = SigInfo.from_name_and_args(custom_fwd_sym.name, unwrapped_custom_forward_args)
    trace_of_augmented_fwd.args = unwrapped_custom_forward_args

    @wraps(trace_of_augmented_fwd.python_callable())
    def core_of_augmented_forward(*args, **kwargs):
        return thunder.core.trace_interpreter.interpret_trace(trace_of_augmented_fwd, *args, **kwargs)

    @wraps(core_of_augmented_forward)
    def augmented_custom_forward_rule(*args, **kwargs):
        primal, residulas = core_of_augmented_forward(*args, **kwargs)
        check(len(primal) == 1, lambda f: "{primal=} has {len(primal)} proxies but expected 1")
        return VJPDual(primal=primal[0], residuals=residulas)

    # TODO: build and register gradient_transform instead
    augmented_forward_impls[custom_fwd_sym.name] = augmented_custom_forward_rule

    # Backward definition
    custom_backward = custom_autograd_function_cls.backward

    grads = tree_map(
        lambda a: a.replace_name(f"grad_{a.name}"),
        sequencify(unwrapped_custom_forward_result),
    )
    trace_of_backward = TraceCtx()
    bwd_si = SigInfo(f"{custom_fwd_sym.name}_backward")
    for a in ctx_proxy.saved_tensors + grads:
        if isinstance(a, Proxy):
            bwd_si.args.append((a.name, None))
        else:
            pa = proxy(a)
            bwd_si.args.append((pa.name, None))
    trace_of_backward._siginfo = bwd_si
    trace_of_backward.args = tuple(ctx_proxy.saved_tensors + grads)

    jit_ctx.computation_trace.push_scope([])
    wrapped_grads = tree_map(lambda g: wrap(g, provenance=custom_forward_result.provenance), grads)
    custom_backward_result = _interpret_call(custom_backward, wrapped_ctx, *wrapped_grads)
    if custom_backward_result is INTERPRETER_SIGNALS.EXCEPTION_RAISED:
        return custom_backward_result

    custom_bwd_bsyms: list[BoundSymbol] = jit_ctx.computation_trace.pop_scope()

    for bsym in custom_bwd_bsyms:
        trace_of_backward.add_bound_symbol(bsym)
    with tracectx(trace_of_backward):
        prims.python_return.bind(*unwrap(custom_backward_result), output=None)

    @wraps(trace_of_backward.python_callable())
    def bwd_trace_callable_interface(*args, **kwargs):
        return thunder.core.trace_interpreter.interpret_trace(trace_of_backward, *args, **kwargs)

    bwd_trace_impl = TraceCtx()
    for bsym in custom_bwd_bsyms:
        bwd_trace_impl.add_bound_symbol(bsym)
<<<<<<< HEAD
    bwd_trace_impl.add_bound_symbol(prims.python_return.bind(*sequencify(unwrap(custom_backward_result)), output=None))
    bwd_trace_impl._siginfo = bwd_si
=======
    bwd_trace_impl.add_bound_symbol(prims.python_return.bind(*sequencify(unwrap(custom_backward_result)), output=()))
    bwd_trace_impl._siginfo = SigInfo.from_name_and_args(
        "backward_impl",
        ctx_proxy.saved_consts + ctx_proxy.saved_tensors + grads,
    )
>>>>>>> 588cf3cd
    bwd_trace_impl.args = tuple(ctx_proxy.saved_consts + ctx_proxy.saved_tensors + grads)

    @wraps(bwd_trace_impl.python_callable())
    def bwd_impl_callable(*args, **kwargs):
        return thunder.core.trace_interpreter.interpret_trace(bwd_trace_impl, *args, **kwargs)

    @wraps(bwd_trace_callable_interface)
    def backward_impl(*args, **kwargs):
        check(not kwargs, lambda: f"{kwargs} expected to be empty")
        new_args = ctx_proxy.saved_consts + args
        return bwd_impl_callable(*new_args)

    backward_impls[custom_fwd_sym.name] = backward_impl
    return forward_result


@register_general_jit_lookaside(torch.finfo)
@interpreter_needs_wrap
def _general_jit_torch_finfo_lookaside(dtype: thunder.dtypes.dtype):
    torch_dtype = thunder.dtypes.to_torch_dtype(dtype)
    res = torch.finfo(torch_dtype)
    return res


# Adds proxy methods
# NOTE These methods map to themselves, which prevents the interpreter from looking into them
#   This is OK because these methods are written in a tracing-safe manner, and trying to
#   interpreter their internals is unnecessary and would just add complexity at this time


@interpreter_needs_wrap
def prop_lookaside_helper(meth, /, *args, **kwargs):
    res = meth(*args, **kwargs)
    return res


def prop_lookaside_wrap(attr_getter):
    def fn(obj, /, *args, **kwargs):
        attr = attr_getter(obj)

        if callable(attr):

            def fn_(*args, **kwargs):
                return prop_lookaside_helper(attr, *args, **kwargs)

        else:
            return attr

        return fn_

    return fn


def get_methods_properties(typ):
    for meth_name in dir(typ):
        meth = getattr(typ, meth_name)
        if isinstance(meth, (MethodType, BuiltinMethodType, MethodDescriptorType, WrapperDescriptorType)) and (
            getattr(meth, "__objclass__", None) == typ or (getattr(meth, "__self__", None) == typ)
        ):
            yield meth, meth
        elif isinstance(meth, FunctionType):
            yield meth, meth  # __getattr__
        elif isinstance(meth, property):
            if meth.fget is not None:
                yield meth.fget, prop_lookaside_wrap(meth.fget)


_general_jit_lookaside_map.update(
    {
        **{
            fn: interpreter_needs_wrap(record_source_loc_in_symbol_header(la))
            for fn, la in get_methods_properties(NumberProxy)
        },
        **{
            fn: ensure_recursive_proxies(interpreter_needs_wrap(record_source_loc_in_symbol_header(la)))
            for fn, la in get_methods_properties(TensorProxy)
        },
        prop_lookaside_helper: prop_lookaside_helper,
    }
)

# TODO Implement safety --- UNSAFE, PERMISSIVE, SAFE
_safe_functions: set = {
    dict.get,  # TODO Review safety of this
    FunctionType.__new__,
    isinstance,
    member_descriptor.__get__,  # TODO Review the safety of this
    MethodDescriptorType.__get__,  # TODO Review the safety of this
    type,
    tuple.__len__,
    tuple.__getitem__,
    FunctionType.__get__,  # TODO: review safety
    torch._C._get_tracing_state,  # TODO: review safety
    object.__new__,
    object.__init__,
    callable,
    NoneType.__bool__,
    dict.__len__,
    dict.__contains__,
    dict.__getitem__,
    contextvars.ContextVar.get,
    type.__or__,
    list.__new__,
    list.__init__,
    list.__getitem__,
    reversed.__new__,
    CellType.__new__,
    GetSetDescriptorType.__get__,
    Exception.__new__,
    StopIteration.__init__,
}


# when we pass containers to the computation trace, we want these to be using the proxies
def recursively_proxy(*args, **kwargs):
    def proxy_recursion(v):
        if isinstance(v.value, str):
            need_proxy = False
        elif isinstance(v.value, (Sequence, dict)):
            v.track_items()
            need_proxy = any(proxy_recursion(i) for i in v.item_wrappers)
        else:
            need_proxy = isinstance(v.value, torch.Tensor)
        if need_proxy:
            ctx: JitCtx = get_jit_ctx()
            ctx.proxify(v)
        is_proxied = v.original_value is not v.nothing
        return is_proxied

    for a in args:
        proxy_recursion(a)
    for v in kwargs.values():
        proxy_recursion(v)


# TODO Document this function (with steps)
def general_jit_lookaside(fn, *args, **kwargs) -> None | Callable:
    # Identifies the lookaside
    lookaside: None | Callable

    ctx: JitCtx = get_jit_ctx()

    if thunder.core.utils.is_hashable(fn):  # see issue #889
        if (executor_lookaside := ctx._executor_lookasides.get(fn, None)) is not None:
            lookaside = executor_lookaside
        # the ad hoc executor may be extended during compilation
        elif (executor_lookaside := ctx.ad_hoc_executor._lookasides.get(fn, None)) is not None:
            lookaside = interpreter_needs_wrap(executor_lookaside)
        elif isinstance(fn, Symbol) or fn in _clang_fn_set:
            # Performs symbol lookasides
            # NOTE Symbols "lookaside" to themselves; this just prevents their internals from being jitted
            # NOTE clang operations are not symbols, but we still prevent their internals from being jitted
            recursively_proxy(*args, **kwargs)
            lookaside = interpreter_needs_wrap(record_source_loc_in_symbol_header(fn))
        elif (general_jit_lookaside := _general_jit_lookaside_map.get(fn, None)) is not None:
            lookaside = general_jit_lookaside
        else:
            # Falls through to the interpreter's default lookaside
            lookaside = default_lookaside(fn, *args, **kwargs)
    else:  # non-hashable
        lookaside = None

    if lookaside is None:

        def is_from_torch(fn):
            module = getattr(fn, "__module__", None)
            if module is None:
                module = getattr(getattr(fn, "__objclass__", None), "__module__", None)
            if module is None:
                return False
            if module.startswith("torch"):
                return module
            return False

        has_tensor_arg = False
        for a in args:
            if isinstance(a.value, TensorProxy):
                has_tensor_arg = True
                break
            if isinstance(a.value, Sequence):
                if any(isinstance(i, TensorProxy) for i in a.value):
                    has_tensor_arg = True
                    break

        if is_opaque(fn) and (torch_module_name := is_from_torch(fn)) and has_tensor_arg:
            if torch_module_name.startswith("torch._C"):
                return lookaside

            # Torch functions have __name__ defined
            fn_name = f"{fn.__module__}.{fn.__name__}"

            # Probably merge with sharp edges
            calling_opaque_torch_msg = (
                f"Trying to call function {fn_name}, but it is not yet supported. "
                "Please file an issue requesting support. "
                "To find out which operations are not yet recognized by `thunder.jit`, "
                "please run `examine` as per:\n\n"
                "from thunder.examine import examine\n"
                "examine(<your thunder.jit callable argument>, ...)\n"
            )

            return do_raise(NotImplementedError(calling_opaque_torch_msg))

        elif is_opaque(fn) and has_tensor_arg:
            # We whitelist a few built-in things
            if fn.__name__ == "__new__":
                objectclass = fn.__self__
            else:
                objectclass = getattr(fn, "__objclass__", None)
            if objectclass is not None:
                module = getattr(objectclass, "__module__", None)
            else:
                module = getattr(fn, "__module__", None)
            if module is not None:
                module, *_ = module.split(".", 1)
            if module not in {"builtins", "_operator", "optree"}:
                # TODO: warn?
                ctx.ad_hoc_executor.register_operator_for_opaque_function(fn)
                return interpreter_needs_wrap(ctx.ad_hoc_executor._lookasides[fn])

    return lookaside


#
# callbacks and callback utilities
#


@contextmanager
def jit_ctx(ctx: JitCtx):
    token = set_jit_ctx(ctx)
    try:
        yield
    finally:
        reset_jit_ctx(token)


def _general_jit_const_callback(value: Any) -> WrappedValue:
    return value


# TODO(nikitaved): maybe call it upon Frame creation
def _maybe_update_proxy_name(orig_value: Any, name: str, is_internal: bool | None = None):
    # Names that we do not re-name proxies into as these are reserved
    proxy_rename_ignore_names = {
        "fn",  # For example, `fn = globals()['__function_obj']` in prologue
        "obj",  # For example, `obj = fn.forward` in prologue
    }

    if is_internal is None:
        runtimectx: InterpreterRuntimeCtx = get_interpreterruntimectx()
        frame = runtimectx.peek_frame_stack()
        assert frame is not None  # pass is_internal if you call this before the frame is set up
        is_internal = frame.module in {"thunder.core.interpreter", "thunder.core.jit_ext"}

    uvalue = unwrap(orig_value)

    if (
        isinstance(uvalue, Proxy)
        and (name not in proxy_rename_ignore_names)
        and is_proxy_name_available(name)
        and not is_internal
    ):
        uvalue_var = variableify(uvalue)
        rename_proxy_swapmap = get_jit_ctx()._proxy_swapmap
        if uvalue_var not in rename_proxy_swapmap:
            uvalue_renamed = uvalue.replace_name(name)
            rename_proxy_swapmap[uvalue_var] = uvalue_renamed


def _apply_trace_proxy_rename(
    trace: TraceCtx, rename_proxy_swapmap: None | dict[Variable, Proxy] = None, name: str | None = None
) -> TraceCtx:
    if rename_proxy_swapmap is None:
        rename_proxy_swapmap = get_jit_ctx()._proxy_swapmap

    new_trace = from_trace(trace)

    # Rename args/kwargs {
    def proxy_name_replacer(arg: Any):
        if isinstance(arg, Proxy):
            return rename_proxy_swapmap.get(variableify(arg), arg)
        else:
            return arg

    new_trace.args = tree_map(proxy_name_replacer, new_trace.args)
    new_trace.kwargs = tree_map(proxy_name_replacer, new_trace.kwargs)
    # }

    # Rename proxies in bound symbols {
    new_bsyms = []
    for bsym in trace.bound_symbols:
        new_bsym = bsym.from_bsym_swap_proxies(rename_proxy_swapmap)
        new_bsyms.append(new_bsym)

    new_trace.bound_symbols = new_bsyms
    # }

    # Update signature {
    if name is not None:
        si = SigInfo(name)
        si.args = [(p.name, None) for p in new_trace.args]
        new_trace._siginfo = si
    # }

    return new_trace


# TODO Do we need to warn here? It would find its way in the wrap callback
def _general_jit_global_callback(orig_value: Any, name: str) -> Any:
    _maybe_update_proxy_name(orig_value, name)

    return orig_value


_safe_provenance_inst = {
    "INPUT_ARGS",
    "INPUT_KWARGS",
    "INPUT_FN",
    "LOAD_ATTR",
    "CONSTANT",
    "BINARY_SUBSCR",
}


def should_register_for_prologue(pr):
    inst = pr.inst
    if pr.ext_flag & EXT_FLAG_IS_TENSOR_PROXY:
        return False
    if isinstance(inst, dis.Instruction):
        inst = inst.opname
    else:
        inst = inst.value
    if inst not in _safe_provenance_inst:
        return False
    if inst == "CONSTANT" and callable(pr.value):
        if pr.value.__name__ != "__getitem__" and pr.value != GetSetDescriptorType.__get__:
            return False
    return all(should_register_for_prologue(i) for i in pr.inputs)


def _general_jit_wrap_callback(value):
    ctx: JitCtx = get_jit_ctx()

    uvalue = value.value
    # for modules, rewrite m.__dict__["key"] to m.key
    if (
        value.provenance.inst is PseudoInst.BINARY_SUBSCR
        and value.provenance.inputs[0].inst is PseudoInst.LOAD_ATTR
        and value.provenance.inputs[0].inputs[0].ext_flag & EXT_FLAG_IS_MODULE
        and value.provenance.inputs[0].inputs[1].inst is PseudoInst.CONSTANT
        and value.provenance.inputs[0].inputs[1].value == "__dict__"
    ):
        value.provenance = ProvenanceRecord(
            PseudoInst.LOAD_ATTR,
            inputs=[value.provenance.inputs[0].inputs[0], value.provenance.inputs[1]],
            ext_flag=value.provenance.ext_flag,
        )
    if isinstance(uvalue, torch.nn.Module):
        value.provenance.ext_flag |= EXT_FLAG_IS_MODULE
    elif isinstance(uvalue, torch.Tensor):
        # we always want to proxy torch.Tensor, even const
        p = ctx.proxify(value)
    elif value.provenance.inst is PseudoInst.CONSTANT:
        value.provenance.ext_flag |= EXT_FLAG_IS_PROXY_DERIVED
    elif callable(uvalue):
        value.provenance.ext_flag |= EXT_FLAG_IS_CALLABLE
    elif type(uvalue) in (tuple, list, dict, CellType, ModuleType, set):
        pass  # basic containers are OK, too, subclasses?
    elif isinstance(uvalue, Proxy):
        value.provenance.ext_flag |= EXT_FLAG_IS_PROXY_DERIVED
    elif isinstance(uvalue, (float, int, complex, str, slice, torch.device)) and not isinstance(uvalue, Proxy):
        if value.provenance.ext_flag & EXT_FLAG_IS_PROXY_DERIVED:  # we already have seen this
            pass
        elif should_register_for_prologue(value.provenance):
            value.provenance.ext_flag |= EXT_FLAG_IS_PROXY_DERIVED
            value.provenance.ext_flag |= EXT_FLAG_IS_CONSTRAINABLE_INPUT
            # we follow the caching mechanisms of the eager_unpack_interpreter
            p = ctx.proxify(value)
        else:
            return _general_jit_sharp_edge(
                f"We are using a (non-const) value of type {type(uvalue).__name__}, which is not identified as an input.",
                value,
            )
    else:
        return _general_jit_sharp_edge(
            f"We are using a (non-const) value of unknown type {type(uvalue).__name__}, which may or may not be safe.",
            value,
        )


def _general_jit_load_fast_callback(orig_value: Any, name: str) -> Any:
    _maybe_update_proxy_name(orig_value, name)

    return orig_value


def _general_jit_load_deref_callback(orig_value: Any, name: str) -> Any:
    _maybe_update_proxy_name(orig_value, name)

    return orig_value


def _general_jit_store_deref_callback(
    orig_value: Any, name: str, co_cellsvars: tuple[str], co_freevars: tuple[str]
) -> Any:
    _maybe_update_proxy_name(orig_value, name)

    return orig_value


def _general_jit_store_fast_callback(orig_value: Any, name: str) -> Any:
    _maybe_update_proxy_name(orig_value, name)

    return orig_value


def _general_jit_local_callback(name: str, value: Any, *, module: str) -> None:
    is_internal = module in {"thunder.core.interpreter", "thunder.core.jit_ext"}

    _maybe_update_proxy_name(value, name, is_internal=is_internal)
    return value


general_jit_callbacks: dict[INTERPRETER_CALLBACKS, Callable] = {
    INTERPRETER_CALLBACKS.CONST_CALLBACK: _general_jit_const_callback,
    INTERPRETER_CALLBACKS.GLOBAL_CALLBACK: _general_jit_global_callback,
    INTERPRETER_CALLBACKS.WRAP_CALLBACK: _general_jit_wrap_callback,
    INTERPRETER_CALLBACKS.LOAD_FAST_CALLBACK: _general_jit_load_fast_callback,
    INTERPRETER_CALLBACKS.LOAD_DEREF_CALLBACK: _general_jit_load_deref_callback,
    INTERPRETER_CALLBACKS.STORE_DEREF_CALLBACK: _general_jit_store_deref_callback,
    INTERPRETER_CALLBACKS.STORE_FAST_CALLBACK: _general_jit_store_fast_callback,
    INTERPRETER_CALLBACKS.LOCAL_CALLBACK: _general_jit_local_callback,
}
general_jit_callbacks = default_callbacks | general_jit_callbacks


# This pass identifies NumberProxy that's marked as statically constrained and propagate the constraints to inputs to the trace.
# The logic is that, if all inputs that produces a NumberProxy is marked statically constrained, then the value of the NumberProxy is statically constrained.
# This pass currently only does backward propagation to insert constraints in prologue trace
# TODO: We should be able to apply constant-folding and simplify computation_trace.
# TODO: If we allow symbolic constraints, we would be able to get more cache re-use. i.e. rather than requiring a NumberProxy to be static, we can have a finer grained constraints as `check_number_gt`.
def propagate_constraints(ctx, inputs, intermediates, computation_trace):
    import thunder.core.utils as utils

    # set of NumberProxy variables that has already been traversed and marked as statically constrained.
    static_np_set = set()

    # add static constraints for inputs
    for inp in inputs:
        u_inp = unvariableify(inp)
        if not isinstance(u_inp, NumberProxy):
            continue
        if u_inp.is_static_constrained():
            ctx.add_constraint((clang.check_number_type_and_value, u_inp, u_inp.value))
            static_np_set.add(inp)

    producers = utils.producers(computation_trace.bound_symbols, _map_to_numbers=False)
    # add static constraints propagated from intermediates.
    for intermediate in intermediates:
        u_intermediate = unvariableify(intermediate)
        if not isinstance(u_intermediate, NumberProxy) or not u_intermediate.is_static_constrained():
            continue

        # DFS traversal along producers, starting from seed `intermediate`
        front = [intermediate]
        while len(front) != 0:
            v = front.pop()
            if v in static_np_set:
                continue
            static_np_set.add(v)

            uv = unvariableify(v)
            if v in inputs:
                ctx.add_constraint((clang.check_number_type_and_value, uv, uv.value))
            else:
                producer = producers[uv]
                for inp in producer.flat_proxy_args:
                    if not isinstance(inp, NumberProxy):
                        continue
                    front.append(variableify(inp))


def get_computation_inputs_and_intermediates(computation_trace):
    inputs_list = []
    inputs_set = set()
    intermediates_set = set()

    for bsym in computation_trace.bound_symbols:
        v: Variable
        for v in bsym.flat_variableified_proxy_args:
            if v not in inputs_set and v not in intermediates_set:
                inputs_list.append(v)
                inputs_set.add(v)
        for v in bsym.flat_variableified_proxy_outs:
            intermediates_set.add(v)

    return inputs_list, intermediates_set


def get_parameter_or_buffer_or_submodule_name_and_root(provenance):
    assert provenance.inputs[0].inst is PseudoInst.LOAD_ATTR
    assert provenance.inputs[0].inputs[0].ext_flag & EXT_FLAG_IS_MODULE
    typ = provenance.inputs[0].inputs[1].value
    name = [provenance.inputs[1].value]
    mprovenance = provenance.inputs[0].inputs[0]

    while (
        mprovenance.inst is PseudoInst.BINARY_SUBSCR
        and mprovenance.inputs[1].inst is PseudoInst.CONSTANT
        and mprovenance.inputs[0].inst is PseudoInst.LOAD_ATTR
        and mprovenance.inputs[0].inputs[0].ext_flag & EXT_FLAG_IS_MODULE
    ):
        assert (
            mprovenance.inputs[0].inputs[1].inst is PseudoInst.CONSTANT
            and mprovenance.inputs[0].inputs[1].value == "_modules"
        )

        name_component = mprovenance.inputs[1].value
        name.insert(0, name_component)
        mprovenance = mprovenance.inputs[0].inputs[0]
    return typ, name, mprovenance


def unpack_inputs(ctx, prologue_trace, pro_to_comp_inps, pro_to_epi_inps, args, kwargs):
    already_unpacked: dict[int, Proxy] = {}
    orig_modules: dict[int, Proxy] = {}

    # param_ordering[id(proxy] is a list that contains either finite numbers or (strings preceded by math.inf)
    param_ordering: dict[int, list] = {}

    # Unpacks the inputs in the prologue trace
    # TODO Generate unpacking constraints
    def unpack(v: Variable | Proxy) -> Proxy:
        p: Proxy
        if isinstance(v, Proxy):
            p = v
        else:
            p = v.proxy

        assert p.history is not None, f"{p} has history None"
        if id(p) in already_unpacked:
            return p

        # Adds the name to the prologue trace
        if not prologue_trace.has_name(p.name):
            prologue_trace.add_name(p.name)

        def from_input(provenance, *, new_output=False):
            if provenance.inst == PseudoInst.INPUT_ARGS:
                assert new_output
                param_ordering[id(pro_args_proxy)] = (pro_args_proxy, [0])
                return pro_args_proxy
            elif provenance.inst == PseudoInst.INPUT_KWARGS:
                assert new_output
                param_ordering[id(pro_kwargs_proxy)] = (pro_kwargs_proxy, [1])
                return pro_kwargs_proxy
            elif provenance.inst == PseudoInst.INPUT_FN:
                if provenance.ext_flag & EXT_FLAG_IS_MODULE:
                    name = "module"
                else:
                    name = "fn"
                if new_output:
                    output = Proxy(name=name)
                else:
                    output = p
                param_ordering[id(output)] = (output, [3])
                provenance.proxy = output
                bsym = prims.unpack_function_obj.bind(output, output=output)
                prologue_trace.bound_symbols.append(bsym)
                return output
            assert False

        def from_load_attr(provenance, *, new_output=False):
            obj, name = (from_provenance(i, new_output=True) for i in provenance.inputs)
            orig_obj = obj
            if provenance.inputs[0].ext_flag & EXT_FLAG_IS_MODULE and provenance.ext_flag & EXT_FLAG_IS_CALLABLE:
                obj = orig_modules.get(id(obj), obj)

            if new_output:
                output = Proxy("obj")
            else:
                output = p
            param_ordering[id(output)] = (output, param_ordering[id(orig_obj)][1] + [math.inf, "." + str(name)])
            bsym = prims.unpack_attr.bind(obj, name, output=output)
            prologue_trace.bound_symbols.append(bsym)
            return output

        def from_constant(provenance, *, new_output=False):
            if isinstance(provenance.value, (int, str)):
                return provenance.value
            else:
                raise NotImplementedError(f"constant of type {type(provenance.value)} {provenance.value}")

        def unpack_parameter_or_buffer_or_submodule(provenance, *, new_output=False):
            typ, name, root_module_provenance = get_parameter_or_buffer_or_submodule_name_and_root(provenance)
            root_module = from_provenance(root_module_provenance, new_output=True)
            if new_output:
                output = Proxy("m")  # name? collectify?
            else:
                output = p

            param_ordering[id(output)] = (
                output,
                param_ordering[id(root_module)][1]
                + [
                    i
                    for name_component in name
                    for i in (
                        [int(name_component)] if name_component.isnumeric() else [math.inf, ("." + name_component)]
                    )
                ],
            )

            name = ".".join(name)
            if typ == "_parameters":
                bsym = prims.unpack_parameter.bind(root_module, name, output=output)
                output.tags.add(ProxyTag.STATIC_MEMORY_LOCATION)
            elif typ == "_buffers":
                bsym = prims.unpack_buffer.bind(root_module, name, output=output)
                output.tags.add(ProxyTag.STATIC_MEMORY_LOCATION)
            elif typ == "_modules":
                bsym = prims.unpack_submodule.bind(root_module, name, output=output)
            else:
                assert False
            prologue_trace.bound_symbols.append(bsym)
            return output

        def from_binary_subscr(provenance, *, new_output=False):
            # special case tensors, todo: do this via pattern matching after unpacking?
            if (
                provenance.inst is PseudoInst.BINARY_SUBSCR
                and provenance.inputs[0].inst is PseudoInst.LOAD_ATTR
                and provenance.inputs[0].inputs[1].inst is PseudoInst.CONSTANT
                and provenance.inputs[0].inputs[1].value in {"_parameters", "_buffers", "_modules"}
                and provenance.inputs[0].inputs[0].ext_flag & EXT_FLAG_IS_MODULE
            ):
                return unpack_parameter_or_buffer_or_submodule(provenance, new_output=new_output)

            inputs = [from_provenance(i, new_output=True) for i in provenance.inputs]
            obj, idx = inputs
            if new_output:
                output = Proxy("subscr")  # name? collectify?
            else:
                output = p
            if isinstance(idx, (int, str)):
                if isinstance(idx, int):
                    idx = int(idx)
                elif isinstance(idx, str):
                    idx = str(idx)
                param_ordering[id(output)] = (output, param_ordering[id(obj)][1] + [math.inf, "[", idx])
                bsym = prims.unpack_getitem.bind(obj, idx, output=output)
                prologue_trace.bound_symbols.append(bsym)
            else:
                raise NotImplementedError(f"Unpacking from BINARY_SUBSCR with elaborate inputs {inputs=} {provenance}")
            return output

        def from_opaque(provenance, *, new_output=False):
            fn = provenance.inputs[0]
            args = provenance.inputs[1]
            if fn.inst != PseudoInst.CONSTANT:
                raise NotImplementedError(f"unpacking from nonconstant opaque function")
            if fn.value.__name__ == "__getitem__":
                idx, obj = args.inputs
                # This should be solved in the JIT...
                return from_provenance(
                    ProvenanceRecord(PseudoInst.BINARY_SUBSCR, inputs=[obj, idx]), new_output=new_output
                )
            elif fn.value == GetSetDescriptorType.__get__:
                # todo: find a more elegant way?
                # Arg 1 is the object we want to get the attribute from
                # Arg 2 is the GetSetDescriptor, which contains the arrgument name as .__name__
                assert len(args.inputs) == 3
                assert args.inputs[2].inst == PseudoInst.CONSTANT and isinstance(
                    args.inputs[2].value, GetSetDescriptorType
                )
                return from_provenance(
                    ProvenanceRecord(
                        PseudoInst.LOAD_ATTR,
                        inputs=[
                            args.inputs[1],
                            ProvenanceRecord(PseudoInst.CONSTANT, inputs=[], value=args.inputs[2].value.__name__),
                        ],
                    )
                )
            raise NotImplementedError(f"unpacking from OPAQUE {fn.value} {provenance}")

        def from_provenance(provenance, *, new_output=False):
            p = getattr(provenance, "proxy", None)
            if p is not None:
                return p

            inst = provenance.inst
            if isinstance(inst, dis.Instruction):
                inst = inst.opname

            d = {
                "INPUT_ARGS": from_input,
                "INPUT_KWARGS": from_input,
                "INPUT_FN": from_input,
                "LOAD_ATTR": from_load_attr,
                "CONSTANT": from_constant,
                "BINARY_SUBSCR": from_binary_subscr,
                "OPAQUE": from_opaque,
            }

            unpack_fn = d.get(inst)
            if unpack_fn is None:
                raise NotImplementedError(f"Unpacking from {inst} {provenance}")
            res = unpack_fn(provenance, new_output=new_output)

            if provenance.ext_flag & EXT_FLAG_IS_MODULE:
                assert prologue_trace.bound_symbols[-1].output is res
                if prologue_trace.bound_symbols[-1].sym != prims.unpack_submodule:
                    orig_module = Proxy("module")
                    prologue_trace.bound_symbols[-1].output = orig_module
                    bsym = prims.unpack_thunder_module.bind(orig_module, output=res)
                    orig_modules[id(res)] = orig_module
                    prologue_trace.bound_symbols.append(bsym)

            provenance.proxy = res
            return res

        assert isinstance(p.history, ProvenanceRecord), p.history

        # We reset p.history.proxy to make sure from_provenance(p.history) calls unpack_fn on p.history.
        # This is necessary because past recursive unpackings may have unpacked p.history and associated it
        # with a different proxy.
        # For example, if p is a TensorProxy, the history of p.grad is
        #     ProvenanceRecord(LOAD_ATTR, inputs=[p.history, <CONSTANT "grad">])
        # and unpack(p.grad) attaches new proxies to all its sub-histories, including p.history
        p.history.proxy = None

        with tracectx(prologue_trace):
            try:
                from_provenance(p.history)
            except Exception as e:
                raise NotImplementedError(f"Exception occured unpacking object from {p.history}") from e

        already_unpacked[id(p)] = p

        return p

    with tracectx(prologue_trace):
        for n, l in (("args", len(args)), ("kwargs", len(kwargs))):
            output = Proxy(name=n)
            bsym = prims.unpack_trivial.bind(output, output=output, name=n)
            prologue_trace.bound_symbols.append(bsym)
            bsym = prims.check_len.bind(output, l, output=None)
            prologue_trace.bound_symbols.append(bsym)
            if n == "args":
                pro_args_proxy = output
            else:
                assert n == "kwargs"
                pro_kwargs_proxy = output

    def is_variableified_tensorproxy(v: Variable | Proxy) -> Proxy:
        p: Proxy
        if isinstance(v, Proxy):
            p = v
        else:
            p = v.proxy
        return not isinstance(p, TensorProxy)

    # TODO: This is just a WAR to get things working. We'll revisit this when
    # we deal with cosntraints in prologue trace.
    #
    # We sort variables to before `unpack` to put TensorProxy before others.
    # Because we could have TensorProxy.shape be part of `pro_to_xxx` along with
    # the TensorProxy. If we unpack the shape first, we'll ended up unpack the
    # tensor with a wrong name. e.g. A shape would have a history as:
    #   ProvenanceRecord(
    #     i1 = INPUT_ARGS()
    #     i2 = BINARY_SUBSCR(i1, 0)    # This is the TensorProxy
    #     i3 = LOAD_ATTR(i2, 'shape')
    #     i4 = BINARY_SUBSCR(i3, 1)
    #   )
    pro_to_epi_inps = sorted(pro_to_epi_inps, key=is_variableified_tensorproxy)
    pro_to_comp_inps = sorted(pro_to_comp_inps, key=is_variableified_tensorproxy)

    pro_to_epi = tuple(sorted((unpack(v) for v in pro_to_epi_inps), key=lambda x: param_ordering[id(x)][1]))
    pro_to_comp = tuple(sorted((unpack(v) for v in pro_to_comp_inps), key=lambda x: param_ordering[id(x)][1]))

    with tracectx(prologue_trace):
        for prim, *args in ctx._constraints:
            for a in args:
                if isinstance(a, Proxy):
                    unpack(a)
            # unpacking Proxy in TensorProxy.shape which is used in `check_tensor_shape_and_metadata`
            if prim == clang.check_tensor_shape_and_metadata:
                for s in a.shape:
                    if isinstance(s, Proxy):
                        unpack(s)

            prim(*args)

        cache_info = thunder._get_cache_info()
        # assert len of cache info to ensure that we're not missing anything?
        if cache_info:
            cache_info_p = Proxy(name="cache_info")
            bsym = prims.unpack_cache_info.bind(cache_info_p, output=cache_info_p)
            prologue_trace.bound_symbols.append(bsym)
            for k, v in cache_info.items():
                p = proxy(v, name=f"cache_info_{k}", history=None)
                bsym = prims.unpack_getitem.bind(cache_info_p, k, output=p)
                prologue_trace.bound_symbols.append(bsym)

                if isinstance(v, str):
                    clang.check_string_value(p, v)
                elif isinstance(v, (int, bool, float)):
                    clang.check_number_type_and_value(p, v)
                elif isinstance(v, (torch.dtype, torch.device)):
                    clang.check_literal_like(p, v)
                else:
                    raise NotImplementedError(f"cache info of type {type(v).__name__}")

        prims.python_return((pro_to_comp, pro_to_epi))

    return pro_to_comp, pro_to_epi


def process_recorded_modifications(ctx, epilogue_trace):
    root_for_provenances = {}
    for modified_object, modifications in ctx._additional_outputs.items():
        umodified_object = modified_object.value

        if isinstance(umodified_object, dict):
            last_modification = {}
            for inst, *args in modifications:
                if inst == PseudoInst.STORE_SUBSCR:
                    _, key, value = args
                    # should we warn if we have multiple assignments?
                    last_modification[key.value] = (inst, value)
                else:
                    raise NotImplementedError(f"Modifications {inst} on dicts are not supported")
            for k, (inst, *args) in last_modification.items():
                if inst == PseudoInst.STORE_SUBSCR:
                    (value,) = args
                    assert isinstance(value.value, Proxy)

                    assert modified_object.provenance.inst is PseudoInst.LOAD_ATTR
                    assert modified_object.provenance.inputs[1].inst is PseudoInst.CONSTANT
                    assert modified_object.provenance.inputs[1].value == "_buffers"

                    typ, name, root_module_provenance = get_parameter_or_buffer_or_submodule_name_and_root(
                        modified_object.provenance.inputs[0]
                    )
                    assert typ == "_modules"
                    root_module_proxy = root_for_provenances.get(root_module_provenance)
                    if root_module_proxy is None:
                        ## we want this to created in the compute trace context for namespace...
                        root_module_proxy = Proxy(history=root_module_provenance)
                        epilogue_trace.add_name(root_module_proxy.name)
                        root_for_provenances[root_module_provenance] = root_module_proxy

                    name = ".".join(name + [k])
                    with tracectx(epilogue_trace):
                        bsym = prims.pack_buffer.bind(root_module_proxy, name, value.value, output=None)
                        epilogue_trace.bound_symbols.append(bsym)
                else:
                    raise NotImplementedError(f"Modifications {inst} on dicts are not supported")
        else:
            raise NotImplementedError(f"Modifications of {type(uvalue).__name__} objects are not supported")


def bind_inputs(name, trace, input_vars, input_proxies):
    # restore `scopes` so the unpack below would be appended to the trace
    trace.scopes = [trace.bound_symbols]
    # Unpacks inputs into the computation trace
    # TODO This currently does the unpacks at the end of the trace, then moves them to the beginning, there's
    #   almost certainly a more elegant way to do this
    with tracectx(trace):
        p: Proxy
        for p in input_proxies:
            prims.unpack_trivial(p, name=p.name)

    bsyms = trace.bound_symbols
    trace.bound_symbols = bsyms[-len(input_proxies) :] + bsyms[: -len(input_proxies)]

    si = SigInfo(name)
    si.args = [(v.proxy.name, None) for v in input_vars]
    trace._siginfo = si
    trace.args = input_proxies


def _get_process_group_from(*fn_and_args) -> Optional["ProcessGroup"]:
    # `ddp` and `fsdp` transforms add attribute `procses_group_for_ddp`
    # on the Module that they wrap. This module could be passed to `thunder.jit`
    # as the function to be jitted or as an argument of the function to be jitted.
    found_pg = None
    for fn_or_arg in fn_and_args:
        pg = getattr(fn_or_arg, "process_group_for_ddp", None)
        if pg is not None and found_pg is None:
            found_pg = pg
        elif pg is not None and pg != found_pg:
            raise NotImplementedError("jitting modules with different ProcessGroup is not supported currently.")
    return found_pg


def update_tags(proxy_swapmap: dict[Variable, Proxy]) -> None:
    for old, new in proxy_swapmap.items():
        new.tags.update(unvariableify(old).tags)


def thunder_general_jit(
    fn: Callable,
    args: tuple[Any, ...],
    kwargs: dict[str, Any],
    /,
    *,
    record_history: bool = False,
    sharp_edges: SHARP_EDGES_OPTIONS,
    ad_hoc_executor,
) -> TraceResults:
    # TODO: move into wrap_callback or so
    if isinstance(fn, torch.nn.parallel.DistributedDataParallel):
        raise NotImplementedError(
            f"jitting DistributedDataParallel modules is not supported compile the module and then wrap in DDP"
        )

    co: CACHE_OPTIONS = get_cache_option()
    if co not in {CACHE_OPTIONS.CONSTANT_VALUES, CACHE_OPTIONS.NO_CACHING, CACHE_OPTIONS.SYMBOLIC_VALUES}:
        raise NotImplementedError(f"cache option {co.name} is not supported")

    prologue_trace: TraceCtx = TraceCtx(fn)
    computation_trace: TraceCtx = TraceCtx()
    epilogue_trace: TraceCtx | None = TraceCtx()

    si = SigInfo("prologue")
    si.varargs = ("args", None)
    si.varkwargs = ("kwargs", None)
    prologue_trace._siginfo = si

    compile_data = get_compile_data()
    executor_lookasides = {k: interpreter_needs_wrap(v) for k, v in compile_data.executor_lookasides.items()}

    process_group_for_ddp: Optional["ProcessGroup"] = _get_process_group_from(fn, *args, *kwargs.values())
    ctx: JitCtx = JitCtx(
        prologue_trace,
        computation_trace,
        sharp_edges=sharp_edges,
        process_group_for_ddp=process_group_for_ddp,
        executor_lookasides=executor_lookasides,
        ad_hoc_executor=ad_hoc_executor,
    )
    jfn = interpret(
        fn,
        fn_lookaside=general_jit_lookaside,
        callbacks=general_jit_callbacks,
        with_provenance_tracking=True,
        uncacheable_classes=(torch.Tensor, int, float, str, NoneType),
        record_history=record_history,
    )

    with jit_ctx(ctx):
        with tracectx(computation_trace):
            result = jfn(*args, **kwargs)
            prims.python_return(result)
            computation_trace.set_current_source_location(None, None)
            process_recorded_modifications(ctx, epilogue_trace)
            last_interpreter_log = jfn._last_interpreter_log

    pro_to_comp, computation_intermediates = get_computation_inputs_and_intermediates(computation_trace)
    epilogue_inputs, _ = get_computation_inputs_and_intermediates(epilogue_trace)

    comp_to_epi = []
    pro_to_epi = []

    # propagate static constrained intermediates to inputs
    propagate_constraints(ctx, pro_to_comp, computation_intermediates, computation_trace)

    for i in epilogue_inputs:
        if i in computation_intermediates:
            comp_to_epi.append(i)
        else:
            pro_to_epi.append(i)
    comp_to_epi = tuple(comp_to_epi)
    comp_to_epi_proxies = tuple(v.proxy for v in comp_to_epi)
    pro_to_epi = tuple(pro_to_epi)

    if epilogue_trace.bound_symbols:
        # restore `scopes` so the return would be appended to the trace
        computation_trace.scopes = [computation_trace.bound_symbols]
        with tracectx(computation_trace):
            last = computation_trace.bound_symbols.pop(-1)
            assert last.sym.id == prims.PrimIDs.RETURN
            prims.python_return((result, comp_to_epi_proxies))

        with tracectx(epilogue_trace):
            prims.python_return(None)
    else:
        epilogue_trace = None

    pro_to_comp_proxies, pro_to_epi_proxies = unpack_inputs(ctx, prologue_trace, pro_to_comp, pro_to_epi, args, kwargs)

    proxy_order = {id(p): i for i, p in enumerate(pro_to_comp_proxies)}
    pro_to_comp = tuple(sorted(pro_to_comp, key=lambda v: proxy_order[id(v.proxy)]))

    bind_inputs("computation", computation_trace, pro_to_comp, pro_to_comp_proxies)
    if epilogue_trace:
        bind_inputs("epilogue", epilogue_trace, pro_to_epi + comp_to_epi, pro_to_epi_proxies + comp_to_epi_proxies)

    # Returns a new swapmap dictionary which has the keys (ctx._proxy_swapmap.key() & variableify(proxies))
    def restrict_proxy_swapmap(proxies: tuple[Proxy]) -> dict[Variable, Proxy]:
        proxy_swapmap = ctx._proxy_swapmap
        proxy_vars = {variableify(p) for p in proxies}
        common_vars = proxy_swapmap.keys() & proxy_vars
        restricted_proxy_swapmap = {v: proxy_swapmap[v] for v in common_vars}
        return restricted_proxy_swapmap

    # Update prologue trace by renaming proxies which are passed from prologue to the computation trace
    prologue_trace = _apply_trace_proxy_rename(prologue_trace, restrict_proxy_swapmap(pro_to_comp_proxies))

    update_tags(ctx._proxy_swapmap)

    # Update computation trace by renaming proxies which are in the ctx._proxy_swapmap
    computation_trace = _apply_trace_proxy_rename(computation_trace, ctx._proxy_swapmap, "computation")

    # Update epilogue trace by renaming proxies which are passed to the epilogue trace from prologue and computation traces
    if epilogue_trace:
        epilogue_trace = _apply_trace_proxy_rename(
            epilogue_trace, restrict_proxy_swapmap(pro_to_epi_proxies + comp_to_epi_proxies), "epilogue"
        )

    return TraceResults(prologue_trace, computation_trace, epilogue_trace, last_interpreter_log)<|MERGE_RESOLUTION|>--- conflicted
+++ resolved
@@ -734,16 +734,11 @@
     bwd_trace_impl = TraceCtx()
     for bsym in custom_bwd_bsyms:
         bwd_trace_impl.add_bound_symbol(bsym)
-<<<<<<< HEAD
     bwd_trace_impl.add_bound_symbol(prims.python_return.bind(*sequencify(unwrap(custom_backward_result)), output=None))
-    bwd_trace_impl._siginfo = bwd_si
-=======
-    bwd_trace_impl.add_bound_symbol(prims.python_return.bind(*sequencify(unwrap(custom_backward_result)), output=()))
     bwd_trace_impl._siginfo = SigInfo.from_name_and_args(
         "backward_impl",
         ctx_proxy.saved_consts + ctx_proxy.saved_tensors + grads,
     )
->>>>>>> 588cf3cd
     bwd_trace_impl.args = tuple(ctx_proxy.saved_consts + ctx_proxy.saved_tensors + grads)
 
     @wraps(bwd_trace_impl.python_callable())
