from __future__ import annotations
import math
from typing import Any
import collections
from collections.abc import Callable, Sequence
import dataclasses
from functools import wraps
import contextvars
from contextlib import contextmanager
import dis
import sys
import time
import warnings
from types import (
    BuiltinFunctionType,
    BuiltinMethodType,
    CellType,
    FunctionType,
    GetSetDescriptorType,
    MethodDescriptorType,
    MethodType,
    ModuleType,
    NoneType,
    UnionType,
    WrapperDescriptorType,
)

import torch
import torch.utils.checkpoint

import thunder
from thunder.core.compile_data import get_cache_option, get_compile_data
import thunder.clang as clang
import thunder.core.baseutils as baseutils
import thunder.core.codeutils as codeutils
from thunder.core.proxies import (
    AnyProxy,
    NumberProxy,
    Proxy,
    ProxyInterface,
    ProxyTag,
    TensorProxy,
    Variable,
    is_proxy_name_available,
    proxy,
    unvariableify,
    variableify,
)
from thunder.core.trace import tracectx, from_trace
from thunder.core.interpreter import (
    INTERPRETER_CALLBACKS,
    INTERPRETER_SIGNALS,
    InterpreterRuntimeCtx,
    ProvenanceRecord,
    PseudoInst,
    WrappedValue,
    _interpret_call,
    default_callbacks,
    default_lookaside,
    do_raise,
    get_interpreterruntimectx,
    interpret,
    interpreter_needs_wrap,
    is_opaque,
    unwrap,
    wrap,
    wrap_const,
)
from thunder.core.codeutils import SigInfo
import thunder.core.prims as prims
from thunder.core.options import CACHE_OPTIONS, SHARP_EDGES_OPTIONS, DebugOptions
from thunder.core.symbol import Symbol
from thunder.core.trace import TraceCtx, TraceResults
from thunder.torch import _torch_to_thunder_function_map
from thunder.clang import _clang_fn_set
from thunder.core.pytree import tree_map, tree_iter
from thunder.torch.experimental.dtensor_proxy import is_dtensor_proxy
from thunder.torch.experimental.dtensor_torch_and_prims import (
    check_dtensor_spec_repr,
    handle_check_dtensor_spec_in_prologue,
    register_dtensor_torch_and_prims,
)

# TODO: Find a better place to register these ops (mostly in thunder/torch/__init__.py but without cyclical dependency).
register_dtensor_torch_and_prims()

#
# jit_ext.py implements extensions of thunder's interpreter
#
ProxyTag.register_tag("STATIC_MEMORY_LOCATION")


EXT_FLAG_IS_PROXY_DERIVED = 1
EXT_FLAG_IS_TENSOR_PROXY = 2
EXT_FLAG_IS_MODULE_MEMBER_DICT = 4
EXT_FLAG_IS_MODULE = 8
EXT_FLAG_IS_CALLABLE = 16
EXT_FLAG_IS_CONSTRAINABLE_INPUT = 32
MODULE_MEMBER_DICT_ATTRS = {
    "_parameters",
    "_modules",
    "_buffers",
    "__dict__",
}


class JITSharpEdgeError(RuntimeError):
    """
    Thrown when the program cannot be safely translated to a thunder program,
    even with interpretation=INTERPRETATION_OPTIONS.TRANSLATE_PYTHON.
    Such cases are referred to as JIT "sharp edges".
    """

    pass


def _general_jit_sharp_edge(desc: str, value: Any, /) -> Any | INTERPRETER_SIGNALS:
    sharp_edges: SHARP_EDGES_OPTIONS = get_jit_ctx().sharp_edges

    s: str = f"{desc} This is currently considered a sharp edge even with interpretation=INTERPRETATION_OPTIONS.TRANSLATE_PYTHON. For cases in which we are overly strict, please file an issue. Thank you!"

    if sharp_edges is SHARP_EDGES_OPTIONS.ERROR:
        return do_raise(JITSharpEdgeError(s))

    # Warn and return value anyway
    if sharp_edges is SHARP_EDGES_OPTIONS.WARN:
        warnings.warn(s)

    return value


def _infer_name_postfix_from_provenance(pr: ProvenanceRecord) -> str:
    # Instructions that are considered terminal for recursions below
    terminal_instructions = (PseudoInst.INPUT_ARGS, PseudoInst.INPUT_FN)

    def get_postfix(pr: ProvenanceRecord):
        if pr.inst in terminal_instructions:
            return [""]
        elif pr.inst == PseudoInst.BINARY_SUBSCR or pr.inst == PseudoInst.LOAD_ATTR:
            # These we recurse over
            assert len(pr.inputs) == 2
            lhs, rhs = pr.inputs
            postfix = get_postfix(lhs)

            if rhs.inst == PseudoInst.CONSTANT:
                rhs_postfix = str(rhs.value)

                if lhs.ext_flag & EXT_FLAG_IS_MODULE:
                    if rhs_postfix not in MODULE_MEMBER_DICT_ATTRS:
                        postfix.append(rhs_postfix)
                else:
                    postfix.append(rhs_postfix)

            return postfix
        else:
            # Skip as if terminal for now
            # TODO: improve this later
            return [""]

    return "_".join(get_postfix(pr))


class JitCtx:
    def __init__(
        self,
        fn,
        computation_trace,
        *,
        sharp_edges: SHARP_EDGES_OPTIONS,
        executor_lookasides,
        ad_hoc_executor,
        show_interpreter_progress: bool = False,
        args,
        kwargs,
    ):
        self._sharp_edges: SHARP_EDGES_OPTIONS = sharp_edges
        self._computation_trace: TraceCtx = computation_trace
        self._constraints = []
        self._additional_outputs = collections.defaultdict(list)
        self._proxy_swapmap: dict[Variable, Proxy] = {}
        self._executor_lookasides: dict[Callable, Callable] = executor_lookasides
        self._ad_hoc_executor = ad_hoc_executor
        self._show_interpreter_progress = show_interpreter_progress
        self._last_printed_progress = -1
        self._progress_interval = 10
        self._skip_next_lookaside = set()
        self._prologue_already_unpacked: dict[int, Proxy] = {}
        # param_ordering[id(proxy] is a list that contains either finite numbers or (strings preceded by math.inf)
        self._param_ordering: dict[int, list] = {}
        self._prologue_orig_modules: dict[int, Proxy] = {}
        self._prologue_stack = []
        self.push_prologue_trace(fn, args, kwargs)

    def push_prologue_trace(self, fn, args, kwargs):
        prologue_trace: TraceCtx = TraceCtx(fn)
        si = SigInfo("prologue")
        si.varargs = ("args", None)
        si.varkwargs = ("kwargs", None)
        prologue_trace._siginfo = si

        with tracectx(prologue_trace):
            for n, l in (("args", len(args)), ("kwargs", len(kwargs))):
                output = Proxy(name=n)
                bsym = prims.unpack_trivial.bind(output, output=output, name=n)
                prologue_trace.bound_symbols.append(bsym)
                bsym = prims.check_len.bind(output, l, output=None)
                prologue_trace.bound_symbols.append(bsym)
                if n == "args":
                    self._prologue_args_proxy = output
                else:
                    assert n == "kwargs"
                    self._prologue_kwargs_proxy = output
        self._prologue_stack.append(prologue_trace)

    def show_progress_if_verbose(self):
        if not self._show_interpreter_progress:
            return
        t = time.perf_counter()
        if t > self._last_printed_progress + self._progress_interval:
            if self._last_printed_progress == -1:
                print("Begin interpretation", file=sys.stderr)
            num_bsyms = len(self._computation_trace.bound_symbols)
            print(f"\rcaptured {num_bsyms} operations", end="", file=sys.stderr)
            self._last_printed_progress = t

    def end_progress(self):
        if not self._show_interpreter_progress or self._last_printed_progress == -1:
            return
        self.show_progress_if_verbose()
        print("\nFinished interpretation", file=sys.stderr)

    @property
    def ad_hoc_executor(self):
        return self._ad_hoc_executor

    @property
    def sharp_edges(self) -> SHARP_EDGES_OPTIONS:
        return self._sharp_edges

    @property
    def prologue_trace(self) -> TraceCtx:
        return self._prologue_stack[-1]

    @property
    def computation_trace(self) -> TraceCtx:
        return self._computation_trace

    def add_constraint(self, constraint):
        # Avoid adding duplicate constraints
        for i, c in enumerate(self._constraints):
            if len(c) != len(constraint):
                continue
            if c[0] != constraint[0]:
                continue
            for i in range(1, len(c)):
                if isinstance(c[i], ProxyInterface) and isinstance(constraint[i], ProxyInterface):
                    if variableify(c[i]) != variableify(constraint[i]):
                        break
                elif c[i] != constraint[i]:
                    break
            else:
                return
        self._constraints.append(constraint)

    # Unpacks one input in the prologue trace
    # TODO Generate unpacking constraints
    def unpack_variable_or_proxy(self, v: Variable | Proxy) -> Proxy:
        p: Proxy
        if isinstance(v, Proxy):
            p = v
        else:
            p = v.proxy

        assert p.history is not None, f"{p} has history None"
        if id(p) in self._prologue_already_unpacked:
            return p

        # Adds the name to the prologue trace
        if not self.prologue_trace.has_name(p.name):
            self.prologue_trace.add_name(p.name)

        def from_input(provenance, *, new_output=False):
            if provenance.inst == PseudoInst.INPUT_ARGS:
                assert new_output
                self._param_ordering[id(self._prologue_args_proxy)] = (self._prologue_args_proxy, [0])
                return self._prologue_args_proxy
            elif provenance.inst == PseudoInst.INPUT_KWARGS:
                assert new_output
                self._param_ordering[id(self._prologue_kwargs_proxy)] = (self._prologue_kwargs_proxy, [1])
                return self._prologue_kwargs_proxy
            elif provenance.inst == PseudoInst.INPUT_FN:
                if provenance.ext_flag & EXT_FLAG_IS_MODULE:
                    name = "module"
                else:
                    name = "fn"
                if new_output:
                    output = Proxy(name=name)
                else:
                    output = p
                self._param_ordering[id(output)] = (output, [3])
                provenance.proxy = output
                bsym = prims.unpack_function_obj.bind(output, output=output)
                self.prologue_trace.bound_symbols.append(bsym)
                return output
            assert False

        def from_load_attr(provenance, *, new_output=False):
            obj, name = (from_provenance(i, new_output=True) for i in provenance.inputs)
            orig_obj = obj
            if provenance.inputs[0].ext_flag & EXT_FLAG_IS_MODULE and provenance.ext_flag & EXT_FLAG_IS_CALLABLE:
                obj = self._prologue_orig_modules.get(id(obj), obj)

            if new_output:
                output = Proxy(prefix="obj")
            else:
                output = p

            self._param_ordering[id(output)] = (
                output,
                self._param_ordering[id(orig_obj)][1] + [math.inf, "." + str(name)],
            )
            bsym = prims.unpack_attr.bind(obj, name, output=output)
            self.prologue_trace.bound_symbols.append(bsym)
            return output

        def from_constant(provenance, *, new_output=False):
            if isinstance(provenance.value, (int, str)):
                return provenance.value
            else:
                raise NotImplementedError(f"constant of type {type(provenance.value)} {provenance.value}")

        def unpack_parameter_or_buffer_or_submodule(provenance, *, new_output=False):
            typ, name, root_module_provenance = get_parameter_or_buffer_or_submodule_name_and_root(provenance)
            root_module = from_provenance(root_module_provenance, new_output=True)
            if new_output:
                output = Proxy(prefix="m")  # name? collectify?
            else:
                output = p

            self._param_ordering[id(output)] = (
                output,
                self._param_ordering[id(root_module)][1]
                + [
                    i
                    for name_component in name
                    for i in (
                        [int(name_component)] if name_component.isnumeric() else [math.inf, ("." + name_component)]
                    )
                ],
            )

            name = ".".join(name)
            if typ == "_parameters":
                bsym = prims.unpack_parameter.bind(root_module, name, output=output)
                assert (
                    ProxyTag.STATIC_MEMORY_LOCATION in output.tags
                ), "Parameter was not tagged with STATIC_MEMORY_LOCATION"
            elif typ == "_buffers":
                bsym = prims.unpack_buffer.bind(root_module, name, output=output)
                output.tags.add(ProxyTag.STATIC_MEMORY_LOCATION)
            elif typ == "_modules":
                bsym = prims.unpack_submodule.bind(root_module, name, output=output)
            else:
                assert False
            self.prologue_trace.bound_symbols.append(bsym)
            return output

        def from_binary_subscr(provenance, *, new_output=False):
            # special case tensors, todo: do this via pattern matching after unpacking?
            if (
                provenance.inst is PseudoInst.BINARY_SUBSCR
                and provenance.inputs[0].inst is PseudoInst.LOAD_ATTR
                and provenance.inputs[0].inputs[1].inst is PseudoInst.CONSTANT
                and provenance.inputs[0].inputs[1].value in {"_parameters", "_buffers", "_modules"}
                and provenance.inputs[0].inputs[0].ext_flag & EXT_FLAG_IS_MODULE
            ):
                return unpack_parameter_or_buffer_or_submodule(provenance, new_output=new_output)

            inputs = [from_provenance(i, new_output=True) for i in provenance.inputs]
            obj, idx = inputs
            if new_output:
                output = Proxy(prefix="subscr")  # name? collectify?
            else:
                output = p
            if isinstance(idx, (int, str, Proxy)):
                if isinstance(idx, int):
                    idx = int(idx)
                elif isinstance(idx, str):
                    idx = str(idx)
                self._param_ordering[id(output)] = (output, self._param_ordering[id(obj)][1] + [math.inf, "[", idx])
                bsym = prims.unpack_getitem.bind(obj, idx, output=output)
                self.prologue_trace.bound_symbols.append(bsym)
            else:
                raise NotImplementedError(f"Unpacking from BINARY_SUBSCR with elaborate inputs {inputs=} {provenance}")
            return output

        def from_opaque(provenance, *, new_output=False):
            fn = provenance.inputs[0]
            args = provenance.inputs[1]
            if fn.inst != PseudoInst.CONSTANT:
                raise NotImplementedError("unpacking from nonconstant opaque function")
            if fn.value.__name__ == "__getitem__":
                idx, obj = args.inputs
                # This should be solved in the JIT...
                return from_provenance(
                    ProvenanceRecord(PseudoInst.BINARY_SUBSCR, inputs=[obj, idx]), new_output=new_output
                )
            elif fn.value == GetSetDescriptorType.__get__:
                # todo: find a more elegant way?
                # Arg 1 is the object we want to get the attribute from
                # Arg 2 is the GetSetDescriptor, which contains the arrgument name as .__name__
                assert len(args.inputs) == 3
                assert args.inputs[2].inst == PseudoInst.CONSTANT and isinstance(
                    args.inputs[2].value, GetSetDescriptorType
                )
                return from_provenance(
                    ProvenanceRecord(
                        PseudoInst.LOAD_ATTR,
                        inputs=[
                            args.inputs[1],
                            ProvenanceRecord(PseudoInst.CONSTANT, inputs=[], value=args.inputs[2].value.__name__),
                        ],
                    )
                )
            raise NotImplementedError(f"unpacking from OPAQUE {fn.value} {provenance}")

        def from_provenance(provenance, *, new_output=False):
            p = getattr(provenance, "proxy", None)
            if p is not None:
                return p

            inst = provenance.inst
            if isinstance(inst, dis.Instruction):
                inst = inst.opname

            d = {
                "INPUT_ARGS": from_input,
                "INPUT_KWARGS": from_input,
                "INPUT_FN": from_input,
                "LOAD_ATTR": from_load_attr,
                "CONSTANT": from_constant,
                "BINARY_SUBSCR": from_binary_subscr,
                "OPAQUE": from_opaque,
            }

            unpack_fn = d.get(inst)
            if unpack_fn is None:
                raise NotImplementedError(f"Unpacking from {inst} {provenance}")
            res = unpack_fn(provenance, new_output=new_output)

            if provenance.ext_flag & EXT_FLAG_IS_MODULE:
                assert self.prologue_trace.bound_symbols[-1].output is res
                if self.prologue_trace.bound_symbols[-1].sym != prims.unpack_submodule:
                    orig_module = Proxy(prefix="module")
                    self.prologue_trace.bound_symbols[-1].output = orig_module
                    bsym = prims.unpack_thunder_module.bind(orig_module, output=res)
                    self._prologue_orig_modules[id(res)] = orig_module
                    self.prologue_trace.bound_symbols.append(bsym)

            provenance.proxy = res
            return res

        assert isinstance(p.history, ProvenanceRecord), p.history

        # We reset p.history.proxy to make sure from_provenance(p.history) calls unpack_fn on p.history.
        # This is necessary because past recursive unpackings may have unpacked p.history and associated it
        # with a different proxy.
        # For example, if p is a TensorProxy, the history of p.grad is
        #     ProvenanceRecord(LOAD_ATTR, inputs=[p.history, <CONSTANT "grad">])
        # and unpack(p.grad) attaches new proxies to all its sub-histories, including p.history
        p.history.proxy = None

        with tracectx(self.prologue_trace):
            try:
                from_provenance(p.history)
            except Exception as e:
                raise NotImplementedError(f"Exception occured unpacking object from {p.history}") from e

        self._prologue_already_unpacked[id(p)] = p

        return p

    def proxify(self, value: WrappedValue) -> Any:
        assert isinstance(value, WrappedValue)
        uvalue = value.value
        # Sequence / dict is not registered as Proxy
        # avoid double registration by skipping if value has a registered proxy.
        if isinstance(uvalue, Proxy) or value.original_value is not value.nothing:
            return uvalue
        elif isinstance(uvalue, torch.device):
            co: CACHE_OPTIONS = get_cache_option()
            p: AnyProxy = proxy(uvalue, history=value.provenance)
            if co in (CACHE_OPTIONS.CONSTANT_VALUES, CACHE_OPTIONS.SYMBOLIC_VALUES):
                # NOTE: Even with SYMBOLIC_VALUES, we want to strictly constraint the device as
                # the computation trace may utilize device specific executors.
                self.add_constraint((clang.check_literal_like, p, uvalue))
            elif co in (CACHE_OPTIONS.SAME_INPUT,):
                raise NotImplementedError(f"Unsupported cache option {co}")
            else:  # co is CACHE_OPTIONS.NO_CACHING
                pass
        elif isinstance(uvalue, torch.Tensor):
            # we always want to proxy torch.Tensor, even const

            name_postfix = _infer_name_postfix_from_provenance(value.provenance)
            if name_postfix:
                name = f"t{name_postfix}"
                self.computation_trace.names.discard(name)
            else:
                name = None

            p = proxy(uvalue, name=name, history=value.provenance)

            # TensorProxy attributes should be considered derived quantities, so we flag TensorProxies here
            value.provenance.ext_flag |= EXT_FLAG_IS_TENSOR_PROXY

            # We assume that a Parameter's underlying storage won't be changed.
            # We tag Parameter's proxy with `STATIC_MEMORY_LOCATION` tag so that
            # other transforms (eg. CUDAGraph) can use this information.
            # We tag this here (rather than below in unpack_parameter_or_buffer_or_submodule below) because
            # thunderfx does not properly see the module, but does see that we are dealing with a parameter.
            if isinstance(uvalue, torch.nn.Parameter):
                # NOTE - Update `p_orig` as in Distributed scenario
                #        it is the proxy for the Parameter on device.
                #        In `jit(ddp(model))` or `jit(fsdp(model))` scenario,
                #        proxy `p` will be the proxy for synced parameter.
                p.tags.add(ProxyTag.STATIC_MEMORY_LOCATION)

            # add proxy to the prologue
            self.unpack_variable_or_proxy(p)

            if p is not uvalue:
                value.register_proxy(p)

            # TODO: other caching modes
            co: CACHE_OPTIONS = get_cache_option()
            if co is CACHE_OPTIONS.CONSTANT_VALUES:
                if is_dtensor_proxy(p):
                    self.add_constraint((check_dtensor_spec_repr, p, uvalue._spec))
                self.add_constraint((clang.check_tensor_shape_and_metadata, p))
            elif co is CACHE_OPTIONS.SYMBOLIC_VALUES:
                # TODO: establish guarding logic to allow non-broadcast shape change
                self.add_constraint((clang.check_tensor_shape_and_metadata, p))
            elif co not in (CACHE_OPTIONS.SAME_INPUT, CACHE_OPTIONS.NO_CACHING):
                raise NotImplementedError(f"Unsupported cache option {co}")
            return p

        elif isinstance(uvalue, (float, int, complex, str, slice)):
            assert should_register_for_prologue(value.provenance)
            value.provenance.ext_flag |= EXT_FLAG_IS_PROXY_DERIVED
            # we follow the caching mechanisms of the eager_unpack_interpreter
            p = proxy(uvalue, history=value.provenance)
            if value.provenance.ext_flag & EXT_FLAG_IS_CONSTRAINABLE_INPUT and hasattr(p, "make_constrainable"):
                p.make_constrainable()
            assert p.history is not None, f"{p.history}, {value.provenance} {type(p)}"

            co: CACHE_OPTIONS = get_cache_option()
            if co is CACHE_OPTIONS.CONSTANT_VALUES:
                if isinstance(uvalue, str):
                    self.add_constraint((clang.check_string_value, p, uvalue))
                elif isinstance(uvalue, slice):
                    self.add_constraint((clang.check_slice_value, p, uvalue))
                else:
                    self.add_constraint((clang.check_number_type_and_value, p, uvalue))
            elif co is CACHE_OPTIONS.SYMBOLIC_VALUES:
                if p is not uvalue:
                    value.register_proxy(p)
            elif co not in (CACHE_OPTIONS.SAME_INPUT, CACHE_OPTIONS.NO_CACHING):
                raise NotImplementedError(f"Unsupported cache option {co}")
            return p
        elif isinstance(uvalue, dict):
            value.track_items()
            proxy_d = type(uvalue)((k, i.value) for k, i in value.item_wrappers.items())
            value.register_proxy(proxy_d)
            for an, av in value.attribute_wrappers.items():
                if callable(av.value):
                    av.register_proxy(getattr(proxy_d, an))
                else:
                    raise NotImplementedError(
                        f"proxify {type(uvalue).__name__} with attribute {an} of type {type(av.value).__name__}"
                    )
            return proxy_d
        elif isinstance(uvalue, Sequence):
            value.track_items()
            proxy_s = type(uvalue)(i.value for i in value.item_wrappers)
            value.register_proxy(proxy_s)
            for an, av in value.attribute_wrappers.items():
                if callable(av.value):
                    av.register_proxy(getattr(proxy_s, an))
                else:
                    raise NotImplementedError(
                        f"proxify {type(uvalue).__name__} with attribute {an} of type {type(av.value).__name__}"
                    )
            return proxy_s
        else:
            raise ValueError(f"cannot proxify value of {type(uvalue).__type__} objects")


_jit_ctx = contextvars.ContextVar("jitctx")


def set_jit_ctx(ctx: JitCtx) -> Any:
    return _jit_ctx.set(ctx)


def get_jit_ctx() -> JitCtx:
    return _jit_ctx.get()


def reset_jit_ctx(token) -> None:
    _jit_ctx.reset(token)


general_jit_callbacks: dict[INTERPRETER_CALLBACKS, Callable] = {}


def register_general_jit_callback(key: INTERPRETER_CALLBACKS) -> Callable:
    def decorator(fn: Callable):
        assert key not in general_jit_callbacks
        general_jit_callbacks[key] = fn
        return fn

    return decorator


#
# general_jit lookasides
#

_general_jit_lookaside_map = {}


def ensure_recursive_proxies(fn):  # shortcut for things we already processed?
    @wraps(fn)
    def wrapper(*args, **kwargs):
        recursively_proxy(*args, **kwargs)
        return fn(*args, **kwargs)

    return wrapper


def record_source_loc_in_symbol_header(fn):
    @wraps(fn)
    def wrapper(*args, **kwargs):
        runtimectx: InterpreterRuntimeCtx = get_interpreterruntimectx()
        filename, positions = runtimectx.get_current_user_source_location()
        ctx: JitCtx = get_jit_ctx()
        ctx._computation_trace.set_current_source_location(filename, positions)
        return fn(*args, **kwargs)

    return wrapper


_general_jit_lookaside_map.update(
    {
        k: ensure_recursive_proxies(interpreter_needs_wrap(record_source_loc_in_symbol_header(v)))
        for k, v in _torch_to_thunder_function_map.items()
    }
)


def register_general_jit_lookaside(diverted_fn):
    def lookaside_wrapper(lookaside):
        _general_jit_lookaside_map[diverted_fn] = lookaside
        return lookaside

    return lookaside_wrapper


# PyTorch moved this to torch.compiler.is_compiling as official API
# we are compiling
if hasattr(torch, "compiler") and hasattr(torch.compiler, "is_compiling"):
    is_compiling = torch.compiler.is_compiling
else:
    is_compiling = torch._dynamo.is_compiling


@register_general_jit_lookaside(is_compiling)
@interpreter_needs_wrap
def jit_is_compiling_lookaside():
    return True


# lookaside for getattr. We record the provenance of the attribute but for the core attribute getting, we
# rely on the default JIT getattr lookaside (as returned from default_lookaside)
@register_general_jit_lookaside(getattr)
def _general_jit_getattr_lookaside(obj: Any, name: str, *maybe_default: Any):
    getattr_lookaside = default_lookaside(getattr)
    assert getattr_lookaside is not None

    uobj = unwrap(obj)
    uname = unwrap(name)
    if isinstance(uobj, AnyProxy):
        if uname == "__dict__":
            return wrap(
                obj.original_value.__dict__,
                provenance=ProvenanceRecord(
                    PseudoInst.LOAD_ATTR,
                    inputs=[
                        obj.provenance,
                        name.provenance,
                    ],
                ),
            )

    value = getattr_lookaside(obj, name, *maybe_default)
    if value is INTERPRETER_SIGNALS.EXCEPTION_RAISED:
        return value

    assert isinstance(value, WrappedValue)
    assert isinstance(name, WrappedValue)

    if (not maybe_default) and (value is not INTERPRETER_SIGNALS.EXCEPTION_RAISED):
        if isinstance(unwrap(obj), torch.nn.Module) and (unwrap(name) in MODULE_MEMBER_DICT_ATTRS):
            value.provenance.ext_flag |= EXT_FLAG_IS_MODULE_MEMBER_DICT

    return value


@register_general_jit_lookaside(isinstance)
def _general_jit_isinstance_lookaside(obj: Any, cls: type | UnionType | tuple[type | UnionType]):
    uobj = unwrap(obj)
    ucls = unwrap(cls)
    if isinstance(uobj, TensorProxy):
        res = issubclass(torch.Tensor, ucls)
        # We represent `nn.Parameters` with `TensorProxy`,
        # so to support `isinstance(t, torch.nn.Parameter)`
        # we peek at the original python_type of the wrapped object.
        if not isinstance(ucls, (tuple, list)):
            ucls = (ucls,)
        if torch.nn.Parameter in ucls:
            res = issubclass(obj.python_typ, ucls)
    else:
        res = isinstance(uobj, ucls)

    pr = ProvenanceRecord(
        PseudoInst.LOOKASIDE, inputs=[wrap_const(isinstance).provenance, obj.provenance, cls.provenance]
    )
    return wrap(res, provenance=pr)


# PyTorch >= 2.4 uses dict, <=2.3 uses OrderedDict
@register_general_jit_lookaside(dict.__setitem__)
def _general_jit_dict_setitem(d, key, value):
    dict_setitem_lookaside = default_lookaside(dict.__setitem__)
    assert dict_setitem_lookaside is not None

    if d.provenance.ext_flag & EXT_FLAG_IS_MODULE_MEMBER_DICT:
        ctx: JitCtx = get_jit_ctx()
        if d.original_value is d.nothing:
            ctx.proxify(d)
        print("#setitem####", d.provenance, unwrap(key))
        ctx._additional_outputs[d].append((PseudoInst.STORE_SUBSCR, d, key, value))

    return dict_setitem_lookaside(d, key, value)


@register_general_jit_lookaside(collections.OrderedDict.__setitem__)
def _general_jit_ordered_dict_setitem(d, key, value):
    dict_setitem_lookaside = default_lookaside(collections.OrderedDict.__setitem__)
    assert dict_setitem_lookaside is not None

    if d.provenance.ext_flag & EXT_FLAG_IS_MODULE_MEMBER_DICT:
        ctx: JitCtx = get_jit_ctx()
        if d.original_value is d.nothing:
            ctx.proxify(d)
        ctx._additional_outputs[d].append((PseudoInst.STORE_SUBSCR, d, key, value))

    return dict_setitem_lookaside(d, key, value)


@register_general_jit_lookaside(torch.nn.ModuleList.__getitem__)
def torch_nn_ModuleList_getitem_lookaside(self, idx):
    uself = unwrap(self)
    uidx = unwrap(idx)
    if isinstance(uidx, slice):

        def impl(self, idx):
            return list(self._modules.values())[idx]

        modules = _interpret_call(impl, self, idx)
        if modules is INTERPRETER_SIGNALS.EXCEPTION_RAISED:
            return module_list
        res = _interpret_call(lambda self: self.__class__(), self)
        if res is INTERPRETER_SIGNALS.EXCEPTION_RAISED:
            return res
        res.provenance = ProvenanceRecord(PseudoInst.NEW, inputs=[wrap_const(uself.__class__).provenance])

        def impl(res, modules):
            res.extend(modules)
            return res

        return _interpret_call(impl, res, modules)

    def impl(self, idx):
        return self._modules[self._get_abs_string_index(idx)]

    return _interpret_call(impl, self, idx)


_TORCH_DYNAMIC_TYPES = {
    torch.amp.autocast_mode.autocast,
    torch.autograd.grad_mode.set_grad_enabled,
    torch.autograd.grad_mode.no_grad,
    torch.autograd.grad_mode.enable_grad,
}


def is_created_during_tracing(provenance):
    if (
        provenance.inst is PseudoInst.OPAQUE
        and provenance.inputs[0].inst is PseudoInst.CONSTANT
        and provenance.inputs[0].value == object.__new__
    ):
        return True
    if provenance.inst is PseudoInst.NEW:
        return True
    return False


@interpreter_needs_wrap
def _raw_object_setattr(obj: Any, name: str, value: Any):
    return object.__setattr__(obj, name, value)


@register_general_jit_lookaside(object.__setattr__)
def _general_jit_object_setattr_lookaside(obj: Any, name: str, value: Any):
    uobj = unwrap(obj)
    if is_created_during_tracing(obj.provenance) or type(uobj) in _TORCH_DYNAMIC_TYPES or not hasattr(uobj, "__dict__"):
        return _raw_object_setattr(obj, name, value)

    if should_register_for_prologue(obj.provenance) and (obj.original_value is obj.nothing):
        if getattr(obj.provenance, "proxy", None) is None:
            p: AnyProxy = AnyProxy(uobj, history=obj.provenance)
            obj.provenance.proxy = p
            obj.anyproxy = p

    d = _interpret_call(getattr, obj, wrap_const("__dict__"))
    if d is INTERPRETER_SIGNALS.EXCEPTION_RAISED:
        return d
    d.provenance.ext_flag |= EXT_FLAG_IS_MODULE_MEMBER_DICT
    ud = unwrap(d)
    assert type(ud) is dict
    res = _interpret_call(ud.__setitem__, name, value)
    return res


@register_general_jit_lookaside(setattr)
def _general_jit_setattr_lookaside(obj: Any, name: str, value: Any):
    setattr_lookaside = default_lookaside(setattr)
    assert setattr_lookaside is not None

    uobj = unwrap(obj)

    if isinstance(uobj, torch.nn.Module):
        # 1) populate the wrappeers for the member dicts
        # 2) let the original setattr do it's thing by modifying the
        #    the member dict
        # This might generalize to other things, too...
        for n in MODULE_MEMBER_DICT_ATTRS:
            member_dict = _interpret_call(getattr, obj, wrap_const(n))
            member_dict.provenance.ext_flag |= EXT_FLAG_IS_MODULE_MEMBER_DICT

    # check if it is an "outside value"?
    res = setattr_lookaside(obj, name, value)
    if res is INTERPRETER_SIGNALS.EXCEPTION_RAISED:
        return res
    return res


@register_general_jit_lookaside(torch.compile)
def _jit_torch_compile_lookaside(*args, **kwargs):
    return do_raise(
        NotImplementedError(
            "Using torch.compile within a function to be JIT-compiled by Thunder is not supported. "
            "Please remove the call to torch.compile or apply it outside the function."
        )
    )


# TODO Expand on this
@register_general_jit_lookaside(hasattr)
@interpreter_needs_wrap
def _general_jit_hasattr_lookaside(obj: Any, name: str):
    hasattr_lookaside = default_lookaside(hasattr) or hasattr
    return hasattr_lookaside(obj, name)


# We want to record a constraint when we go from proxy -> value here.
# At the same time Python expects to (but we might think to loosen the requirement
# to return a bool for the JIT, return a proxy with origin informaiton and postpone
# recording the constraint to conditional jumps and such.
@register_general_jit_lookaside(bool)
def _general_jit_bool_lookaside(wrapped_x: Any) -> bool | INTERPRETER_SIGNALS:
    assert isinstance(wrapped_x, WrappedValue)
    # It doesn't feel right to insert constraints in bool lookaside, constraints here only applies when the bool value is used in control flow.
    if isinstance(wrapped_x.value, NumberProxy):
        if wrapped_x.value.is_dynamic():
            raise NotImplementedError(f"conversion to bool is not allowed on dynamic proxy={wrapped_x.value}")
        wrapped_x.value.make_static_constrained()
    bool_lookaside = default_lookaside(bool) or bool
    return bool_lookaside(wrapped_x)


def _get_torch_nn_module_named_members_lookaside(
    model: torch.nn.Module, named_member_method, get_member_method, *unwrapped_args, **unwrapped_kwargs
):
    assert isinstance(model, torch.nn.Module)

    # Get the value of `prefix` if it was passed.
    prefix = ""
    if len(unwrapped_args) > 1:  # as positional arg
        prefix = unwrapped_args[1]
    elif "prefix" in unwrapped_kwargs:  # as kwarg
        prefix = unwrapped_kwargs["prefix"]

    # Here we call the unwrapped model with unwrapped arguments
    # to get the names of parameter or buffer that we are interested in.
    # We then use these names in `_get_named_member_impl` to get the corresponding proxies.
    # NOTE: If prefix was passed, these names will be qualified with prefix.
    member_names = {name for name, _ in named_member_method(*unwrapped_args, **unwrapped_kwargs)}

    # NOTE: This will be interpreted.
    def _get_named_member_impl(members):
        for member in members:
            org_name = member
            if prefix:
                # Undo prefix if it was passed to correctly get the corresponding
                # parameter/buffer.
                org_name = org_name.replace(prefix + ".", "")
            b = get_member_method(org_name)
            yield member, b

    pr = ProvenanceRecord(PseudoInst.LOOKASIDE, inputs=[wrap_const(named_member_method).provenance])

    return _interpret_call(_get_named_member_impl, wrap(member_names, provenance=pr))


@register_general_jit_lookaside(torch.nn.Module.named_parameters)
def _general_jit_named_parameters_lookaside(obj: Any, *args, **kwargs):
    model = unwrap(obj)
    unwrapped_args = tuple(unwrap(arg) for arg in args)
    unwrapped_kwargs = {unwrap(k): unwrap(v) for k, v in kwargs.items()}
    return _get_torch_nn_module_named_members_lookaside(
        model, model.named_parameters, model.get_parameter, *unwrapped_args, **unwrapped_kwargs
    )


@register_general_jit_lookaside(torch.nn.Module.named_buffers)
def _general_jit_named_buffers_lookaside(obj: Any, *args, **kwargs):
    model = unwrap(obj)
    unwrapped_args = tuple(unwrap(arg) for arg in args)
    unwrapped_kwargs = {unwrap(k): unwrap(v) for k, v in kwargs.items()}
    return _get_torch_nn_module_named_members_lookaside(
        model, model.named_buffers, model.get_buffer, *unwrapped_args, **unwrapped_kwargs
    )


def _convert_pytorchfunc_to_thundertrace(
    func: Callable[[Any], Any],
    shallow_copy_output: bool,
    *,
    call_args: tuple,
    call_kwargs: dict | None = None,
    name: str | None = None,
    trace_args: tuple | None = None,
    trace_kwargs: dict | None = None,
) -> tuple[TraceCtx | INTERPRETER_SIGNALS, ProvenanceRecord | None]:
    """Converts pytorch function to thunder trace.

    Note that this is an internal function.

    Args:
        func: A callable composed of pytorch functions.
        shallow_copy_output: Needs to be :obj:`True` only if func is `torch.autograd.Function.apply` as
            it produces views of the tensor to attach the autograd node to.
        call_args: (wrapped) positional arguments to call the function with
        call_kwargs: optional dict of (wrapped) kwargs
        name: name of the function or trace
        trace_args: tuple with formal args (typically of proxies)
        trace_kwargs: dict of formal kwargs
    """
    if call_kwargs is None:
        call_kwargs = {}
    from thunder.core.baseutils import sequencify

    active_jit_ctx: JitCtx = get_jit_ctx()
    active_jit_ctx.computation_trace.push_scope([])
    wrapped_func_result = _interpret_call(func, *call_args, **call_kwargs)
    if wrapped_func_result is INTERPRETER_SIGNALS.EXCEPTION_RAISED:
        return wrapped_func_result, None

    trace = TraceCtx()
    bsyms = active_jit_ctx.computation_trace.pop_scope()
    trace.bound_symbols.extend(bsyms)
    func_result = unwrap(wrapped_func_result)
    if shallow_copy_output and not bsyms:
        out_to_shallow_copy: dict[Variable, TensorProxy] = {}
        for a in sequencify(func_result):
            shallow_copy_of_a = prims.shallow_copy.meta(a)
            bsym = prims.shallow_copy.bind(a, output=shallow_copy_of_a)
            trace.add_bound_symbol(bsym)
            out_to_shallow_copy[variableify(a)] = shallow_copy_of_a
        func_result = tree_map(lambda t: out_to_shallow_copy.get(variableify(t), t), func_result)
    with tracectx(trace):
        prims.python_return(func_result)
    trace.args = trace_args
    if trace_kwargs is not None:
        trace.kwargs = trace_kwargs
    if name is None:
        name = func.__name__
    if trace_args is not None:
        trace._siginfo = SigInfo.from_name_and_args(
            name,
            trace_args,
        )
    return trace, sequencify(wrapped_func_result)[0].provenance


@register_general_jit_lookaside(torch.autograd.function.Function.apply.__func__)
def _general_jit_torch_autograd_function_apply_lookaside(obj: Any, *args, **kwargs):
    """Encapsulate forward into a bsym, define and register augmented fwd and bwd.

    This lookaside does three things:
        1. Encapsulate ``MyFunc(torch.autograd.Function).forward`` into :class:`~thunder.core.symbol.BoundSymbol`
        2. Define an augmented forward which is different from ``MyFunc.forward`` in its return values: returning
           ``ctx.saved_tensors`` as residuals.
        3. Trace ``MyFunc.backward``, define :class:`~thunder.core.trace.TraceCtx` whose args are ``(*residuals, *grads)``.
           So far, non-tensor ``ctx`` attributes seem to be folded into a trace.
    """
    from thunder.core.baseutils import check, sequencify

    custom_autograd_function_cls = unwrap(obj)
    custom_forward = custom_autograd_function_cls.forward
    typ = torch.autograd.function.FunctionCtx
    ctx = typ()
    ctx_proxy = proxy(ctx, name=None, history=None)
    wrapped_ctx = wrap_const(
        ctx_proxy, provenance=ProvenanceRecord(PseudoInst.NEW, inputs=[wrap_const(typ).provenance])
    )

    unwrapped_custom_forward_args = tree_map(lambda a: unwrap(a), args)
    trace_of_fwd, fwd_output_provenance = _convert_pytorchfunc_to_thundertrace(
        custom_forward,
        True,
        call_args=(wrapped_ctx, *args),
        call_kwargs=kwargs,
        trace_args=unwrapped_custom_forward_args,
        name=custom_autograd_function_cls.__name__,
    )
    if trace_of_fwd is INTERPRETER_SIGNALS.EXCEPTION_RAISED:
        return trace_of_fwd

    # Forward.
    unpack_bsyms = [
        prims.unpack_trivial.bind(a, name=a.name, output=a)
        for a in filter(lambda a: isinstance(a, Proxy), trace_of_fwd.args)
    ]
    trace_of_fwd.bound_symbols = unpack_bsyms + trace_of_fwd.bound_symbols

    @wraps(trace_of_fwd.python_callable())
    def core_of_forward(*args, **kwargs):
        return thunder.core.trace_interpreter.interpret_trace(trace_of_fwd, *args, **kwargs)

    custom_fwd_sym = get_jit_ctx().ad_hoc_executor.register_operator(
        trace_of_fwd._siginfo.name,
        like=core_of_forward,
    )
    unwrapped_forward_result = custom_fwd_sym(*unwrapped_custom_forward_args)
    forward_result = wrap(
        unwrapped_forward_result,
        provenance=ProvenanceRecord(PseudoInst.LOOKASIDE, inputs=[obj.provenance, fwd_output_provenance]),
    )

    augmented_bsym_output: tuple[tuple[TensorProxy, ...], tuple[TensorProxy, ...]] = (
        tuple(sequencify(trace_of_fwd.output)),
        ctx_proxy.saved_tensors,
    )
    trace_of_augmented_fwd = TraceCtx()
    trace_of_augmented_fwd.bound_symbols.extend(trace_of_fwd.bound_symbols[:-1])
    with tracectx(trace_of_augmented_fwd):
        prims.python_return(augmented_bsym_output)
    trace_of_augmented_fwd._siginfo = SigInfo.from_name_and_args(custom_fwd_sym.name, unwrapped_custom_forward_args)
    trace_of_augmented_fwd.args = unwrapped_custom_forward_args

    from thunder.core.update_aliases import insert_alias_updates

    alias_tensor_indices = [[i] for i in range(len(trace_of_augmented_fwd.args))]
    aliased_trace_of_augmented_fwd = insert_alias_updates(trace_of_augmented_fwd, alias_tensor_indices)

    # Backward definition
    custom_backward = custom_autograd_function_cls.backward
    grads = tree_map(
        lambda a: a.replace_name(f"grad_{a.name}"),
        sequencify(trace_of_fwd.output),
    )
    wrapped_grads = tree_map(lambda g: wrap(g, provenance=fwd_output_provenance), grads)
    trace_of_backward_args = tuple(ctx_proxy.saved_tensors + grads)
    trace_of_backward, _ = _convert_pytorchfunc_to_thundertrace(
        custom_backward,
        False,
        call_args=(wrapped_ctx, *wrapped_grads),
        trace_args=trace_of_backward_args,
        name=f"{custom_fwd_sym.name}_backward",
    )
    if trace_of_backward is INTERPRETER_SIGNALS.EXCEPTION_RAISED:
        return trace_of_backward
    bwd_unpack_bsyms = [
        prims.unpack_trivial.bind(a, name=a.name, output=a)
        for a in filter(lambda a: isinstance(a, Proxy), trace_of_backward.args)
    ]
    trace_of_backward.bound_symbols = bwd_unpack_bsyms + trace_of_backward.bound_symbols

    bwd_trace_impl = TraceCtx()
    bwd_trace_impl.bound_symbols.extend(trace_of_backward.bound_symbols)
    bwd_trace_impl._siginfo = SigInfo.from_name_and_args(
        "backward_impl",
        ctx_proxy.saved_consts + ctx_proxy.saved_tensors + grads,
    )
    bwd_trace_impl.args = tuple(ctx_proxy.saved_consts + ctx_proxy.saved_tensors + grads)

    alias_tensor_indices = [[i] for i in range(len(bwd_trace_impl.args))]
    aliased_bwd_trace_impl = insert_alias_updates(bwd_trace_impl, alias_tensor_indices)

    @wraps(bwd_trace_impl.python_callable())
    def bwd_impl_callable(*args, **kwargs):
        return thunder.core.trace_interpreter.interpret_trace(aliased_bwd_trace_impl, *args, **kwargs)

    @wraps(core_of_forward)
    def grad_transform(*args, **kwargs):
        from thunder.core.transforms import get_grad
        from thunder.core.transforms import put_grads
        from thunder.core.trace_interpreter import interpret_trace

        check(not kwargs, lambda: f"{kwargs=} should be empty")
        primal, residuals = interpret_trace(aliased_trace_of_augmented_fwd, *args, **kwargs)
        check(len(primal) == 1, lambda: f"{primal=} has {len(primal)} proxies but expected 1")
        grads = tree_map(lambda t: get_grad(t), primal)
        bwd_args = ctx_proxy.saved_consts + tuple(sequencify(residuals)) + grads
        result = bwd_impl_callable(*bwd_args)
        put_grads(args, result)
        return primal

    get_jit_ctx().ad_hoc_executor.register_implementation(
        custom_fwd_sym,
        execution_transform=core_of_forward,
        grad_transform=grad_transform,
    )
    return forward_result


# ref: https://github.com/pytorch/pytorch/blob/38114ec/torch/_functorch/autograd_function.py#L715-L752
@register_general_jit_lookaside(torch.ops.higher_order.autograd_function_apply)
def _general_jit_torch_ops_higher_order_autograd_function_apply(fwd, bwd, *fwd_args, **fwd_kwargs):
    from thunder.core.baseutils import sequencify
    from thunder.core.pytree import tree_map
    from thunder.core.trace_interpreter import interpret_trace

    def _generate_random_str_id() -> str:
        import secrets
        import string

        length = 5
        return "".join(secrets.choice(string.ascii_lowercase) for _ in range(length))

    args_tensor_mask = unwrap(fwd_kwargs["args_tensor_mask"])
    # TODO(crcrpar): Think about making use of `non_differentiable_idx`
    # note that this key is quite new: https://github.com/pytorch/pytorch/pull/134087
    # non_differentiable_idx = fwd_kwargs.get("non_differentiable_idx")
    length_of_tensor_args = sum(args_tensor_mask)

    # N.B.(crcrpar) When `torch.compile(..., dynamic=True)`,
    # GraphModules' forward seem to take `SymInt` and other values
    # as its argument with some probability. Though that piece of information unfortunately
    # does not seem to be indicated in ``args_tensor_mask`` nor ``non_differentiable_idx``.
    # Thus we optimistically iterate over ``fwd_args`` and gather non-tensor values whose index is >= `length_of_tensor_args` to ``fwd_args``.
    new_fwd_args = []
    for i, v in enumerate(fwd_args):
        if i < length_of_tensor_args:
            new_fwd_args.append(v)
        else:
            # note(crcrpar): we might want to include `FutureTensorProxy` and
            # a proxy of tensor subclass in the near future.
            if not isinstance(unwrap(v), TensorProxy):
                new_fwd_args.append(v)
    new_fwd_args = (wrap_const(None),) + tuple(new_fwd_args)
    unwrapped_fwd_args = tree_map(lambda t: unwrap(t), new_fwd_args)

    tmp_name = _generate_random_str_id()
    aug_fwd_trace, aug_fwd_provenance = _convert_pytorchfunc_to_thundertrace(
        fwd,
        False,
        call_args=new_fwd_args,
        trace_args=unwrapped_fwd_args,
        name=f"higher_order_autograd_function_apply_{tmp_name}",
    )
    if aug_fwd_trace is INTERPRETER_SIGNALS.EXCEPTION_RAISED:
        return aug_fwd_trace
    aug_fwd_result = aug_fwd_trace.output
    output, saved_values = unwrap(aug_fwd_result)

    from thunder.core.update_aliases import insert_alias_updates

    alias_tensor_indices = [[i] for i in range(len(aug_fwd_trace.args))]
    aliased_aug_fwd_trace = insert_alias_updates(aug_fwd_trace, alias_tensor_indices)

    trace_of_forward = from_trace(aliased_aug_fwd_trace)
    for bsym in aug_fwd_trace.bound_symbols:
        if bsym.sym.id == prims.PrimIDs.RETURN:
            continue
        trace_of_forward.bound_symbols.append(bsym.from_bsym())
    with tracectx(trace_of_forward):
        prims.python_return(*(sequencify(output)))

    # See NOTE: `autograd_function_apply` and `no_grad` interaction for details about
    # `thunder.torch.call_higher_order_function_and_consider_outer_autograd_setting`
    @wraps(aliased_aug_fwd_trace.python_callable())
    @thunder.torch.call_higher_order_function_and_consider_outer_autograd_setting
    def forward(*args, **kwargs):
        return interpret_trace(trace_of_forward, *args, **kwargs)

    grads = sequencify(tree_map(lambda t: TensorProxy(like=t), sequencify(output)))
    bwd_tensor_args = grads + tuple(saved_values)
    bwd_args = (None,) + bwd_tensor_args
    wrapped_bwd_args = tree_map(lambda t: wrap(t, provenance=aug_fwd_provenance), bwd_args)
    bwd_trace, bwd_trace_provenance = _convert_pytorchfunc_to_thundertrace(
        bwd,
        False,
        call_args=wrapped_bwd_args,
        trace_args=bwd_args,
        name=f"bwd_{tmp_name}",
    )
    if bwd_trace is INTERPRETER_SIGNALS.EXCEPTION_RAISED:
        return bwd_trace
    bwd_unpack_bsyms = [
        prims.unpack_trivial.bind(a, name=a.name, output=a)
        for a in filter(lambda a: isinstance(a, Proxy), bwd_trace.args)
    ]
    bwd_trace.bound_symbols = bwd_unpack_bsyms + bwd_trace.bound_symbols

    from thunder.core.update_aliases import insert_alias_updates

    alias_tensor_indices = [[i] for i in range(len(bwd_trace.args))]
    aliased_bwd_trace = insert_alias_updates(bwd_trace, alias_tensor_indices)

    @wraps(forward)
    def grad_transform(*args, **kwargs):
        from thunder.core.transforms import get_grad, put_grads

        primal, residuals = interpret_trace(aliased_aug_fwd_trace, *args, **kwargs)
        grads = tree_map(lambda t: get_grad(t), sequencify(primal))
        bwd_args = (None,) + tuple(grads) + tuple(sequencify(residuals))
        result = interpret_trace(aliased_bwd_trace, *bwd_args)
        put_grads(args[1:], result)

        return primal

    forward_op = get_jit_ctx().ad_hoc_executor.register_operator(trace_of_forward._siginfo.name, like=forward)
    unwrapped_output = forward_op(*unwrapped_fwd_args)
    output = wrap(
        unwrapped_output, provenance=ProvenanceRecord(PseudoInst.LOOKASIDE, inputs=[fwd.provenance, aug_fwd_provenance])
    )
    get_jit_ctx().ad_hoc_executor.register_implementation(
        forward_op,
        execution_transform=forward,
        grad_transform=grad_transform,
    )
    return output


@register_general_jit_lookaside(torch.autocast.__enter__)
def autocast_enter(autocast_obj):
    unwrap_autocast_obj = unwrap(autocast_obj)
    device = unwrap_autocast_obj.device
    dtype = unwrap_autocast_obj.fast_dtype
    enabled = unwrap_autocast_obj._enabled
    # NOTE - We manually map `torch.autocast.__enter__` to `torch.amp.autocast_mode._enter_autocast`
    #        as it is functional variant of the same. This also allows the symbol to appear in trace
    #        for better inspectibility.
    thunder_fn = _torch_to_thunder_function_map[torch.amp.autocast_mode._enter_autocast]
    thunder_fn(device, dtype, enabled)
    return wrap(None, provenance=ProvenanceRecord(PseudoInst.LOOKASIDE, inputs=[autocast_obj.provenance]))


@register_general_jit_lookaside(torch.autocast.__exit__)
def autocast_exit(autocast_obj, exc_type, exc_val, exc_tb):
    thunder_fn = _torch_to_thunder_function_map[torch.amp.autocast_mode._exit_autocast]
    thunder_fn()
    # NOTE - We manually map `torch.autocast.__exit__` to `torch.amp.autocast_mode._exit_autocast`
    #        as it is functional variant of the same. This also allows the symbol to appear in trace
    #        for better inspectibility.
    return wrap(None, provenance=ProvenanceRecord(PseudoInst.LOOKASIDE, inputs=[autocast_obj.provenance]))


@register_general_jit_lookaside(torch.finfo)
@interpreter_needs_wrap
def _general_jit_torch_finfo_lookaside(dtype: thunder.dtypes.dtype):
    torch_dtype = thunder.dtypes.to_torch_dtype(dtype)
    res = torch.finfo(torch_dtype)
    return res


@register_general_jit_lookaside(torch.utils.checkpoint.checkpoint)
def _general_jit_torch_checkpoint_lookaside(
    function: Callable,
    *args,
    context_fn: None | Callable[..., Any] = None,
    debug: None | bool = None,
    determinism_check: None | str = None,
    preserve_rng_state: None | bool = None,
    use_reentrant: bool = False,
):
    """
    This function does preprocessing of the `function` argument before
    dispatching the call to `thunder.torch.checkpoint`. This is necessary
    because the `function` is potentially calling into PyTorch functions that
    are not yet translated to Thunder. `thunder.torch.checkpoint` is a Thunder
    function that can handle only Thunder functions as input.

    Args:
        function: The function to be checkpointed.
        args: Arguments to the function.
        kwargs: Keyword arguments to the function.

    Returns:
        The result of calling `thunder.torch.checkpoint` with the preprocessed
        `function` and its arguments.
    """

    if unwrap(use_reentrant):
        return do_raise(
            "torch.checkpoint: use_reentrant=True is not supported in Thunder",
        )
    # NOTE: Thunder currently ignores the context_fn, debug, determinism_check, preserve_rng_state arguments
    # Let's raise a warning if any of these arguments are passed
    if unwrap(context_fn) is not None:
        warnings.warn("torch.checkpoint: context_fn is not supported in Thunder and will be ignored")
    if unwrap(debug) is not None:
        warnings.warn("torch.checkpoint: debug is not supported in Thunder and will be ignored")
    if unwrap(determinism_check) is not None:
        warnings.warn("torch.checkpoint: determinism_check is not supported in Thunder and will be ignored")
    if unwrap(preserve_rng_state) is not None:
        warnings.warn("torch.checkpoint: preserve_rng_state is not supported in Thunder and will be ignored")

    jit_ctx: JitCtx = get_jit_ctx()
    jit_ctx.computation_trace.push_scope([])

    input_output_proxy_names = set()

    def add_input_output_proxy_name(p):
        if isinstance(p, Proxy):
            input_output_proxy_names.add(p.name)

    tree_map(add_input_output_proxy_name, [unwrap(a) for a in args])

    res = _interpret_call(function, *args)
    if res is INTERPRETER_SIGNALS.EXCEPTION_RAISED:
        return res

    tree_map(add_input_output_proxy_name, unwrap(res))

    new_bsyms = jit_ctx.computation_trace.pop_scope()
    jit_ctx.computation_trace.peek_scope().extend(new_bsyms)

    for bsym in new_bsyms:
        for o in bsym.flat_proxy_outs:
            if o.name not in input_output_proxy_names:
                o.tags.add(ProxyTag.RECOMPUTE_IN_BACKWARD)

    return res


# Adds proxy methods
# NOTE These methods map to themselves, which prevents the interpreter from looking into them
#   This is OK because these methods are written in a tracing-safe manner, and trying to
#   interpreter their internals is unnecessary and would just add complexity at this time


@interpreter_needs_wrap
def prop_lookaside_helper(meth, /, *args, **kwargs):
    res = meth(*args, **kwargs)
    return res


def prop_lookaside_wrap(attr_getter):
    def fn(obj, /, *args, **kwargs):
        attr = attr_getter(obj)

        if callable(attr):

            def fn_(*args, **kwargs):
                return prop_lookaside_helper(attr, *args, **kwargs)

        else:
            return attr

        return fn_

    return fn


def get_methods_properties(typ):
    for meth_name in dir(typ):
        meth = getattr(typ, meth_name)
        if isinstance(meth, (MethodType, BuiltinMethodType, MethodDescriptorType, WrapperDescriptorType)) and (
            getattr(meth, "__objclass__", None) == typ or (getattr(meth, "__self__", None) == typ)
        ):
            yield meth, meth
        elif isinstance(meth, FunctionType):
            yield meth, meth  # __getattr__
        elif isinstance(meth, property):
            if meth.fget is not None:
                yield meth.fget, prop_lookaside_wrap(meth.fget)


_general_jit_lookaside_map.update(
    {
        **{
            fn: interpreter_needs_wrap(record_source_loc_in_symbol_header(la))
            for fn, la in get_methods_properties(NumberProxy)
        },
        **{
            fn: ensure_recursive_proxies(interpreter_needs_wrap(record_source_loc_in_symbol_header(la)))
            for fn, la in get_methods_properties(TensorProxy)
        },
        prop_lookaside_helper: prop_lookaside_helper,
    }
)


# when we pass containers to the computation trace, we want these to be using the proxies
def recursively_proxy(*args, **kwargs):
    def proxy_recursion(v):
        if isinstance(v.value, str):
            need_proxy = False
        elif isinstance(v.value, (Sequence, dict)):
            v.track_items()
            need_proxy = any(proxy_recursion(i) for i in v.item_wrappers)
        else:
            need_proxy = isinstance(v.value, torch.Tensor)
        if need_proxy:
            ctx: JitCtx = get_jit_ctx()
            ctx.proxify(v)
        is_proxied = v.original_value is not v.nothing
        return is_proxied

    for a in args:
        proxy_recursion(a)
    for v in kwargs.values():
        proxy_recursion(v)


@register_general_jit_lookaside(torch.nn.Module.__call__)  # what if someone overrides?
def torch_nn_module_call_lookaside(self, *args, **kwargs):
    ctx: JitCtx = get_jit_ctx()

    ctx.prologue_trace.push_scope([])
    ctx.computation_trace.push_scope([])

    ctx._skip_next_lookaside.add(torch.nn.Module.__call__)
    res = _interpret_call(self, *args, **kwargs)

    pro_bsyms = ctx.prologue_trace.pop_scope()
    comp_bsyms = ctx.computation_trace.pop_scope()

    ctx.prologue_trace.peek_scope().extend(pro_bsyms)
    ctx.computation_trace.peek_scope().extend(comp_bsyms)

    return res


# TODO Document this function (with steps)
def general_jit_lookaside(fn, *args, **kwargs) -> None | Callable:
    # Identifies the lookaside
    lookaside: None | Callable

    ctx: JitCtx = get_jit_ctx()

    if thunder.core.utils.is_hashable(fn):  # see issue #889
        if fn in ctx._skip_next_lookaside:
            ctx._skip_next_lookaside.remove(fn)
            return None
        if (executor_lookaside := ctx._executor_lookasides.get(fn, None)) is not None:
            lookaside = executor_lookaside
        # the ad hoc executor may be extended during compilation
        elif (executor_lookaside := ctx.ad_hoc_executor._lookasides.get(fn, None)) is not None:
            lookaside = interpreter_needs_wrap(executor_lookaside)
        elif isinstance(fn, Symbol) or fn in _clang_fn_set:
            # Performs symbol lookasides
            # NOTE Symbols "lookaside" to themselves; this just prevents their internals from being jitted
            # NOTE clang operations are not symbols, but we still prevent their internals from being jitted
            recursively_proxy(*args, **kwargs)
            lookaside = interpreter_needs_wrap(record_source_loc_in_symbol_header(fn))
        elif (general_jit_lookaside := _general_jit_lookaside_map.get(fn, None)) is not None:
            lookaside = general_jit_lookaside
        else:
            # Falls through to the interpreter's default lookaside
            lookaside = default_lookaside(fn, *args, **kwargs)
    else:  # non-hashable
        lookaside = None

    if lookaside is None:

        def is_from_torch(fn):
            module = getattr(fn, "__module__", None)
            if module is None:
                module = getattr(getattr(fn, "__objclass__", None), "__module__", None)
            if module is None:
                return False
            if module.startswith("torch"):
                return module
            return False

        has_tensor_arg = False
        for a in args:
            if isinstance(a.value, TensorProxy):
                has_tensor_arg = True
                break
            if isinstance(a.value, Sequence):
                if any(isinstance(i, TensorProxy) for i in a.value):
                    has_tensor_arg = True
                    break

        torch_module_name = is_from_torch(fn)

        # we want to also catch factory functions, which do not have tensor args,
        # so we use the qualname to catch them.
        if is_opaque(fn) and torch_module_name and (has_tensor_arg or fn.__qualname__.startswith("_VariableFunction")):
            if torch_module_name.startswith("torch._C"):
                return lookaside

            # Torch functions have __name__ defined
            fn_name = f"{fn.__module__}.{fn.__name__}"

            # Probably merge with sharp edges
            calling_opaque_torch_msg = (
                f"Trying to call function {fn_name}, but it is not yet supported. "
                "Please file an issue requesting support. "
                "To find out which operations are not yet recognized by `thunder.jit`, "
                "please run `examine` as per:\n\n"
                "from thunder.examine import examine\n"
                "examine(<your thunder.jit callable argument>, ...)\n"
            )

            return do_raise(NotImplementedError(calling_opaque_torch_msg))

        elif is_opaque(fn) and has_tensor_arg:
            # We whitelist a few built-in things
            if fn.__name__ == "__new__":
                objectclass = fn.__self__
            else:
                objectclass = getattr(fn, "__objclass__", None)
            if objectclass is not None:
                module = getattr(objectclass, "__module__", None)
            else:
                module = getattr(fn, "__module__", None)
            if module is not None:
                module, *_ = module.split(".", 1)
            if module not in {"builtins", "_operator", "optree"}:
                # TODO: warn?
                ctx.ad_hoc_executor.register_operator_for_opaque_function(fn)
                return interpreter_needs_wrap(ctx.ad_hoc_executor._lookasides[fn])

    return lookaside


#
# callbacks and callback utilities
#


@contextmanager
def jit_ctx(ctx: JitCtx):
    token = set_jit_ctx(ctx)
    try:
        yield
    finally:
        reset_jit_ctx(token)


def _general_jit_const_callback(value: Any) -> WrappedValue:
    return value


# TODO(nikitaved): maybe call it upon Frame creation
def _maybe_update_proxy_name(orig_value: Any, name: str, is_internal: bool | None = None):
    # Names that we do not re-name proxies into as these are reserved
    proxy_rename_ignore_names = {
        "fn",  # For example, `fn = globals()['__function_obj']` in prologue
        "obj",  # For example, `obj = fn.forward` in prologue
    }

    if is_internal is None:
        runtimectx: InterpreterRuntimeCtx = get_interpreterruntimectx()
        frame = runtimectx.peek_frame_stack()
        assert frame is not None  # pass is_internal if you call this before the frame is set up
        is_internal = frame.module in {"thunder.core.interpreter", "thunder.core.jit_ext"}

    uvalue = unwrap(orig_value)

    if (
        isinstance(uvalue, Proxy)
        and (name not in proxy_rename_ignore_names)
        and is_proxy_name_available(name)
        and not is_internal
    ):
        uvalue_var = variableify(uvalue)
        rename_proxy_swapmap = get_jit_ctx()._proxy_swapmap
        if uvalue_var not in rename_proxy_swapmap:
            uvalue_renamed = uvalue.replace_name(name)
            rename_proxy_swapmap[uvalue_var] = uvalue_renamed


def _apply_trace_proxy_rename(
    trace: TraceCtx, rename_proxy_swapmap: None | dict[Variable, Proxy] = None, name: str | None = None
) -> TraceCtx:
    if rename_proxy_swapmap is None:
        rename_proxy_swapmap = get_jit_ctx()._proxy_swapmap

    new_trace = from_trace(trace)

    # Rename args/kwargs {
    def proxy_name_replacer(arg: Any):
        if isinstance(arg, Proxy):
            return rename_proxy_swapmap.get(variableify(arg), arg)
        else:
            return arg

    new_trace.args = tree_map(proxy_name_replacer, new_trace.args)
    new_trace.kwargs = tree_map(proxy_name_replacer, new_trace.kwargs)
    # }

    # Rename proxies in bound symbols {
    new_bsyms = []
    for bsym in trace.bound_symbols:
        new_bsym = bsym.from_bsym_swap_proxies(rename_proxy_swapmap)
        new_bsyms.append(new_bsym)

    new_trace.bound_symbols = new_bsyms
    # }

    # Update signature {
    if name is not None:
        si = SigInfo(name)
        si.args = [(p.name, None) for p in new_trace.args]
        new_trace._siginfo = si
    # }

    return new_trace


# TODO Do we need to warn here? It would find its way in the wrap callback
def _general_jit_global_callback(orig_value: Any, name: str) -> Any:
    _maybe_update_proxy_name(orig_value, name)

    return orig_value


_input_provenance_inst = {
    "INPUT_ARGS",
    "INPUT_KWARGS",
    "INPUT_FN",  # or self
    "LOAD_ATTR",
    "CONSTANT",
    "BINARY_SUBSCR",
}


def should_register_for_prologue(pr, _toplevel=True):
    inst = pr.inst
    if pr.ext_flag & EXT_FLAG_IS_TENSOR_PROXY:
        return False
    if isinstance(inst, dis.Instruction):
        inst = inst.opname
    else:
        inst = inst.value
    if inst not in _input_provenance_inst:
        return False
    if inst == "CONSTANT" and callable(pr.value):
        if pr.value.__name__ != "__getitem__" and pr.value != GetSetDescriptorType.__get__:
            return False
    if not pr.inputs and _toplevel:
        return False
    return all(should_register_for_prologue(i, _toplevel=False) for i in pr.inputs)


def _general_jit_wrap_callback(value):
    ctx: JitCtx = get_jit_ctx()

    ctx.show_progress_if_verbose()
    uvalue = value.value
    # for modules, rewrite m.__dict__["key"] to m.key
    if (
        value.provenance.inst is PseudoInst.BINARY_SUBSCR
        and value.provenance.inputs[0].inst is PseudoInst.LOAD_ATTR
        and value.provenance.inputs[0].inputs[0].ext_flag & EXT_FLAG_IS_MODULE
        and value.provenance.inputs[0].inputs[1].inst is PseudoInst.CONSTANT
        and value.provenance.inputs[0].inputs[1].value == "__dict__"
    ):
        value.provenance = ProvenanceRecord(
            PseudoInst.LOAD_ATTR,
            inputs=[value.provenance.inputs[0].inputs[0], value.provenance.inputs[1]],
            ext_flag=value.provenance.ext_flag,
        )
    if isinstance(uvalue, torch.nn.Module):
        value.provenance.ext_flag |= EXT_FLAG_IS_MODULE
    elif isinstance(uvalue, torch.Tensor):
        # we always want to proxy torch.Tensor, even const
        ctx.proxify(value)
    elif value.provenance.inst is PseudoInst.CONSTANT:
        value.provenance.ext_flag |= EXT_FLAG_IS_PROXY_DERIVED
    elif callable(uvalue):
        value.provenance.ext_flag |= EXT_FLAG_IS_CALLABLE
    elif type(uvalue) in (tuple, list, dict, CellType, ModuleType, set):
        pass  # basic containers are OK, too, subclasses?
    elif isinstance(uvalue, Proxy):
        value.provenance.ext_flag |= EXT_FLAG_IS_PROXY_DERIVED
    elif isinstance(uvalue, (float, int, complex, str, slice, torch.device)) and not isinstance(uvalue, Proxy):
        if value.provenance.ext_flag & EXT_FLAG_IS_PROXY_DERIVED:  # we already have seen this
            pass
        elif should_register_for_prologue(value.provenance):
            value.provenance.ext_flag |= EXT_FLAG_IS_PROXY_DERIVED
            value.provenance.ext_flag |= EXT_FLAG_IS_CONSTRAINABLE_INPUT
            # we follow the caching mechanisms of the eager_unpack_interpreter
            ctx.proxify(value)
        else:
            return _general_jit_sharp_edge(
                f"We are using a (non-const) value of type {type(uvalue).__name__}, which is not identified as an input.",
                value,
            )
    else:
        return _general_jit_sharp_edge(
            f"We are using a (non-const) value of unknown type {type(uvalue).__name__}, which may or may not be safe.",
            value,
        )


def _general_jit_load_fast_callback(orig_value: Any, name: str) -> Any:
    _maybe_update_proxy_name(orig_value, name)

    return orig_value


def _general_jit_load_deref_callback(orig_value: Any, name: str) -> Any:
    _maybe_update_proxy_name(orig_value, name)

    return orig_value


def _general_jit_store_deref_callback(
    orig_value: Any, name: str, co_cellsvars: tuple[str], co_freevars: tuple[str]
) -> Any:
    _maybe_update_proxy_name(orig_value, name)

    return orig_value


def _general_jit_store_fast_callback(orig_value: Any, name: str) -> Any:
    _maybe_update_proxy_name(orig_value, name)

    return orig_value


def _general_jit_local_callback(name: str, value: Any, *, module: str) -> None:
    is_internal = module in {"thunder.core.interpreter", "thunder.core.jit_ext"}

    _maybe_update_proxy_name(value, name, is_internal=is_internal)
    return value


general_jit_callbacks: dict[INTERPRETER_CALLBACKS, Callable] = {
    INTERPRETER_CALLBACKS.CONST_CALLBACK: _general_jit_const_callback,
    INTERPRETER_CALLBACKS.GLOBAL_CALLBACK: _general_jit_global_callback,
    INTERPRETER_CALLBACKS.WRAP_CALLBACK: _general_jit_wrap_callback,
    INTERPRETER_CALLBACKS.LOAD_FAST_CALLBACK: _general_jit_load_fast_callback,
    INTERPRETER_CALLBACKS.LOAD_DEREF_CALLBACK: _general_jit_load_deref_callback,
    INTERPRETER_CALLBACKS.STORE_DEREF_CALLBACK: _general_jit_store_deref_callback,
    INTERPRETER_CALLBACKS.STORE_FAST_CALLBACK: _general_jit_store_fast_callback,
    INTERPRETER_CALLBACKS.LOCAL_CALLBACK: _general_jit_local_callback,
}
general_jit_callbacks = default_callbacks | general_jit_callbacks


# This pass identifies NumberProxy that's marked as statically constrained and propagate the constraints to inputs to the trace.
# The logic is that, if all inputs that produces a NumberProxy is marked statically constrained, then the value of the NumberProxy is statically constrained.
# This pass currently only does backward propagation to insert constraints in prologue trace
# TODO: We should be able to apply constant-folding and simplify computation_trace.
# TODO: If we allow symbolic constraints, we would be able to get more cache re-use. i.e. rather than requiring a NumberProxy to be static, we can have a finer grained constraints as `check_number_gt`.
def propagate_constraints(ctx, inputs, intermediates, computation_trace):
    import thunder.core.utils as utils

    # set of NumberProxy variables that has already been traversed and marked as statically constrained.
    static_np_set = set()

    # add static constraints for inputs
    for inp in inputs:
        u_inp = unvariableify(inp)
        if not isinstance(u_inp, NumberProxy):
            continue
        if u_inp.is_static_constrained():
            ctx.add_constraint((clang.check_number_type_and_value, u_inp, u_inp.value))
            static_np_set.add(inp)

    # TODO: scopes?
    producers = utils.producers(computation_trace.bound_symbols, _map_to_numbers=False)
    # add static constraints propagated from intermediates.
    for intermediate in intermediates:
        u_intermediate = unvariableify(intermediate)
        if not isinstance(u_intermediate, NumberProxy) or not u_intermediate.is_static_constrained():
            continue

        # DFS traversal along producers, starting from seed `intermediate`
        front = [intermediate]
        while len(front) != 0:
            v = front.pop()
            if v in static_np_set:
                continue
            static_np_set.add(v)

            uv = unvariableify(v)
            if v in inputs:
                ctx.add_constraint((clang.check_number_type_and_value, uv, uv.value))
            else:
                producer = producers[uv]
                for inp in producer.flat_proxy_args:
                    if not isinstance(inp, NumberProxy):
                        continue
                    front.append(variableify(inp))


def get_computation_inputs_and_intermediates(computation_trace):
    inputs_list = []
    inputs_set = set()
    intermediates_set = set()

    for bsym in computation_trace.bound_symbols:
        v: Variable
        for v in bsym.flat_variableified_proxy_args:
            if v not in inputs_set and v not in intermediates_set:
                inputs_list.append(v)
                inputs_set.add(v)
        for v in bsym.flat_variableified_proxy_outs:
            intermediates_set.add(v)

    return inputs_list, inputs_set, intermediates_set


def get_parameter_or_buffer_or_submodule_name_and_root(provenance):
    assert provenance.inputs[0].inst is PseudoInst.LOAD_ATTR
    assert provenance.inputs[0].inputs[0].ext_flag & EXT_FLAG_IS_MODULE
    typ = provenance.inputs[0].inputs[1].value
    name = [provenance.inputs[1].value]
    mprovenance = provenance.inputs[0].inputs[0]

    while (
        mprovenance.inst is PseudoInst.BINARY_SUBSCR
        and mprovenance.inputs[1].inst is PseudoInst.CONSTANT
        and mprovenance.inputs[0].inst is PseudoInst.LOAD_ATTR
        and mprovenance.inputs[0].inputs[0].ext_flag & EXT_FLAG_IS_MODULE
    ):
        assert (
            mprovenance.inputs[0].inputs[1].inst is PseudoInst.CONSTANT
            and mprovenance.inputs[0].inputs[1].value == "_modules"
        )

        name_component = mprovenance.inputs[1].value
        name.insert(0, name_component)
        mprovenance = mprovenance.inputs[0].inputs[0]
    return typ, name, mprovenance


<<<<<<< HEAD
def unpack_inputs(ctx, pro_to_comp_inps, pro_to_epi_inps, args, kwargs):
=======
def unpack_inputs(ctx, prologue_trace, pro_to_comp_inps, pro_to_epi_inps, args, kwargs):
    already_unpacked: dict[int, Proxy] = {}
    orig_modules: dict[int, Proxy] = {}

    # param_ordering[id(proxy] is a list that contains either finite numbers or (strings preceded by math.inf)
    param_ordering: dict[int, list] = {}

    # Unpacks the inputs in the prologue trace
    # TODO Generate unpacking constraints
    def unpack(v: Variable | Proxy) -> Proxy:
        p: Proxy
        if isinstance(v, Proxy):
            p = v
        else:
            p = v.proxy

        assert p.history is not None, f"{p} has history None"
        if id(p) in already_unpacked:
            return p

        # Adds the name to the prologue trace
        if not prologue_trace.has_name(p.name):
            prologue_trace.add_name(p.name)

        def from_input(provenance, *, new_output=False):
            if provenance.inst == PseudoInst.INPUT_ARGS:
                assert new_output
                param_ordering[id(pro_args_proxy)] = (pro_args_proxy, [0])
                return pro_args_proxy
            elif provenance.inst == PseudoInst.INPUT_KWARGS:
                assert new_output
                param_ordering[id(pro_kwargs_proxy)] = (pro_kwargs_proxy, [1])
                return pro_kwargs_proxy
            elif provenance.inst == PseudoInst.INPUT_FN:
                if provenance.ext_flag & EXT_FLAG_IS_MODULE:
                    name = "module"
                else:
                    name = "fn"
                if new_output:
                    output = Proxy(name=name)
                else:
                    output = p
                param_ordering[id(output)] = (output, [3])
                provenance.proxy = output
                bsym = prims.unpack_function_obj.bind(output, output=output)
                prologue_trace.bound_symbols.append(bsym)
                return output
            assert False

        def from_load_attr(provenance, *, new_output=False):
            obj, name = (from_provenance(i, new_output=True) for i in provenance.inputs)
            orig_obj = obj
            if provenance.inputs[0].ext_flag & EXT_FLAG_IS_MODULE and provenance.ext_flag & EXT_FLAG_IS_CALLABLE:
                obj = orig_modules.get(id(obj), obj)

            if new_output:
                output = Proxy(prefix="obj")
            else:
                output = p

            param_ordering[id(output)] = (output, param_ordering[id(orig_obj)][1] + [math.inf, "." + str(name)])
            bsym = prims.unpack_attr.bind(obj, name, output=output)
            prologue_trace.bound_symbols.append(bsym)
            return output

        def from_constant(provenance, *, new_output=False):
            if isinstance(provenance.value, (int, str)):
                return provenance.value
            else:
                raise NotImplementedError(f"constant of type {type(provenance.value)} {provenance.value}")

        def unpack_parameter_or_buffer_or_submodule(provenance, *, new_output=False):
            typ, name, root_module_provenance = get_parameter_or_buffer_or_submodule_name_and_root(provenance)
            root_module = from_provenance(root_module_provenance, new_output=True)
            if new_output:
                output = Proxy(prefix="m")  # name? collectify?
            else:
                output = p

            param_ordering[id(output)] = (
                output,
                param_ordering[id(root_module)][1]
                + [
                    i
                    for name_component in name
                    for i in (
                        [int(name_component)] if name_component.isnumeric() else [math.inf, ("." + name_component)]
                    )
                ],
            )

            name = ".".join(name)
            if typ == "_parameters":
                bsym = prims.unpack_parameter.bind(root_module, name, output=output)
                assert ProxyTag.STATIC_MEMORY_LOCATION in output.tags, (
                    "Parameter was not tagged with STATIC_MEMORY_LOCATION"
                )
            elif typ == "_buffers":
                bsym = prims.unpack_buffer.bind(root_module, name, output=output)
                output.tags.add(ProxyTag.STATIC_MEMORY_LOCATION)
            elif typ == "_modules":
                bsym = prims.unpack_submodule.bind(root_module, name, output=output)
            else:
                assert False
            prologue_trace.bound_symbols.append(bsym)
            return output

        def from_binary_subscr(provenance, *, new_output=False):
            # special case tensors, todo: do this via pattern matching after unpacking?
            if (
                provenance.inst is PseudoInst.BINARY_SUBSCR
                and provenance.inputs[0].inst is PseudoInst.LOAD_ATTR
                and provenance.inputs[0].inputs[1].inst is PseudoInst.CONSTANT
                and provenance.inputs[0].inputs[1].value in {"_parameters", "_buffers", "_modules"}
                and provenance.inputs[0].inputs[0].ext_flag & EXT_FLAG_IS_MODULE
            ):
                return unpack_parameter_or_buffer_or_submodule(provenance, new_output=new_output)

            inputs = [from_provenance(i, new_output=True) for i in provenance.inputs]
            obj, idx = inputs
            if new_output:
                output = Proxy(prefix="subscr")  # name? collectify?
            else:
                output = p
            if isinstance(idx, (int, str, Proxy)):
                if isinstance(idx, int):
                    idx = int(idx)
                elif isinstance(idx, str):
                    idx = str(idx)
                param_ordering[id(output)] = (output, param_ordering[id(obj)][1] + [math.inf, "[", idx])
                bsym = prims.unpack_getitem.bind(obj, idx, output=output)
                prologue_trace.bound_symbols.append(bsym)
            else:
                raise NotImplementedError(f"Unpacking from BINARY_SUBSCR with elaborate inputs {inputs=} {provenance}")
            return output

        def from_opaque(provenance, *, new_output=False):
            fn = provenance.inputs[0]
            args = provenance.inputs[1]
            if fn.inst != PseudoInst.CONSTANT:
                raise NotImplementedError("unpacking from nonconstant opaque function")
            if fn.value.__name__ == "__getitem__":
                idx, obj = args.inputs
                # This should be solved in the JIT...
                return from_provenance(
                    ProvenanceRecord(PseudoInst.BINARY_SUBSCR, inputs=[obj, idx]), new_output=new_output
                )
            elif fn.value == GetSetDescriptorType.__get__:
                # todo: find a more elegant way?
                # Arg 1 is the object we want to get the attribute from
                # Arg 2 is the GetSetDescriptor, which contains the arrgument name as .__name__
                assert len(args.inputs) == 3
                assert args.inputs[2].inst == PseudoInst.CONSTANT and isinstance(
                    args.inputs[2].value, GetSetDescriptorType
                )
                return from_provenance(
                    ProvenanceRecord(
                        PseudoInst.LOAD_ATTR,
                        inputs=[
                            args.inputs[1],
                            ProvenanceRecord(PseudoInst.CONSTANT, inputs=[], value=args.inputs[2].value.__name__),
                        ],
                    )
                )
            raise NotImplementedError(f"unpacking from OPAQUE {fn.value} {provenance}")

        def from_provenance(provenance, *, new_output=False):
            p = getattr(provenance, "proxy", None)
            if p is not None:
                return p

            inst = provenance.inst
            if isinstance(inst, dis.Instruction):
                inst = inst.opname

            d = {
                "INPUT_ARGS": from_input,
                "INPUT_KWARGS": from_input,
                "INPUT_FN": from_input,
                "LOAD_ATTR": from_load_attr,
                "CONSTANT": from_constant,
                "BINARY_SUBSCR": from_binary_subscr,
                "OPAQUE": from_opaque,
            }

            unpack_fn = d.get(inst)
            if unpack_fn is None:
                raise NotImplementedError(f"Unpacking from {inst} {provenance}")
            res = unpack_fn(provenance, new_output=new_output)

            if provenance.ext_flag & EXT_FLAG_IS_MODULE:
                assert prologue_trace.bound_symbols[-1].output is res
                if prologue_trace.bound_symbols[-1].sym != prims.unpack_submodule:
                    orig_module = Proxy(prefix="module")
                    prologue_trace.bound_symbols[-1].output = orig_module
                    bsym = prims.unpack_thunder_module.bind(orig_module, output=res)
                    orig_modules[id(res)] = orig_module
                    prologue_trace.bound_symbols.append(bsym)

            provenance.proxy = res
            return res

        assert isinstance(p.history, ProvenanceRecord), p.history

        # We reset p.history.proxy to make sure from_provenance(p.history) calls unpack_fn on p.history.
        # This is necessary because past recursive unpackings may have unpacked p.history and associated it
        # with a different proxy.
        # For example, if p is a TensorProxy, the history of p.grad is
        #     ProvenanceRecord(LOAD_ATTR, inputs=[p.history, <CONSTANT "grad">])
        # and unpack(p.grad) attaches new proxies to all its sub-histories, including p.history
        p.history.proxy = None

        with tracectx(prologue_trace):
            try:
                from_provenance(p.history)
            except Exception as e:
                raise NotImplementedError(f"Exception occured unpacking object from {p.history}") from e

        already_unpacked[id(p)] = p

        return p

    with tracectx(prologue_trace):
        for n, l in (("args", len(args)), ("kwargs", len(kwargs))):
            output = Proxy(name=n)
            bsym = prims.unpack_trivial.bind(output, output=output, name=n)
            prologue_trace.bound_symbols.append(bsym)
            bsym = prims.check_len.bind(output, l, output=None)
            prologue_trace.bound_symbols.append(bsym)
            if n == "args":
                pro_args_proxy = output
            else:
                assert n == "kwargs"
                pro_kwargs_proxy = output

>>>>>>> 810cc8d8
    def is_variableified_tensorproxy(v: Variable | Proxy) -> Proxy:
        p: Proxy
        if isinstance(v, Proxy):
            p = v
        else:
            p = v.proxy
        return not isinstance(p, TensorProxy)

    # TODO: This is just a WAR to get things working. We'll revisit this when
    # we deal with constraints in prologue trace.
    #
    # We sort variables to before `unpack` to put TensorProxy before others.
    # Because we could have TensorProxy.shape be part of `pro_to_xxx` along with
    # the TensorProxy. If we unpack the shape first, we'll ended up unpack the
    # tensor with a wrong name. e.g. A shape would have a history as:
    #   ProvenanceRecord(
    #     i1 = INPUT_ARGS()
    #     i2 = BINARY_SUBSCR(i1, 0)    # This is the TensorProxy
    #     i3 = LOAD_ATTR(i2, 'shape')
    #     i4 = BINARY_SUBSCR(i3, 1)
    #   )
    pro_to_epi_inps = sorted(pro_to_epi_inps, key=is_variableified_tensorproxy)
    pro_to_comp_inps = sorted(pro_to_comp_inps, key=is_variableified_tensorproxy)

    # We may have instances where pro_to_xx contain proxies which, although identical in practice,
    # have different pointers to those referenced in prologue constraints.
    # Since pro_to_xx proxies are the ones used in comp and epi, we replace the constraint proxy.
    new_constraints = []
    for constraint in ctx._constraints:
        prim, *args = constraint
        new_args = []
        for a in args:
            if isinstance(a, Proxy):
                v = variableify(a)
                if v in pro_to_epi_inps:
                    idx = pro_to_epi_inps.index(v)
                    a = pro_to_epi_inps[idx].proxy
                elif v in pro_to_comp_inps:
                    idx = pro_to_comp_inps.index(v)
                    a = pro_to_comp_inps[idx].proxy
            new_args.append(a)
        new_constraints.append((prim, *new_args))
    ctx._constraints = new_constraints

    pro_to_epi = tuple(
        sorted((ctx.unpack_variable_or_proxy(v) for v in pro_to_epi_inps), key=lambda x: ctx._param_ordering[id(x)][1])
    )
    pro_to_comp = tuple(
        sorted((ctx.unpack_variable_or_proxy(v) for v in pro_to_comp_inps), key=lambda x: ctx._param_ordering[id(x)][1])
    )

    with tracectx(ctx.prologue_trace):
        for prim, *args in ctx._constraints:
            for a in args:
                if isinstance(a, Proxy):
                    ctx.unpack_variable_or_proxy(a)
            # unpacking Proxy in TensorProxy.shape which is used in `check_tensor_shape_and_metadata`
            if prim == clang.check_tensor_shape_and_metadata:
                for s in a.shape:
                    if isinstance(s, Proxy):
                        ctx.unpack_variable_or_proxy(s)

            # Add checks for local tensor, mesh and placment of a DTensor
            if handle_check_dtensor_spec_in_prologue(prim, prologue_trace, args):
                continue

            prim(*args)

        cache_info = thunder._get_cache_info()
        # assert len of cache info to ensure that we're not missing anything?
        if cache_info:
            cache_info_p = Proxy(name="cache_info")
            bsym = prims.unpack_cache_info.bind(cache_info_p, output=cache_info_p)
            ctx.prologue_trace.bound_symbols.append(bsym)
            for k, v in cache_info.items():
                p = proxy(v, name=f"cache_info_{k}", history=None)
                bsym = prims.unpack_getitem.bind(cache_info_p, k, output=p)
                ctx.prologue_trace.bound_symbols.append(bsym)

                if isinstance(v, str):
                    clang.check_string_value(p, v)
                elif isinstance(v, (int, bool, float)):
                    clang.check_number_type_and_value(p, v)
                elif isinstance(v, (torch.dtype, torch.device)):
                    clang.check_literal_like(p, v)
                else:
                    raise NotImplementedError(f"cache info of type {type(v).__name__}")

        prims.python_return((pro_to_comp, pro_to_epi))

    return pro_to_comp, pro_to_epi


def process_recorded_modifications(ctx, epilogue_trace):
    root_for_provenances = {}
    for modified_object, modifications in ctx._additional_outputs.items():
        umodified_object = modified_object.value

        if isinstance(umodified_object, dict):
            last_modification = {}
            for inst, *args in modifications:
                if inst == PseudoInst.STORE_SUBSCR:
                    _, key, value = args
                    # should we warn if we have multiple assignments?
                    last_modification[key.value] = (inst, value)
                else:
                    raise NotImplementedError(f"Modifications {inst} on dicts are not supported")
            for k, (inst, *args) in last_modification.items():
                if inst == PseudoInst.STORE_SUBSCR:
                    (value,) = args

                    if (
                        modified_object.provenance.inst is PseudoInst.LOAD_ATTR
                        and modified_object.provenance.inputs[0].inst is PseudoInst.NEW
                        and modified_object.provenance.inputs[1].inst is PseudoInst.CONSTANT
                        and modified_object.provenance.inputs[1].value == "_modules"
                    ):
                        # This is for slices of ModuleList. We might have to revisit if we want to return those
                        pass
                    elif (
                        modified_object.provenance.inst is PseudoInst.BINARY_SUBSCR
                        and modified_object.provenance.inputs[0].inst is PseudoInst.LOAD_ATTR
                        and modified_object.provenance.inputs[0].inputs[0].inst is PseudoInst.NEW
                        and modified_object.provenance.inputs[0].inputs[1].inst is PseudoInst.CONSTANT
                        and modified_object.provenance.inputs[0].inputs[1].value == "__dict__"
                        and modified_object.provenance.inputs[1].inst is PseudoInst.CONSTANT
                        and modified_object.provenance.inputs[1].value == "_modules"
                    ):
                        # This is for slices of ModuleList. We might have to revisit if we want to return those
                        pass
                    elif (
                        modified_object.provenance.inst is PseudoInst.LOAD_ATTR
                        and modified_object.provenance.inputs[1].inst is PseudoInst.CONSTANT
                        and modified_object.provenance.inputs[1].value == "_buffers"
                    ):
                        assert isinstance(value.value, (Proxy, int, tuple, NoneType))  # todo: better criterion
                        if modified_object.provenance.inputs[0].inst is PseudoInst.INPUT_FN:
                            name = [""]
                            root_module_provenance = modified_object.provenance.inputs[0]
                        else:
                            typ, name, root_module_provenance = get_parameter_or_buffer_or_submodule_name_and_root(
                                modified_object.provenance.inputs[0]
                            )
                            assert typ == "_modules"
                        root_module_proxy = root_for_provenances.get(root_module_provenance)
                        if root_module_proxy is None:
                            # we want this to created in the compute trace context for namespace...
                            root_module_proxy = Proxy(history=root_module_provenance)
                            epilogue_trace.add_name(root_module_proxy.name)
                            root_for_provenances[root_module_provenance] = root_module_proxy

                        name = ".".join(name + [k])
                        with tracectx(epilogue_trace):
                            bsym = prims.pack_buffer.bind(root_module_proxy, name, value.value, output=None)
                            epilogue_trace.bound_symbols.append(bsym)
                    elif (
                        modified_object.provenance.inst is PseudoInst.LOAD_ATTR
                        and modified_object.provenance.inputs[1].inst is PseudoInst.CONSTANT
                        and modified_object.provenance.inputs[1].value == "__dict__"
                    ):
                        name = k
                        setattr_obj_provenance = modified_object.provenance.inputs[0]
                        if hasattr(setattr_obj_provenance, "proxy"):
                            assert isinstance(value.value, (Proxy, int, tuple, NoneType))  # todo: better criterion
                            setattr_obj_proxy = setattr_obj_provenance.proxy
                            with tracectx(epilogue_trace):
                                bsym = prims.pack_attr.bind(setattr_obj_proxy, name, value.value, output=None)
                                epilogue_trace.bound_symbols.append(bsym)
                    else:
                        raise NotImplementedError(f"Modifications of {modified_object.provenance} are not supported")
                else:
                    raise NotImplementedError(f"Modifications {inst} on dicts are not supported")
        else:
            raise NotImplementedError(f"Modifications of {type(umodified_object).__name__} objects are not supported")


def bind_inputs(name, trace, input_vars, input_proxies):
    # restore `scopes` so the unpack below would be appended to the trace
    trace.scopes = [trace.bound_symbols]
    # Unpacks inputs into the computation trace
    # TODO This currently does the unpacks at the end of the trace, then moves them to the beginning, there's
    #   almost certainly a more elegant way to do this
    with tracectx(trace):
        p: Proxy
        for p in input_proxies:
            prims.unpack_trivial(p, name=p.name)

    bsyms = trace.bound_symbols
    trace.bound_symbols = bsyms[-len(input_proxies) :] + bsyms[: -len(input_proxies)]

    si = SigInfo(name)
    si.args = [(v.proxy.name, None) for v in input_vars]
    trace._siginfo = si
    trace.args = input_proxies


def update_tags(proxy_swapmap: dict[Variable, Proxy]) -> None:
    for old, new in proxy_swapmap.items():
        new.tags.update(unvariableify(old).tags)


DebugOptions.register_option(
    "record_interpreter_history", bool, False, "record interpreter history (use thunder.last_interpreter_log to access)"
)
DebugOptions.register_option("show_interpreter_progress", bool, False, "show progress while running the interpreter")


def build_value_from_wrapped(wrapped_v):
    v = unwrap(wrapped_v)

    if hasattr(wrapped_v, "anyproxy"):
        return wrapped_v.anyproxy

    # TODO: this bakes in the dtype/device
    if isinstance(v, thunder.dtypes.dtype):
        return thunder.dtypes.to_torch_dtype(v)

    if isinstance(v, thunder.devices.Device):
        return thunder.devices.to_torch_device(v)

    # inputs
    if should_register_for_prologue(wrapped_v.provenance):
        return AnyProxy(v, history=wrapped_v.provenance)

    if (
        type(v) in (str, type, object)
        or isinstance(v, (ProxyInterface, codeutils.ContextObject, torch.finfo))
        or baseutils.is_base_printable(v)
    ):
        return v

    if dataclasses.is_dataclass(v):
        # For a dataclass instance of class
        # class MyContainer:
        #    int i
        #    float f
        # This will be represented in the trace as `packagename1_MyContainer(i=x, f=y)` where `x` and `y` could be concrete number
        # or proxies.
        #
        # NOTE: The `class` packagename1_MyContainer will present in `import_ctx` and passed to the compiled function.
        # This is taken care of by function `to_printable`.
        kwargs = {}
        for k, uattr in v.__dict__.items():
            if k in wrapped_v.attribute_wrappers:
                uattr = build_value_from_wrapped(wrapped_v.attribute_wrappers[k])
            kwargs[k] = uattr
        return prims.python_dataclass_new(type(v), **kwargs)

    if isinstance(v, (tuple, list)):
        res_list = []
        for witem, item in zip(wrapped_v.item_wrappers, v, strict=True):
            if witem is not None:
                item = build_value_from_wrapped(witem)
            res_list.append(item)
        return type(v)(res_list)

    if isinstance(v, dict):
        res_list = []
        for k, item in v.items():
            wkey = wrapped_v.key_wrappers.get(k)
            if wkey is not None:
                key = build_value_from_wrapped(wkey)
            else:
                key = k
            witem = wrapped_v.item_wrappers.get(k)
            if witem is not None:
                item = build_value_from_wrapped(witem)
            res_list.append((key, item))
        return type(v)(res_list)

    if baseutils.is_collection(v):
        raise NotImplementedError(f"unhandled collection of type {type(v)}")

    raise NotImplementedError(f"unhandled value of type {type(v)}")


def thunder_general_jit(
    fn: Callable,
    args: tuple[Any, ...],
    kwargs: dict[str, Any],
    /,
    *,
    sharp_edges: SHARP_EDGES_OPTIONS,
    ad_hoc_executor,
) -> TraceResults:
    # TODO: move into wrap_callback or so
    if isinstance(fn, torch.nn.parallel.DistributedDataParallel):
        raise NotImplementedError(
            "jitting DistributedDataParallel modules is not supported compile the module and then wrap in DDP"
        )

    co: CACHE_OPTIONS = get_cache_option()
    if co not in {CACHE_OPTIONS.CONSTANT_VALUES, CACHE_OPTIONS.NO_CACHING, CACHE_OPTIONS.SYMBOLIC_VALUES}:
        raise NotImplementedError(f"cache option {co.name} is not supported")

    computation_trace: TraceCtx = TraceCtx()
    epilogue_trace: TraceCtx | None = TraceCtx()

    compile_data = get_compile_data()
    executor_lookasides = {k: interpreter_needs_wrap(v) for k, v in compile_data.executor_lookasides.items()}

    ctx: JitCtx = JitCtx(
        fn,
        computation_trace,
        sharp_edges=sharp_edges,
        executor_lookasides=executor_lookasides,
        ad_hoc_executor=ad_hoc_executor,
        show_interpreter_progress=compile_data.debug_options.show_interpreter_progress,
        args=args,
        kwargs=kwargs,
    )
    jfn = interpret(
        fn,
        fn_lookaside=general_jit_lookaside,
        callbacks=general_jit_callbacks,
        with_provenance_tracking=True,
        unwrap_result=False,
        uncacheable_classes=(torch.Tensor, int, float, str, NoneType),
        record_history=compile_data.debug_options.record_interpreter_history,
    )

    with jit_ctx(ctx):
        with tracectx(computation_trace):
            result = jfn(*args, **kwargs)
            computation_trace.set_current_source_location(None, None)
            process_recorded_modifications(ctx, epilogue_trace)
            uresult = unwrap(result)
            last_interpreter_log = jfn._last_interpreter_log
            result_proxies = tuple(p for p in tree_iter(uresult) if isinstance(p, (TensorProxy, NumberProxy)))
            prims.python_return(result_proxies)
        with tracectx(epilogue_trace):
            res = build_value_from_wrapped(result)
            prims.python_return(res)

    ctx.end_progress()
    pro_to_comp, pro_to_comp_set, computation_intermediates = get_computation_inputs_and_intermediates(
        computation_trace
    )
    epilogue_inputs, _, _ = get_computation_inputs_and_intermediates(epilogue_trace)

    comp_to_epi = []
    pro_to_epi = []

    # propagate static constrained intermediates to inputs
    propagate_constraints(ctx, pro_to_comp, computation_intermediates, computation_trace)

    # we want tensors to go through the computation trace even for noops because
    # we may need to propagate gradients etc.
    comp_available = computation_intermediates | pro_to_comp_set
    for i in epilogue_inputs:
        if i in comp_available:
            comp_to_epi.append(i)
        else:
            pro_to_epi.append(i)
    comp_to_epi = tuple(comp_to_epi)
    comp_to_epi_proxies = tuple(v.proxy for v in comp_to_epi)
    pro_to_epi = tuple(pro_to_epi)
    pro_to_comp = tuple(pro_to_comp)

    with tracectx(computation_trace):
        last = computation_trace.bound_symbols.pop(-1)
        assert last.sym.id == prims.PrimIDs.RETURN
        prims.python_return(comp_to_epi_proxies)
    # restore `scopes` so the return would be appended to the trace
    computation_trace.scopes = [computation_trace.bound_symbols]

    pro_to_comp_proxies, pro_to_epi_proxies = unpack_inputs(ctx, pro_to_comp, pro_to_epi, args, kwargs)

    proxy_order = {id(p): i for i, p in enumerate(pro_to_comp_proxies)}
    pro_to_comp = tuple(sorted(pro_to_comp, key=lambda v: proxy_order[id(v.proxy)]))

    bind_inputs("computation", computation_trace, pro_to_comp, pro_to_comp_proxies)
    for p in pro_to_epi_proxies + comp_to_epi_proxies:
        epilogue_trace.names.add(p.name)
    bind_inputs("epilogue", epilogue_trace, pro_to_epi + comp_to_epi, pro_to_epi_proxies + comp_to_epi_proxies)

    # Returns a new swapmap dictionary which has the keys (ctx._proxy_swapmap.key() & variableify(proxies))
    def restrict_proxy_swapmap(proxies: tuple[Proxy]) -> dict[Variable, Proxy]:
        proxy_swapmap = ctx._proxy_swapmap
        proxy_vars = {variableify(p) for p in proxies}
        common_vars = proxy_swapmap.keys() & proxy_vars
        restricted_proxy_swapmap = {v: proxy_swapmap[v] for v in common_vars}
        return restricted_proxy_swapmap

    # Update prologue trace by renaming proxies which are passed from prologue to the computation trace
    ctx._prologue_stack[-1] = _apply_trace_proxy_rename(
        ctx._prologue_stack[-1], restrict_proxy_swapmap(pro_to_comp_proxies)
    )

    update_tags(ctx._proxy_swapmap)

    # Update computation trace by renaming proxies which are in the ctx._proxy_swapmap
    computation_trace = _apply_trace_proxy_rename(computation_trace, ctx._proxy_swapmap, "computation")

    # Update epilogue trace by renaming proxies which are passed to the epilogue trace from prologue and computation traces
    epilogue_trace = _apply_trace_proxy_rename(
        epilogue_trace, restrict_proxy_swapmap(pro_to_epi_proxies + comp_to_epi_proxies), "epilogue"
    )
    return TraceResults(ctx.prologue_trace, computation_trace, epilogue_trace, last_interpreter_log)<|MERGE_RESOLUTION|>--- conflicted
+++ resolved
@@ -530,7 +530,6 @@
 
             if p is not uvalue:
                 value.register_proxy(p)
-
             # TODO: other caching modes
             co: CACHE_OPTIONS = get_cache_option()
             if co is CACHE_OPTIONS.CONSTANT_VALUES:
@@ -1868,245 +1867,7 @@
     return typ, name, mprovenance
 
 
-<<<<<<< HEAD
 def unpack_inputs(ctx, pro_to_comp_inps, pro_to_epi_inps, args, kwargs):
-=======
-def unpack_inputs(ctx, prologue_trace, pro_to_comp_inps, pro_to_epi_inps, args, kwargs):
-    already_unpacked: dict[int, Proxy] = {}
-    orig_modules: dict[int, Proxy] = {}
-
-    # param_ordering[id(proxy] is a list that contains either finite numbers or (strings preceded by math.inf)
-    param_ordering: dict[int, list] = {}
-
-    # Unpacks the inputs in the prologue trace
-    # TODO Generate unpacking constraints
-    def unpack(v: Variable | Proxy) -> Proxy:
-        p: Proxy
-        if isinstance(v, Proxy):
-            p = v
-        else:
-            p = v.proxy
-
-        assert p.history is not None, f"{p} has history None"
-        if id(p) in already_unpacked:
-            return p
-
-        # Adds the name to the prologue trace
-        if not prologue_trace.has_name(p.name):
-            prologue_trace.add_name(p.name)
-
-        def from_input(provenance, *, new_output=False):
-            if provenance.inst == PseudoInst.INPUT_ARGS:
-                assert new_output
-                param_ordering[id(pro_args_proxy)] = (pro_args_proxy, [0])
-                return pro_args_proxy
-            elif provenance.inst == PseudoInst.INPUT_KWARGS:
-                assert new_output
-                param_ordering[id(pro_kwargs_proxy)] = (pro_kwargs_proxy, [1])
-                return pro_kwargs_proxy
-            elif provenance.inst == PseudoInst.INPUT_FN:
-                if provenance.ext_flag & EXT_FLAG_IS_MODULE:
-                    name = "module"
-                else:
-                    name = "fn"
-                if new_output:
-                    output = Proxy(name=name)
-                else:
-                    output = p
-                param_ordering[id(output)] = (output, [3])
-                provenance.proxy = output
-                bsym = prims.unpack_function_obj.bind(output, output=output)
-                prologue_trace.bound_symbols.append(bsym)
-                return output
-            assert False
-
-        def from_load_attr(provenance, *, new_output=False):
-            obj, name = (from_provenance(i, new_output=True) for i in provenance.inputs)
-            orig_obj = obj
-            if provenance.inputs[0].ext_flag & EXT_FLAG_IS_MODULE and provenance.ext_flag & EXT_FLAG_IS_CALLABLE:
-                obj = orig_modules.get(id(obj), obj)
-
-            if new_output:
-                output = Proxy(prefix="obj")
-            else:
-                output = p
-
-            param_ordering[id(output)] = (output, param_ordering[id(orig_obj)][1] + [math.inf, "." + str(name)])
-            bsym = prims.unpack_attr.bind(obj, name, output=output)
-            prologue_trace.bound_symbols.append(bsym)
-            return output
-
-        def from_constant(provenance, *, new_output=False):
-            if isinstance(provenance.value, (int, str)):
-                return provenance.value
-            else:
-                raise NotImplementedError(f"constant of type {type(provenance.value)} {provenance.value}")
-
-        def unpack_parameter_or_buffer_or_submodule(provenance, *, new_output=False):
-            typ, name, root_module_provenance = get_parameter_or_buffer_or_submodule_name_and_root(provenance)
-            root_module = from_provenance(root_module_provenance, new_output=True)
-            if new_output:
-                output = Proxy(prefix="m")  # name? collectify?
-            else:
-                output = p
-
-            param_ordering[id(output)] = (
-                output,
-                param_ordering[id(root_module)][1]
-                + [
-                    i
-                    for name_component in name
-                    for i in (
-                        [int(name_component)] if name_component.isnumeric() else [math.inf, ("." + name_component)]
-                    )
-                ],
-            )
-
-            name = ".".join(name)
-            if typ == "_parameters":
-                bsym = prims.unpack_parameter.bind(root_module, name, output=output)
-                assert ProxyTag.STATIC_MEMORY_LOCATION in output.tags, (
-                    "Parameter was not tagged with STATIC_MEMORY_LOCATION"
-                )
-            elif typ == "_buffers":
-                bsym = prims.unpack_buffer.bind(root_module, name, output=output)
-                output.tags.add(ProxyTag.STATIC_MEMORY_LOCATION)
-            elif typ == "_modules":
-                bsym = prims.unpack_submodule.bind(root_module, name, output=output)
-            else:
-                assert False
-            prologue_trace.bound_symbols.append(bsym)
-            return output
-
-        def from_binary_subscr(provenance, *, new_output=False):
-            # special case tensors, todo: do this via pattern matching after unpacking?
-            if (
-                provenance.inst is PseudoInst.BINARY_SUBSCR
-                and provenance.inputs[0].inst is PseudoInst.LOAD_ATTR
-                and provenance.inputs[0].inputs[1].inst is PseudoInst.CONSTANT
-                and provenance.inputs[0].inputs[1].value in {"_parameters", "_buffers", "_modules"}
-                and provenance.inputs[0].inputs[0].ext_flag & EXT_FLAG_IS_MODULE
-            ):
-                return unpack_parameter_or_buffer_or_submodule(provenance, new_output=new_output)
-
-            inputs = [from_provenance(i, new_output=True) for i in provenance.inputs]
-            obj, idx = inputs
-            if new_output:
-                output = Proxy(prefix="subscr")  # name? collectify?
-            else:
-                output = p
-            if isinstance(idx, (int, str, Proxy)):
-                if isinstance(idx, int):
-                    idx = int(idx)
-                elif isinstance(idx, str):
-                    idx = str(idx)
-                param_ordering[id(output)] = (output, param_ordering[id(obj)][1] + [math.inf, "[", idx])
-                bsym = prims.unpack_getitem.bind(obj, idx, output=output)
-                prologue_trace.bound_symbols.append(bsym)
-            else:
-                raise NotImplementedError(f"Unpacking from BINARY_SUBSCR with elaborate inputs {inputs=} {provenance}")
-            return output
-
-        def from_opaque(provenance, *, new_output=False):
-            fn = provenance.inputs[0]
-            args = provenance.inputs[1]
-            if fn.inst != PseudoInst.CONSTANT:
-                raise NotImplementedError("unpacking from nonconstant opaque function")
-            if fn.value.__name__ == "__getitem__":
-                idx, obj = args.inputs
-                # This should be solved in the JIT...
-                return from_provenance(
-                    ProvenanceRecord(PseudoInst.BINARY_SUBSCR, inputs=[obj, idx]), new_output=new_output
-                )
-            elif fn.value == GetSetDescriptorType.__get__:
-                # todo: find a more elegant way?
-                # Arg 1 is the object we want to get the attribute from
-                # Arg 2 is the GetSetDescriptor, which contains the arrgument name as .__name__
-                assert len(args.inputs) == 3
-                assert args.inputs[2].inst == PseudoInst.CONSTANT and isinstance(
-                    args.inputs[2].value, GetSetDescriptorType
-                )
-                return from_provenance(
-                    ProvenanceRecord(
-                        PseudoInst.LOAD_ATTR,
-                        inputs=[
-                            args.inputs[1],
-                            ProvenanceRecord(PseudoInst.CONSTANT, inputs=[], value=args.inputs[2].value.__name__),
-                        ],
-                    )
-                )
-            raise NotImplementedError(f"unpacking from OPAQUE {fn.value} {provenance}")
-
-        def from_provenance(provenance, *, new_output=False):
-            p = getattr(provenance, "proxy", None)
-            if p is not None:
-                return p
-
-            inst = provenance.inst
-            if isinstance(inst, dis.Instruction):
-                inst = inst.opname
-
-            d = {
-                "INPUT_ARGS": from_input,
-                "INPUT_KWARGS": from_input,
-                "INPUT_FN": from_input,
-                "LOAD_ATTR": from_load_attr,
-                "CONSTANT": from_constant,
-                "BINARY_SUBSCR": from_binary_subscr,
-                "OPAQUE": from_opaque,
-            }
-
-            unpack_fn = d.get(inst)
-            if unpack_fn is None:
-                raise NotImplementedError(f"Unpacking from {inst} {provenance}")
-            res = unpack_fn(provenance, new_output=new_output)
-
-            if provenance.ext_flag & EXT_FLAG_IS_MODULE:
-                assert prologue_trace.bound_symbols[-1].output is res
-                if prologue_trace.bound_symbols[-1].sym != prims.unpack_submodule:
-                    orig_module = Proxy(prefix="module")
-                    prologue_trace.bound_symbols[-1].output = orig_module
-                    bsym = prims.unpack_thunder_module.bind(orig_module, output=res)
-                    orig_modules[id(res)] = orig_module
-                    prologue_trace.bound_symbols.append(bsym)
-
-            provenance.proxy = res
-            return res
-
-        assert isinstance(p.history, ProvenanceRecord), p.history
-
-        # We reset p.history.proxy to make sure from_provenance(p.history) calls unpack_fn on p.history.
-        # This is necessary because past recursive unpackings may have unpacked p.history and associated it
-        # with a different proxy.
-        # For example, if p is a TensorProxy, the history of p.grad is
-        #     ProvenanceRecord(LOAD_ATTR, inputs=[p.history, <CONSTANT "grad">])
-        # and unpack(p.grad) attaches new proxies to all its sub-histories, including p.history
-        p.history.proxy = None
-
-        with tracectx(prologue_trace):
-            try:
-                from_provenance(p.history)
-            except Exception as e:
-                raise NotImplementedError(f"Exception occured unpacking object from {p.history}") from e
-
-        already_unpacked[id(p)] = p
-
-        return p
-
-    with tracectx(prologue_trace):
-        for n, l in (("args", len(args)), ("kwargs", len(kwargs))):
-            output = Proxy(name=n)
-            bsym = prims.unpack_trivial.bind(output, output=output, name=n)
-            prologue_trace.bound_symbols.append(bsym)
-            bsym = prims.check_len.bind(output, l, output=None)
-            prologue_trace.bound_symbols.append(bsym)
-            if n == "args":
-                pro_args_proxy = output
-            else:
-                assert n == "kwargs"
-                pro_kwargs_proxy = output
-
->>>>>>> 810cc8d8
     def is_variableified_tensorproxy(v: Variable | Proxy) -> Proxy:
         p: Proxy
         if isinstance(v, Proxy):
@@ -2168,10 +1929,6 @@
                 for s in a.shape:
                     if isinstance(s, Proxy):
                         ctx.unpack_variable_or_proxy(s)
-
-            # Add checks for local tensor, mesh and placment of a DTensor
-            if handle_check_dtensor_spec_in_prologue(prim, prologue_trace, args):
-                continue
 
             prim(*args)
 
