import thunder
import math
from typing import Any, Optional, Dict, Tuple, Literal
import builtins
import collections
from collections.abc import ValuesView, Iterable, Iterator
from collections.abc import Callable, Sequence
import weakref
import random
from functools import partial, wraps, reduce
import operator
import copy
import contextvars
from contextlib import contextmanager
import dis
import warnings
from enum import Enum, auto
from io import StringIO
import inspect
import time

from thunder.core.compile_data import compile_data_and_stats, get_cache_option, using_symbolic_values, get_compile_data
import thunder.clang as clang
import thunder.core.transforms

from types import (
    CellType,
    ClassMethodDescriptorType,
    CodeType,
    CoroutineType,
    FrameType,
    FunctionType,
    MethodType,
    MethodDescriptorType,
    ModuleType,
    NoneType,
    BuiltinFunctionType,
    BuiltinMethodType,
    MethodDescriptorType,
    MethodWrapperType,
    WrapperDescriptorType,
    TracebackType,
    CellType,
    ModuleType,
    CodeType,
    BuiltinFunctionType,
    FunctionType,
    MethodType,
    GetSetDescriptorType,
    UnionType,
)

import torch
from thunder.core.proxies import (
    DDPType,
    proxy,
    Proxy,
    NumberProxy,
    StringProxy,
    TensorProxy,
    FutureTensorProxy,
    make_proxy_name,
    Variable,
    variableify,
    unvariableify,
    is_proxy_name_available,
)
from thunder.core.trace import set_tracectx, reset_tracectx, tracectx, from_trace
from thunder.core.interpreter import (
    InterpreterLogItem,
    interpret,
    _interpret_call,
    CapsuleType,
    default_callbacks,
    INTERPRETER_CALLBACKS,
    INTERPRETER_SIGNALS,
    default_opcode_interpreter,
    _default_lookaside_map,
    default_lookaside,
    do_raise,
    is_opaque,
    Py_NULL,
    member_descriptor,
    WrappedValue,
    unwrap,
    wrap,
    wrap_const,
    PseudoInst,
    ProvenanceRecord,
    interpreter_needs_wrap,
)
from thunder.core.langctxs import set_langctx, reset_langctx, Languages, resolve_language
from thunder.core.baseutils import extract_callable_name
from thunder.core.codeutils import get_siginfo, SigInfo
import thunder.core.prims as prims
from thunder.common import transform_for_execution
from thunder.core.options import CACHE_OPTIONS, SHARP_EDGES_OPTIONS
from thunder.core.symbol import Symbol, BoundSymbol, is_traceable

from thunder.extend import Executor
from thunder.common import CompileData, CompileStats
from thunder.core.trace import TraceCtx, TraceResults
from thunder.torch import _torch_to_thunder_function_map
from thunder.clang import _clang_fn_set
from thunder.core.pytree import tree_map
from thunder.core.compile_data import compile_data_and_stats

#
# jit_ext.py implements extensions of thunder's interpreter
#


EXT_FLAG_IS_PROXY_DERIVED = 1
EXT_FLAG_IS_TENSOR_PROXY = 2
EXT_FLAG_IS_MODULE_MEMBER_DICT = 4
EXT_FLAG_IS_MODULE = 8
EXT_FLAG_IS_CALLABLE = 16
MODULE_MEMBER_DICT_ATTRS = {
    "_parameters",
    "_modules",
    "_buffers",
    "__dict__",
}


#
# Functions and objects related to type properties
#

_atomic_copy_types = {
    type(None),
    type(Ellipsis),
    type(NotImplemented),
    int,
    float,
    bool,
    complex,
    bytes,
    str,
    CodeType,
    type,
    range,
    BuiltinFunctionType,
    weakref.ref,
    property,
}

_immutable_types = {
    type(None),
    type(Ellipsis),
    type(NotImplemented),
    int,
    float,
    bool,
    complex,
    bytes,
    str,
    type,
    range,
    BuiltinFunctionType,
    weakref.ref,
    property,
    FunctionType,
    tuple,
    frozenset,
    slice,
}


def is_immutable(val: Any, /) -> bool:
    return type(val) in _immutable_types


_uncopyable_types = {
    ModuleType,
    contextvars.ContextVar,
}


def is_uncopyable(val: Any, /) -> bool:
    return type(val) in _uncopyable_types


#
# Minimal thunder extension
#
# This extension remaps operations to thunder operations and prevents the interpreter from tracing
#   into symbols
# This extension supports detecting and warning or erroring on "sharp edges" -- behavior in the
#   original Python program that cannot be translated to the thunder program

# TODO RC1 Add all symbols + methods
# TODO RC1 Reuse minimal objects in other executors
# TODO RC1 Detect additional sharp edges
#   - inputs that are not function arguments (or their derivatives)
#   - modifying an input
#   - calling a function with a side effect (e.g. randn, print)
# TODO RC1 What kind of error should a sharp edge raise?
# TODO RC1 Improve sharp edges warnings and errors to show the source line
#   See issue "jit: Improve "sharp edges" errors and warnings to show the sharp
#       edge's source location"


# Context for the minimal interpreter
class MinimalCtx:
    def __init__(self, *, sharp_edges: SHARP_EDGES_OPTIONS):
        self._sharp_edges: SHARP_EDGES_OPTIONS = sharp_edges

    @property
    def sharp_edges(self) -> SHARP_EDGES_OPTIONS:
        return self._sharp_edges


_minimal_ctx = contextvars.ContextVar("minimalctx")


def set_minimal_ctx(ctx: MinimalCtx) -> Any:
    return _minimal_ctx.set(ctx)


def get_minimal_ctx() -> MinimalCtx:
    return _minimal_ctx.get()


def reset_minimal_ctx(token) -> None:
    _minimal_ctx.reset(token)


# Minimal lookasides


def _lookaside_sharp_edge(lookaside: Callable, lookaside_name: str):
    def wrapped_lookaside(*args, **kwargs):
        res = _sharp_edge(f"Calling {lookaside_name}()", lookaside)
        if res is INTERPRETER_SIGNALS.EXCEPTION_RAISED:
            return res
        else:
            return res(*args, **kwargs)

    return wrapped_lookaside


# Accessing these attributes for these specific types are sharp edges
_attr_sharp_edge_map = {
    "__globals__": (FunctionType,),
}


def _getattr_lookaside_sharp_edge(obj: Any, attr_name: str, *default):
    default_getattr_lookaside = default_lookaside(getattr)
    getattr_res = default_getattr_lookaside(obj, attr_name, *default)

    types_with_name_attr = _attr_sharp_edge_map.get(unwrap(attr_name), ())
    for py_type in types_with_name_attr:
        if isinstance(unwrap(obj), py_type):
            return _sharp_edge(f"Accessing attribute '{attr_name}' of type {py_type}", getattr_res)

    return getattr_res


_minimal_lookaside_map = {
    globals: _lookaside_sharp_edge(globals, "globals"),
    locals: _lookaside_sharp_edge(locals, "locals"),
    vars: _lookaside_sharp_edge(vars, "vars"),
    input: _lookaside_sharp_edge(input, "input"),
    print: _lookaside_sharp_edge(print, "print"),
    getattr: _getattr_lookaside_sharp_edge,
    open: _lookaside_sharp_edge(open, "open"),
}

# Translates actual torch functions to their corresponding thunder functions
_minimal_lookaside_map.update(_torch_to_thunder_function_map)


# NOTE: [SharpEdge - random]
# We want to mark functions from `random` module as Sharp Edges.
# These functions are actually method of a hidden/global `random.Random` object
# which manages the required state. Also, note that we want to allow these methods
# on an user instantiated `random.Random` object.
# So, we need to know the method being called and the object it is bound to, to figure out
# if that call is valid or not (within SharpEdge context).
#
# By the time, we get the function to lookaside in `_minimal_lookaside`,
# we get the function and `self` is passed as the first argument.
# We check if `self` is same as the id of the hidden/global object, in which case,
# we wrap it as a SharpEdge otherwise it is from a user's instance which is ok.
#
# Reference:
# 1. Defintion of random.Random : https://github.com/python/cpython/blob/418e72041349dccdd2bf6ad58643fec3314b1691/Lib/random.py#L110
# 2. Instantiation of global random.Random: https://github.com/python/cpython/blob/418e72041349dccdd2bf6ad58643fec3314b1691/Lib/random.py#L913-L920
_RANDOM_MODULE_DETAILS: dict[str, Any] = {}


# Populate the functions present in `random` module and also get reference to the hidden/global `random.Random`
# object.
# See NOTE: [SharpEdge - random] for more information
def _populate_random_module_details() -> None:
    random_classes_and_members = filter(lambda x: not x.startswith("_"), dir(random))
    random_functions = []
    random_global_obj = None
    for attr in random_classes_and_members:
        random_attr = getattr(random, attr)
        if hasattr(random_attr, "__func__"):
            random_functions.append(random_attr.__func__)

            # `__self__` on method points to bound object.
            if hasattr(random_attr, "__self__"):
                if random_global_obj is None:
                    random_global_obj = random_attr.__self__
                assert random_global_obj == random_attr.__self__

    _RANDOM_MODULE_DETAILS["random_global_obj"] = random_global_obj
    _RANDOM_MODULE_DETAILS["random_functions"] = frozenset(random_functions)


_populate_random_module_details()


# Calling functions from random is a sharp edge.
# See NOTE: [SharpEdge - random] for more information
def _random_module_lookaside(
    lookaside: Callable, args: tuple[Any, ...]
) -> Callable | None | Literal[INTERPRETER_SIGNALS.EXCEPTION_RAISED]:
    # Calls for `random` function will always have the global object or
    # user's `random.Random` object passed as first argument
    # (except for something like `random.Random.__init__` which is ok)
    if len(args) == 0:
        return None

    # These methods are resolved to method of parent `_random.Random` class
    SPECIAL_METHODS = ["getrandbits", "random"]

    # grab the bound object for the passed method.
    bound_obj = args[0]
    # if we can match the bound object to be the global object
    # then any calls to it's method is a sharp edge.
    # NOTE: Use `is` for checking the global object, if we use `==` and bound_obj is a Proxy
    #       then we take a path where `random.Random` global object shouldn't
    #       show up and it errors with found `random.Random` but expected
    #       `TensorProxy` or `NumberProxy`.
    if bound_obj is _RANDOM_MODULE_DETAILS["random_global_obj"]:
        # Sanity assertion.
        if not (lookaside in _RANDOM_MODULE_DETAILS["random_functions"] or lookaside.__name__ in SPECIAL_METHODS):
            return do_raise(AssertionError(f"Found an unexpected function {lookaside} in random."))
        return _lookaside_sharp_edge(lookaside, lookaside_name=f"random.{lookaside.__qualname__}")


def _minimal_lookaside(fn, *args, **kwargs) -> None | Callable:
    # Identifies the lookaside
    lookaside: None | Callable
    if is_traceable(fn):
        # Performs symbol lookasides
        # NOTE Symbols "lookaside" to themselves; this just prevents their internals from being jitted
        # NOTE clang operations are not symbols, but we still prevent their internals from being jitted
        lookaside = fn
    elif (minimal_lookaside := _minimal_lookaside_map.get(fn, None)) is not None:
        lookaside = minimal_lookaside
    elif (random_lookaside := _random_module_lookaside(fn, args)) is not None:
        lookaside = random_lookaside
    else:
        # Falls through to the interpreter's default lookaside
        lookaside = default_lookaside(fn, *args, **kwargs)

    return lookaside


# Minimal callbacks (necessary for sharp edges)


class ThunderSharpEdgeError(RuntimeError):
    """
    Thrown when the user program cannot be safely translated to a thunder program,
    unless using interpretation=INTERPRETATION_OPTIONS.TRANSLATE_PYTHON.
    Such cases are referred to as "sharp edges".
    """

    pass


def _sharp_edge(desc: str, value: Any, /) -> Any | INTERPRETER_SIGNALS:
    sharp_edges: SHARP_EDGES_OPTIONS = get_minimal_ctx().sharp_edges

    s: str = (
        f"{desc} is a sharp edge that cannot be translated to a thunder program unless using interpretation=INTERPRETATION_OPTIONS.TRANSLATE_PYTHON."
    )

    if sharp_edges is SHARP_EDGES_OPTIONS.ERROR:
        return do_raise(ThunderSharpEdgeError(s))

    # Warn and return value anyway
    if sharp_edges is SHARP_EDGES_OPTIONS.WARN:
        warnings.warn(s)

    return value


def _minimal_store_global_callback(orig_value: Any, name: str) -> Any:
    return _sharp_edge(f"Storing a global variable `{name}`", orig_value)


def _minimal_store_deref_callback(orig_value: Any, name: str, co_cellsvars: tuple[str], co_freevars: tuple[str]) -> Any:
    # ShapeEdge Description: Writing a non-local outside of current scope is a SharpEdge.
    # code_obj.co_freevars contains the names of free variables in a function.
    # Free variables are non-local variables defined in an outer function
    # and used in an inner function.
    # So if the STORE_DEREF is updating a variable in `co_freevars`,
    # it means we are mutating a captured variable.
    if name in co_freevars:
        return _sharp_edge(f"Storing into a nonlocal variable `{name}`", orig_value)
    return orig_value


# TODO: we need the builtins for impl functions...
safe_builtins = {id(bi): bi for bi in builtins.__dict__.values()}


def _minimal_global_callback(orig_value: Any, name: str) -> Any:
    value: Any = orig_value

    # Allows loading global modules.
    #   Some global loads, like these, are so essential that they have to be part of any Python program
    #   translation scheme.
    # TODO RC1 Review this check. There may be other types we want to allow. This essentially assumes that
    #   the module is captured at interpretation time, or that global module names will not change for
    #   the lifetime of the program.
    #   We could consider adding a check that the name refers to the same module as it did previously.
    if id(value) in safe_builtins:
        return value

    if not isinstance(value, ModuleType):
        return _sharp_edge("Loading a global that is not a module", value)

    return value


_minimal_callbacks: dict[INTERPRETER_CALLBACKS, Callable] = {
    INTERPRETER_CALLBACKS.STORE_GLOBAL_CALLBACK: _minimal_store_global_callback,
    INTERPRETER_CALLBACKS.GLOBAL_CALLBACK: _minimal_global_callback,
    INTERPRETER_CALLBACKS.STORE_DEREF_CALLBACK: _minimal_store_deref_callback,
}
_minimal_callbacks = default_callbacks | _minimal_callbacks


# TODO RC1 Add debug_log
def minimal_thunder_jit(fn: Callable, /, *, record_history: bool = False, sharp_edges: SHARP_EDGES_OPTIONS) -> Callable:
    ctx: MinimalCtx = MinimalCtx(sharp_edges=sharp_edges)
    jfn = interpret(fn, fn_lookaside=_minimal_lookaside, callbacks=_minimal_callbacks, record_history=record_history)

    def fn_(*args, **kwargs):
        try:
            tok = set_minimal_ctx(ctx)
            return jfn(*args, **kwargs)
        finally:
            reset_minimal_ctx(tok)

    return fn_


#
# Objects and functions related to the general thunder jit
#


class JITSharpEdgeError(RuntimeError):
    """
    Thrown when the program cannot be safely translated to a thunder program,
    even with interpretation=INTERPRETATION_OPTIONS.TRANSLATE_PYTHON.
    Such cases are referred to as JIT "sharp edges".
    """

    pass


def _general_jit_sharp_edge(desc: str, value: Any, /) -> Any | INTERPRETER_SIGNALS:
    sharp_edges: SHARP_EDGES_OPTIONS = get_minimal_ctx().sharp_edges

    s: str = (
        f"{desc} This is currently considered a sharp edge even with interpretation=INTERPRETATION_OPTIONS.TRANSLATE_PYTHON. For cases in which we are overly strict, please file an issue. Thank you!"
    )

    if sharp_edges is SHARP_EDGES_OPTIONS.ERROR:
        return do_raise(JITSharpEdgeError(s))

    # Warn and return value anyway
    if sharp_edges is SHARP_EDGES_OPTIONS.WARN:
        warnings.warn(s)

    return value


def _infer_name_postfix_from_provenance(pr: ProvenanceRecord) -> str:
    # Instructions that are considered terminal for recursions below
    terminal_instructions = {PseudoInst.INPUT_ARGS, PseudoInst.INPUT_FN}

    def get_postfix(pr: ProvenanceRecord):
        if pr.inst in terminal_instructions:
            return [""]
        elif pr.inst == PseudoInst.BINARY_SUBSCR or pr.inst == PseudoInst.LOAD_ATTR:
            # These we recurse over
            assert len(pr.inputs) == 2
            lhs, rhs = pr.inputs
            postfix = get_postfix(lhs)

            if rhs.inst == PseudoInst.CONSTANT:
                rhs_postfix = str(rhs.value)

                if lhs.ext_flag & EXT_FLAG_IS_MODULE:
                    if rhs_postfix not in MODULE_MEMBER_DICT_ATTRS:
                        postfix.append(rhs_postfix)
                else:
                    postfix.append(rhs_postfix)

            return postfix
        else:
            # Skip as if terminal for now
            # TODO: improve this later
            return [""]

    return "_".join(get_postfix(pr))


class GeneralJitCtx(MinimalCtx):
    def __init__(
        self,
        prologue_trace,
        computation_trace,
        *,
        sharp_edges: SHARP_EDGES_OPTIONS,
        process_group_for_ddp=None,
        executor_lookasides,
    ):
        super().__init__(sharp_edges=sharp_edges)

        self._prologue_trace = prologue_trace
        self._computation_trace: TraceCtx = computation_trace
        self._constraints = []
        self._process_group_for_ddp = process_group_for_ddp
        self._additional_outputs = collections.defaultdict(list)
        self._proxy_swapmap: dict[Variable, Proxy] = {}
        self._executor_lookasides: dict[Callable, Callable] = executor_lookasides

    @property
    def prologue_trace(self) -> TraceCtx:
        return self._prologue_trace

    @property
    def computation_trace(self) -> TraceCtx:
        return self._computation_trace

    def add_constraint(self, constraint):
        self._constraints.append(constraint)

    def proxify(self, value: WrappedValue) -> Any:
        assert isinstance(value, WrappedValue)
        uvalue = value.value
        if isinstance(uvalue, Proxy):
            return p
        elif isinstance(uvalue, torch.Tensor):
            # we always want to proxy torch.Tensor, even const

            name_postfix = _infer_name_postfix_from_provenance(value.provenance)
            if name_postfix:
                name = f"t{name_postfix}"
            else:
                name = None

            p = proxy(uvalue, name=name, history=value.provenance)

            # TensorProxy attributes should be considered derived quantities, so we flag TensorProxies here
            value.provenance.ext_flag |= EXT_FLAG_IS_TENSOR_PROXY

            if isinstance(p, TensorProxy) and p.ddp_type in (DDPType.REPLICATED, DDPType.FULLY_SHARDED):
                p_new = thunder.distributed.prims.synchronize(p, self._process_group_for_ddp)
                p_orig = p
                p = p_new
            else:
                p_orig = p
            if p is not uvalue:
                value.register_proxy(p)
            # TODO: other caching modes
            co: CACHE_OPTIONS = get_cache_option()
            if co is CACHE_OPTIONS.CONSTANT_VALUES:
                self.add_constraint((clang.check_tensor_shape_and_metadata, p_orig))
            elif co not in (CACHE_OPTIONS.SAME_INPUT, CACHE_OPTIONS.NO_CACHING):
                raise NotImplementedError(f"Unsupported cache option {co}")
            return p

        elif isinstance(uvalue, (float, int, complex, str)):
            assert should_register_for_prologue(value.provenance)
            value.provenance.ext_flag |= EXT_FLAG_IS_PROXY_DERIVED
            # we follow the caching mechanisms of the eager_unpack_interpreter
            p = proxy(uvalue, history=value.provenance)
            assert p.history is not None, f"{p.history}, {value.provenance} {type(p)}"

            co: CACHE_OPTIONS = get_cache_option()
            if co is CACHE_OPTIONS.CONSTANT_VALUES:
                if isinstance(uvalue, str):
                    self.add_constraint((clang.check_string_value, p, uvalue))
                else:
                    self.add_constraint((clang.check_number_type_and_value, p, uvalue))
            elif co not in (CACHE_OPTIONS.SAME_INPUT, CACHE_OPTIONS.NO_CACHING):
                raise NotImplementedError(f"Unsupported cache option {co}")
            return p
        elif isinstance(uvalue, dict):
            value.track_items()
            proxy_d = type(uvalue)((k, i.value) for k, i in value.item_wrappers.items())
            value.register_proxy(proxy_d)
            for an, av in value.attribute_wrappers.items():
                if callable(av.value):
                    av.register_proxy(getattr(proxy_d, an))
                else:
                    raise NotImplementedError(
                        f"proxify {type(uvalue).__name__} with attribute {an} of type {type(av.value).__name__}"
                    )
        elif isinstance(uvalue, Sequence):
            value.track_items()
            proxy_s = type(uvalue)(i.value for i in value.item_wrappers)
            value.register_proxy(proxy_s)
            for an, av in value.attribute_wrappers.items():
                if callable(av.value):
                    av.register_proxy(getattr(proxy_s, an))
                else:
                    raise NotImplementedError(
                        f"proxify {type(uvalue).__name__} with attribute {an} of type {type(av.value).__name__}"
                    )
        else:
            raise ValueError("cannot proxify value of {type(uvalue).__type} objects")


general_jit_callbacks: dict[INTERPRETER_CALLBACKS, Callable] = {}


def register_general_jit_callback(key: INTERPRETER_CALLBACKS) -> Callable:
    def decorator(fn: Callable):
        assert key not in general_jit_callbacks
        general_jit_callbacks[key] = fn
        return fn

    return decorator


#
# general_jit lookasides
#

_general_jit_lookaside_map = {}


def ensure_recursive_proxies(fn):  # shortcut for things we already processed?
    @wraps(fn)
    def wrapper(*args, **kwargs):
        recursively_proxy(*args, **kwargs)
        return fn(*args, **kwargs)

    return wrapper


_general_jit_lookaside_map.update(
    {k: ensure_recursive_proxies(interpreter_needs_wrap(v)) for k, v in _torch_to_thunder_function_map.items()}
)


def general_jit_lookaside(diverted_fn):
    def lookaside_wrapper(lookaside):
        _general_jit_lookaside_map[diverted_fn] = lookaside
        return lookaside

    return lookaside_wrapper


# lookaside for getattr. We record the provenance of the attribute but for the core attribute getting, we
# rely on the default JIT getattr lookaside (as returned from default_lookaside)
@general_jit_lookaside(getattr)
def _general_jit_getattr_lookaside(obj: Any, name: str, *maybe_default: Any):
    getattr_lookaside = default_lookaside(getattr)
    assert getattr_lookaside is not None

    value = getattr_lookaside(obj, name, *maybe_default)
    if value is INTERPRETER_SIGNALS.EXCEPTION_RAISED:
        return value

    assert isinstance(value, WrappedValue)
    assert isinstance(name, WrappedValue)

    if (not maybe_default) and (value is not INTERPRETER_SIGNALS.EXCEPTION_RAISED):
        if isinstance(unwrap(obj), torch.nn.Module) and (unwrap(name) in MODULE_MEMBER_DICT_ATTRS):
            value.provenance.ext_flag |= EXT_FLAG_IS_MODULE_MEMBER_DICT

    return value


@general_jit_lookaside(isinstance)
def _general_jit_isinstance_lookaside(obj: Any, cls: type | UnionType | tuple[type | UnionType]):
    uobj = unwrap(obj)
    ucls = unwrap(cls)
    if isinstance(uobj, TensorProxy):
        res = issubclass(torch.Tensor, ucls)
    else:
        res = isinstance(uobj, ucls)

    pr = ProvenanceRecord(
        PseudoInst.LOOKASIDE, inputs=[wrap_const(isinstance).provenance, obj.provenance, cls.provenance]
    )
    return wrap(res, provenance=pr)


@general_jit_lookaside(collections.OrderedDict.__setitem__)
def _general_jit_dict_setitem(d, key, value):
    dict_setitem_lookaside = default_lookaside(collections.OrderedDict.__setitem__)
    assert dict_setitem_lookaside is not None

    if d.provenance.ext_flag & EXT_FLAG_IS_MODULE_MEMBER_DICT:
        ctx: GeneralJitCtx = get_general_jit_ctx()
        if d.original_value is d.nothing:
            ctx.proxify(d)
        ctx._additional_outputs[d].append((PseudoInst.STORE_SUBSCR, d, key, value))

    return dict_setitem_lookaside(d, key, value)


@general_jit_lookaside(setattr)
def _general_jit_setattr_lookaside(obj: Any, name: str, value: Any):
    setattr_lookaside = default_lookaside(setattr)
    assert setattr_lookaside is not None

    uobj = unwrap(obj)
    uname = unwrap(name)
    if isinstance(uobj, torch.nn.Module):
        # 1) modify the inner thing
        # 2) divert the actual setattr...
        for n in MODULE_MEMBER_DICT_ATTRS:
            member_dict = _interpret_call(getattr, obj, wrap_const(n))
            member_dict.provenance.ext_flag |= EXT_FLAG_IS_MODULE_MEMBER_DICT

    # check if it is an "outside value"?
    res = setattr_lookaside(obj, name, value)
    if res is INTERPRETER_SIGNALS.EXCEPTION_RAISED:
        return res
    return res


# TODO Expand on this
@interpreter_needs_wrap
def _general_jit_hasattr_lookaside(obj: Any, name: str):
    hasattr_lookaside = default_lookaside(hasattr) or hasattr
    return hasattr_lookaside(obj, name)


_general_jit_lookaside_map[hasattr] = _general_jit_hasattr_lookaside


# We want to record a constraint when we go from proxy -> value here.
# At the same time Python expects to (but we might think to loosen the requirement
# to return a bool for the JIT, return a proxy with origin informaiton and postpone
# recording the constraint to conditional jumps and such.
def _general_jit_bool_lookaside(wrapped_x: Any) -> bool | INTERPRETER_SIGNALS:
    assert isinstance(wrapped_x, WrappedValue)
    bool_lookaside = default_lookaside(bool) or bool
    return bool_lookaside(wrapped_x)


_general_jit_lookaside_map[bool] = _general_jit_bool_lookaside

# Adds proxy methods
# NOTE These methods map to themselves, which prevents the interpreter from looking into them
#   This is OK because these methods are written in a tracing-safe manner, and trying to
#   interpreter their internals is unnecessary and would just add complexity at this time


@interpreter_needs_wrap
def prop_lookaside_helper(meth, /, *args, **kwargs):
    res = meth(*args, **kwargs)
    return res


def prop_lookaside_wrap(attr_getter):
    def fn(obj, /, *args, **kwargs):
        attr = attr_getter(obj)

        if callable(attr):

            def fn_(*args, **kwargs):
                return prop_lookaside_helper(attr, *args, **kwargs)

        else:
            return attr

        return fn_

    return fn


def get_methods_properties(typ):
    for meth_name in dir(typ):
        meth = getattr(typ, meth_name)
        if isinstance(meth, (MethodType, BuiltinMethodType, MethodDescriptorType, WrapperDescriptorType)) and (
            getattr(meth, "__objclass__", None) == typ or (getattr(meth, "__self__", None) == typ)
        ):
            yield meth, meth
        elif isinstance(meth, FunctionType):
            yield meth, meth  # __getattr__
        elif isinstance(meth, property):
            if meth.fget is not None:
                yield meth.fget, prop_lookaside_wrap(meth.fget)


_general_jit_lookaside_map.update(
    {
        **{fn: interpreter_needs_wrap(la) for fn, la in get_methods_properties(NumberProxy)},
        **{fn: ensure_recursive_proxies(interpreter_needs_wrap(la)) for fn, la in get_methods_properties(TensorProxy)},
        prop_lookaside_helper: prop_lookaside_helper,
    }
)

# TODO Implement safety --- UNSAFE, PERMISSIVE, SAFE
_safe_functions: set = {
    dict.get,  # TODO Review safety of this
    FunctionType.__new__,
    isinstance,
    member_descriptor.__get__,  # TODO Review the safety of this
    MethodDescriptorType.__get__,  # TODO Review the safety of this
    type,
    tuple.__len__,
    tuple.__getitem__,
    FunctionType.__get__,  # TODO: review safety
    torch._C._get_tracing_state,  # TODO: review safety
    object.__new__,
    object.__init__,
    callable,
    NoneType.__bool__,
    dict.__len__,
    dict.__contains__,
    dict.__getitem__,
    contextvars.ContextVar.get,
    type.__or__,
    list.__new__,
    list.__init__,
    list.__getitem__,
    reversed.__new__,
    CellType.__new__,
    GetSetDescriptorType.__get__,
    Exception.__new__,
    StopIteration.__init__,
}


# when we pass containers to the computation trace, we want these to be using the proxies
def recursively_proxy(*args, **kwargs):
    def proxy_recursion(v):
        if isinstance(v.value, str):
            need_proxy = False
        elif isinstance(v.value, (Sequence, dict)):
            v.track_items()
            need_proxy = any(proxy_recursion(i) for i in v.item_wrappers)
        else:
            need_proxy = isinstance(v.value, torch.Tensor)
        if need_proxy:
            ctx: GeneralJitCtx = get_general_jit_ctx()
            ctx.proxify(v)
        is_proxied = v.original_value is not v.nothing
        return is_proxied

    for a in args:
        proxy_recursion(a)
    for v in kwargs.values():
        proxy_recursion(v)


# TODO Document this function (with steps)
def general_jit_lookaside(fn, *args, **kwargs) -> None | Callable:
    # Identifies the lookaside
    lookaside: None | Callable

    ctx: GeneralJitCtx = get_general_jit_ctx()

    if (executor_lookaside := ctx._executor_lookasides.get(fn, None)) is not None:
        lookaside = executor_lookaside
    elif isinstance(fn, Symbol) or fn in _clang_fn_set:
        # Performs symbol lookasides
        # NOTE Symbols "lookaside" to themselves; this just prevents their internals from being jitted
        # NOTE clang operations are not symbols, but we still prevent their internals from being jitted
        recursively_proxy(*args, **kwargs)
        lookaside = interpreter_needs_wrap(fn)
    elif (general_jit_lookaside := _general_jit_lookaside_map.get(fn, None)) is not None:
        lookaside = general_jit_lookaside
    else:
        # Falls through to the interpreter's default lookaside
        lookaside = default_lookaside(fn, *args, **kwargs)

    if lookaside is None:

        def is_from_torch(fn):
            return hasattr(fn, "__module__") and fn.__module__ and fn.__module__.startswith("torch")

        has_tensor_arg = False
        for a in args:
            if isinstance(a.value, TensorProxy):
                has_tensor_arg = True
                break
            if isinstance(a.value, Sequence):
                if any(isinstance(i, TensorProxy) for i in a.value):
                    has_tensor_arg = True
                    break

        if is_opaque(fn) and is_from_torch(fn) and has_tensor_arg:
            if fn.__module__.startswith("torch._C"):
                return lookaside

            # Torch functions have __name__ defined
            fn_name = f"{fn.__module__}.{fn.__name__}"

            # Probably merge with sharp edges
            calling_opaque_torch_msg = (
                f"Trying to call function {fn_name}, but it is not yet supported. "
                "Please file an issue requesting support. "
                "To find out which operations are not yet recongnized by `thunder.jit`, "
                "please run `examine` as per:\n\n"
                "from thunder.examine import examine\n"
                "examine(<your thunder.jit callable argument>, ...)\n"
            )

            return do_raise(NotImplementedError(calling_opaque_torch_msg))

    return lookaside


#
# general_jit callbacks and callback utilities
#

get_general_jit_ctx = get_minimal_ctx


@contextmanager
def general_jit_ctx(ctx: MinimalCtx):
    token = set_minimal_ctx(ctx)
    try:
        yield
    finally:
        reset_minimal_ctx(token)


def _general_jit_const_callback(value: Any) -> WrappedValue:
    return value


# TODO(nikitaved): maybe call it upon Frame creation
def _maybe_update_proxy_name(orig_value: Any, name: str):
    # Names that we do not re-name proxies into as these are reserved
    proxy_rename_ignore_names = {
        "fn",  # For example, `fn = globals()['__function_obj']` in prologue
        "obj",  # For example, `obj = fn.forward` in prologue
    }

    uvalue = unwrap(orig_value)

    if isinstance(uvalue, Proxy) and (name not in proxy_rename_ignore_names) and is_proxy_name_available(name):
        uvalue_var = variableify(uvalue)
        rename_proxy_swapmap = get_general_jit_ctx()._proxy_swapmap
        if uvalue_var not in rename_proxy_swapmap:
            uvalue_renamed = uvalue.replace_name(name)
            rename_proxy_swapmap[uvalue_var] = uvalue_renamed


def _apply_trace_proxy_rename(
    trace: TraceCtx, rename_proxy_swapmap: None | dict[Variable, Proxy] = None, name: str | None = None
) -> TraceCtx:
    if rename_proxy_swapmap is None:
        rename_proxy_swapmap = get_general_jit_ctx()._proxy_swapmap

    new_trace = from_trace(trace)

    # Rename args/kwargs {
    def proxy_name_replacer(arg: Any):
        if isinstance(arg, Proxy):
            return rename_proxy_swapmap.get(variableify(arg), arg)
        else:
            return arg

    new_trace.args = tree_map(proxy_name_replacer, new_trace.args)
    new_trace.kwargs = tree_map(proxy_name_replacer, new_trace.kwargs)
    # }

    # Rename proxies in bound symbols {
    new_bsyms = []
    for bsym in trace.bound_symbols:
        new_bsym = bsym.from_bsym_swap_proxies(rename_proxy_swapmap)
        new_bsyms.append(new_bsym)

    new_trace.bound_symbols = new_bsyms
    # }

    # Update signature {
    if name is not None:
        si = SigInfo(name)
        si.args = [(p.name, None) for p in new_trace.args]
        new_trace._siginfo = si
    # }

    return new_trace


# TODO Do we need to warn here? It would find its way in the wrap callback
def _general_jit_global_callback(orig_value: Any, name: str) -> Any:
    _maybe_update_proxy_name(orig_value, name)

    return orig_value


_safe_provenance_inst = {
    "INPUT_ARGS",
    "INPUT_KWARGS",
    "INPUT_FN",
    "LOAD_ATTR",
    "CONSTANT",
    "BINARY_SUBSCR",
}


def should_register_for_prologue(pr):
    inst = pr.inst
    if pr.ext_flag & EXT_FLAG_IS_TENSOR_PROXY:
        return False
    if isinstance(inst, dis.Instruction):
        inst = inst.opname
    else:
        inst = inst.value
    if inst not in _safe_provenance_inst:
        return False
    if inst == "CONSTANT" and callable(pr.value):
        if pr.value.__name__ != "__getitem__" and pr.value != GetSetDescriptorType.__get__:
            return False
    return all(should_register_for_prologue(i) for i in pr.inputs)


def _general_jit_wrap_callback(value):
    ctx: GeneralJitCtx = get_general_jit_ctx()

    uvalue = value.value
    # for modules, rewrite m.__dict__["key"] to m.key
    if (
        value.provenance.inst is PseudoInst.BINARY_SUBSCR
        and value.provenance.inputs[0].inst is PseudoInst.LOAD_ATTR
        and value.provenance.inputs[0].inputs[0].ext_flag & EXT_FLAG_IS_MODULE
        and value.provenance.inputs[0].inputs[1].inst is PseudoInst.CONSTANT
        and value.provenance.inputs[0].inputs[1].value == "__dict__"
    ):
        value.provenance = ProvenanceRecord(
            PseudoInst.LOAD_ATTR,
            inputs=[value.provenance.inputs[0].inputs[0], value.provenance.inputs[1]],
            ext_flag=value.provenance.ext_flag,
        )
    if isinstance(uvalue, torch.nn.Module):
        value.provenance.ext_flag |= EXT_FLAG_IS_MODULE
    elif isinstance(uvalue, torch.Tensor):
        # we always want to proxy torch.Tensor, even const
        p = ctx.proxify(value)
    elif value.provenance.inst is PseudoInst.CONSTANT:
        value.provenance.ext_flag |= EXT_FLAG_IS_PROXY_DERIVED
    elif callable(uvalue):
        value.provenance.ext_flag |= EXT_FLAG_IS_CALLABLE
    elif type(uvalue) in (tuple, list, dict, CellType, ModuleType, set):
        pass  # basic containers are OK, too, subclasses?
    elif isinstance(uvalue, Proxy):
        value.provenance.ext_flag |= EXT_FLAG_IS_PROXY_DERIVED
    elif isinstance(uvalue, (float, int, complex, str)) and not isinstance(uvalue, Proxy):
        if value.provenance.ext_flag & EXT_FLAG_IS_PROXY_DERIVED:  # we already have seen this
            pass
        elif should_register_for_prologue(value.provenance):
            value.provenance.ext_flag |= EXT_FLAG_IS_PROXY_DERIVED
            # we follow the caching mechanisms of the eager_unpack_interpreter
            p = ctx.proxify(value)
        else:
            return _general_jit_sharp_edge(
                f"We are using a (non-const) value of type {type(uvalue).__name__}, which is not identified as an input.",
                value,
            )
    else:
        return _general_jit_sharp_edge(
            f"We are using a (non-const) value of unknown type {type(uvalue).__name__}, which may or may not be safe.",
            value,
        )


def _general_jit_load_fast_callback(orig_value: Any, name: str) -> Any:
    _maybe_update_proxy_name(orig_value, name)

    return orig_value


def _general_jit_load_deref_callback(orig_value: Any, name: str) -> Any:
    _maybe_update_proxy_name(orig_value, name)

    return orig_value


def _general_jit_store_deref_callback(
    orig_value: Any, name: str, co_cellsvars: tuple[str], co_freevars: tuple[str]
) -> Any:
    _maybe_update_proxy_name(orig_value, name)

    return orig_value


general_jit_callbacks: dict[INTERPRETER_CALLBACKS, Callable] = {
    INTERPRETER_CALLBACKS.CONST_CALLBACK: _general_jit_const_callback,
    INTERPRETER_CALLBACKS.GLOBAL_CALLBACK: _general_jit_global_callback,
    INTERPRETER_CALLBACKS.WRAP_CALLBACK: _general_jit_wrap_callback,
    INTERPRETER_CALLBACKS.LOAD_FAST_CALLBACK: _general_jit_load_fast_callback,
    INTERPRETER_CALLBACKS.LOAD_DEREF_CALLBACK: _general_jit_load_deref_callback,
    INTERPRETER_CALLBACKS.STORE_DEREF_CALLBACK: _general_jit_store_deref_callback,
}
general_jit_callbacks = default_callbacks | general_jit_callbacks


def get_computation_inputs_and_intermediates(computation_trace):
    inputs_list = []
    inputs_set = set()
    intermediates_set = set()

    for bsym in computation_trace.bound_symbols:
        v: Variable
        for v in bsym.flat_variableified_proxy_args:
            if v not in inputs_set and v not in intermediates_set:
                inputs_list.append(v)
                inputs_set.add(v)
        for v in bsym.flat_variableified_proxy_outs:
            intermediates_set.add(v)

    return inputs_list, intermediates_set


def unpack_inputs(ctx, prologue_trace, pro_to_comp_inps, pro_to_epi_inps, args, kwargs, *, has_epilogue: bool):
    already_unpacked: dict[int, Proxy] = {}
    orig_modules: dict[int, Proxy] = {}

    # param_ordering[id(proxy] is a list that contains either finite numbers or (strings preceded by math.inf)
    param_ordering: dict[int, list] = {}

    # Unpacks the inputs in the prologue trace
    # TODO Generate unpacking constraints
    def unpack(v: Variable | Proxy) -> Proxy:
        p: Proxy
        if isinstance(v, Proxy):
            p = v
        else:
            p = v.proxy

        assert p.history is not None, f"{p} has history None"
        if id(p) in already_unpacked:
            return p

        # Adds the name to the prologue trace
        if not prologue_trace.has_name(p.name):
            prologue_trace.add_name(p.name)

        def from_input(provenance, *, new_output=False):
            assert new_output
            if provenance.inst == PseudoInst.INPUT_ARGS:
                param_ordering[id(pro_args_proxy)] = (pro_args_proxy, [0])
                return pro_args_proxy
            elif provenance.inst == PseudoInst.INPUT_KWARGS:
                param_ordering[id(pro_kwargs_proxy)] = (pro_kwargs_proxy, [1])
                return pro_kwargs_proxy
            elif provenance.inst == PseudoInst.INPUT_FN:
                if provenance.ext_flag & EXT_FLAG_IS_MODULE:
                    name = "module"
                else:
                    name = "fn"
                output = Proxy(name=name)
                param_ordering[id(output)] = (output, [3])
                provenance.proxy = output
                bsym = prims.unpack_function_obj.bind(output, output=output)
                prologue_trace.bound_symbols.append(bsym)
                return output
            assert False

        def from_load_attr(provenance, *, new_output=False):
<<<<<<< HEAD
            obj, name = [from_provenance(i, new_output=True) for i in provenance.inputs]
=======
            obj, name = (from_provenance(i, new_output=True) for i in provenance.inputs)
>>>>>>> b1f44702
            orig_obj = obj
            if provenance.inputs[0].ext_flag & EXT_FLAG_IS_MODULE and provenance.ext_flag & EXT_FLAG_IS_CALLABLE:
                obj = orig_modules.get(id(obj), obj)

            if new_output:
                output = Proxy("obj")
            else:
                output = p
            param_ordering[id(output)] = (output, param_ordering[id(orig_obj)][1] + [math.inf, "." + str(name)])
            bsym = prims.unpack_attr.bind(obj, name, output=output)
            prologue_trace.bound_symbols.append(bsym)
            return output

        def from_constant(provenance, *, new_output=False):
            if isinstance(provenance.value, (int, str)):
                return provenance.value
            else:
                raise NotImplementedError(f"constant of type {type(provenance.value)} {provenance.value}")

        def unpack_parameter_or_buffer_or_submodule(provenance, *, new_output=False):
            assert provenance.inputs[0].inst is PseudoInst.LOAD_ATTR
            assert provenance.inputs[0].inputs[0].ext_flag & EXT_FLAG_IS_MODULE
            typ = provenance.inputs[0].inputs[1].value
            name = [provenance.inputs[1].value]
            mprovenance = provenance.inputs[0].inputs[0]

            while (
                mprovenance.inst is PseudoInst.BINARY_SUBSCR
                and mprovenance.inputs[1].inst is PseudoInst.CONSTANT
                and mprovenance.inputs[0].inst is PseudoInst.LOAD_ATTR
                and mprovenance.inputs[0].inputs[0].ext_flag & EXT_FLAG_IS_MODULE
            ):
                assert (
                    mprovenance.inputs[0].inputs[1].inst is PseudoInst.CONSTANT
                    and mprovenance.inputs[0].inputs[1].value == "_modules"
                )

                name_component = mprovenance.inputs[1].value
                name.insert(0, name_component)
                mprovenance = mprovenance.inputs[0].inputs[0]

            root_module = from_provenance(mprovenance, new_output=True)
            if new_output:
                output = Proxy("m")  # name? collectify?
            else:
                output = p

            param_ordering[id(output)] = (
                output,
                param_ordering[id(root_module)][1]
                + [
                    i
                    for name_component in name
                    for i in (
                        [int(name_component)] if name_component.isnumeric() else [math.inf, ("." + name_component)]
                    )
                ],
            )

            name = ".".join(name)
            if typ == "_parameters":
                bsym = prims.unpack_parameter.bind(root_module, name, output=output)
            elif typ == "_buffers":
                bsym = prims.unpack_buffer.bind(root_module, name, output=output)
            elif typ == "_modules":
                bsym = prims.unpack_submodule.bind(root_module, name, output=output)
            else:
                assert False
            prologue_trace.bound_symbols.append(bsym)
            return output

        def from_binary_subscr(provenance, *, new_output=False):
            # special case tensors, todo: do this via pattern matching after unpacking?
            if (
                provenance.inst is PseudoInst.BINARY_SUBSCR
                and provenance.inputs[0].inst is PseudoInst.LOAD_ATTR
                and provenance.inputs[0].inputs[1].inst is PseudoInst.CONSTANT
                and provenance.inputs[0].inputs[1].value in {"_parameters", "_buffers", "_modules"}
                and provenance.inputs[0].inputs[0].ext_flag & EXT_FLAG_IS_MODULE
            ):
                return unpack_parameter_or_buffer_or_submodule(provenance, new_output=new_output)

            inputs = [from_provenance(i, new_output=True) for i in provenance.inputs]
            obj, idx = inputs
            if new_output:
                output = Proxy("subscr")  # name? collectify?
            else:
                output = p
            if isinstance(idx, (int, str)):
                if isinstance(idx, int):
                    idx = int(idx)
                elif isinstance(idx, str):
                    idx = str(idx)
                param_ordering[id(output)] = (output, param_ordering[id(obj)][1] + [math.inf, "[" + str(idx) + "]"])
                bsym = prims.unpack_getitem.bind(obj, idx, output=output)
                prologue_trace.bound_symbols.append(bsym)
            else:
                raise NotImplementedError(f"Unpacking from BINARY_SUBSCR with elaborate inputs {inputs=} {provenance}")
            return output

        def from_opaque(provenance, *, new_output=False):
            fn = provenance.inputs[0]
            args = provenance.inputs[1]
            if fn.inst != PseudoInst.CONSTANT:
                raise NotImplementedError(f"unpacking from nonconstant opaque function")
            if fn.value.__name__ == "__getitem__":
                idx, obj = args.inputs
                # This should be solved in the JIT...
                return from_provenance(
                    ProvenanceRecord(PseudoInst.BINARY_SUBSCR, inputs=[obj, idx]), new_output=new_output
                )
            elif fn.value == GetSetDescriptorType.__get__:
                # todo: find a more elegant way?
                # Arg 1 is the object we want to get the attribute from
                # Arg 2 is the GetSetDescriptor, which contains the arrgument name as .__name__
                assert len(args.inputs) == 3
                assert args.inputs[2].inst == PseudoInst.CONSTANT and isinstance(
                    args.inputs[2].value, GetSetDescriptorType
                )
                return from_provenance(
                    ProvenanceRecord(
                        PseudoInst.LOAD_ATTR,
                        inputs=[
                            args.inputs[1],
                            ProvenanceRecord(PseudoInst.CONSTANT, inputs=[], value=args.inputs[2].value.__name__),
                        ],
                    )
                )
            raise NotImplementedError(f"unpacking from OPAQUE {fn.value} {provenance}")

        def from_provenance(provenance, *, new_output=False):
            if hasattr(provenance, "proxy"):
                return provenance.proxy  # bind?

            inst = provenance.inst
            if isinstance(inst, dis.Instruction):
                inst = inst.opname

            d = {
                "INPUT_ARGS": from_input,
                "INPUT_KWARGS": from_input,
                "INPUT_FN": from_input,
                "LOAD_ATTR": from_load_attr,
                "CONSTANT": from_constant,
                "BINARY_SUBSCR": from_binary_subscr,
                "OPAQUE": from_opaque,
            }

            unpack_fn = d.get(inst)
            if unpack_fn is None:
                raise NotImplementedError(f"Unpacking from {inst} {provenance}")
            res = unpack_fn(provenance, new_output=new_output)

            if provenance.ext_flag & EXT_FLAG_IS_MODULE:
                assert prologue_trace.bound_symbols[-1].output is res
                if prologue_trace.bound_symbols[-1].sym != prims.unpack_submodule:
                    orig_module = Proxy("module")
                    prologue_trace.bound_symbols[-1].output = orig_module
                    bsym = prims.unpack_thunder_module.bind(orig_module, output=res)
                    orig_modules[id(res)] = orig_module
                    prologue_trace.bound_symbols.append(bsym)

            provenance.proxy = res
            return res

        assert isinstance(p.history, ProvenanceRecord), p.history
        with tracectx(prologue_trace):
            try:
                from_provenance(p.history)
            except Exception as e:
                raise NotImplementedError(f"Exception occured unpacking object from {p.history}") from e

        already_unpacked[id(p)] = p

        # Adds cache constraints
        # TODO Consider refactoring these contraints
        # TODO Constrain on rank, device, and dtype
        if isinstance(p, TensorProxy):
            with tracectx(prologue_trace):
                prims.assert_tensor_metadata(p, p.shape, p.device, p.dtype, p.requires_grad)

        return p

    with tracectx(prologue_trace):
        for n, l in (("args", len(args)), ("kwargs", len(kwargs))):
            output = Proxy(name=n)
            bsym = prims.unpack_trivial.bind(output, output=output)
            prologue_trace.bound_symbols.append(bsym)
            bsym = prims.check_len.bind(output, l, output=None)
            prologue_trace.bound_symbols.append(bsym)
            if n == "args":
                pro_args_proxy = output
            else:
                assert n == "kwargs"
                pro_kwargs_proxy = output

    pro_to_epi = tuple(sorted((unpack(v) for v in pro_to_epi_inps), key=lambda x: param_ordering[id(x)][1]))
    pro_to_comp = tuple(sorted((unpack(v) for v in pro_to_comp_inps), key=lambda x: param_ordering[id(x)][1]))

    with tracectx(prologue_trace):
        for prim, *args in ctx._constraints:
            for a in args:
                if isinstance(a, Proxy):
                    unpack(a)
            prim(*args)

        cache_info = thunder._get_cache_info()
        # assert len of cache info to ensure that we're not missing anything?
        if cache_info:
            cache_info_p = Proxy(name="cache_info")
            bsym = prims.unpack_cache_info.bind(cache_info_p, output=cache_info_p)
            prologue_trace.bound_symbols.append(bsym)
            for k, v in cache_info.items():
                p = proxy(v, name=f"cache_info_{k}", history=None)
                bsym = prims.unpack_getitem.bind(cache_info_p, k, output=p)
                prologue_trace.bound_symbols.append(bsym)

                if isinstance(v, str):
                    clang.check_string_value(p, v)
                elif isinstance(v, (int, bool, float)):
                    clang.check_number_type_and_value(p, v)
                else:
                    raise NotImplementedError(f"cache info of type {type(v).__name__}")

        if has_epilogue:
            prims.python_return((pro_to_comp, pro_to_epi))
        else:
            prims.python_return(pro_to_comp)

    return pro_to_comp, pro_to_epi


def process_recorded_modifications(ctx, epilogue_trace):
    for modified_object, modifications in ctx._additional_outputs.items():
        umodified_object = modified_object.value
        ## we want this to created in the compute trace context for namespace...
        modified_object_proxy = Proxy(history=modified_object.provenance)
        epilogue_trace.add_name(modified_object_proxy.name)

        if isinstance(umodified_object, dict):
            last_modification = {}
            for inst, *args in modifications:
                if inst == PseudoInst.STORE_SUBSCR:
                    _, key, value = args
                    # should we warn if we have multiple assignments?
                    last_modification[key.value] = (inst, value)
                else:
                    raise NotImplementedError(f"Modifications {inst} on dicts are not supported")
            for k, (inst, *args) in last_modification.items():
                if inst == PseudoInst.STORE_SUBSCR:
                    (value,) = args
                    assert isinstance(value.value, Proxy)

                    with tracectx(epilogue_trace):
                        bsym = prims.pack_setitem.bind(modified_object_proxy, k, value.value, output=None)
                        epilogue_trace.bound_symbols.append(bsym)
                else:
                    raise NotImplementedError(f"Modifications {inst} on dicts are not supported")
        else:
            raise NotImplementedError(f"Modifications of {type(uvalue).__name__} objects are not supported")


def bind_inputs(name, trace, input_vars, input_proxies):
    # Unpacks inputs into the computation trace
    # TODO This currently does the unpacks at the end of he trace, then moves them to the beginning, there's
    #   almost certainly a more elegant way to do this
    with tracectx(trace):
        p: Proxy
        for p in input_proxies:
            prims.unpack_trivial(p)

    bsyms = trace.bound_symbols
    trace.bound_symbols = bsyms[-len(input_proxies) :] + bsyms[: -len(input_proxies)]

    si = SigInfo(name)
    si.args = [(v.proxy.name, None) for v in input_vars]
    trace._siginfo = si
    trace.args = input_proxies


def _get_process_group_from(*fn_and_args) -> Optional["ProcessGroup"]:
    # `ddp` and `fsdp` transforms add attribute `procses_group_for_ddp`
    # on the Module that they wrap. This module could be passed to `thunder.jit`
    # as the function to be jitted or as an argument of the function to be jitted.
    found_pg = None
    for fn_or_arg in fn_and_args:
        pg = getattr(fn_or_arg, "process_group_for_ddp", None)
        if pg is not None and found_pg is None:
            found_pg = pg
        elif pg is not None and pg != found_pg:
            raise NotImplementedError("jitting modules with different ProcessGroup is not supported currently.")
    return found_pg


def thunder_general_jit(
    fn: Callable,
    args: tuple[Any, ...],
    kwargs: dict[str, Any],
    /,
    *,
    record_history: bool = False,
    sharp_edges: SHARP_EDGES_OPTIONS,
) -> TraceResults:
    # TODO: move into wrap_callback or so
    if isinstance(fn, torch.nn.parallel.DistributedDataParallel):
        raise NotImplementedError(
            f"jitting DistributedDataParallel modules is not supported compile the module and then wrap in DDP"
        )

    co: CACHE_OPTIONS = get_cache_option()
    if co not in {CACHE_OPTIONS.CONSTANT_VALUES, CACHE_OPTIONS.NO_CACHING}:
        raise NotImplementedError(f"Only constant constraints is supported")

    prologue_trace: TraceCtx = TraceCtx(fn)
    computation_trace: TraceCtx = TraceCtx()
    epilogue_trace: TraceCtx | None = TraceCtx()

    si = SigInfo("prologue")
    si.varargs = ("args", None)
    si.varkwargs = ("kwargs", None)
    prologue_trace._siginfo = si

    compile_data = get_compile_data()
    executor_lookasides = {k: interpreter_needs_wrap(v) for k, v in compile_data.executor_lookasides.items()}

    process_group_for_ddp: Optional["ProcessGroup"] = _get_process_group_from(fn, *args, *kwargs.values())
    ctx: GeneralJitCtx = GeneralJitCtx(
        prologue_trace,
        computation_trace,
        sharp_edges=sharp_edges,
        process_group_for_ddp=process_group_for_ddp,
        executor_lookasides=executor_lookasides,
    )
    jfn = interpret(
        fn,
        fn_lookaside=general_jit_lookaside,
        callbacks=general_jit_callbacks,
        with_provenance_tracking=True,
        uncacheable_classes=(torch.Tensor, int, float, str, NoneType),
        record_history=record_history,
    )

    with general_jit_ctx(ctx):
        with tracectx(computation_trace):
            result = jfn(*args, **kwargs)
            prims.python_return(result)
            process_recorded_modifications(ctx, epilogue_trace)
            last_interpreter_log = jfn._last_interpreter_log

    pro_to_comp, computation_intermediates = get_computation_inputs_and_intermediates(computation_trace)

    epilogue_inputs, _ = get_computation_inputs_and_intermediates(epilogue_trace)

    comp_to_epi = []
    pro_to_epi = []

    for i in epilogue_inputs:
        if i in computation_intermediates:
            comp_to_epi.append(i)
        else:
            pro_to_epi.append(i)
    comp_to_epi = tuple(comp_to_epi)
    comp_to_epi_proxies = tuple(v.proxy for v in comp_to_epi)
    pro_to_epi = tuple(pro_to_epi)

    if epilogue_trace.bound_symbols:
        with tracectx(computation_trace):
            last = computation_trace.bound_symbols.pop(-1)
            assert last.sym.id == prims.PrimIDs.RETURN
            prims.python_return((result, comp_to_epi_proxies))

        with tracectx(epilogue_trace):
            prims.python_return(None)
    else:
        epilogue_trace = None

    pro_to_comp_proxies, pro_to_epi_proxies = unpack_inputs(
        ctx, prologue_trace, pro_to_comp, pro_to_epi, args, kwargs, has_epilogue=epilogue_trace is not None
    )

    proxy_order = {id(p): i for i, p in enumerate(pro_to_comp_proxies)}
    pro_to_comp = tuple(sorted(pro_to_comp, key=lambda v: proxy_order[id(v.proxy)]))

    bind_inputs("computation", computation_trace, pro_to_comp, pro_to_comp_proxies)
    if epilogue_trace:
        bind_inputs("epilogue", epilogue_trace, pro_to_epi + comp_to_epi, pro_to_epi_proxies + comp_to_epi_proxies)

    # Returns a new swapmap dictionary which has the keys (ctx._proxy_swapmap.key() & variableify(proxies))
    def restrict_proxy_swapmap(proxies: tuple[Proxy]) -> dict[Variable, Proxy]:
        proxy_swapmap = ctx._proxy_swapmap
        proxy_vars = {variableify(p) for p in proxies}
        common_vars = proxy_swapmap.keys() & proxy_vars
        restricted_proxy_swapmap = {v: proxy_swapmap[v] for v in common_vars}
        return restricted_proxy_swapmap

    # Update prologue trace by renaming proxies which are passed from prologue to the computation trace
    prologue_trace = _apply_trace_proxy_rename(prologue_trace, restrict_proxy_swapmap(pro_to_comp_proxies))

    # Update computation trace by renaming proxies which are in the ctx._proxy_swapmap
    computation_trace = _apply_trace_proxy_rename(computation_trace, ctx._proxy_swapmap, "computation")

    # Update epilogue trace by renaming proxies which are passed to the epilogue trace from prologue and computation traces
    if epilogue_trace:
        epilogue_trace = _apply_trace_proxy_rename(
            epilogue_trace, restrict_proxy_swapmap(pro_to_epi_proxies + comp_to_epi_proxies), "epilogue"
        )

    return TraceResults(prologue_trace, computation_trace, epilogue_trace, last_interpreter_log)<|MERGE_RESOLUTION|>--- conflicted
+++ resolved
@@ -1176,11 +1176,7 @@
             assert False
 
         def from_load_attr(provenance, *, new_output=False):
-<<<<<<< HEAD
-            obj, name = [from_provenance(i, new_output=True) for i in provenance.inputs]
-=======
             obj, name = (from_provenance(i, new_output=True) for i in provenance.inputs)
->>>>>>> b1f44702
             orig_obj = obj
             if provenance.inputs[0].ext_flag & EXT_FLAG_IS_MODULE and provenance.ext_flag & EXT_FLAG_IS_CALLABLE:
                 obj = orig_modules.get(id(obj), obj)
