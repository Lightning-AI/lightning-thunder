import thunder
import math
from typing import Any, Optional, Dict, Tuple, Literal
import builtins
import collections
from collections.abc import ValuesView, Iterable, Iterator
from collections.abc import Callable, Sequence
import weakref
import random
from functools import partial, wraps, reduce
import linecache
import operator
import copy
import contextvars
from contextlib import contextmanager
import dis
import warnings
from enum import Enum, auto
from io import StringIO
import inspect
import time

from thunder.core.compile_data import compile_data_and_stats, get_cache_option, get_compile_data
import thunder.clang as clang
import thunder.core.transforms

from types import (
    CellType,
    ClassMethodDescriptorType,
    CodeType,
    CoroutineType,
    FrameType,
    FunctionType,
    MethodType,
    MethodDescriptorType,
    ModuleType,
    NoneType,
    BuiltinFunctionType,
    BuiltinMethodType,
    MethodDescriptorType,
    MethodWrapperType,
    WrapperDescriptorType,
    TracebackType,
    CellType,
    ModuleType,
    CodeType,
    BuiltinFunctionType,
    FunctionType,
    MethodType,
    GetSetDescriptorType,
    UnionType,
)

import torch
from thunder.core.proxies import (
    DistParallelType,
    proxy,
    Proxy,
    AnyProxy,
    NumberProxy,
    StringProxy,
    TensorProxy,
    FutureTensorProxy,
    make_proxy_name,
    Variable,
    variableify,
    unvariableify,
    is_proxy_name_available,
)
from thunder.core.trace import set_tracectx, reset_tracectx, tracectx, from_trace
from thunder.core.interpreter import (
    InterpreterLogItem,
    interpret,
    _interpret_call,
    CapsuleType,
    default_callbacks,
    INTERPRETER_CALLBACKS,
    INTERPRETER_SIGNALS,
    default_opcode_interpreter,
    _default_lookaside_map,
    default_lookaside,
    do_raise,
    get_interpreterruntimectx,
    InterpreterRuntimeCtx,
    is_opaque,
    Py_NULL,
    member_descriptor,
    WrappedValue,
    unwrap,
    wrap,
    wrap_const,
    PseudoInst,
    ProvenanceRecord,
    interpreter_needs_wrap,
)
from thunder.core.langctxs import set_langctx, reset_langctx, Languages, resolve_language
from thunder.core.baseutils import extract_callable_name
from thunder.core.codeutils import get_siginfo, SigInfo
import thunder.core.prims as prims
from thunder.common import transform_for_execution
from thunder.core.options import CACHE_OPTIONS, SHARP_EDGES_OPTIONS
from thunder.core.symbol import Symbol, BoundSymbol, is_traceable

from thunder.extend import Executor
from thunder.common import CompileData, CompileStats
from thunder.core.trace import TraceCtx, TraceResults
from thunder.torch import _torch_to_thunder_function_map
from thunder.clang import _clang_fn_set
from thunder.core.pytree import tree_map
from thunder.core.compile_data import compile_data_and_stats

#
# jit_ext.py implements extensions of thunder's interpreter
#


EXT_FLAG_IS_PROXY_DERIVED = 1
EXT_FLAG_IS_TENSOR_PROXY = 2
EXT_FLAG_IS_MODULE_MEMBER_DICT = 4
EXT_FLAG_IS_MODULE = 8
EXT_FLAG_IS_CALLABLE = 16
MODULE_MEMBER_DICT_ATTRS = {
    "_parameters",
    "_modules",
    "_buffers",
    "__dict__",
}


#
# Functions and objects related to type properties
#

_atomic_copy_types = {
    type(None),
    type(Ellipsis),
    type(NotImplemented),
    int,
    float,
    bool,
    complex,
    bytes,
    str,
    CodeType,
    type,
    range,
    BuiltinFunctionType,
    weakref.ref,
    property,
}

_immutable_types = {
    type(None),
    type(Ellipsis),
    type(NotImplemented),
    int,
    float,
    bool,
    complex,
    bytes,
    str,
    type,
    range,
    BuiltinFunctionType,
    weakref.ref,
    property,
    FunctionType,
    tuple,
    frozenset,
    slice,
}


def is_immutable(val: Any, /) -> bool:
    return type(val) in _immutable_types


_uncopyable_types = {
    ModuleType,
    contextvars.ContextVar,
}


def is_uncopyable(val: Any, /) -> bool:
    return type(val) in _uncopyable_types


#
# Minimal thunder extension
#
# This extension remaps operations to thunder operations and prevents the interpreter from tracing
#   into symbols
# This extension supports detecting and warning or erroring on "sharp edges" -- behavior in the
#   original Python program that cannot be translated to the thunder program

# TODO RC1 Add all symbols + methods
# TODO RC1 Reuse minimal objects in other executors
# TODO RC1 Detect additional sharp edges
#   - inputs that are not function arguments (or their derivatives)
#   - modifying an input
#   - calling a function with a side effect (e.g. randn, print)
# TODO RC1 What kind of error should a sharp edge raise?
# TODO RC1 Improve sharp edges warnings and errors to show the source line
#   See issue "jit: Improve "sharp edges" errors and warnings to show the sharp
#       edge's source location"


# Context for the minimal interpreter
class MinimalCtx:
    def __init__(self, *, sharp_edges: SHARP_EDGES_OPTIONS):
        self._sharp_edges: SHARP_EDGES_OPTIONS = sharp_edges

    @property
    def sharp_edges(self) -> SHARP_EDGES_OPTIONS:
        return self._sharp_edges


_minimal_ctx = contextvars.ContextVar("minimalctx")


def set_minimal_ctx(ctx: MinimalCtx) -> Any:
    return _minimal_ctx.set(ctx)


def get_minimal_ctx() -> MinimalCtx:
    return _minimal_ctx.get()


def reset_minimal_ctx(token) -> None:
    _minimal_ctx.reset(token)


# Minimal lookasides


def _lookaside_sharp_edge(lookaside: Callable, lookaside_name: str):
    def wrapped_lookaside(*args, **kwargs):
        res = _sharp_edge(f"Calling {lookaside_name}()", lookaside)
        if res is INTERPRETER_SIGNALS.EXCEPTION_RAISED:
            return res
        else:
            return res(*args, **kwargs)

    return wrapped_lookaside


# Accessing these attributes for these specific types are sharp edges
_attr_sharp_edge_map = {
    "__globals__": (FunctionType,),
}


def _getattr_lookaside_sharp_edge(obj: Any, attr_name: str, *default):
    default_getattr_lookaside = default_lookaside(getattr)
    getattr_res = default_getattr_lookaside(obj, attr_name, *default)

    types_with_name_attr = _attr_sharp_edge_map.get(unwrap(attr_name), ())
    for py_type in types_with_name_attr:
        if isinstance(unwrap(obj), py_type):
            return _sharp_edge(f"Accessing attribute '{attr_name}' of type {py_type}", getattr_res)

    return getattr_res


_minimal_lookaside_map = {
    globals: _lookaside_sharp_edge(globals, "globals"),
    locals: _lookaside_sharp_edge(locals, "locals"),
    vars: _lookaside_sharp_edge(vars, "vars"),
    input: _lookaside_sharp_edge(input, "input"),
    print: _lookaside_sharp_edge(print, "print"),
    getattr: _getattr_lookaside_sharp_edge,
    open: _lookaside_sharp_edge(open, "open"),
}

# Translates actual torch functions to their corresponding thunder functions
_minimal_lookaside_map.update(_torch_to_thunder_function_map)


# NOTE: [SharpEdge - random]
# We want to mark functions from `random` module as Sharp Edges.
# These functions are actually method of a hidden/global `random.Random` object
# which manages the required state. Also, note that we want to allow these methods
# on an user instantiated `random.Random` object.
# So, we need to know the method being called and the object it is bound to, to figure out
# if that call is valid or not (within SharpEdge context).
#
# By the time, we get the function to lookaside in `_minimal_lookaside`,
# we get the function and `self` is passed as the first argument.
# We check if `self` is same as the id of the hidden/global object, in which case,
# we wrap it as a SharpEdge otherwise it is from a user's instance which is ok.
#
# Reference:
# 1. Defintion of random.Random : https://github.com/python/cpython/blob/418e72041349dccdd2bf6ad58643fec3314b1691/Lib/random.py#L110
# 2. Instantiation of global random.Random: https://github.com/python/cpython/blob/418e72041349dccdd2bf6ad58643fec3314b1691/Lib/random.py#L913-L920
_RANDOM_MODULE_DETAILS: dict[str, Any] = {}


# Populate the functions present in `random` module and also get reference to the hidden/global `random.Random`
# object.
# See NOTE: [SharpEdge - random] for more information
def _populate_random_module_details() -> None:
    random_classes_and_members = filter(lambda x: not x.startswith("_"), dir(random))
    random_functions = []
    random_global_obj = None
    for attr in random_classes_and_members:
        random_attr = getattr(random, attr)
        if hasattr(random_attr, "__func__"):
            random_functions.append(random_attr.__func__)

            # `__self__` on method points to bound object.
            if hasattr(random_attr, "__self__"):
                if random_global_obj is None:
                    random_global_obj = random_attr.__self__
                assert random_global_obj == random_attr.__self__

    _RANDOM_MODULE_DETAILS["random_global_obj"] = random_global_obj
    _RANDOM_MODULE_DETAILS["random_functions"] = frozenset(random_functions)


_populate_random_module_details()


# Calling functions from random is a sharp edge.
# See NOTE: [SharpEdge - random] for more information
def _random_module_lookaside(
    lookaside: Callable, args: tuple[Any, ...]
) -> Callable | None | Literal[INTERPRETER_SIGNALS.EXCEPTION_RAISED]:
    # Calls for `random` function will always have the global object or
    # user's `random.Random` object passed as first argument
    # (except for something like `random.Random.__init__` which is ok)
    if len(args) == 0:
        return None

    # These methods are resolved to method of parent `_random.Random` class
    SPECIAL_METHODS = ["getrandbits", "random"]

    # grab the bound object for the passed method.
    bound_obj = args[0]
    # if we can match the bound object to be the global object
    # then any calls to it's method is a sharp edge.
    # NOTE: Use `is` for checking the global object, if we use `==` and bound_obj is a Proxy
    #       then we take a path where `random.Random` global object shouldn't
    #       show up and it errors with found `random.Random` but expected
    #       `TensorProxy` or `NumberProxy`.
    if bound_obj is _RANDOM_MODULE_DETAILS["random_global_obj"]:
        # Sanity assertion.
        if not (lookaside in _RANDOM_MODULE_DETAILS["random_functions"] or lookaside.__name__ in SPECIAL_METHODS):
            return do_raise(AssertionError(f"Found an unexpected function {lookaside} in random."))
        return _lookaside_sharp_edge(lookaside, lookaside_name=f"random.{lookaside.__qualname__}")


def _minimal_lookaside(fn, *args, **kwargs) -> None | Callable:
    # Identifies the lookaside
    lookaside: None | Callable
    if is_traceable(fn):
        # Performs symbol lookasides
        # NOTE Symbols "lookaside" to themselves; this just prevents their internals from being jitted
        # NOTE clang operations are not symbols, but we still prevent their internals from being jitted
        lookaside = fn
    elif (minimal_lookaside := _minimal_lookaside_map.get(fn, None)) is not None:
        lookaside = minimal_lookaside
    elif (random_lookaside := _random_module_lookaside(fn, args)) is not None:
        lookaside = random_lookaside
    else:
        # Falls through to the interpreter's default lookaside
        lookaside = default_lookaside(fn, *args, **kwargs)

    return lookaside


# Minimal callbacks (necessary for sharp edges)


class ThunderSharpEdgeError(RuntimeError):
    """
    Thrown when the user program cannot be safely translated to a thunder program,
    unless using interpretation=INTERPRETATION_OPTIONS.TRANSLATE_PYTHON.
    Such cases are referred to as "sharp edges".
    """

    pass


def _sharp_edge(desc: str, value: Any, /) -> Any | INTERPRETER_SIGNALS:
    sharp_edges: SHARP_EDGES_OPTIONS = get_minimal_ctx().sharp_edges

    s: str = (
        f"{desc} is a sharp edge that cannot be translated to a thunder program unless using interpretation=INTERPRETATION_OPTIONS.TRANSLATE_PYTHON."
    )

    if sharp_edges is SHARP_EDGES_OPTIONS.ERROR:
        return do_raise(ThunderSharpEdgeError(s))

    # Warn and return value anyway
    if sharp_edges is SHARP_EDGES_OPTIONS.WARN:
        warnings.warn(s)

    return value


def _minimal_store_global_callback(orig_value: Any, name: str) -> Any:
    return _sharp_edge(f"Storing a global variable `{name}`", orig_value)


def _minimal_store_deref_callback(orig_value: Any, name: str, co_cellsvars: tuple[str], co_freevars: tuple[str]) -> Any:
    # ShapeEdge Description: Writing a non-local outside of current scope is a SharpEdge.
    # code_obj.co_freevars contains the names of free variables in a function.
    # Free variables are non-local variables defined in an outer function
    # and used in an inner function.
    # So if the STORE_DEREF is updating a variable in `co_freevars`,
    # it means we are mutating a captured variable.
    if name in co_freevars:
        return _sharp_edge(f"Storing into a nonlocal variable `{name}`", orig_value)
    return orig_value


# TODO: we need the builtins for impl functions...
safe_builtins = {id(bi): bi for bi in builtins.__dict__.values()}


def _minimal_global_callback(orig_value: Any, name: str) -> Any:
    value: Any = orig_value

    # Allows loading global modules.
    #   Some global loads, like these, are so essential that they have to be part of any Python program
    #   translation scheme.
    # TODO RC1 Review this check. There may be other types we want to allow. This essentially assumes that
    #   the module is captured at interpretation time, or that global module names will not change for
    #   the lifetime of the program.
    #   We could consider adding a check that the name refers to the same module as it did previously.
    if id(value) in safe_builtins:
        return value

    if not isinstance(value, ModuleType):
        return _sharp_edge("Loading a global that is not a module", value)

    return value


_minimal_callbacks: dict[INTERPRETER_CALLBACKS, Callable] = {
    INTERPRETER_CALLBACKS.STORE_GLOBAL_CALLBACK: _minimal_store_global_callback,
    INTERPRETER_CALLBACKS.GLOBAL_CALLBACK: _minimal_global_callback,
    INTERPRETER_CALLBACKS.STORE_DEREF_CALLBACK: _minimal_store_deref_callback,
}
_minimal_callbacks = default_callbacks | _minimal_callbacks


# TODO RC1 Add debug_log
def minimal_thunder_jit(fn: Callable, /, *, record_history: bool = False, sharp_edges: SHARP_EDGES_OPTIONS) -> Callable:
    ctx: MinimalCtx = MinimalCtx(sharp_edges=sharp_edges)
    jfn = interpret(fn, fn_lookaside=_minimal_lookaside, callbacks=_minimal_callbacks, record_history=record_history)

    def fn_(*args, **kwargs):
        try:
            tok = set_minimal_ctx(ctx)
            return jfn(*args, **kwargs)
        finally:
            reset_minimal_ctx(tok)

    return fn_


#
# Objects and functions related to the general thunder jit
#


class JITSharpEdgeError(RuntimeError):
    """
    Thrown when the program cannot be safely translated to a thunder program,
    even with interpretation=INTERPRETATION_OPTIONS.TRANSLATE_PYTHON.
    Such cases are referred to as JIT "sharp edges".
    """

    pass


def _general_jit_sharp_edge(desc: str, value: Any, /) -> Any | INTERPRETER_SIGNALS:
    sharp_edges: SHARP_EDGES_OPTIONS = get_minimal_ctx().sharp_edges

    s: str = (
        f"{desc} This is currently considered a sharp edge even with interpretation=INTERPRETATION_OPTIONS.TRANSLATE_PYTHON. For cases in which we are overly strict, please file an issue. Thank you!"
    )

    if sharp_edges is SHARP_EDGES_OPTIONS.ERROR:
        return do_raise(JITSharpEdgeError(s))

    # Warn and return value anyway
    if sharp_edges is SHARP_EDGES_OPTIONS.WARN:
        warnings.warn(s)

    return value


def _infer_name_postfix_from_provenance(pr: ProvenanceRecord) -> str:
    # Instructions that are considered terminal for recursions below
    terminal_instructions = {PseudoInst.INPUT_ARGS, PseudoInst.INPUT_FN}

    def get_postfix(pr: ProvenanceRecord):
        if pr.inst in terminal_instructions:
            return [""]
        elif pr.inst == PseudoInst.BINARY_SUBSCR or pr.inst == PseudoInst.LOAD_ATTR:
            # These we recurse over
            assert len(pr.inputs) == 2
            lhs, rhs = pr.inputs
            postfix = get_postfix(lhs)

            if rhs.inst == PseudoInst.CONSTANT:
                rhs_postfix = str(rhs.value)

                if lhs.ext_flag & EXT_FLAG_IS_MODULE:
                    if rhs_postfix not in MODULE_MEMBER_DICT_ATTRS:
                        postfix.append(rhs_postfix)
                else:
                    postfix.append(rhs_postfix)

            return postfix
        else:
            # Skip as if terminal for now
            # TODO: improve this later
            return [""]

    return "_".join(get_postfix(pr))


class GeneralJitCtx(MinimalCtx):
    def __init__(
        self,
        prologue_trace,
        computation_trace,
        *,
        sharp_edges: SHARP_EDGES_OPTIONS,
        process_group_for_ddp=None,
        executor_lookasides,
    ):
        super().__init__(sharp_edges=sharp_edges)

        self._prologue_trace = prologue_trace
        self._computation_trace: TraceCtx = computation_trace
        self._constraints = []
        self._process_group_for_ddp = process_group_for_ddp
        self._additional_outputs = collections.defaultdict(list)
        self._proxy_swapmap: dict[Variable, Proxy] = {}
        self._executor_lookasides: dict[Callable, Callable] = executor_lookasides

    @property
    def prologue_trace(self) -> TraceCtx:
        return self._prologue_trace

    @property
    def computation_trace(self) -> TraceCtx:
        return self._computation_trace

    def add_constraint(self, constraint):
        self._constraints.append(constraint)

    def proxify(self, value: WrappedValue) -> Any:
        assert isinstance(value, WrappedValue)
        uvalue = value.value
        # Sequence / dict is not registered as Proxy
        # avoid double registration by skipping if value has a registered proxy.
        if isinstance(uvalue, Proxy) or value.original_value is not value.nothing:
            return uvalue
        elif isinstance(uvalue, torch.device):
            co: CACHE_OPTIONS = get_cache_option()
            p: AnyProxy = proxy(uvalue, history=value.provenance)
            if co in (CACHE_OPTIONS.CONSTANT_VALUES, CACHE_OPTIONS.SYMBOLIC_VALUES):
                # NOTE: Even with SYMBOLIC_VALUES, we want to strictly constraint the device as
                # the computation trace may utilize device specific executors.
                self.add_constraint((clang.check_literal_like, p, uvalue))
            elif co in (CACHE_OPTIONS.SAME_INPUT,):
                raise NotImplementedError(f"Unsupported cache option {co}")
            else:  # co is CACHE_OPTIONS.NO_CACHING
                pass
        elif isinstance(uvalue, torch.Tensor):
            # we always want to proxy torch.Tensor, even const

            name_postfix = _infer_name_postfix_from_provenance(value.provenance)
            if name_postfix:
                name = f"t{name_postfix}"
            else:
                name = None

            p = proxy(uvalue, name=name, history=value.provenance)

            # TensorProxy attributes should be considered derived quantities, so we flag TensorProxies here
            value.provenance.ext_flag |= EXT_FLAG_IS_TENSOR_PROXY

            if isinstance(p, TensorProxy) and p.distparallel_type in (
                DistParallelType.REPLICATED,
                DistParallelType.FULLY_SHARDED,
            ):
                p_new = thunder.distributed.prims.synchronize(
                    p,
                    self._process_group_for_ddp,
                )
                if isinstance(p.thunder_fsdp_padding_size, int):
                    p_new = p_new[: (p_new.shape[0] - p.thunder_fsdp_padding_size)]
                p_orig = p
                p = p_new
            else:
                p_orig = p
            if p is not uvalue:
                value.register_proxy(p)
            # TODO: other caching modes
            co: CACHE_OPTIONS = get_cache_option()
            if co is CACHE_OPTIONS.CONSTANT_VALUES:
                self.add_constraint((clang.check_tensor_shape_and_metadata, p_orig))
            elif co is CACHE_OPTIONS.SYMBOLIC_VALUES:
                # TODO: establish guarding logic to allow non-broadcast shape change
                self.add_constraint((clang.check_tensor_shape_and_metadata, p_orig))
            elif co not in (CACHE_OPTIONS.SAME_INPUT, CACHE_OPTIONS.NO_CACHING):
                raise NotImplementedError(f"Unsupported cache option {co}")
            return p

        elif isinstance(uvalue, (float, int, complex, str, slice)):
            assert should_register_for_prologue(value.provenance)
            value.provenance.ext_flag |= EXT_FLAG_IS_PROXY_DERIVED
            # we follow the caching mechanisms of the eager_unpack_interpreter
            p = proxy(uvalue, history=value.provenance)
            assert p.history is not None, f"{p.history}, {value.provenance} {type(p)}"

            co: CACHE_OPTIONS = get_cache_option()
            if co is CACHE_OPTIONS.CONSTANT_VALUES:
                if isinstance(uvalue, str):
                    self.add_constraint((clang.check_string_value, p, uvalue))
                elif isinstance(uvalue, slice):
                    self.add_constraint((clang.check_slice_value, p, uvalue))
                else:
                    self.add_constraint((clang.check_number_type_and_value, p, uvalue))
            elif co is CACHE_OPTIONS.SYMBOLIC_VALUES:
                if p is not uvalue:
                    value.register_proxy(p)
            elif co not in (CACHE_OPTIONS.SAME_INPUT, CACHE_OPTIONS.NO_CACHING):
                raise NotImplementedError(f"Unsupported cache option {co}")
            return p
        elif isinstance(uvalue, dict):
            value.track_items()
            proxy_d = type(uvalue)((k, i.value) for k, i in value.item_wrappers.items())
            value.register_proxy(proxy_d)
            for an, av in value.attribute_wrappers.items():
                if callable(av.value):
                    av.register_proxy(getattr(proxy_d, an))
                else:
                    raise NotImplementedError(
                        f"proxify {type(uvalue).__name__} with attribute {an} of type {type(av.value).__name__}"
                    )
            return proxy_d
        elif isinstance(uvalue, Sequence):
            value.track_items()
            proxy_s = type(uvalue)(i.value for i in value.item_wrappers)
            value.register_proxy(proxy_s)
            for an, av in value.attribute_wrappers.items():
                if callable(av.value):
                    av.register_proxy(getattr(proxy_s, an))
                else:
                    raise NotImplementedError(
                        f"proxify {type(uvalue).__name__} with attribute {an} of type {type(av.value).__name__}"
                    )
            return proxy_s
        else:
            raise ValueError("cannot proxify value of {type(uvalue).__type} objects")


general_jit_callbacks: dict[INTERPRETER_CALLBACKS, Callable] = {}


def register_general_jit_callback(key: INTERPRETER_CALLBACKS) -> Callable:
    def decorator(fn: Callable):
        assert key not in general_jit_callbacks
        general_jit_callbacks[key] = fn
        return fn

    return decorator


#
# general_jit lookasides
#

_general_jit_lookaside_map = {}


def ensure_recursive_proxies(fn):  # shortcut for things we already processed?
    @wraps(fn)
    def wrapper(*args, **kwargs):
        recursively_proxy(*args, **kwargs)
        return fn(*args, **kwargs)

    return wrapper


def record_source_loc_in_symbol_header(fn):
    @wraps(fn)
    def wrapper(*args, **kwargs):
        runtimectx: Interpreterruntimectx = get_interpreterruntimectx()
        filename, positions = runtimectx.get_current_user_source_location()
        ctx: GeneralJitCtx = get_general_jit_ctx()
        ctx._computation_trace.set_current_source_location(filename, positions)
        return fn(*args, **kwargs)

    return wrapper


_general_jit_lookaside_map.update(
    {
        k: ensure_recursive_proxies(interpreter_needs_wrap(record_source_loc_in_symbol_header(v)))
        for k, v in _torch_to_thunder_function_map.items()
    }
)


def general_jit_lookaside(diverted_fn):
    def lookaside_wrapper(lookaside):
        _general_jit_lookaside_map[diverted_fn] = lookaside
        return lookaside

    return lookaside_wrapper


# lookaside for getattr. We record the provenance of the attribute but for the core attribute getting, we
# rely on the default JIT getattr lookaside (as returned from default_lookaside)
@general_jit_lookaside(getattr)
def _general_jit_getattr_lookaside(obj: Any, name: str, *maybe_default: Any):
    getattr_lookaside = default_lookaside(getattr)
    assert getattr_lookaside is not None

    value = getattr_lookaside(obj, name, *maybe_default)
    if value is INTERPRETER_SIGNALS.EXCEPTION_RAISED:
        return value

    assert isinstance(value, WrappedValue)
    assert isinstance(name, WrappedValue)

    if (not maybe_default) and (value is not INTERPRETER_SIGNALS.EXCEPTION_RAISED):
        if isinstance(unwrap(obj), torch.nn.Module) and (unwrap(name) in MODULE_MEMBER_DICT_ATTRS):
            value.provenance.ext_flag |= EXT_FLAG_IS_MODULE_MEMBER_DICT

    return value


@general_jit_lookaside(isinstance)
def _general_jit_isinstance_lookaside(obj: Any, cls: type | UnionType | tuple[type | UnionType]):
    uobj = unwrap(obj)
    ucls = unwrap(cls)
    if isinstance(uobj, TensorProxy):
        res = issubclass(torch.Tensor, ucls)
    else:
        res = isinstance(uobj, ucls)

    pr = ProvenanceRecord(
        PseudoInst.LOOKASIDE, inputs=[wrap_const(isinstance).provenance, obj.provenance, cls.provenance]
    )
    return wrap(res, provenance=pr)


@general_jit_lookaside(collections.OrderedDict.__setitem__)
def _general_jit_dict_setitem(d, key, value):
    dict_setitem_lookaside = default_lookaside(collections.OrderedDict.__setitem__)
    assert dict_setitem_lookaside is not None

    if d.provenance.ext_flag & EXT_FLAG_IS_MODULE_MEMBER_DICT:
        ctx: GeneralJitCtx = get_general_jit_ctx()
        if d.original_value is d.nothing:
            ctx.proxify(d)
        ctx._additional_outputs[d].append((PseudoInst.STORE_SUBSCR, d, key, value))

    return dict_setitem_lookaside(d, key, value)


@general_jit_lookaside(setattr)
def _general_jit_setattr_lookaside(obj: Any, name: str, value: Any):
    setattr_lookaside = default_lookaside(setattr)
    assert setattr_lookaside is not None

    uobj = unwrap(obj)
    uname = unwrap(name)
    if isinstance(uobj, torch.nn.Module):
        # 1) modify the inner thing
        # 2) divert the actual setattr...
        for n in MODULE_MEMBER_DICT_ATTRS:
            member_dict = _interpret_call(getattr, obj, wrap_const(n))
            member_dict.provenance.ext_flag |= EXT_FLAG_IS_MODULE_MEMBER_DICT

    # check if it is an "outside value"?
    res = setattr_lookaside(obj, name, value)
    if res is INTERPRETER_SIGNALS.EXCEPTION_RAISED:
        return res
    return res


# TODO Expand on this
@interpreter_needs_wrap
def _general_jit_hasattr_lookaside(obj: Any, name: str):
    hasattr_lookaside = default_lookaside(hasattr) or hasattr
    return hasattr_lookaside(obj, name)


_general_jit_lookaside_map[hasattr] = _general_jit_hasattr_lookaside


# We want to record a constraint when we go from proxy -> value here.
# At the same time Python expects to (but we might think to loosen the requirement
# to return a bool for the JIT, return a proxy with origin informaiton and postpone
# recording the constraint to conditional jumps and such.
def _general_jit_bool_lookaside(wrapped_x: Any) -> bool | INTERPRETER_SIGNALS:
    assert isinstance(wrapped_x, WrappedValue)
    bool_lookaside = default_lookaside(bool) or bool
    return bool_lookaside(wrapped_x)


_general_jit_lookaside_map[bool] = _general_jit_bool_lookaside

# Adds proxy methods
# NOTE These methods map to themselves, which prevents the interpreter from looking into them
#   This is OK because these methods are written in a tracing-safe manner, and trying to
#   interpreter their internals is unnecessary and would just add complexity at this time


@interpreter_needs_wrap
def prop_lookaside_helper(meth, /, *args, **kwargs):
    res = meth(*args, **kwargs)
    return res


def prop_lookaside_wrap(attr_getter):
    def fn(obj, /, *args, **kwargs):
        attr = attr_getter(obj)

        if callable(attr):

            def fn_(*args, **kwargs):
                return prop_lookaside_helper(attr, *args, **kwargs)

        else:
            return attr

        return fn_

    return fn


def get_methods_properties(typ):
    for meth_name in dir(typ):
        meth = getattr(typ, meth_name)
        if isinstance(meth, (MethodType, BuiltinMethodType, MethodDescriptorType, WrapperDescriptorType)) and (
            getattr(meth, "__objclass__", None) == typ or (getattr(meth, "__self__", None) == typ)
        ):
            yield meth, meth
        elif isinstance(meth, FunctionType):
            yield meth, meth  # __getattr__
        elif isinstance(meth, property):
            if meth.fget is not None:
                yield meth.fget, prop_lookaside_wrap(meth.fget)


_general_jit_lookaside_map.update(
    {
        **{
            fn: interpreter_needs_wrap(record_source_loc_in_symbol_header(la))
            for fn, la in get_methods_properties(NumberProxy)
        },
        **{
            fn: ensure_recursive_proxies(interpreter_needs_wrap(record_source_loc_in_symbol_header(la)))
            for fn, la in get_methods_properties(TensorProxy)
        },
        prop_lookaside_helper: prop_lookaside_helper,
    }
)

# TODO Implement safety --- UNSAFE, PERMISSIVE, SAFE
_safe_functions: set = {
    dict.get,  # TODO Review safety of this
    FunctionType.__new__,
    isinstance,
    member_descriptor.__get__,  # TODO Review the safety of this
    MethodDescriptorType.__get__,  # TODO Review the safety of this
    type,
    tuple.__len__,
    tuple.__getitem__,
    FunctionType.__get__,  # TODO: review safety
    torch._C._get_tracing_state,  # TODO: review safety
    object.__new__,
    object.__init__,
    callable,
    NoneType.__bool__,
    dict.__len__,
    dict.__contains__,
    dict.__getitem__,
    contextvars.ContextVar.get,
    type.__or__,
    list.__new__,
    list.__init__,
    list.__getitem__,
    reversed.__new__,
    CellType.__new__,
    GetSetDescriptorType.__get__,
    Exception.__new__,
    StopIteration.__init__,
}


# when we pass containers to the computation trace, we want these to be using the proxies
def recursively_proxy(*args, **kwargs):
    def proxy_recursion(v):
        if isinstance(v.value, str):
            need_proxy = False
        elif isinstance(v.value, (Sequence, dict)):
            v.track_items()
            need_proxy = any(proxy_recursion(i) for i in v.item_wrappers)
        else:
            need_proxy = isinstance(v.value, torch.Tensor)
        if need_proxy:
            ctx: GeneralJitCtx = get_general_jit_ctx()
            ctx.proxify(v)
        is_proxied = v.original_value is not v.nothing
        return is_proxied

    for a in args:
        proxy_recursion(a)
    for v in kwargs.values():
        proxy_recursion(v)


# TODO Document this function (with steps)
def general_jit_lookaside(fn, *args, **kwargs) -> None | Callable:
    # Identifies the lookaside
    lookaside: None | Callable

    ctx: GeneralJitCtx = get_general_jit_ctx()

    if (executor_lookaside := ctx._executor_lookasides.get(fn, None)) is not None:
        lookaside = executor_lookaside
    elif isinstance(fn, Symbol) or fn in _clang_fn_set:
        # Performs symbol lookasides
        # NOTE Symbols "lookaside" to themselves; this just prevents their internals from being jitted
        # NOTE clang operations are not symbols, but we still prevent their internals from being jitted
        recursively_proxy(*args, **kwargs)
        lookaside = interpreter_needs_wrap(record_source_loc_in_symbol_header(fn))
    elif (general_jit_lookaside := _general_jit_lookaside_map.get(fn, None)) is not None:
        lookaside = general_jit_lookaside
    else:
        # Falls through to the interpreter's default lookaside
        lookaside = default_lookaside(fn, *args, **kwargs)

    if lookaside is None:

        def is_from_torch(fn):
            return hasattr(fn, "__module__") and fn.__module__ and fn.__module__.startswith("torch")

        has_tensor_arg = False
        for a in args:
            if isinstance(a.value, TensorProxy):
                has_tensor_arg = True
                break
            if isinstance(a.value, Sequence):
                if any(isinstance(i, TensorProxy) for i in a.value):
                    has_tensor_arg = True
                    break

        if is_opaque(fn) and is_from_torch(fn) and has_tensor_arg:
            if fn.__module__.startswith("torch._C"):
                return lookaside

            # Torch functions have __name__ defined
            fn_name = f"{fn.__module__}.{fn.__name__}"

            # Probably merge with sharp edges
            calling_opaque_torch_msg = (
                f"Trying to call function {fn_name}, but it is not yet supported. "
                "Please file an issue requesting support. "
                "To find out which operations are not yet recongnized by `thunder.jit`, "
                "please run `examine` as per:\n\n"
                "from thunder.examine import examine\n"
                "examine(<your thunder.jit callable argument>, ...)\n"
            )

            return do_raise(NotImplementedError(calling_opaque_torch_msg))

    return lookaside


#
# general_jit callbacks and callback utilities
#

get_general_jit_ctx = get_minimal_ctx


@contextmanager
def general_jit_ctx(ctx: MinimalCtx):
    token = set_minimal_ctx(ctx)
    try:
        yield
    finally:
        reset_minimal_ctx(token)


def _general_jit_const_callback(value: Any) -> WrappedValue:
    return value


# TODO(nikitaved): maybe call it upon Frame creation
def _maybe_update_proxy_name(orig_value: Any, name: str):
    # Names that we do not re-name proxies into as these are reserved
    proxy_rename_ignore_names = {
        "fn",  # For example, `fn = globals()['__function_obj']` in prologue
        "obj",  # For example, `obj = fn.forward` in prologue
    }

    uvalue = unwrap(orig_value)

    if isinstance(uvalue, Proxy) and (name not in proxy_rename_ignore_names) and is_proxy_name_available(name):
        uvalue_var = variableify(uvalue)
        rename_proxy_swapmap = get_general_jit_ctx()._proxy_swapmap
        if uvalue_var not in rename_proxy_swapmap:
            uvalue_renamed = uvalue.replace_name(name)
            rename_proxy_swapmap[uvalue_var] = uvalue_renamed


def _apply_trace_proxy_rename(
    trace: TraceCtx, rename_proxy_swapmap: None | dict[Variable, Proxy] = None, name: str | None = None
) -> TraceCtx:
    if rename_proxy_swapmap is None:
        rename_proxy_swapmap = get_general_jit_ctx()._proxy_swapmap

    new_trace = from_trace(trace)

    # Rename args/kwargs {
    def proxy_name_replacer(arg: Any):
        if isinstance(arg, Proxy):
            return rename_proxy_swapmap.get(variableify(arg), arg)
        else:
            return arg

    new_trace.args = tree_map(proxy_name_replacer, new_trace.args)
    new_trace.kwargs = tree_map(proxy_name_replacer, new_trace.kwargs)
    # }

    # Rename proxies in bound symbols {
    new_bsyms = []
    for bsym in trace.bound_symbols:
        new_bsym = bsym.from_bsym_swap_proxies(rename_proxy_swapmap)
        new_bsyms.append(new_bsym)

    new_trace.bound_symbols = new_bsyms
    # }

    # Update signature {
    if name is not None:
        si = SigInfo(name)
        si.args = [(p.name, None) for p in new_trace.args]
        new_trace._siginfo = si
    # }

    return new_trace


# TODO Do we need to warn here? It would find its way in the wrap callback
def _general_jit_global_callback(orig_value: Any, name: str) -> Any:
    _maybe_update_proxy_name(orig_value, name)

    return orig_value


_safe_provenance_inst = {
    "INPUT_ARGS",
    "INPUT_KWARGS",
    "INPUT_FN",
    "LOAD_ATTR",
    "CONSTANT",
    "BINARY_SUBSCR",
}


def should_register_for_prologue(pr):
    inst = pr.inst
    if pr.ext_flag & EXT_FLAG_IS_TENSOR_PROXY:
        return False
    if isinstance(inst, dis.Instruction):
        inst = inst.opname
    else:
        inst = inst.value
    if inst not in _safe_provenance_inst:
        return False
    if inst == "CONSTANT" and callable(pr.value):
        if pr.value.__name__ != "__getitem__" and pr.value != GetSetDescriptorType.__get__:
            return False
    return all(should_register_for_prologue(i) for i in pr.inputs)


def _general_jit_wrap_callback(value):
    ctx: GeneralJitCtx = get_general_jit_ctx()

    uvalue = value.value
    # for modules, rewrite m.__dict__["key"] to m.key
    if (
        value.provenance.inst is PseudoInst.BINARY_SUBSCR
        and value.provenance.inputs[0].inst is PseudoInst.LOAD_ATTR
        and value.provenance.inputs[0].inputs[0].ext_flag & EXT_FLAG_IS_MODULE
        and value.provenance.inputs[0].inputs[1].inst is PseudoInst.CONSTANT
        and value.provenance.inputs[0].inputs[1].value == "__dict__"
    ):
        value.provenance = ProvenanceRecord(
            PseudoInst.LOAD_ATTR,
            inputs=[value.provenance.inputs[0].inputs[0], value.provenance.inputs[1]],
            ext_flag=value.provenance.ext_flag,
        )
    if isinstance(uvalue, torch.nn.Module):
        value.provenance.ext_flag |= EXT_FLAG_IS_MODULE
    elif isinstance(uvalue, torch.Tensor):
        # we always want to proxy torch.Tensor, even const
        p = ctx.proxify(value)
    elif value.provenance.inst is PseudoInst.CONSTANT:
        value.provenance.ext_flag |= EXT_FLAG_IS_PROXY_DERIVED
    elif callable(uvalue):
        value.provenance.ext_flag |= EXT_FLAG_IS_CALLABLE
    elif type(uvalue) in (tuple, list, dict, CellType, ModuleType, set):
        pass  # basic containers are OK, too, subclasses?
    elif isinstance(uvalue, Proxy):
        value.provenance.ext_flag |= EXT_FLAG_IS_PROXY_DERIVED
<<<<<<< HEAD
    elif isinstance(uvalue, (float, int, complex, str, torch.device)) and not isinstance(uvalue, Proxy):
=======
    elif isinstance(uvalue, (float, int, complex, str, slice)) and not isinstance(uvalue, Proxy):
>>>>>>> 73ccf268
        if value.provenance.ext_flag & EXT_FLAG_IS_PROXY_DERIVED:  # we already have seen this
            pass
        elif should_register_for_prologue(value.provenance):
            value.provenance.ext_flag |= EXT_FLAG_IS_PROXY_DERIVED
            # we follow the caching mechanisms of the eager_unpack_interpreter
            p = ctx.proxify(value)
        else:
            return _general_jit_sharp_edge(
                f"We are using a (non-const) value of type {type(uvalue).__name__}, which is not identified as an input.",
                value,
            )
    else:
        return _general_jit_sharp_edge(
            f"We are using a (non-const) value of unknown type {type(uvalue).__name__}, which may or may not be safe.",
            value,
        )


def _general_jit_load_fast_callback(orig_value: Any, name: str) -> Any:
    _maybe_update_proxy_name(orig_value, name)

    return orig_value


def _general_jit_load_deref_callback(orig_value: Any, name: str) -> Any:
    _maybe_update_proxy_name(orig_value, name)

    return orig_value


def _general_jit_store_deref_callback(
    orig_value: Any, name: str, co_cellsvars: tuple[str], co_freevars: tuple[str]
) -> Any:
    _maybe_update_proxy_name(orig_value, name)

    return orig_value


general_jit_callbacks: dict[INTERPRETER_CALLBACKS, Callable] = {
    INTERPRETER_CALLBACKS.CONST_CALLBACK: _general_jit_const_callback,
    INTERPRETER_CALLBACKS.GLOBAL_CALLBACK: _general_jit_global_callback,
    INTERPRETER_CALLBACKS.WRAP_CALLBACK: _general_jit_wrap_callback,
    INTERPRETER_CALLBACKS.LOAD_FAST_CALLBACK: _general_jit_load_fast_callback,
    INTERPRETER_CALLBACKS.LOAD_DEREF_CALLBACK: _general_jit_load_deref_callback,
    INTERPRETER_CALLBACKS.STORE_DEREF_CALLBACK: _general_jit_store_deref_callback,
}
general_jit_callbacks = default_callbacks | general_jit_callbacks


def get_computation_inputs_and_intermediates(computation_trace):
    inputs_list = []
    inputs_set = set()
    intermediates_set = set()

    for bsym in computation_trace.bound_symbols:
        v: Variable
        for v in bsym.flat_variableified_proxy_args:
            if v not in inputs_set and v not in intermediates_set:
                inputs_list.append(v)
                inputs_set.add(v)
        for v in bsym.flat_variableified_proxy_outs:
            intermediates_set.add(v)

    return inputs_list, intermediates_set


def get_parameter_or_buffer_or_submodule_name_and_root(provenance):
    assert provenance.inputs[0].inst is PseudoInst.LOAD_ATTR
    assert provenance.inputs[0].inputs[0].ext_flag & EXT_FLAG_IS_MODULE
    typ = provenance.inputs[0].inputs[1].value
    name = [provenance.inputs[1].value]
    mprovenance = provenance.inputs[0].inputs[0]

    while (
        mprovenance.inst is PseudoInst.BINARY_SUBSCR
        and mprovenance.inputs[1].inst is PseudoInst.CONSTANT
        and mprovenance.inputs[0].inst is PseudoInst.LOAD_ATTR
        and mprovenance.inputs[0].inputs[0].ext_flag & EXT_FLAG_IS_MODULE
    ):
        assert (
            mprovenance.inputs[0].inputs[1].inst is PseudoInst.CONSTANT
            and mprovenance.inputs[0].inputs[1].value == "_modules"
        )

        name_component = mprovenance.inputs[1].value
        name.insert(0, name_component)
        mprovenance = mprovenance.inputs[0].inputs[0]
    return typ, name, mprovenance


def unpack_inputs(ctx, prologue_trace, pro_to_comp_inps, pro_to_epi_inps, args, kwargs, *, has_epilogue: bool):
    already_unpacked: dict[int, Proxy] = {}
    orig_modules: dict[int, Proxy] = {}

    # param_ordering[id(proxy] is a list that contains either finite numbers or (strings preceded by math.inf)
    param_ordering: dict[int, list] = {}

    # Unpacks the inputs in the prologue trace
    # TODO Generate unpacking constraints
    def unpack(v: Variable | Proxy) -> Proxy:
        p: Proxy
        if isinstance(v, Proxy):
            p = v
        else:
            p = v.proxy

        assert p.history is not None, f"{p} has history None"
        if id(p) in already_unpacked:
            return p

        # Adds the name to the prologue trace
        if not prologue_trace.has_name(p.name):
            prologue_trace.add_name(p.name)

        def from_input(provenance, *, new_output=False):
            if provenance.inst == PseudoInst.INPUT_ARGS:
                assert new_output
                param_ordering[id(pro_args_proxy)] = (pro_args_proxy, [0])
                return pro_args_proxy
            elif provenance.inst == PseudoInst.INPUT_KWARGS:
                assert new_output
                param_ordering[id(pro_kwargs_proxy)] = (pro_kwargs_proxy, [1])
                return pro_kwargs_proxy
            elif provenance.inst == PseudoInst.INPUT_FN:
                if provenance.ext_flag & EXT_FLAG_IS_MODULE:
                    name = "module"
                else:
                    name = "fn"
                if new_output:
                    output = Proxy(name=name)
                else:
                    output = p
                param_ordering[id(output)] = (output, [3])
                provenance.proxy = output
                bsym = prims.unpack_function_obj.bind(output, output=output)
                prologue_trace.bound_symbols.append(bsym)
                return output
            assert False

        def from_load_attr(provenance, *, new_output=False):
            obj, name = (from_provenance(i, new_output=True) for i in provenance.inputs)
            orig_obj = obj
            if provenance.inputs[0].ext_flag & EXT_FLAG_IS_MODULE and provenance.ext_flag & EXT_FLAG_IS_CALLABLE:
                obj = orig_modules.get(id(obj), obj)

            if new_output:
                output = Proxy("obj")
            else:
                output = p
            param_ordering[id(output)] = (output, param_ordering[id(orig_obj)][1] + [math.inf, "." + str(name)])
            bsym = prims.unpack_attr.bind(obj, name, output=output)
            prologue_trace.bound_symbols.append(bsym)
            return output

        def from_constant(provenance, *, new_output=False):
            if isinstance(provenance.value, (int, str)):
                return provenance.value
            else:
                raise NotImplementedError(f"constant of type {type(provenance.value)} {provenance.value}")

        def unpack_parameter_or_buffer_or_submodule(provenance, *, new_output=False):
            typ, name, root_module_provenance = get_parameter_or_buffer_or_submodule_name_and_root(provenance)
            root_module = from_provenance(root_module_provenance, new_output=True)
            if new_output:
                output = Proxy("m")  # name? collectify?
            else:
                output = p

            param_ordering[id(output)] = (
                output,
                param_ordering[id(root_module)][1]
                + [
                    i
                    for name_component in name
                    for i in (
                        [int(name_component)] if name_component.isnumeric() else [math.inf, ("." + name_component)]
                    )
                ],
            )

            name = ".".join(name)
            if typ == "_parameters":
                bsym = prims.unpack_parameter.bind(root_module, name, output=output)
            elif typ == "_buffers":
                bsym = prims.unpack_buffer.bind(root_module, name, output=output)
            elif typ == "_modules":
                bsym = prims.unpack_submodule.bind(root_module, name, output=output)
            else:
                assert False
            prologue_trace.bound_symbols.append(bsym)
            return output

        def from_binary_subscr(provenance, *, new_output=False):
            # special case tensors, todo: do this via pattern matching after unpacking?
            if (
                provenance.inst is PseudoInst.BINARY_SUBSCR
                and provenance.inputs[0].inst is PseudoInst.LOAD_ATTR
                and provenance.inputs[0].inputs[1].inst is PseudoInst.CONSTANT
                and provenance.inputs[0].inputs[1].value in {"_parameters", "_buffers", "_modules"}
                and provenance.inputs[0].inputs[0].ext_flag & EXT_FLAG_IS_MODULE
            ):
                return unpack_parameter_or_buffer_or_submodule(provenance, new_output=new_output)

            inputs = [from_provenance(i, new_output=True) for i in provenance.inputs]
            obj, idx = inputs
            if new_output:
                output = Proxy("subscr")  # name? collectify?
            else:
                output = p
            if isinstance(idx, (int, str)):
                if isinstance(idx, int):
                    idx = int(idx)
                elif isinstance(idx, str):
                    idx = str(idx)
                param_ordering[id(output)] = (output, param_ordering[id(obj)][1] + [math.inf, "[" + str(idx) + "]"])
                bsym = prims.unpack_getitem.bind(obj, idx, output=output)
                prologue_trace.bound_symbols.append(bsym)
            else:
                raise NotImplementedError(f"Unpacking from BINARY_SUBSCR with elaborate inputs {inputs=} {provenance}")
            return output

        def from_opaque(provenance, *, new_output=False):
            fn = provenance.inputs[0]
            args = provenance.inputs[1]
            if fn.inst != PseudoInst.CONSTANT:
                raise NotImplementedError(f"unpacking from nonconstant opaque function")
            if fn.value.__name__ == "__getitem__":
                idx, obj = args.inputs
                # This should be solved in the JIT...
                return from_provenance(
                    ProvenanceRecord(PseudoInst.BINARY_SUBSCR, inputs=[obj, idx]), new_output=new_output
                )
            elif fn.value == GetSetDescriptorType.__get__:
                # todo: find a more elegant way?
                # Arg 1 is the object we want to get the attribute from
                # Arg 2 is the GetSetDescriptor, which contains the arrgument name as .__name__
                assert len(args.inputs) == 3
                assert args.inputs[2].inst == PseudoInst.CONSTANT and isinstance(
                    args.inputs[2].value, GetSetDescriptorType
                )
                return from_provenance(
                    ProvenanceRecord(
                        PseudoInst.LOAD_ATTR,
                        inputs=[
                            args.inputs[1],
                            ProvenanceRecord(PseudoInst.CONSTANT, inputs=[], value=args.inputs[2].value.__name__),
                        ],
                    )
                )
            raise NotImplementedError(f"unpacking from OPAQUE {fn.value} {provenance}")

        def from_provenance(provenance, *, new_output=False):
            if hasattr(provenance, "proxy"):
                return provenance.proxy  # bind?

            inst = provenance.inst
            if isinstance(inst, dis.Instruction):
                inst = inst.opname

            d = {
                "INPUT_ARGS": from_input,
                "INPUT_KWARGS": from_input,
                "INPUT_FN": from_input,
                "LOAD_ATTR": from_load_attr,
                "CONSTANT": from_constant,
                "BINARY_SUBSCR": from_binary_subscr,
                "OPAQUE": from_opaque,
            }

            unpack_fn = d.get(inst)
            if unpack_fn is None:
                raise NotImplementedError(f"Unpacking from {inst} {provenance}")
            res = unpack_fn(provenance, new_output=new_output)

            if provenance.ext_flag & EXT_FLAG_IS_MODULE:
                assert prologue_trace.bound_symbols[-1].output is res
                if prologue_trace.bound_symbols[-1].sym != prims.unpack_submodule:
                    orig_module = Proxy("module")
                    prologue_trace.bound_symbols[-1].output = orig_module
                    bsym = prims.unpack_thunder_module.bind(orig_module, output=res)
                    orig_modules[id(res)] = orig_module
                    prologue_trace.bound_symbols.append(bsym)

            provenance.proxy = res
            return res

        assert isinstance(p.history, ProvenanceRecord), p.history
        with tracectx(prologue_trace):
            try:
                from_provenance(p.history)
            except Exception as e:
                raise NotImplementedError(f"Exception occured unpacking object from {p.history}") from e

        already_unpacked[id(p)] = p

        return p

    with tracectx(prologue_trace):
        for n, l in (("args", len(args)), ("kwargs", len(kwargs))):
            output = Proxy(name=n)
            bsym = prims.unpack_trivial.bind(output, output=output)
            prologue_trace.bound_symbols.append(bsym)
            bsym = prims.check_len.bind(output, l, output=None)
            prologue_trace.bound_symbols.append(bsym)
            if n == "args":
                pro_args_proxy = output
            else:
                assert n == "kwargs"
                pro_kwargs_proxy = output

    pro_to_epi = tuple(sorted((unpack(v) for v in pro_to_epi_inps), key=lambda x: param_ordering[id(x)][1]))
    pro_to_comp = tuple(sorted((unpack(v) for v in pro_to_comp_inps), key=lambda x: param_ordering[id(x)][1]))

    with tracectx(prologue_trace):
        for prim, *args in ctx._constraints:
            for a in args:
                if isinstance(a, Proxy):
                    unpack(a)
            prim(*args)

        cache_info = thunder._get_cache_info()
        # assert len of cache info to ensure that we're not missing anything?
        if cache_info:
            cache_info_p = Proxy(name="cache_info")
            bsym = prims.unpack_cache_info.bind(cache_info_p, output=cache_info_p)
            prologue_trace.bound_symbols.append(bsym)
            for k, v in cache_info.items():
                p = proxy(v, name=f"cache_info_{k}", history=None)
                bsym = prims.unpack_getitem.bind(cache_info_p, k, output=p)
                prologue_trace.bound_symbols.append(bsym)

                if isinstance(v, str):
                    clang.check_string_value(p, v)
                elif isinstance(v, (int, bool, float)):
                    clang.check_number_type_and_value(p, v)
                else:
                    raise NotImplementedError(f"cache info of type {type(v).__name__}")

        if has_epilogue:
            prims.python_return((pro_to_comp, pro_to_epi))
        else:
            prims.python_return(pro_to_comp)

    return pro_to_comp, pro_to_epi


def process_recorded_modifications(ctx, epilogue_trace):
    root_for_provenances = {}
    for modified_object, modifications in ctx._additional_outputs.items():
        umodified_object = modified_object.value

        if isinstance(umodified_object, dict):
            last_modification = {}
            for inst, *args in modifications:
                if inst == PseudoInst.STORE_SUBSCR:
                    _, key, value = args
                    # should we warn if we have multiple assignments?
                    last_modification[key.value] = (inst, value)
                else:
                    raise NotImplementedError(f"Modifications {inst} on dicts are not supported")
            for k, (inst, *args) in last_modification.items():
                if inst == PseudoInst.STORE_SUBSCR:
                    (value,) = args
                    assert isinstance(value.value, Proxy)

                    assert modified_object.provenance.inst is PseudoInst.LOAD_ATTR
                    assert modified_object.provenance.inputs[1].inst is PseudoInst.CONSTANT
                    assert modified_object.provenance.inputs[1].value == "_buffers"

                    typ, name, root_module_provenance = get_parameter_or_buffer_or_submodule_name_and_root(
                        modified_object.provenance.inputs[0]
                    )
                    assert typ == "_modules"
                    root_module_proxy = root_for_provenances.get(root_module_provenance)
                    if root_module_proxy is None:
                        ## we want this to created in the compute trace context for namespace...
                        root_module_proxy = Proxy(history=root_module_provenance)
                        epilogue_trace.add_name(root_module_proxy.name)
                        root_for_provenances[root_module_provenance] = root_module_proxy

                    name = ".".join(name + [k])
                    with tracectx(epilogue_trace):
                        bsym = prims.pack_buffer.bind(root_module_proxy, name, value.value, output=None)
                        epilogue_trace.bound_symbols.append(bsym)
                else:
                    raise NotImplementedError(f"Modifications {inst} on dicts are not supported")
        else:
            raise NotImplementedError(f"Modifications of {type(uvalue).__name__} objects are not supported")


def bind_inputs(name, trace, input_vars, input_proxies):
    # Unpacks inputs into the computation trace
    # TODO This currently does the unpacks at the end of he trace, then moves them to the beginning, there's
    #   almost certainly a more elegant way to do this
    with tracectx(trace):
        p: Proxy
        for p in input_proxies:
            prims.unpack_trivial(p)

    bsyms = trace.bound_symbols
    trace.bound_symbols = bsyms[-len(input_proxies) :] + bsyms[: -len(input_proxies)]

    si = SigInfo(name)
    si.args = [(v.proxy.name, None) for v in input_vars]
    trace._siginfo = si
    trace.args = input_proxies


def _get_process_group_from(*fn_and_args) -> Optional["ProcessGroup"]:
    # `ddp` and `fsdp` transforms add attribute `procses_group_for_ddp`
    # on the Module that they wrap. This module could be passed to `thunder.jit`
    # as the function to be jitted or as an argument of the function to be jitted.
    found_pg = None
    for fn_or_arg in fn_and_args:
        pg = getattr(fn_or_arg, "process_group_for_ddp", None)
        if pg is not None and found_pg is None:
            found_pg = pg
        elif pg is not None and pg != found_pg:
            raise NotImplementedError("jitting modules with different ProcessGroup is not supported currently.")
    return found_pg


def thunder_general_jit(
    fn: Callable,
    args: tuple[Any, ...],
    kwargs: dict[str, Any],
    /,
    *,
    record_history: bool = False,
    sharp_edges: SHARP_EDGES_OPTIONS,
) -> TraceResults:
    # TODO: move into wrap_callback or so
    if isinstance(fn, torch.nn.parallel.DistributedDataParallel):
        raise NotImplementedError(
            f"jitting DistributedDataParallel modules is not supported compile the module and then wrap in DDP"
        )

    co: CACHE_OPTIONS = get_cache_option()
    if co not in {CACHE_OPTIONS.CONSTANT_VALUES, CACHE_OPTIONS.NO_CACHING, CACHE_OPTIONS.SYMBOLIC_VALUES}:
        raise NotImplementedError(f"cache option {co.name} is not supported")

    prologue_trace: TraceCtx = TraceCtx(fn)
    computation_trace: TraceCtx = TraceCtx()
    epilogue_trace: TraceCtx | None = TraceCtx()

    si = SigInfo("prologue")
    si.varargs = ("args", None)
    si.varkwargs = ("kwargs", None)
    prologue_trace._siginfo = si

    compile_data = get_compile_data()
    executor_lookasides = {k: interpreter_needs_wrap(v) for k, v in compile_data.executor_lookasides.items()}

    process_group_for_ddp: Optional["ProcessGroup"] = _get_process_group_from(fn, *args, *kwargs.values())
    ctx: GeneralJitCtx = GeneralJitCtx(
        prologue_trace,
        computation_trace,
        sharp_edges=sharp_edges,
        process_group_for_ddp=process_group_for_ddp,
        executor_lookasides=executor_lookasides,
    )
    jfn = interpret(
        fn,
        fn_lookaside=general_jit_lookaside,
        callbacks=general_jit_callbacks,
        with_provenance_tracking=True,
        uncacheable_classes=(torch.Tensor, int, float, str, NoneType),
        record_history=record_history,
    )

    with general_jit_ctx(ctx):
        with tracectx(computation_trace):
            result = jfn(*args, **kwargs)
            prims.python_return(result)
            computation_trace.set_current_source_location(None, None)
            process_recorded_modifications(ctx, epilogue_trace)
            last_interpreter_log = jfn._last_interpreter_log

    pro_to_comp, computation_intermediates = get_computation_inputs_and_intermediates(computation_trace)

    epilogue_inputs, _ = get_computation_inputs_and_intermediates(epilogue_trace)

    comp_to_epi = []
    pro_to_epi = []

    for i in epilogue_inputs:
        if i in computation_intermediates:
            comp_to_epi.append(i)
        else:
            pro_to_epi.append(i)
    comp_to_epi = tuple(comp_to_epi)
    comp_to_epi_proxies = tuple(v.proxy for v in comp_to_epi)
    pro_to_epi = tuple(pro_to_epi)

    if epilogue_trace.bound_symbols:
        with tracectx(computation_trace):
            last = computation_trace.bound_symbols.pop(-1)
            assert last.sym.id == prims.PrimIDs.RETURN
            prims.python_return((result, comp_to_epi_proxies))

        with tracectx(epilogue_trace):
            prims.python_return(None)
    else:
        epilogue_trace = None

    pro_to_comp_proxies, pro_to_epi_proxies = unpack_inputs(
        ctx, prologue_trace, pro_to_comp, pro_to_epi, args, kwargs, has_epilogue=epilogue_trace is not None
    )

    proxy_order = {id(p): i for i, p in enumerate(pro_to_comp_proxies)}
    pro_to_comp = tuple(sorted(pro_to_comp, key=lambda v: proxy_order[id(v.proxy)]))

    bind_inputs("computation", computation_trace, pro_to_comp, pro_to_comp_proxies)
    if epilogue_trace:
        bind_inputs("epilogue", epilogue_trace, pro_to_epi + comp_to_epi, pro_to_epi_proxies + comp_to_epi_proxies)

    # Returns a new swapmap dictionary which has the keys (ctx._proxy_swapmap.key() & variableify(proxies))
    def restrict_proxy_swapmap(proxies: tuple[Proxy]) -> dict[Variable, Proxy]:
        proxy_swapmap = ctx._proxy_swapmap
        proxy_vars = {variableify(p) for p in proxies}
        common_vars = proxy_swapmap.keys() & proxy_vars
        restricted_proxy_swapmap = {v: proxy_swapmap[v] for v in common_vars}
        return restricted_proxy_swapmap

    # Update prologue trace by renaming proxies which are passed from prologue to the computation trace
    prologue_trace = _apply_trace_proxy_rename(prologue_trace, restrict_proxy_swapmap(pro_to_comp_proxies))

    # Update computation trace by renaming proxies which are in the ctx._proxy_swapmap
    computation_trace = _apply_trace_proxy_rename(computation_trace, ctx._proxy_swapmap, "computation")

    # Update epilogue trace by renaming proxies which are passed to the epilogue trace from prologue and computation traces
    if epilogue_trace:
        epilogue_trace = _apply_trace_proxy_rename(
            epilogue_trace, restrict_proxy_swapmap(pro_to_epi_proxies + comp_to_epi_proxies), "epilogue"
        )

    return TraceResults(prologue_trace, computation_trace, epilogue_trace, last_interpreter_log)<|MERGE_RESOLUTION|>--- conflicted
+++ resolved
@@ -1119,11 +1119,7 @@
         pass  # basic containers are OK, too, subclasses?
     elif isinstance(uvalue, Proxy):
         value.provenance.ext_flag |= EXT_FLAG_IS_PROXY_DERIVED
-<<<<<<< HEAD
-    elif isinstance(uvalue, (float, int, complex, str, torch.device)) and not isinstance(uvalue, Proxy):
-=======
-    elif isinstance(uvalue, (float, int, complex, str, slice)) and not isinstance(uvalue, Proxy):
->>>>>>> 73ccf268
+    elif isinstance(uvalue, (float, int, complex, str, slice, torch.device)) and not isinstance(uvalue, Proxy):
         if value.provenance.ext_flag & EXT_FLAG_IS_PROXY_DERIVED:  # we already have seen this
             pass
         elif should_register_for_prologue(value.provenance):
