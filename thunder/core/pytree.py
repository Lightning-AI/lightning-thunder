--- conflicted
+++ resolved
@@ -69,11 +69,8 @@
             torch.device,
             torch.autograd.function.FunctionCtx,
             immutable_list,
-<<<<<<< HEAD
-            *((torch.distributed._tensor.DTensor,) if torch.distributed.is_available() else ())
-=======
             *torch.types.py_sym_types,
->>>>>>> e171edf7
+            *((torch.distributed._tensor.DTensor,) if torch.distributed.is_available() else ()),
         }
         and not isinstance(args, (ProxyInterface))
         and not is_likely_from_collections_namedtuple(args)
