from __future__ import annotations
import os

from itertools import chain
from contextlib import contextmanager
from contextvars import ContextVar, Token
import copy
from enum import auto, Enum
from typing import TYPE_CHECKING, Any
from collections.abc import Generator
from functools import partial


import torch
import torch.distributed as tdist
from torch.utils.weak import WeakTensorKeyDictionary

import thunder.core.utils as utils
from thunder.core.proxies import DistParallelType
from thunder.distributed.tensor_parallel import column_parallel
from thunder.distributed.tensor_parallel import row_parallel

if TYPE_CHECKING:
    from torch.distributed import ProcessGroup
    from thunder.core.module import ThunderModule


__all__ = [
    "ddp",
    "fsdp",
    "FSDPBucketingStrategy",
    "FSDPType",
    "column_parallel",
    "row_parallel",
]


_skip_data_parallel_grad_sync = ContextVar("skip_data_parallel_grad_sync", default=False)


def _avoid_torch_nccl_record_streams(func):
    """
    Avoids the allocator thrashing issue in PyTorch NCCL backend.
    """

    env_var = "TORCH_NCCL_AVOID_RECORD_STREAMS"
    value = os.environ.get(env_var, "0")

    def wrapper(*args, **kwargs):
        try:
            os.environ[env_var] = "1"
            return func(*args, **kwargs)
        finally:
            os.environ[env_var] = value

    return wrapper


@_avoid_torch_nccl_record_streams
def copy_default_process_group() -> ProcessGroup:
    """Create a new process group with the same ranks as the default process group.

    Returns:
        A new process group with the same ranks as the default process group.
    """
    default_pg = tdist.distributed_c10d._get_default_group()
    ranks = list(range(tdist.get_world_size(group=default_pg)))
    backend = tdist.distributed_c10d.get_backend(default_pg)
    # What's the better way to query this from the default process group? This
    # is the default value for `is_high_priority_stream` in PyTorch
    # default_pg.options returns ProcessGroup.Options object while
    # ProcessGroupNCCL.Options is required
    options = None
    if backend == "nccl":
        options = tdist.ProcessGroupNCCL.Options()
        options.is_high_priority_stream = False
    return tdist.new_group(ranks, backend=backend, pg_options=options)


def set_skip_data_parallel_grad_sync(value: bool) -> Token:
    """Set whether to skip data parallel grad sync.

    Args:
        value: Whether to skip data parallel grad sync.

    Returns:
        A token that can be used to restore the previous value.
    """
    return _skip_data_parallel_grad_sync.set(value)


def reset_skip_data_parallel_grad_sync(token: Token) -> None:
    """Reset whether to skip data parallel grad sync.

    Args:
        token: The token returned by :func:`set_skip_data_parallel_grad_sync`.
    """
    _skip_data_parallel_grad_sync.reset(token)


def get_skip_data_parallel_grad_sync() -> bool:
    """Get whether to skip data parallel grad sync.

    Returns:
        Whether to skip data parallel grad sync.
    """
    return _skip_data_parallel_grad_sync.get()


@contextmanager
def skip_data_parallel_grad_sync() -> Generator[Any, Any, Any]:
    """A context manager to skip data parallel grad sync."""
    token = set_skip_data_parallel_grad_sync(True)
    try:
        yield
    finally:
        reset_skip_data_parallel_grad_sync(token)


def _sync_grads(module: torch.nn.Module) -> None:
    import thunder

    if hasattr(module, "process_group_for_ddp"):
        # This branch is required when a function that takes the model as an input is jitted instead
        # of the model itself. In that case, the user won't have a reference to a `ThunderModule` so this needs to use
        # the reference set by ddp and fsdp on the module directly
        process_group = module.process_group_for_ddp
    elif (cd := thunder.compile_data(module)) is not None:
        # The ordinary jitted module branch
        process_group = cd.process_group_for_ddp
    else:
        raise RuntimeError(
            f"Expected `{type(module).__name__}` to have been jitted or to contain a `process_group_for_ddp` attribute"
        )

    if getattr(module, "use_ddp", False):
        params_with_grad = [p for p in module.parameters() if p.grad is not None]
        if not params_with_grad:
            return
        grads = [p.grad for p in params_with_grad]
        torch._foreach_div_(grads, process_group.size())
        with tdist.distributed_c10d._coalescing_manager(group=process_group, async_ops=True) as cm:
            for g in grads:
                tdist.distributed_c10d.all_reduce(g, group=process_group)
        cm.wait()
    elif getattr(module, "use_fsdp", False):

        def prep_shard(
            g: torch.Tensor,
            rank: int,
            world_size: int,
        ) -> torch.Tensor:
            chunk_size = g.size(0) // world_size
            return g.narrow(0, rank * chunk_size, chunk_size)

        rank: int = tdist.distributed_c10d.get_rank(process_group)
        world_size: int = tdist.distributed_c10d.get_world_size(process_group)
        params_with_grad = tuple(filter(lambda p: hasattr(p, "_thunder_fsdp_unsharded_grad"), module.parameters()))
        if not params_with_grad:
            return
        unsharded_grads = [p._thunder_fsdp_unsharded_grad for p in params_with_grad]
        sharded_grads = [prep_shard(g, rank, world_size) for g in unsharded_grads]
        with tdist.distributed_c10d._coalescing_manager(group=process_group, async_ops=True) as cm:
            for u, s in zip(unsharded_grads, sharded_grads):
                tdist.distributed_c10d.reduce_scatter_tensor(
                    s, u, op=tdist.distributed_c10d.ReduceOp.AVG, group=process_group
                )
        cm.wait()
        for p, g in zip(params_with_grad, sharded_grads):
            p.grad = g
            del p._thunder_fsdp_unsharded_grad
    else:
        import warnings

        warnings.warn(
            "No op since neither `use_ddp` nor `use_fsdp` set. Have you applied either `thunder.distributed.ddp` or `thunder.distributed.fsdp`?"
        )


# When the user calls ddp(jitted_module), this function does the following
# - Marks the original function with appropiate attributes (use_ddp...)
# - Broadcasts parameters if necessary
# - It then registers a transform (callback that runs before prologue is executed) that transforms the
#   prologue and compute trace, that insert syncs (and grad syncs for the backward, handled by thunder automatically.)


# TODO Verify parameters are not partially initialized
# TODO Handle buffers
# TODO Improve initial broadcast logic
# Syncs a module's parameters across multiple processes
#   broadcast_from is the rank to broadcast tensors from
def ddp(
    model: torch.nn.Module,
    *,
    broadcast_from: int | None = 0,
    bucket_size_in_mb: float = 25.0,
) -> torch.nn.Module:
    """Thunder's Distributed Data Parallel.

    This function does two things. One is to broadcast the parameters hosted on the rank specified
    by ``broadcast_from`` to all the other ranks belonging to default process_group. The other is to
    update the behavior of backward trace generation and optimization of it so that each gradient
    gets pre-averaged, i.e., divided by world size, and asynchronously all-reduced.

    Args:
        model: A model before ``thunder.jit`` applied

    Keyword Args:
        broadcast_from: The rank of the device hosting the parameters to broadcast. If None is passed,
            broadcasting will be skipped. Skipping can be useful for models whose weights have been loaded
            from a checkpoint. Defaults to 0.
        bucket_size_in_mb: Size of a gradient bucket.


    .. code-block:: python
        :linenos:
        :caption: ddp_example.py

        # $ torchrun --nproc-per-node=<N_GPU> ddp_example.py
        import os
        import math

        import torch
        import torch.distributed as tdist
        import torch.nn as nn
        import torch.nn.functional as F

        import thunder
        import thunder.distributed as dist


        LOCAL_RANK = int(os.environ["LOCAL_RANK"])
        BATCH_SIZE = 8
        IN_FEATURES = 32
        OUT_FEATURES = 64
        N_CLASSES = 4


        def get_batch() -> tuple[torch.Tensor, torch.Tensor]:
            x = torch.randn(BATCH_SIZE, IN_FEATURES, device=f"cuda:{LOCAL_RANK}", requires_grad=True)
            y = torch.randn(BATCH_SIZE, N_CLASSES, device=f"cuda:{LOCAL_RANK}").softmax(dim=1).requires_grad_()
            return x, y


        def new_gelu(a: torch.Tensor):
            return 0.5 * a * (1.0 + torch.tanh(math.sqrt(2.0 / math.pi) * (a + 0.044715 * torch.pow(a, 3.0))))


        class MyModel(nn.Module):
            def __init__(self) -> None:
                super().__init__()
                self.l1 = nn .Linear(IN_FEATURES, OUT_FEATURES)
                self.l2 = nn.Linear(OUT_FEATURES, N_CLASSES)

            def forward(self, x: torch.Tensor) -> torch.Tensor:
                h = new_gelu(self.l1(x))
                return self.l2(h)


        def main():
            tdist.init_process_group(backend="nccl")

            model = MyModel().to(LOCAL_RANK)
            ddp_model = dist.ddp(model)
            compiled = thunder.jit(ddp_model)
            optimizer = torch.optim.AdamW(compiled.parameters())
            losses = []
            loss_all_reduce_workers = []

            for _ in range(10):
                optimizer.zero_grad()
                x, y = get_batch()
                out = compiled(x)
                loss = F.cross_entropy(y, out)
                loss.backward()
                optimizer.step()
                with torch.no_grad():
                    losses.append(loss.detach())
                    loss_all_reduce_workers.append(tdist.all_reduce(losses[-1], op=tdist.ReduceOp.AVG, async_op=True))

            if LOCAL_RANK == 0:
                for i, (loss, worker)  in enumerate(zip(losses, loss_all_reduce_workers)):
                    assert worker.wait()
                    print(f"# {i}-th loss: {loss.item()}")


        if __name__ == "__main__":
            main()

    """

    utils.check(
        tdist.is_available(),
        lambda: "ddp requires torch distributed to be available (but it's not)",
    )
    from thunder.core.module import ThunderModule

    if isinstance(model, ThunderModule):
        from thunder.distributed.transforms.ddp_v2 import DDPTransform
        from thunder.core.transforms import add_transform

        process_group = copy_default_process_group()
        utils.check(process_group is not None, lambda: "The default process group is None")
        # will insert syncs for parameters (and gradient syncs in the backward pass, this is handled by thunder)
        # usually, other transforms will remove the forward syncs inserted by this transform.
        transform_from_trace_to_ddp_trace = DDPTransform(
            process_group=process_group, bucket_size_in_mb=bucket_size_in_mb, broadcast_from=broadcast_from
        )
        model_new = add_transform(model, transform=transform_from_trace_to_ddp_trace)
        return model_new

    pg = copy_default_process_group()
    utils.check(pg is not None, lambda: "The default process group is None")
    model.use_ddp = True
    model.process_group_for_ddp = pg
    model.bucket_size_in_mb = bucket_size_in_mb

    # Infers device information from model
    # TODO Verify parameters are not partially initialized
    # TODO Handle buffers
    named_params = model.named_parameters()
    _, first_param = next(named_params)
    device = first_param.device
    devicetype = device.type
    deviceindex = device.index
    for name, param in named_params:
        utils.check(
            param.device.type == devicetype,
            lambda: (
                "Trying to ddp a model with parameters on devices with different device types, "
                f"including {devicetype} and {param.device.type} for {name!r}"
            ),
        )
        utils.check(
            deviceindex == param.device.index,
            lambda: (
                "Trying to ddp a model with parameters on multiple devices, including devices "
                f"{deviceindex} and {param.device.index} for {name!r}, but currently only models with all their "
                "parameters on one device are supported"
            ),
        )

    # Note [DistributedDataParallel and distparallel_type]
    # If model was wrapped with thunder.distributed.ddp it would have a
    # .use_ddp attribute set to True and all parameters would be already
    # broadcasted to all other processes. So that our tracing is aware of
    # this we need to mark the distparallel_type of model's parameters as
    # thunder.proxies.DistParallelType.REPLICATED
    for p in model.parameters():
        p.distparallel_type = DistParallelType.REPLICATED

    if broadcast_from is None:
        return model

    # Starts broadcasts
    # TODO Make these broadcast asyncs
    # TODO Perform up to two broadcasts at a time
    # See issue "Update ddp to use async broadcasts"
    # TODO "Bucket" small tensors together before broadcasting
    with torch.no_grad():
        for param in model.parameters():
            tdist.broadcast(param, src=broadcast_from, group=pg, async_op=False)

    return model


class FSDPType(Enum):
    """
    Specifies the sharding strategy to be used for FSDP in Thunder.

    Attributes:
        ZERO2: Similar to :attr:`torch.distributed.fsdp.ShardingStrategy.SHARD_GRAD_OP`.
        ZERO3: Similar to :attr:`torch.distributed.fsdp.ShardingStrategy.FULL_SHARD`.
    """

    ZERO2 = auto()
    ZERO3 = auto()


class FSDPBucketingStrategy(Enum):
    """
    Specify how we group parameters into a bucket for collective communication in fsdp.


    Attributes:
        NONE: Disables bucketing.
        LAYER: Creates buckets per layer such as :class:`torch.nn.Linear` and :class:`torch.nn.LayerNorm`.
        BLOCK: Creates buckets per block such as Transformer block.
    """

    NONE = auto()
    LAYER = auto()
    BLOCK = auto()


def get_extract_bucket_name_from_tensor_proxy(granularity: FSDPBucketingStrategy):
    from thunder.core.proxies import TensorProxy

    # TODO(crcrpar): Consider making `BLOCK`'s behavior more meticulous for models with simple structure
    # as in https://github.com/Lightning-AI/lightning-thunder/blob/b24e5b23/thunder/tests/distributed/test_ddp.py#L53-L60
    # For the linked model, `block` cannot put `t_net1_weight` and `t_net1_bias` into the same bucket.
    # TODO(crcrpar): Consider having bucket_name include dtype (and device) in it
    # as it's possible (especially `FSDPBucketingStrategy.BLOCK`) that parameters of a block
    # have different dtypes such as BF16 and FP8.
    def f(tensor: TensorProxy) -> str:
        bucket_name: str = "fsdp_fwd_"
        match granularity:
            case FSDPBucketingStrategy.LAYER:
                bucket_name += "_".join(tensor.name.split("_")[:-1])
            case FSDPBucketingStrategy.BLOCK:
                t_name_split = tensor.name.split("_")
                i = (
                    ([x.isdigit() for x in t_name_split].index(True) + 1)
                    if any(x.isdigit() for x in t_name_split)
                    else len(t_name_split)
                )
                bucket_name += "_".join(t_name_split[:i])
            case _:
                utils.check(False, lambda: f"Invalid {granularity=} is passed.")
        return bucket_name

    return f


def fsdp(
    model: torch.nn.Module,
    *,
    device: torch.device | None = None,
    broadcast_from: int | None = None,
    sharding_strategy: FSDPType = FSDPType.ZERO2,
    bucketing_strategy: FSDPBucketingStrategy = FSDPBucketingStrategy.NONE,
) -> torch.nn.Module:
    """Convert ``model`` into Fully Sharded Data Parallel.

    This splits ``model``'s parameters in their first dimension into ``world_size`` chunks
    then has rank-``i`` host ``i``-th chunks of them.
    This means the implementation is different from :class:`torch.distributed.fsdp.FullyShardedDataParallel`
    which creates what's called :class:`torch.distributed.fsdp._flat_param.FlatParameter` as of
    https://github.com/pytorch/pytorch/tree/647f14e7. PyTorch however
    seems to be interested in per-parameter sharding as per https://github.com/pytorch/pytorch/issues/114299.

    To apply bucketing of collective communications, specify either
    :obj:`~thunder.distributed.FSDPBucketingStrategy.LAYER` or :obj:`BucketingStrategy.BLOCK` as
    ``bucketing_strategy``.
    The latter uses one collective communication, be it AllGather to unshard parameters or
    ReduceScatter to shard gradients, for one Transformer block. The former users one per layer such as
    :class:`torch.nn.Linear` and :class:`torch.nn.LayerNorm`.

    See :doc:`/notebooks/dev_tutorials/fsdp_tutorial` to see how parameters are sharded across devices and how communications calls are inserted.

    Args:
        model: The model to convert.

    Keyword Args:
        device: The corresponding model shard will be moved to this device. We recommend setting this to ``torch.cuda.current_device()``.
        broadcast_from: The rank of the device hosting the parameters to broadcast. If None is passed,
            broadcasting will be skipped (default). Enabling can be useful for models whose weights have been loaded
            from a checkpoint in a single rank.
        sharding_strategy:
        bucketing_strategy:

     Returns:
        :class:`torch.nn.Module`

    """
    import thunder

    utils.check(isinstance(sharding_strategy, FSDPType), lambda: f"FSDPType.ZERO2 and FSDPType.ZERO3 are supported.")
    utils.check(
        tdist.is_available(),
        lambda: "fsdp requires torch distributed to be available (but it's not)",
    )

    if isinstance(model, thunder.ThunderModule):
        from thunder.core.transforms import add_transform
        from thunder.distributed.transforms.fsdp_v2 import FSDPTransform
        from thunder.transforms import MaterializationTransform

<<<<<<< HEAD
        if device is None:
            local_rank = int(os.environ["LOCAL_RANK"])
            device = torch.device("cuda", local_rank)
        new_model = add_transform(
=======
        return add_transform(
>>>>>>> 7e821ef0
            model,
            transform=[
                FSDPTransform(
                    device=device,
                    broadcast_from=broadcast_from,
                    sharding_strategy=sharding_strategy,
                    bucketing_strategy=bucketing_strategy,
                    release_original_parameters=True,
                ),
                MaterializationTransform(device, init=MaterializationTransform.init_from_original_module_init()),
            ],
        )

    process_group = copy_default_process_group()
    utils.check(process_group is not None, lambda: "The default process group is None")
    model.use_fsdp = True
    model.process_group_for_ddp = process_group
    model.sharding_strategy = sharding_strategy
    model.bucketing_strategy = bucketing_strategy

    # Shard the parameters
    _shard_params(model, process_group, device, broadcast_from, allow_padding_for_fsdp=True)

    # See Note [DistributedDataParallel and distparallel_type]
    # If model was wrapped with thunder.distributed.fsdp it would have a
    # .use_fsdp attribute set to True and all parameters would be already
    # sharded across all other processes. So that our tracing is aware of
    # this we need to mark the distparallel_type of model's parameters as
    # thunder.proxies.DistParallelType.FULLY_SHARDED
    for p in model.parameters():
        p.distparallel_type = DistParallelType.FULLY_SHARDED

    return model


@torch.no_grad()
def _shard_params(
    module: torch.nn.Module,
    process_group: ProcessGroup,
    device: torch.device | None,
    broadcast_from: int | None,
    allow_padding_for_fsdp: bool = False,
) -> None:
    """Shards the parameters on the first dimension."""
    global_rank = tdist.get_rank(group=process_group)
    world_size = tdist.get_world_size(group=process_group)
    if device is None:
        local_rank = int(os.environ["LOCAL_RANK"])
        device = torch.device("cuda", local_rank)

    # In case there is a weight sharing, we don't want to shard the same param
    # multiple times. We use `sharded_params` to keep track of already sharded param.
    sharded_params = WeakTensorKeyDictionary()
    # We will definitely change the sharding logic in the future
    for module_name, submodule in module.named_modules():
        # Materialize meta-parameters on-device if necessary.
        # This is done before sharding in case the materialization logic depends on the tensor shape.
        # The tradeoff is that all of a module's direct parameters need to fit in device.
        # Each module only initializes its own parameters and not those of its children (recurse=False)
        if any(t.is_meta for t in chain(submodule.parameters(recurse=False), submodule.buffers(recurse=False))):
            # TODO: we could also support calling a "param_init_fn" argument like PyTorch
            _materialize(submodule, device)
        else:
            # Move leftover params and buffers to device. This is at least required to broadcast.
            # Cannot `submodule.to(device)` because we don't want it to recurse
            submodule._apply(partial(torch.Tensor.to, device=device), recurse=False)

        # Broadcast parameters if requested
        if broadcast_from is not None:
            for tensor in chain(submodule.parameters(recurse=False), submodule.buffers(recurse=False)):
                tdist.broadcast(tensor, src=broadcast_from, group=process_group, async_op=False)

        # Note [FSDP Sharding]
        # All internal code will assume that the parameters are sharded on the first dimension
        for param_name, param in submodule.named_parameters(recurse=False, prefix=module_name):
            if param in sharded_params:
                continue
            _shard_param(param, global_rank, world_size, param_name, allow_padding_for_fsdp=allow_padding_for_fsdp)
            # Mark the param as sharded so that we don't reshard it (in case model has shared parameters)
            sharded_params[param] = True


@torch.no_grad()
def _shard_tensor(
    param: torch.Tensor,
    rank: int,
    world_size: int,
    name: str,
    *,
    allow_padding_for_fsdp: bool = False,
    dim: int | None = None,
) -> tuple[torch.Tensor, int | None]:

    dim_to_shard = 0 if dim is None else dim
    if allow_padding_for_fsdp:
        utils.check(dim_to_shard == 0, lambda: f"Invalid {dim=} with {allow_padding_for_fsdp=}, Only 0 is supported")
        padded_param_shape = list(param.shape)
        orig_0dim_size = param.size(dim_to_shard)
        chunk_size = (padded_param_shape[0] + world_size - 1) // world_size
        padded_param_shape[0] = chunk_size * world_size
        _thunder_fsdp_padding_size = padded_param_shape[0] - param.size(0)
        if _thunder_fsdp_padding_size > 0:
            padded_param = torch.empty(padded_param_shape, device=param.device, dtype=param.dtype)
            padded_param[:orig_0dim_size].copy_(param)
            shard = padded_param.data.narrow(0, chunk_size * rank, chunk_size).clone()
            return shard, _thunder_fsdp_padding_size
        else:
            shard = param.data.narrow(0, chunk_size * rank, chunk_size).clone()
            return shard, None
    else:
        utils.check(
            param.shape[dim_to_shard] % world_size == 0,
            lambda: (
                f"Current sharding requires the sharded dimension of the parameter {name!r} ({param.shape[dim_to_shard]})"
                f" to be divisible by the world size ({world_size})"
            ),
        )
        chunk_size = param.shape[dim_to_shard] // world_size
        # NOTE This could be a ShardTensor to indicate other parts of the code
        # that it's sharded and should be treated differently
        shard = param.data.narrow(dim_to_shard, chunk_size * rank, chunk_size).clone()
        return shard, None


def _shard_param(
    param: torch.Tensor,
    rank: int,
    world_size: int,
    name: str,
    *,
    allow_padding_for_fsdp: bool = False,
    dim: int | None = None,
) -> None:
    shard, padding_size = _shard_tensor(
        param,
        rank,
        world_size,
        name,
        allow_padding_for_fsdp=allow_padding_for_fsdp,
        dim=dim,
    )
    param.data = shard
    if allow_padding_for_fsdp:
        param._thunder_fsdp_padding_size = padding_size


@torch.no_grad()
def _unshard_params(module: torch.nn.Module, process_group: ProcessGroup, cpu_offload: bool = False) -> None:
    """Unshard a module's parameters.

    This supports CPU offloading of parameters.
    """
    from thunder.executors.torchex import _all_gather_prim_impl

    cpu = torch.device("cpu")
    for param in module.parameters():
        out = _all_gather_prim_impl(param.data, group=process_group, do_async=0)
        if cpu_offload:
            out = out.to(device=cpu)
        param.data = out
    # TODO(@carmocca): this should cpu-offload buffers or persistent buffers


def _materialize(module: torch.nn.Module, device: torch.device) -> None:
    """Materialize a module's direct children parameters by calling ``module.reset_parameters()``."""
    module.to_empty(device=device, recurse=False)
    if not hasattr(module, "reset_parameters"):
        raise TypeError(
            f"Materialization requires that the `{type(module).__name__}.reset_parameters` method is implemented."
            " This method is used to initialize any children parameters or buffers in this module."
        )
    module.reset_parameters()<|MERGE_RESOLUTION|>--- conflicted
+++ resolved
@@ -476,14 +476,10 @@
         from thunder.distributed.transforms.fsdp_v2 import FSDPTransform
         from thunder.transforms import MaterializationTransform
 
-<<<<<<< HEAD
         if device is None:
             local_rank = int(os.environ["LOCAL_RANK"])
             device = torch.device("cuda", local_rank)
-        new_model = add_transform(
-=======
         return add_transform(
->>>>>>> 7e821ef0
             model,
             transform=[
                 FSDPTransform(
