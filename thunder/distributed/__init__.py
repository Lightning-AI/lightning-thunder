--- conflicted
+++ resolved
@@ -475,24 +475,16 @@
         from thunder.core.transforms import add_transform
         from thunder.distributed.transforms.fsdp_v2 import FSDPTransform
 
-<<<<<<< HEAD
-        new_model = add_transform(
-=======
         return add_transform(
->>>>>>> fbe9f2cb
             model,
             transform=FSDPTransform(
                 device=device,
                 broadcast_from=broadcast_from,
                 sharding_strategy=sharding_strategy,
                 bucketing_strategy=bucketing_strategy,
-<<<<<<< HEAD
                 release_original_parameters=True,
-=======
->>>>>>> fbe9f2cb
             ),
         )
-        return new_model
 
     process_group = copy_default_process_group()
     utils.check(process_group is not None, lambda: "The default process group is None")
