from functools import partial
from typing import Any
from types import EllipsisType, NoneType
from collections.abc import Callable
from collections.abc import Sequence
from numbers import Number
import optree

from thunder.core.options import (
    INTERPRETATION_OPTIONS,
    CACHE_OPTIONS,
    SHARP_EDGES_OPTIONS,
)
from thunder.core.trace import (
    TraceCtx,
    tracectx,
    TraceResults,
)

import thunder.core.prims as prims

from thunder.extend import Executor
from thunder.core.compile_data import get_cache_option
from thunder.core.langctxs import LanguageContext
from thunder.core.baseutils import is_base_printable
from thunder.core.codeutils import get_siginfo, SigInfo, is_simple_printable_collection
from thunder.core.proxies import (
    proxy,
    Proxy,
    TensorProxy,
    pyval,
    pytype,
    NumberProxy,
    StringProxy,
    IntegerProxy,
    FloatProxy,
    ComplexProxy,
    TupleProxy,
    ListProxy,
    DictProxy,
    AnyProxy,
)

import thunder.clang as clang
import thunder

# NOTE This import is intentionally pytorch so that it thunder.torch doesn't import this
import torch as pytorch


def _eager_validate_tensor(p: TensorProxy, /, *, co: CACHE_OPTIONS) -> tuple[list, list]:
    if co is CACHE_OPTIONS.SYMBOLIC_VALUES:
        raise NotImplementedError(f"Trying to unpack a number with symbolic values, but this is not supported yet")

    if co is CACHE_OPTIONS.CONSTANT_VALUES:
        clang.check_tensor_shape_and_metadata(p)

    return ([p], [p])


def _eager_unpack_tensor(
    t: pytorch.Tensor, /, name: None | str, *, co: CACHE_OPTIONS
) -> tuple[TensorProxy, TensorProxy]:
    p = proxy(t, name=name)
    return p, p


def _eager_validate_literal_like(p: AnyProxy, /, *, co: CACHE_OPTIONS) -> tuple[list, list]:
    if co is CACHE_OPTIONS.SYMBOLIC_VALUES:
        raise NotImplementedError(
            f"Trying to unpack a literal-like value of type {pytype(p)} with symbolic values, but this is not supported yet"
        )

    if co is CACHE_OPTIONS.CONSTANT_VALUES:
        clang.check_literal_like(p, pyval(p))

    return ([], [pyval(p)])


def _eager_unpack_literal_like(x: Any, /, name: None | str, *, co: CACHE_OPTIONS) -> tuple[AnyProxy, None]:
    p = proxy(x, name=name)
    return p, x


def _eager_validate_none(p: AnyProxy, /, *, co: CACHE_OPTIONS) -> tuple[list, list]:
    if co is CACHE_OPTIONS.SYMBOLIC_VALUES:
        raise NotImplementedError(f"Trying to unpack a None with symbolic values, but this is not supported yet")

    if co is CACHE_OPTIONS.CONSTANT_VALUES:
        clang.check_none(p)

    return ([], [None])


def _eager_unpack_none(n: None, /, name: None | str, *, co: CACHE_OPTIONS) -> tuple[AnyProxy, None]:
    assert n is None
    p = proxy(None, name=name)
    return p, None


def _eager_validate_number(p: NumberProxy, /, *, co: CACHE_OPTIONS):
    if co is CACHE_OPTIONS.SYMBOLIC_VALUES:
        raise NotImplementedError(f"Trying to unpack a number with symbolic values, but this is not supported yet")

    # When not using symbolic values, numbers are compile-time constants, so an actual
    #   Python number is used when interpreting the function, and no number is passed
    #   from the prologue to the computation in the eventual thunder program
    val = pyval(p)

    if co is CACHE_OPTIONS.CONSTANT_VALUES:
        clang.check_number_type_and_value(p, val)

    return ([], [val])


def _eager_unpack_number(num: Number, /, name: None | str, *, co: CACHE_OPTIONS) -> tuple[NumberProxy, Number]:
    p = proxy(num, name=name)
    return p, num


def _eager_validate_string(p: StringProxy, /, *, co: CACHE_OPTIONS) -> tuple[list, list]:
    if co is CACHE_OPTIONS.SYMBOLIC_VALUES:
        raise NotImplementedError(f"Trying to unpack a string with symbolic values, but this is not supported yet")

    # When not using symbolic values, strings are compile-time constants, so an actual
    #   Python string is used when interpreting the function, and no string is passed
    #   from the prologue to the computation in the eventual thunder program
    val = pyval(p)

    if co is CACHE_OPTIONS.CONSTANT_VALUES:
        clang.check_string_value(p, val)

    return ([], [val])


def _eager_unpack_string(
    s: str,
    /,
    name: None | str,
    *,
    co: CACHE_OPTIONS,
) -> tuple[StringProxy, str]:
    p = proxy(s, name=name)
    return p, s


# NOTE When unpacking a tuple...
#   - the values in the TupleProxy are the interpreter values
#   - the interpreter is given the tuple, the computation is given the tuple and a flat list of its proxied elements
#   - non-tuple values within the tuple are temporarily assigned proxies by clang.unpack_tuple so they can be
#       validated
def _eager_validate_tuple(p: TupleProxy, /, *, co: CACHE_OPTIONS) -> tuple[list, list]:
    unpacked = clang.unpack_tuple(p)

    computation_args = [p]

    clang.check_instance(p, (tuple, pytorch.Size))
    if len(p) == 0:
        clang.check_empty(p)

    for x in unpacked:
        cargs, iargs = _eager_validate(x, co=co)
        computation_args.extend(cargs)

    return (computation_args, [p])


def _eager_unpack_tuple(tup: tuple, /, name: None | str, *, co: CACHE_OPTIONS) -> tuple[TupleProxy, TupleProxy]:
    unpack = partial(_eager_unpack, name=None, co=co)

    values = []
    for x in tup:
        p, a = unpack(x)
        values.append(a)

    p = proxy(tuple(values), name=name)
    return p, p


def _eager_validate_list(p: ListProxy, /, *, co: CACHE_OPTIONS) -> tuple[list, list]:
    unpacked = clang.unpack_list(p)

    computation_args = [p]

    clang.check_type(p, list)
    if len(p) == 0:
        clang.check_empty(p)

    for x in unpacked:
        cargs, iargs = _eager_validate(x, co=co)
        computation_args.extend(cargs)

    return (computation_args, [p])


def _eager_unpack_list(lst: list, /, name: None | str, *, co: CACHE_OPTIONS) -> tuple[TupleProxy, TupleProxy]:
    unpack = partial(_eager_unpack, name=None, co=co)

    values = []
    for x in lst:
        p, a = unpack(x)
        values.append(a)

    p = proxy(list(values), name=name)
    return p, p


def _eager_validate_dict(p: DictProxy, /, *, co: CACHE_OPTIONS) -> tuple[list, list]:
    clang.check_type(p, dict)

    if len(p) == 0:
        clang.check_empty(p)

    computation_args = [p]
    for k, v in p.items():
        pv = clang.unpack_dict_key(p, k)
        cargs, iargs = _eager_validate(pv, co=co)
        computation_args.extend(cargs)

    return (computation_args, [p])


def _eager_unpack_dict(d: dict, /, name: None | str, *, co: CACHE_OPTIONS) -> tuple[TupleProxy, TupleProxy]:
    unpack = partial(_eager_unpack, name=None, co=co)
    proxied = {}
    for k, v in d.items():
        if not isinstance(k, (int, str)):
            raise ValueError(f"Unsupported input dict key type {type(k)}. Supported types are int and str.")

        vp, a = unpack(v)
        proxied[k] = a

    p = proxy(proxied, name=name)
    return p, p


def _eager_validate_any(p: Proxy, /, *, co: CACHE_OPTIONS) -> tuple[list, list]:
    typ: type = pytype(p)
    if typ is NoneType:
        return _eager_validate_none(p, co=co)
    if typ in (pytorch.dtype, pytorch.device, slice, EllipsisType):
        return _eager_validate_literal_like(p, co=co)

    raise NotImplementedError("Trying to validate an object with type {typ}, but this is not implemented")


_type_to_unpack_map: dict[type, Callable] = {
    pytorch.Tensor: _eager_unpack_tensor,
    bool: _eager_unpack_number,
    int: _eager_unpack_number,
    float: _eager_unpack_number,
    complex: _eager_unpack_number,
    str: _eager_unpack_string,
    tuple: _eager_unpack_tuple,
    pytorch.Size: _eager_unpack_tuple,
    list: _eager_unpack_list,
    dict: _eager_unpack_dict,
    slice: _eager_unpack_literal_like,
    EllipsisType: _eager_unpack_literal_like,
    NoneType: _eager_unpack_none,
    pytorch.dtype: _eager_unpack_literal_like,
    pytorch.device: _eager_unpack_literal_like,
}

_type_to_validation_map: dict[type, Callable] = {
    TensorProxy: _eager_validate_tensor,
    IntegerProxy: _eager_validate_number,
    FloatProxy: _eager_validate_number,
    ComplexProxy: _eager_validate_number,
    StringProxy: _eager_validate_string,
    TupleProxy: _eager_validate_tuple,
    ListProxy: _eager_validate_list,
    DictProxy: _eager_validate_dict,
    AnyProxy: _eager_validate_any,
}


def _eager_validate(x: Any, /, *, co: CACHE_OPTIONS) -> tuple[list, list]:
    typ: type = type(x)
    unpack_fn = _type_to_validation_map.get(typ, None)
    if unpack_fn is None:
        raise ValueError(f"Cannot validate object of type {typ}. Please file an issue requesting support.")

    return unpack_fn(x, co=co)


def _eager_unpack(x: Any, /, name: None | str, *, co: CACHE_OPTIONS) -> tuple[Proxy, Any]:
    typ: type = type(x)
    unpack_fn = _type_to_unpack_map.get(typ, None)
    if unpack_fn is None:
        raise ValueError(f"Cannot unpack object of type {typ}. Please file an issue requesting support.")

    return unpack_fn(x, name, co=co)


# A helper for "eager unpacking" interpreters that eagerly unpack their arguments as inputs
# An interpreter must do two things:
#   1) Create a prologue function with the same signature as the original function that
#       acquires all supported inputs and validates them according to the caching option
#   2) Creates a computation function that accepts the output of the prologue function and
#       returns what the original function did
def _eager_unpacking_interpreter(
    interpreter: Callable, fn: Callable, args, kwargs, /, *, interpreter_name: str
) -> TraceResults:
    # Unpacks the inputs
    si: SigInfo = get_siginfo(fn, args, kwargs)

    prologue_trc: TraceCtx = TraceCtx(si.unwrapped_fn)
    computation_trc: TraceCtx = TraceCtx()

    # Constructs the prologue trace (which just trivially unpacks the tensor arguments for now)
    # TODO RC1 Remove the no_grad and no_autocast context managers from this trace
    # TODO RC1 Provide a mechanism to add context managers to the prologue and computation functions
    # TODO RC1 Don't always import torch in traces (particularly the prologue trace)
    csi = SigInfo("computation")
    csi.args = []
    prologue_args = []  # Arguments to the prologue
    prologue_kwargs = {}  # Kwargs to the prologue
    computation_args = []  # Arguments to the computation
    interpretation_args = []  # Arguments to interpret with
    interpretation_kwargs = {}  # Kwargs to interpret with
    co: CACHE_OPTIONS = get_cache_option()
    with tracectx(prologue_trc):
        # Unpacks args
        for name, x in si.args:
            p: Proxy
            p, _ = _eager_unpack(x, name, co=co)
            prims.unpack_trivial(p)
            cargs, iargs = _eager_validate(p, co=co)
            computation_args.extend(cargs)

            prologue_args.append(p)
            interpretation_args.extend(iargs)

        # Unpacks varargs (if present)
        # NOTE varargs must follow other positional args
        if si.varargs is not None:
            name, x = si.varargs

            p: Proxy
            p, _ = _eager_unpack(x, name, co=co)
            prims.unpack_trivial(p)
            cargs, iargs = _eager_validate(p, co=co)
            computation_args.extend(cargs)

            prologue_args.append(p)
            (iarg,) = iargs
            interpretation_args.extend(iarg)

        # Unpacks kwargs
        for name, x in si.kwargs.items():
            p: Proxy
            p, _ = _eager_unpack(x, name, co=co)
            prims.unpack_trivial(p)
            cargs, iargs = _eager_validate(p, co=co)
            computation_args.extend(cargs)

            prologue_kwargs[name] = p
            (iarg,) = iargs
            interpretation_kwargs[name] = iarg

        if si.varkwargs is not None:
            name, x = si.varkwargs

            p: Proxy
            p, _ = _eager_unpack(x, name, co=co)
            prims.unpack_trivial(p)
            cargs, iargs = _eager_validate(p, co=co)
            computation_args.extend(cargs)

            prologue_kwargs[name] = p
            (iarg,) = iargs

            for k, v in iarg.items():
                interpretation_kwargs[k] = v

    prologue_trc.args = prologue_args
    prologue_trc.kwargs = prologue_kwargs

    # Constructs the computation trace
    # TODO RC1 Only unpack what's used in the computation
    with tracectx(computation_trc):
        p: Proxy
        for p in computation_args:
            prims.unpack_trivial(p)
            csi.args.append((p.name, None))
            computation_trc.add_name(p.name)

        jfn = interpreter(si.unwrapped_fn)
        result = jfn(*interpretation_args, **interpretation_kwargs)
        interpreter_log = getattr(jfn, "_last_interpreter_log", [])

        # Validates that the returned items are proxies or printable values
        def leaf_test(x: Any) -> bool:
            if isinstance(x, Proxy):
                return True
            if is_base_printable(x):
                return True
            if is_simple_printable_collection(x):
                return False

            raise RuntimeError(
                f"Trying to return object of type {type(x)}, but only proxies, strings, torch.device objects, numbers, tuples, lists, and dicts can be returned."
            )

        optree.tree_flatten(result, is_leaf=leaf_test)

        prims.python_return(result)

    # Creates hand-off from prologue to computation
    with tracectx(prologue_trc):
        prims.python_return(tuple(computation_args))

    # Constructs the computation trace's signature
    computation_trc._siginfo = csi
    computation_trc.args = computation_args

    return TraceResults(prologue_trc, computation_trc, None, interpreter_log)


# Translates the Python function a thunder program using the Python interpreter
def _python_interpreter(
    fn: Callable, args, kwargs, /, *, record_history: bool = False, sharp_edges: SHARP_EDGES_OPTIONS
) -> TraceResults:
    if sharp_edges is not SHARP_EDGES_OPTIONS.ALLOW:
        raise ValueError(
            f"Detecting sharp edges is not supported when using the Python interpreter. To detect sharp edges use another interpretation option."
        )

    def _interpreter(fn_):
        # No sharp edges for python interpreter. I think.
        return partial(fn_, sharp_edges=sharp_edges, record_history=record_history)

<<<<<<< HEAD
    return _eager_unpacking_interpreter(_interpreter, fn, args, kwargs, interpreter_name="Python")
=======
    return _eager_unpacking_interpreter(
        _interpreter, fn, args, kwargs, record_history=record_history, interpreter_name="Python"
    )
>>>>>>> 918bfcff


# Translates the Python function to a thunder program using the thunder interpreter
def _translate_functions_interpreter(
    fn: Callable, args, kwargs, /, *, record_history: bool = False, sharp_edges: SHARP_EDGES_OPTIONS
) -> TraceResults:
    from thunder.core.jit_ext import minimal_thunder_jit

<<<<<<< HEAD
    pjit = partial(minimal_thunder_jit, sharp_edges=sharp_edges, record_history=record_history)
    return _eager_unpacking_interpreter(pjit, fn, args, kwargs, interpreter_name="translate functions")
=======
    pjit = partial(minimal_thunder_jit, sharp_edges=sharp_edges)
    return _eager_unpacking_interpreter(
        pjit, fn, args, kwargs, record_history=record_history, interpreter_name="translate functions"
    )
>>>>>>> 918bfcff


# note: keep this roughly in sync with thunder.jit
def jit(
    fn: Callable,
    /,
    *,
    langctx: None | str | Any | LanguageContext = None,
    executors: None | Sequence[Executor] = None,
    sharp_edges: None | SHARP_EDGES_OPTIONS | str = None,
    interpretation: None | INTERPRETATION_OPTIONS | str = None,
    cache: None | CACHE_OPTIONS | str = None,
    disable_torch_autograd: bool = False,  # TODO Revisit this UX for RC1
    **compile_options,  # TODO RC1 Make this explicit -- dict of options
) -> Callable:
    """Just-in-time compile a function.

    Args:
        fn: A function to compile.
    Keyword Args:
        langctx: the language context, which language / library to emulate. default: "torch" for PyTorch compatibility.
        executors: list of executors to use. Defaults to the executors returned by `thunder.get_default_executors()` and always amened by `thunder.get_always_executors()`.
                   You can get a list of all available executors with `thunder.get_all_executors()`.
        sharp_edges: sharp edge detection action. What to do when thunder detects a construct that is likely to lead to errors. Can be ``"allow"``, ``"warn"``, ``"error"``. Defaults to ``"allow"``.
        cache: caching mode. default: ``"constant values"```

               - ``"no caching"`` - disable caching and always recompute,
               - ``"constant values"`` - require Tensors to be of the same shape, device, dtype etc., and integers and strings to match exactly,
               - ``"same input"`` - don't check, but just assume that a cached function works if it exists.
        interpretation: default: ``"translate functions"``

               - ``"python interpreter"`` run in the cpython interpreter, you need to program thunder explicitly,
               - ``"translate functions"`` use the thunder interpreter to translate torch functions to thunder and (optionally) detect sharp edges
    """
    if interpretation is None:
        interpretation = INTERPRETATION_OPTIONS.TRANSLATE_FUNCTIONS
    return thunder.jit(
        fn,
        langctx=langctx,
        executors=executors,
        sharp_edges=sharp_edges,
        interpretation=interpretation,
        cache=cache,
        disable_torch_autograd=disable_torch_autograd,
        **compile_options,
    )<|MERGE_RESOLUTION|>--- conflicted
+++ resolved
@@ -431,13 +431,7 @@
         # No sharp edges for python interpreter. I think.
         return partial(fn_, sharp_edges=sharp_edges, record_history=record_history)
 
-<<<<<<< HEAD
     return _eager_unpacking_interpreter(_interpreter, fn, args, kwargs, interpreter_name="Python")
-=======
-    return _eager_unpacking_interpreter(
-        _interpreter, fn, args, kwargs, record_history=record_history, interpreter_name="Python"
-    )
->>>>>>> 918bfcff
 
 
 # Translates the Python function to a thunder program using the thunder interpreter
@@ -446,15 +440,8 @@
 ) -> TraceResults:
     from thunder.core.jit_ext import minimal_thunder_jit
 
-<<<<<<< HEAD
     pjit = partial(minimal_thunder_jit, sharp_edges=sharp_edges, record_history=record_history)
     return _eager_unpacking_interpreter(pjit, fn, args, kwargs, interpreter_name="translate functions")
-=======
-    pjit = partial(minimal_thunder_jit, sharp_edges=sharp_edges)
-    return _eager_unpacking_interpreter(
-        pjit, fn, args, kwargs, record_history=record_history, interpreter_name="translate functions"
-    )
->>>>>>> 918bfcff
 
 
 # note: keep this roughly in sync with thunder.jit
