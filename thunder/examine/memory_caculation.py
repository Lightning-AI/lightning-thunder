from collections.abc import Callable, MutableSequence, MutableMapping, MutableSet
from functools import partial

from thunder.core.prims import PrimIDs
from thunder.core.proxies import CollectionProxy, FutureTensorProxy, Proxy, TensorProxy
from thunder.core.symbol import BoundSymbol, Symbol
from thunder.core.trace import TraceCtx
from thunder.core.utils import check_type, ProxyDict
from thunder.core.pytree import tree_iter
<<<<<<< HEAD
=======
from thunder.executors import pythonex
>>>>>>> d70b10e4

# Arguments are considered independently, so we ignore all unpacking operations on them
memory_calculate_skip_list = (PrimIDs.RETURN, PrimIDs.UNPACK_TRIVIAL, PrimIDs.UNPACK_SEQUENCE)

# List of operators that considered no memory changes occurred in Thunder.
# NOTE: for the operators have different input and output shape, such as expand,
# the final del statement always reduce the memory size by the initial size of the input tensor
thunder_alias_operator_list = (
    "unsqueeze",
    "squeeze",
    "transpose",
    "expand",
    "reshape",
    "torch_prims_reshape_impl",  # torchex implementation of prims.reshape.
    "permute",
    "contiguous",
    "split",
    "torch_wait_prim_impl",
)

# A registry of symbols that require special memory calculation;
# if not registered, the default memory calculation function is used.
memory_calculate_impls: dict[Symbol, Callable] = dict()


def register_memory_calculate_function(*ops):
    """Decorator to register memory calculation function for a list of symbol."""

    def decorator(func):
        for op in ops:
            memory_calculate_impls[op] = func
        return func

    return decorator


class MemoryData:
    """
    Helper class to track the reference count of a Proxy
    """

    def __init__(self, n: int, proxy: Proxy):
        self._cnt = n
        self._proxy = proxy

    def incr_ref(self):
        self._cnt += 1
        return self._cnt

    def decr_ref(self):
        if self._cnt == 0:
            raise ValueError(f"Refernce count of {self._proxy} cannot be negative")
        self._cnt -= 1
        return self._cnt

    def get_memory_size(self):
        check_type(self._proxy, Proxy)
        return self._proxy.numel * self._proxy.dtype.bytes


def default_alloc_memory(
    bsym: BoundSymbol, tensor_to_memory_data: ProxyDict, name_to_alloc_memory: dict[str, int]
) -> int:
    """
    The default function to calculate the memory usage, covers the most common situation where memory is increased by the size of the output tensors.

    Args:
        bsym (BoundSymbol): The bound symbol that needs to calculate the memory usage
        tensor_to_memory_data (ProxyDict): A dict to record the reference count of proxy
        name_to_alloc_memory (dict): A dict to record the bound symbol's name and the proxy names as key and the size of memory change as value

    Returns:
        int: The size of memory change caused by the input bsym
    """
    tensor_outs = [x for x in bsym.flat_proxy_outs if isinstance(x, (TensorProxy, FutureTensorProxy))]
    result = sum(t.numel * t.dtype.bytes for t in tensor_outs)
    for x in tensor_outs:
        # skip when the function returns its own input
        if x not in tensor_to_memory_data:
            tensor_to_memory_data[x] = MemoryData(n=1, proxy=x)

    name_to_alloc_memory[f"{bsym.sym.name} {', '.join(t.name for t in tensor_outs)}"] = result
    return result


# The reference count and original proxy of the aliases are tracked in tensor_to_memory_data
@register_memory_calculate_function(*thunder_alias_operator_list)
def track_alias_op_memory(
    bsym: BoundSymbol, tensor_to_memory_data: ProxyDict, name_to_alloc_memory: dict[str, int]
) -> int:
    inp = bsym.flat_proxy_args[0]
    assert inp in tensor_to_memory_data
    for out in bsym.flat_proxy_outs:
        tensor_to_memory_data[inp].incr_ref()
        tensor_to_memory_data[out] = tensor_to_memory_data[inp]
    return 0


@register_memory_calculate_function(PrimIDs.DEL)
def del_op_memory(bsym: BoundSymbol, tensor_to_memory_data: ProxyDict, name_to_alloc_memory: dict[str, int]) -> int:
    tensor_args = (x for x in bsym.flat_proxy_args if isinstance(x, (TensorProxy, FutureTensorProxy)))
    memory_size = 0
    for a in tensor_args:
        assert a in tensor_to_memory_data
        cnt_a = tensor_to_memory_data[a].decr_ref()

        if cnt_a == 0:
            size_a = tensor_to_memory_data[a].get_memory_size()
            memory_size -= size_a
            name_to_alloc_memory[f"{bsym.sym.name} {a.name}"] = -size_a
    return memory_size


@register_memory_calculate_function(pythonex.clear_mutable_collection.id)
def clear_mutable_collection_argument_memory(
    bsym: BoundSymbol, tensor_to_memory_data: ProxyDict, name_to_alloc_memory: dict[str, int], is_argument: bool
) -> int:
    # Clearing the collection forces the interpreter to release references to its elements,
    # even if the collection was an argument.
    # So we cancel the n += 1 (see get_alloc_memory) for tensors contained in such a collection
    if not is_argument:
        return 0

    collection_proxy = bsym.flat_proxy_args[0]
    if not isinstance(collection_proxy.collection(), (MutableSequence, MutableMapping, MutableSet)):
        return 0

    memory_size = 0
    for a in tree_iter(collection_proxy.collection()):
        if not isinstance(a, (TensorProxy, FutureTensorProxy)):
            continue
        cnt_a = tensor_to_memory_data[a].decr_ref()
        if cnt_a == 0:
            size_a = tensor_to_memory_data[a].get_memory_size()
            memory_size -= size_a
            name_to_alloc_memory[f"clear_mutable_collection {a.name}"] = -size_a
    return memory_size


def get_alloc_memory(trc: TraceCtx) -> tuple[int, dict[str, int]]:
    """
    Calculate the memory usage based on the executable trace.
    The memory calculation is based only on the compile-time trace, i.e. the input and output shape
    and type of the operator, without taking into account any kind of caching e.g. CudaCachedAllocator,
    or any allocation for the intermediate within the operator (e.g.: nvFusion ops).
    Note that the trace doesn't contain strides. Only the operators in `thunder_alias_operator_list` are assumed to
    cause no memory changes, this is different from the actual memory allocation for Torch view operators, such as reshape.
    So the estimated memory usage may differ from the runtime memory usage.


    Args:
        trc (TraceCtx): The executable Thunder trace.

    Returns:
        tuple[int, dict[str, int]]: The peak memory usage and a dict mapping the symbol name and
        associated tensor names to the number of bytes of memory.
    """
    name_to_alloc_memory: dict[str, int] = dict()
    max_allocated = 0
    allocated = 0

    arg_names = {arginfo[0] for arginfo in trc.siginfo().args} | trc.siginfo().kwargs.keys()
    tensor_to_memory_data = ProxyDict()
    for arg in tree_iter((trc.args, trc.kwargs)):
<<<<<<< HEAD
        tensor_to_memory_data[arg] = MemoryData(n=2, proxy=arg)
=======
        # In addition to the arguments themselves (n=1), the interpreter holds references to the arguments,
        # accounting for n += 1
        tensor_to_memory_data[arg] = MemoryData(n=2, proxy=arg)
        mem_size = arg.numel * arg.dtype.bytes
        allocated += mem_size
        name_to_alloc_memory[f"argument {arg.name}"] = mem_size
>>>>>>> d70b10e4

    for bsym in trc.bound_symbols:
        if bsym.sym.id in memory_calculate_skip_list:
            continue

        impl = memory_calculate_impls.get(bsym.sym.id, default_alloc_memory)
        if impl is clear_mutable_collection_argument_memory:
            is_argument = bsym.flat_proxy_args[0].name in arg_names
            impl = partial(impl, is_argument=is_argument)

        allocated += impl(bsym, tensor_to_memory_data, name_to_alloc_memory)
        max_allocated = max(max_allocated, allocated)

    return max_allocated, name_to_alloc_memory<|MERGE_RESOLUTION|>--- conflicted
+++ resolved
@@ -7,10 +7,7 @@
 from thunder.core.trace import TraceCtx
 from thunder.core.utils import check_type, ProxyDict
 from thunder.core.pytree import tree_iter
-<<<<<<< HEAD
-=======
 from thunder.executors import pythonex
->>>>>>> d70b10e4
 
 # Arguments are considered independently, so we ignore all unpacking operations on them
 memory_calculate_skip_list = (PrimIDs.RETURN, PrimIDs.UNPACK_TRIVIAL, PrimIDs.UNPACK_SEQUENCE)
@@ -175,16 +172,12 @@
     arg_names = {arginfo[0] for arginfo in trc.siginfo().args} | trc.siginfo().kwargs.keys()
     tensor_to_memory_data = ProxyDict()
     for arg in tree_iter((trc.args, trc.kwargs)):
-<<<<<<< HEAD
-        tensor_to_memory_data[arg] = MemoryData(n=2, proxy=arg)
-=======
         # In addition to the arguments themselves (n=1), the interpreter holds references to the arguments,
         # accounting for n += 1
         tensor_to_memory_data[arg] = MemoryData(n=2, proxy=arg)
         mem_size = arg.numel * arg.dtype.bytes
         allocated += mem_size
         name_to_alloc_memory[f"argument {arg.name}"] = mem_size
->>>>>>> d70b10e4
 
     for bsym in trc.bound_symbols:
         if bsym.sym.id in memory_calculate_skip_list:
