--- conflicted
+++ resolved
@@ -104,22 +104,13 @@
     # Creates a nanoGPT model with a smaller size than any of the default options for testing
     # NOTE Sets dropout to zero for reproducibility
     config = nanogpt_model.GPTConfig(dropout=0, block_size=512, n_layer=6, n_head=6, n_embd=768)
-<<<<<<< HEAD
-    gpt = nanogpt_model.GPT(config).to(device=device.type, dtype=tdtype)
-
-    x = make_tensor((4, 64), dtype=torch.int64, low=0, high=255, device=device.type)
-    targets = make_tensor((4, 64), dtype=torch.int64, low=0, high=255, device=device.type)
-    torch_result = gpt(x, targets=targets)
-    torch_grads = torch.autograd.grad(torch_result[1], gpt.parameters())
-=======
-    gpt = nanogpt_model.GPT(config).to(device=device, dtype=tdtype)
+    gpt = nanogpt_model.GPT(config).to(device=device.type, dtype=tdtype)
     cmodel = executor.make_callable(gpt, use_cudagraphs=True)
 
     # Multiple runs to test whether static buffers are properly updated
     for i in range(3):
-        x = make_tensor((4, 64), dtype=torch.int64, low=0, high=255, device=device)
-        targets = make_tensor((4, 64), dtype=torch.int64, low=0, high=255, device=device)
->>>>>>> 395dfe1c
+        x = make_tensor((4, 64), dtype=torch.int64, low=0, high=255, device=device.type)
+        targets = make_tensor((4, 64), dtype=torch.int64, low=0, high=255, device=device.type)
 
         torch_result = gpt(x, targets=targets)
         torch_grads = torch.autograd.grad(torch_result[1], gpt.parameters())
