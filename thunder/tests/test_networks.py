import math
from dataclasses import dataclass
from functools import partial
import warnings
from looseversion import LooseVersion

import pytest
import torch
import torch.nn as nn
import torch.nn.functional as F
from torch.testing import assert_close, make_tensor

import thunder
import thunder.torch as ttorch
from thunder.tests.framework import (
    instantiate,
    requiresCUDA,
    DynamoThunderExecutor,
    _all_test_executors,
    version_between,
    BITSANDBYTES_AVAILABLE,
)
import thunder.tests.nanogpt_model as nanogpt_model
import thunder.tests.hf_bart_self_attn as hf_bart_self_attn
from thunder.executors.nvfuserex import nvfuser_version

#
# nanoGPT tests
#

# NOTE: DynamoThunderExecutor is not included in the _all_test_executors() list
# because we don't want to run all the tests with the DynamoThunderExecutor by
# default. We only want to run it with the tests that are explicitly marked to
# use the DynamoThunderExecutor. When there's more than one file that uses the
# DynamoThunderExecutor, we should consider adding a separate list of executors
# to the framework.py file.
all_test_executors_and_dynamo = _all_test_executors() + [DynamoThunderExecutor]


# see https://docs.pytest.org/en/stable/how-to/capture-warnings.html#recwarn for the recwarn fixture
@instantiate(dtypes=(thunder.float32,), executors=all_test_executors_and_dynamo)
def test_nanogpt_complete(executor, device, dtype, recwarn):
    tdtype = ttorch.to_torch_dtype(dtype)
    make = partial(make_tensor, dtype=torch.int64, device=device)

    # Creates a nanoGPT model with a smaller size than any of the default options for testing
    # NOTE Sets dropout to zero for reproducibility
    config = nanogpt_model.GPTConfig(dropout=0, block_size=512, n_layer=6, n_head=6, n_embd=768)
    gpt = nanogpt_model.GPT(config).to(device=device, dtype=tdtype)

    idx = make((4, 64), dtype=torch.int64, low=0, high=255)
    torch_result = gpt(idx)

    tom = executor.make_callable(gpt, disable_torch_autograd=True)
    thunder_result = tom(idx)

    assert_close(torch_result, thunder_result)

    if recwarn:
        for r in recwarn:
            assert "The .grad attribute of a Tensor that is not a leaf Tensor is being accessed." not in str(r.message)


# TODO Investigate grad inconsistency
# TODO: Add float16 and bfloat16 comparison tests here and to all other tests in
# this file.
# See issue "Add half precision dtype tests to test_networks.py"
@instantiate(dtypes=(thunder.float32,))  # ), executors=all_test_executors_and_dynamo)
def test_nanogpt_complete_autograd(executor, device, dtype):
    tdtype = ttorch.to_torch_dtype(dtype)

    # Creates a nanoGPT model with a smaller size than any of the default options for testing
    # NOTE Sets dropout to zero for reproducibility
    config = nanogpt_model.GPTConfig(dropout=0, block_size=512, n_layer=6, n_head=6, n_embd=768)
    gpt = nanogpt_model.GPT(config).to(device=device, dtype=tdtype)

    x = make_tensor((4, 64), dtype=torch.int64, low=0, high=255, device=device)
    targets = make_tensor((4, 64), dtype=torch.int64, low=0, high=255, device=device)
    torch_result = gpt(x, targets=targets)
    torch_grads = torch.autograd.grad(torch_result[1], gpt.parameters())

    cmodel = executor.make_callable(gpt)
    thunder_result = cmodel(x, targets=targets)
    thunder_grads = torch.autograd.grad(thunder_result[1], gpt.parameters())

    assert_close(torch_result, thunder_result)
    assert_close(torch_grads, thunder_grads, atol=1e-1, rtol=1e-1)


def _there_is_cudagraph_sym(trace):
    # So far check for a single CUDAGraph fusion
    bsyms = [bsym for bsym in trace.bound_symbols if bsym.sym.name.startswith("CUDAGraph")]
    return len(bsyms) == 1


@instantiate(dtypes=(thunder.float32,), devicetypes=(thunder.devices.DeviceType.CUDA,))
@requiresCUDA
def test_nanogpt_complete_cudagraphs(executor, device, dtype):
    tdtype = ttorch.to_torch_dtype(dtype)
    make = partial(make_tensor, dtype=torch.int64, device=device)

    # Creates a nanoGPT model with a smaller size than any of the default options for testing
    # NOTE Sets dropout to zero for reproducibility
    config = nanogpt_model.GPTConfig(dropout=0, block_size=512, n_layer=4, n_head=6, n_embd=768)
    gpt = nanogpt_model.GPT(config).to(device=device, dtype=tdtype).requires_grad_(False).eval()

    from thunder.transforms.cudagraph import CUDAGraphTransform

    cgtransform = CUDAGraphTransform()
    tom = executor.make_callable(gpt, transforms=[cgtransform], disable_torch_autograd=True)

    for _ in range(2):
        idx = make((4, 64), dtype=torch.int64, low=0, high=255)
        torch_result = gpt(idx)

        thunder_result = tom(idx)
        assert_close(torch_result, thunder_result)

    # We ran only a single (forward) graph several times.
    # Test that at only 1 cache entry was created during the runs.
    assert len(cgtransform.cuda_graph_runner.cuda_graph_cache) == 1

    # Check we really use CUDA graphs
    assert _there_is_cudagraph_sym(thunder.last_traces(tom)[-1])


@instantiate(
    dtypes=(thunder.float32,),
    devicetypes=(thunder.devices.DeviceType.CUDA,),
    decorators=(
        pytest.mark.skipif(
            version_between(torch.__version__, min_ver="2.7.0dev0", max_ver="2.7.0a99"),
            reason="https://github.com/lightning-ai/lightning-thunder/pull/1629",
        ),
    ),
)
def test_nanogpt_complete_cudagraphs_autograd(executor, device, dtype):
    tdtype = ttorch.to_torch_dtype(dtype)

    # Creates a nanoGPT model with a smaller size than any of the default options for testing
    # NOTE Sets dropout to zero for reproducibility
    config = nanogpt_model.GPTConfig(dropout=0, block_size=512, n_layer=6, n_head=6, n_embd=768)
    gpt = nanogpt_model.GPT(config).to(device=device, dtype=tdtype)

    from thunder.transforms.cudagraph import CUDAGraphTransform

    cgtransform = CUDAGraphTransform()
    cmodel = executor.make_callable(gpt, transforms=[cgtransform])

    # Multiple runs to test whether static buffers are properly updated
    for i in range(3):
        x = make_tensor((4, 64), dtype=torch.int64, low=0, high=255, device=device)
        targets = make_tensor((4, 64), dtype=torch.int64, low=0, high=255, device=device)

        torch_result = gpt(x, targets=targets)
        torch_grads = torch.autograd.grad(torch_result[1], gpt.parameters())

        thunder_result = cmodel(x, targets=targets)
        thunder_grads = torch.autograd.grad(thunder_result[1], gpt.parameters())

        assert_close(torch_result, thunder_result)
        assert_close(torch_grads, thunder_grads)

    # We ran only at most two (forward and backward) graphs several times.
    # Test that at most 2 cache misses happened after the runs
    # (at most one per each graph)
    assert len(cgtransform.cuda_graph_runner.cuda_graph_cache) == 2

    # Check we have CUDAGraph symbols in forward and backward
    assert _there_is_cudagraph_sym(thunder.last_traces(cmodel)[-1])
    assert _there_is_cudagraph_sym(thunder.last_backward_traces(cmodel)[-1])


@instantiate(dtypes=(thunder.float32,), executors=all_test_executors_and_dynamo)
def test_nanogpt_csa(executor, device, dtype):
    tdtype = ttorch.to_torch_dtype(dtype)
    make = partial(make_tensor, dtype=tdtype, device=device)

    # NOTE: currently setting dropout to zero for reproducibility
    config = nanogpt_model.GPTConfig(dropout=0)
    csa = nanogpt_model.CausalSelfAttention(config).to(device=device, dtype=tdtype)

    inp = make((2, config.block_size, config.n_embd))
    torch_result = csa(inp)

    # TODO: turn disable_torch_autograd=False back on once we have a fix for
    # AssertionError: Tensor-likes are not close!
    # Mismatched elements: 451 / 1572864 (0.0%)
    # Greatest absolute difference: 2.0623207092285156e-05 at index (1, 433, 24) (up to 1e-05 allowed)
    # Greatest relative difference: 0.03444782271981239 at index (0, 484, 119) (up to 1.3e-06 allowed)
    # See: https://github.com/Lightning-AI/lightning-thunder/issues/997
    tom = executor.make_callable(csa, disable_torch_autograd=True)
    thunder_result = tom(inp)

    assert_close(torch_result, thunder_result)


@instantiate(dtypes=(thunder.float32,), executors=all_test_executors_and_dynamo)
def test_nanogpt_block(executor, device, dtype):
    tdtype = ttorch.to_torch_dtype(dtype)
    make = partial(make_tensor, dtype=tdtype, device=device)

    # NOTE: currently setting dropout to zero for reproducibility
    config = nanogpt_model.GPTConfig(dropout=0)
    block = nanogpt_model.Block(config).to(device=device, dtype=tdtype)

    inp = make((2, config.block_size, config.n_embd))
    torch_result = block(inp)

    tom = executor.make_callable(block)
    thunder_result = tom(inp)

    assert_close(torch_result, thunder_result)


@instantiate(dtypes=(thunder.float32,), executors=all_test_executors_and_dynamo)
def test_nanogpt_mlp(executor, device, dtype):
    tdtype = ttorch.to_torch_dtype(dtype)
    make = partial(make_tensor, dtype=tdtype, device=device)

    # NOTE: currently setting dropout to zero for reproducibility
    config = nanogpt_model.GPTConfig(dropout=0)
    mlp = nanogpt_model.MLP(config).to(device=device, dtype=tdtype)

    inp = make((2, config.n_embd))
    torch_result = mlp(inp)

    tom = executor.make_callable(mlp)
    thunder_result = tom(inp)

    assert_close(torch_result, thunder_result)


@instantiate(
    dtypes=(thunder.float32,),
    executors=all_test_executors_and_dynamo,
)
def test_nanogpt_gelu(executor, device, dtype):
    tdtype = ttorch.to_torch_dtype(dtype)
    make = partial(make_tensor, dtype=tdtype, device=device)

    def new_gelu(a):
        return 0.5 * a * (1.0 + torch.tanh(math.sqrt(2.0 / math.pi) * (a + 0.044715 * torch.pow(a, 3.0))))

    inp = make((1024, 1024))
    torch_result = new_gelu(inp)

    tom = executor.make_callable(new_gelu)
    thunder_result = tom(inp)

    assert_close(torch_result, thunder_result)


def test_hf_bart_self_attn():
    model = hf_bart_self_attn.BartAttention(
        1024,
        16,
        dropout=0.0,
    )

    inp = torch.randn(1, 10, 1024)
    torch_result = model(inp, None)
    tom = thunder.jit(model)
    thunder_result = tom(inp, None)
    assert_close(torch_result, thunder_result)


def test_hf_bert():
    import transformers

    @thunder.core.jit_ext.register_general_jit_lookaside(
        transformers.modeling_utils.PreTrainedModel.warn_if_padding_and_no_attention_mask
    )
    @thunder.core.jit_ext.interpreter_needs_wrap
    def dummy(*args):
        pass

    # transformers accesses the old attrib and causes the future warning
    with warnings.catch_warnings():
        warnings.filterwarnings("ignore", category=FutureWarning, message=".*torch._dynamo.*.is_compiling.*")
        m = transformers.BertForSequenceClassification(transformers.BertConfig())
        del m.bert.encoder.layer[2:]
        m.eval()
        inp = torch.randint(1, 20, (1, 32))
        jm = thunder.jit(m)
        actual = jm(inp)
        expected = m(inp)

    assert_close(actual, expected)


@pytest.mark.skipif(
    version_between(torch.__version__, min_ver="2.6.0dev0", max_ver="2.6.0a99"),
    reason="https://github.com/bitsandbytes-foundation/bitsandbytes/pull/1413",
)
@pytest.mark.skipif(not BITSANDBYTES_AVAILABLE, reason="`bitsandbytes` is not available")
@requiresCUDA
def test_quantization():
    from thunder.tests import litgpt_model
    from lightning.fabric.plugins import BitsandbytesPrecision

    config = litgpt_model.Config.from_name("llama2-like")
    with torch.device("cuda"):
        model_fp_reference = litgpt_model.GPT(config).to(torch.bfloat16)
        model_fp_reference2 = litgpt_model.GPT(config).to(torch.bfloat16)

    import lightning as L

    plugins = BitsandbytesPrecision("nf4", torch.bfloat16)
    fabric = L.Fabric(devices=1, precision=None, plugins=plugins)
    with fabric.init_module(empty_init=True):
        model = litgpt_model.GPT(config)

    with fabric.init_tensor():
        # set the max_seq_length to limit the memory usage to what we need
        model.max_seq_length = 20
        # enable the kv cache
        model.set_kv_cache(batch_size=1)
    model.eval()
    model.requires_grad_(False)
    model = fabric.setup_module(model)

    model.load_state_dict(model_fp_reference.state_dict())

    x = torch.randint(1, 255, (1, 10), device="cuda")
    input_pos = torch.arange(10, device="cuda")
    logits_expected = model(x, input_pos)

    from thunder.transforms.quantization import BitsAndBytesLinearQuant4bit, get_bitsandbytes_executor

    bitsandbytes_executor = get_bitsandbytes_executor()

    model_fp_reference.set_kv_cache(1, device="cuda", dtype=torch.bfloat16)
    model_fp_reference.max_seq_length = 20
    model_fp_reference.requires_grad_(False)
    model_fp_reference.eval()

    model_fp_reference2.set_kv_cache(1, device="cuda", dtype=torch.bfloat16)
    model_fp_reference2.max_seq_length = 20
    model_fp_reference2.requires_grad_(False)
    model_fp_reference2.eval()

    jm = thunder.jit(
        model_fp_reference,
        executors=(bitsandbytes_executor,),
        transforms=[BitsAndBytesLinearQuant4bit()],
    )

    jm2 = thunder.jit(
        model_fp_reference2,
        executors=(bitsandbytes_executor,),
        transforms=[BitsAndBytesLinearQuant4bit()],
    )
    jm2.load_state_dict(jm.state_dict())

    logits_thunder = jm(x, input_pos)
    logits_thunder2 = jm2(x, input_pos)
    # check_dtype=False due to litgpt returning float32
    # (maybe that also is the numerical discrepancy?)
    assert_close(logits_thunder, logits_expected, atol=2e-2, rtol=1e-3, check_dtype=False)

    assert_close(logits_thunder, logits_thunder2, atol=2e-5, rtol=1e-5)

    sd = {k: v.clone() for k, v in jm.state_dict().items()}
    jm.load_original_state_dict(model_fp_reference.state_dict())
    sd2 = {k: v.clone() for k, v in jm.state_dict().items()}
    assert len(sd) == len(sd2)
    for k, v in sd.items():
        assert_close(v, sd2[k])


@pytest.mark.skipif(
    version_between(torch.__version__, min_ver="2.7.0dev0", max_ver="2.7.0a99"),
    reason="https://github.com/bitsandbytes-foundation/bitsandbytes/pull/1629",
)
@thunder.tests.framework.requiresCUDA
def test_thunderfx_mistral_nemo_small():
    """
    Runs a small version of Mistral-NeMo

    This is largely based on code from Alexandros Koumparoulis.
    """
    import transformers

    model_id = "mistralai/Mistral-Nemo-Base-2407"

    # Setup a "small" version of NeMo-Mistral that does not require downloading
    # weights. This is not a configuration that is worth benchmarking.
    # This was created by using
    #   MistralConfig(num_hidden_layers=1, max_position_embeddings=1024)
    # and then manually diffing that returned object with:
    #   transformers.AutoConfig.from_pretrained(model_id)
    # until they lined up sans the hidden and embeddings changes, above.
    config = transformers.models.mistral.configuration_mistral.MistralConfig(
        num_hidden_layers=1,
        torch_dtype=torch.bfloat16,
        max_position_embeddings=1024,
        architectures=["MistralForCausalLM"],
        hidden_size=5120,
        rms_norm_eps=1e-05,
        rope_theta=1000000.0,
        sliding_window=None,
        vocab_size=131072,
        head_dim=128,
        _name_or_path=model_id,
    )
    model = transformers.AutoModelForCausalLM.from_config(config, trust_remote_code=False)
    device = torch.device("cuda")
    model.to(device)
    model.train()
    mdl = thunder.dynamo.thunderfx(model)

    batch_size = 1
    iid_size = (batch_size, config.max_position_embeddings)
    input_ids = torch.randint(0, config.vocab_size, iid_size, device=device)
    attention_mask = torch.ones_like(input_ids)

    output = mdl(input_ids=input_ids, attention_mask=attention_mask, labels=input_ids)
    logits = output.logits
    grad_logits = torch.randn_like(logits)
    logits.backward(grad_logits)

    assert mdl._backend.subgraph_infos, "Should have at least 1 subgraph"


@thunder.tests.framework.requiresCUDA
@pytest.mark.parametrize("model_id", ["Qwen/Qwen2.5-7B-Instruct", "microsoft/Phi-3-mini-128k-instruct"])
def test_hf_for_nemo(model_id):
    from thunder.dynamo import thunderfx
    from transformers import AutoConfig, AutoModelForCausalLM

    configuration = AutoConfig.from_pretrained(
        model_id,
        # Scaled down for testing
        vocab_size=16,
        pad_token_id=15,
        max_position_embeddings=32,
        num_hidden_layers=1,
    )
    configuration.hidden_size = configuration.num_attention_heads
    with torch.device("cuda"):
        model = AutoModelForCausalLM.from_config(configuration).to(torch.bfloat16)

    # thunder.jit doesn't work with Qwen2, so we use torch.compile
    # https://github.com/Lightning-AI/lightning-thunder/issues/1405

    # fullgraph=True used to work with transformers 4.45.2, but it doesn't work
    # with 4.46.2 because of re.findall usage in the loss function
    fullgraph = False
    compiled_model = thunderfx(model, fullgraph=fullgraph)

    input_ids = torch.randint(0, configuration.vocab_size, (1, configuration.max_position_embeddings), device="cuda")
    ref_output = model(input_ids=input_ids, labels=input_ids)
    ref_loss = ref_output.loss

    compiled_output = compiled_model(input_ids=input_ids, labels=input_ids)
    compiled_loss = compiled_output.loss

    # Less strict tolerance probably due to different type promotion order for bfloat16
    # TODO: Investigate why the loss is different
    # https://github.com/Lightning-AI/lightning-thunder/issues/1407
    torch.testing.assert_close(compiled_loss, ref_loss, rtol=1e-4, atol=1e-4)

    if fullgraph:
        assert (
            len(compiled_model._backend.subgraph_infos) == 1
        ), "Should have exactly 1 subgraph because of fullgraph=True"
    loss_grad = torch.randn_like(compiled_loss)

    grads_ref = torch.autograd.grad(ref_loss, model.parameters(), grad_outputs=loss_grad)
    grads_compiled = torch.autograd.grad(compiled_loss, model.parameters(), grad_outputs=loss_grad)
    torch.testing.assert_close(grads_ref, grads_compiled, rtol=1e-2, atol=1e-2)


LLAMA_3_2_1B_CFG = {
    "architectures": ["LlamaForCausalLM"],
    "attention_bias": False,
    "attention_dropout": 0.0,
    "bos_token_id": 128000,
    "eos_token_id": 128001,
    "head_dim": 64,
    "hidden_act": "silu",
    "hidden_size": 2048,
    "initializer_range": 0.02,
    "intermediate_size": 8192,
    "max_position_embeddings": 131072,
    "mlp_bias": False,
    "model_type": "llama",
    "num_attention_heads": 32,
    "num_hidden_layers": 16,
    "num_key_value_heads": 8,
    "pretraining_tp": 1,
    "rms_norm_eps": 1e-05,
    "rope_scaling": {
        "factor": 32.0,
        "high_freq_factor": 4.0,
        "low_freq_factor": 1.0,
        "original_max_position_embeddings": 8192,
        "rope_type": "llama3",
    },
    "rope_theta": 500000.0,
    "tie_word_embeddings": True,
    "torch_dtype": "bfloat16",
    "transformers_version": "4.45.0.dev0",
    "use_cache": True,
    "vocab_size": 128256,
    "_commit_hash": "4e20de362430cd3b72f300e6b0f18e50e7166e08",
}


@requiresCUDA
def test_hf_llama():
    from transformers.models.llama import LlamaForCausalLM, LlamaConfig
    from transformers.models.llama.modeling_llama import logger as llama_logger
    from thunder.examine import get_fusion_symbols
    import logging

    # transformers logs a cache deprecation warning
    llama_logger.setLevel(logging.CRITICAL)

    config_args = LLAMA_3_2_1B_CFG.copy()
    config_args["num_hidden_layers"] = 1
    with torch.device("cuda"):
        model = LlamaForCausalLM(LlamaConfig(**config_args)).to(torch.bfloat16).requires_grad_(False).eval()

    jm = thunder.jit(model)

    args1 = dict(
        cache_position=torch.tensor([0, 1, 2, 3, 4, 5], device="cuda:0"),
        input_ids=torch.tensor([[128000, 791, 1401, 311, 2324, 374]], device="cuda:0"),
        inputs_embeds=None,
        attention_mask=torch.tensor([[1, 1, 1, 1, 1, 1]], device="cuda:0"),
        use_cache=True,
        return_dict=True,
    )
    res = jm(**args1)
    expected = model(**args1)

    assert_close(res, expected, rtol=1e-1, atol=1e-1)

    args2 = dict(
        cache_position=torch.tensor([6], device="cuda:0"),
        input_ids=torch.tensor([[311]], device="cuda:0"),
        inputs_embeds=None,
        attention_mask=torch.tensor([[1, 1, 1, 1, 1, 1, 1]], device="cuda:0"),
        use_cache=True,
        return_dict=True,
    )

    res2 = jm(past_key_values=res["past_key_values"], **args2)
    expected2 = model(past_key_values=res["past_key_values"], **args2)
    assert_close(res2, expected2, rtol=1e-1, atol=1e-1)

    # changes this to fewer as needed, the goal is to not have too many fusions
<<<<<<< HEAD
    num_of_nvfusion = 4 if nvfuser_version() >= LooseVersion("0.2.23") else 7
    assert len([s for s in top_level_symbol_names if s.startswith("nvFusion")]) == num_of_nvfusion
=======
    assert len(get_fusion_symbols(thunder.last_traces(jm)[-1])) == 7


@requiresCUDA
def test_memory_litgpt_llama3():
    from thunder.tests import litgpt_model

    def forward_backward_peak(m, inp):
        torch.cuda.reset_peak_memory_stats(device=None)
        mem_before = torch.cuda.max_memory_allocated()
        res = m(inp)
        res.sum().backward()
        mem_after = torch.cuda.max_memory_allocated()
        return (mem_after - mem_before) / 2**20

    with torch.device("cuda"):
        m = litgpt_model.GPT.from_name("llama2-like").bfloat16()
        inp = torch.ones((1, 2048), dtype=torch.int64)

    # warmup, allocate grads etc.
    forward_backward_peak(m, inp)
    forward_backward_peak(m, inp)
    jm = thunder.jit(m)
    forward_backward_peak(jm, inp)
    forward_backward_peak(jm, inp)

    mem_thunder = forward_backward_peak(jm, inp)
    mem_eager = forward_backward_peak(m, inp)

    # assert that attention is not automatically recomputed, see
    # https://github.com/Lightning-AI/lightning-thunder/issues/1646
    assert not {
        bsym.sym.name
        for bsym in thunder.last_backward_traces(jm)[-1].bound_symbols
        if ("attention" in bsym.sym.name or "sdpa" in bsym.sym.name)
        and ("forward" in bsym.sym.name or "fwd" in bsym.sym.name)
    }

    assert mem_thunder < mem_eager


@requiresCUDA
def test_hf_kvcache():
    from transformers.models.llama import LlamaForCausalLM, LlamaConfig
    from transformers.models.llama.modeling_llama import logger as llama_logger
    import logging

    # transformers logs a cache deprecation warning
    llama_logger.setLevel(logging.CRITICAL)

    config_args = LLAMA_3_2_1B_CFG.copy()
    config_args["num_hidden_layers"] = 1
    with torch.device("cuda"):
        model = LlamaForCausalLM(LlamaConfig(**config_args)).to(torch.bfloat16).requires_grad_(False).eval()
        model2 = LlamaForCausalLM(LlamaConfig(**config_args)).to(torch.bfloat16).requires_grad_(False).eval()
        model2.load_state_dict(model.state_dict())

    jm = thunder.jit(model)

    j_static_cache = model._get_cache("static", 1, 128, "cuda", config_args)
    ref_static_cache = model2._get_cache("static", 1, 128, "cuda", config_args)
    assert j_static_cache is not ref_static_cache

    args1 = dict(
        cache_position=torch.tensor([0, 1, 2, 3, 4, 5], device="cuda:0"),
        input_ids=torch.tensor([[128000, 791, 1401, 311, 2324, 374]], device="cuda:0"),
        inputs_embeds=None,
        attention_mask=torch.tensor([[1, 1, 1, 1, 1, 1]], device="cuda:0"),
        use_cache=True,
    )

    args1["past_key_values"] = j_static_cache
    res = jm(**args1)
    args1["past_key_values"] = ref_static_cache
    expected = model2(**args1)

    assert res.past_key_values is j_static_cache
    assert expected.past_key_values is ref_static_cache

    # we cannot compare the StaticCache instances in assert_close
    res["past_key_values"] = None
    expected["past_key_values"] = None

    assert_close(res, expected, rtol=1e-1, atol=1e-1)

    assert_close(j_static_cache.key_cache, ref_static_cache.key_cache, rtol=1e-1, atol=1e-1)
    assert_close(j_static_cache.value_cache, ref_static_cache.value_cache, rtol=1e-1, atol=1e-1)

    res["past_key_values"] = j_static_cache
    expected["past_key_values"] = ref_static_cache

    args2 = dict(
        cache_position=torch.tensor([6], device="cuda:0"),
        input_ids=torch.tensor([[311]], device="cuda:0"),
        inputs_embeds=None,
        attention_mask=torch.tensor([[1, 1, 1, 1, 1, 1, 1]], device="cuda:0"),
        use_cache=True,
    )

    res2 = jm(past_key_values=j_static_cache, **args2)
    expected2 = model2(past_key_values=ref_static_cache, **args2)

    assert res2.past_key_values is j_static_cache
    assert expected2.past_key_values is ref_static_cache
    res2["past_key_values"] = None
    expected2["past_key_values"] = None
    assert_close(res2, expected2, rtol=1e-1, atol=1e-1)

    assert_close(j_static_cache.key_cache, ref_static_cache.key_cache, rtol=1e-1, atol=1e-1)
    assert_close(j_static_cache.value_cache, ref_static_cache.value_cache, rtol=1e-1, atol=1e-1)
>>>>>>> 52ee5410
<|MERGE_RESOLUTION|>--- conflicted
+++ resolved
@@ -552,11 +552,8 @@
     assert_close(res2, expected2, rtol=1e-1, atol=1e-1)
 
     # changes this to fewer as needed, the goal is to not have too many fusions
-<<<<<<< HEAD
     num_of_nvfusion = 4 if nvfuser_version() >= LooseVersion("0.2.23") else 7
-    assert len([s for s in top_level_symbol_names if s.startswith("nvFusion")]) == num_of_nvfusion
-=======
-    assert len(get_fusion_symbols(thunder.last_traces(jm)[-1])) == 7
+    assert len(get_fusion_symbols(thunder.last_traces(jm)[-1])) == num_of_nvfusion
 
 
 @requiresCUDA
@@ -665,5 +662,4 @@
     assert_close(res2, expected2, rtol=1e-1, atol=1e-1)
 
     assert_close(j_static_cache.key_cache, ref_static_cache.key_cache, rtol=1e-1, atol=1e-1)
-    assert_close(j_static_cache.value_cache, ref_static_cache.value_cache, rtol=1e-1, atol=1e-1)
->>>>>>> 52ee5410
+    assert_close(j_static_cache.value_cache, ref_static_cache.value_cache, rtol=1e-1, atol=1e-1)