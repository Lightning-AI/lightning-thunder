import platform
import pytest
import torch
from torch._dynamo import is_inductor_supported

import thunder
from thunder.executors.torch_compile import supported_ops, torch_compile_ex, torch_compile_cat_ex
from thunder.executors.torchex import ex as pytorch_ex
from thunder.executors.nvfuserex import nvfuserex
from thunder.tests.bf16 import device_supports_bf16
from thunder.tests.framework import requiresCUDA
from torch.testing import assert_close


def test_supported_ops_are_in_pytorch_executor():
    """If this fails, the list of supported ops should be updated (or something went wrong)."""
    assert supported_ops - pytorch_ex.implmap.keys() == set()


# Disabling on windows temporarily, until our windows runners source the
# appropriate visual studio config.
@pytest.mark.skipif(not is_inductor_supported() or platform.system() == "Windows", reason="inductor unsupported")
def test_torch_compile_litgpt():
    from thunder.tests.litgpt_model import Config
    from litgpt.model import GPT

    model = GPT.from_name("llama1-like", n_layer=1)
    x = torch.randint(model.max_seq_length, (2, 5))
    cmodel = thunder.jit(model, executors=[torch_compile_ex])
    _ = cmodel(x)
    forward_trace = thunder.last_traces(cmodel)[-1].python()
    # a single torch.compile region. normally you would want to enable sdpa too
    assert "TorchCompile0" in forward_trace
    assert "TorchCompile1" not in forward_trace


# Testing the following issue:
# https://github.com/Lightning-AI/lightning-thunder/issues/292 The issue was
# that the CSE pass was not being run correctly on the TorchCompile region.
# Here we test that everything works as expected.
@pytest.mark.skip(reason="https://github.com/NVIDIA/Fuser/issues/3688")
@pytest.mark.skipif(not is_inductor_supported(), reason="inductor unsupported")
@requiresCUDA
@pytest.mark.skipif(not device_supports_bf16(torch.device("cuda")), reason="bf16 is not supported")
def test_torch_compile_cat_nvfuser_phi2_tanh():
    from thunder.tests.litgpt_model import Config
    from litgpt.model import GPT

    device = torch.device("cuda")
    config = Config.from_name("phi-2", n_layer=1, gelu_approximate="tanh")
    with device:
        model = GPT(config).to(torch.bfloat16)
    x = torch.randint(model.max_seq_length, (5, 5), device=device)
    cmodel = thunder.jit(model, executors=[torch_compile_cat_ex, nvfuserex])
    logits = cmodel(x)
    logits.sum().backward()


@pytest.mark.skipif(not is_inductor_supported(), reason="inductor unsupported")
@requiresCUDA
@pytest.mark.skipif(not device_supports_bf16(torch.device("cuda")), reason="bf16 is not supported")
def test_torch_compile_cat_rope_single_fusion():
    from thunder.benchmarks import LlamaQKVSplitRopeBenchmark
    from thunder.examine import get_fusions

    bench = LlamaQKVSplitRopeBenchmark(
        config="Llama-3-8B",
        batchdims=(1,),
        device="cuda",
        dtype=thunder.bfloat16,
        requires_grad=True,
    )

    jfn = thunder.jit(bench.fn(), executors=[torch_compile_cat_ex, nvfuserex])
    args, kwargs = bench.make_batch()
    jfn(*args, **kwargs)
    forward_execution_trace = thunder.last_traces(jfn)[-1]
    assert len(get_fusions(forward_execution_trace)) == 1
    assert len(forward_execution_trace.bound_symbols) == 5

    backward_execution_trace = thunder.last_backward_traces(jfn)[-1]
    assert len(get_fusions(backward_execution_trace)) == 1
    assert len(backward_execution_trace.bound_symbols) == 14


@pytest.mark.skipif(not is_inductor_supported() or platform.system() == "Windows", reason="inductor unsupported")
def test_transform_for_execution_for_callable():
    def fn(a):
        return a.type("torch.DoubleTensor")

    a = torch.randn(3)
    jfn = thunder.jit(fn, executors=(thunder.executors.torch_compile.torch_compile_ex,))
<<<<<<< HEAD
    assert_close(jfn(a), fn(a))
=======
    assert_close(jfn(a), fn(a))


@pytest.mark.skipif(not is_inductor_supported(), reason="inductor unsupported")
@requiresCUDA
@pytest.mark.skipif(not device_supports_bf16(torch.device("cuda")), reason="bf16 is not supported")
def test_litgpt_fabric_for_callable():
    from typing import Any, Optional, Tuple, Union, List, Dict
    from collections.abc import Callable
    from litgpt.model import Config, GPT
    import torch.nn as nn

    def jit(fn: Callable, executors: list[str]) -> Any:
        assert executors is not None
        return thunder.jit(fn, executors=executors)

    def forward_and_loss(model: nn.Module, input_ids: torch.Tensor) -> torch.Tensor:
        logits = model(input_ids)
        return logits

    forward_and_loss_jitted = jit(forward_and_loss, executors=("sdpa", "torchcompile", "nvfuser", "torch"))

    config = Config(block_size=2, n_layer=2, n_embd=8, n_head=4, padded_vocab_size=8)

    with torch.device("cuda"):
        model = GPT(config)

    input_ids = torch.zeros(1, 2, dtype=torch.int64, device="cuda")
    out = forward_and_loss(model, input_ids)
    out_jitted = forward_and_loss_jitted(model, input_ids)

    assert_close(out, out_jitted)
>>>>>>> 52ee5410
<|MERGE_RESOLUTION|>--- conflicted
+++ resolved
@@ -90,9 +90,6 @@
 
     a = torch.randn(3)
     jfn = thunder.jit(fn, executors=(thunder.executors.torch_compile.torch_compile_ex,))
-<<<<<<< HEAD
-    assert_close(jfn(a), fn(a))
-=======
     assert_close(jfn(a), fn(a))
 
 
@@ -124,5 +121,4 @@
     out = forward_and_loss(model, input_ids)
     out_jitted = forward_and_loss_jitted(model, input_ids)
 
-    assert_close(out, out_jitted)
->>>>>>> 52ee5410
+    assert_close(out, out_jitted)