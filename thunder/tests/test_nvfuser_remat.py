--- conflicted
+++ resolved
@@ -336,18 +336,13 @@
     ext_producer_outputs = find_external_producer_outputs(utils.consumers(trace), (), producer, consumer)
     cut = find_cut(ext_producer_outputs, producer, consumer)
     assert cut[0] == producer.args[0].name
-    # Note cut[2]/producer.output[2] is the boolean mask for dropout. It should
+    # Note cut[2] is the boolean mask for dropout. It should
     # be chosen over the float32 mask. See this issue: "The Recomputation
     # Algorithm on Dropout choses a float32 mask to save"
-<<<<<<< HEAD
     assert len(producer.output) == 3
-    assert cut[1] == producer.output[1].name
-    assert cut[2] == producer.output[2].name
-=======
     producer_output_names = tuple(o.name for o in producer.output)
     assert cut[1] in producer_output_names
     assert cut[2] in producer_output_names
->>>>>>> 088798e8
 
 
 @instantiate(
