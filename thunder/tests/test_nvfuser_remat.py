import pytest
from functools import partial, wraps

import torch

import thunder
from thunder import torch as ttorch

from thunder.core import utils, devices
from thunder.core.rematerialization import (
    apply_rematerialization_for_consumer,
    apply_rematerialization_for_producer,
    find_cut,
    find_external_producer_outputs,
    find_filtered_producer_consumer_pairs,
    find_nvfuser_producer_consumer_pairs,
)
from thunder.core.transforms import value_and_grad
from thunder.examine import get_fusions
from thunder.tests.framework import instantiate, NOTHING, nvFuserExecutor, TorchExecutor
from thunder.tests.make_tensor import make_tensor


@value_and_grad
def func(t0):
    t1 = ttorch.exp(t0)
    t2 = ttorch.exp(t1)
    t3 = ttorch.exp(t2)
    t4 = ttorch.matmul(t3, t3)  # Fusion breaks here
    return t4


@value_and_grad
def func_with_dropout(t0):
    t1 = ttorch.exp(t0)
    t2 = ttorch.exp(t1)
    t3 = ttorch.dropout(t2, p=0.1)
    t4 = ttorch.exp(t3)
    t5 = ttorch.matmul(t4, t4)  # Fusion breaks here
    return t5


def disable_rematerialization_in_nvfuser_fusion(func):
    @wraps(func)
    def wrapper(*args, **kwargs):
        from thunder.executors.nvfuserex_impl import ex

        ex._use_rematerialization = False
        try:
            return func(*args, **kwargs)
        finally:
            ex._use_rematerialization = True

    return wrapper


@instantiate(
    dtypes=NOTHING,
    executors=(nvFuserExecutor,),
)
@disable_rematerialization_in_nvfuser_fusion
def test_find_producer_symbols(executor, device, _):
    # We will try to find a subgraph for rematerializing __c and __d
    t0 = make_tensor(2, 2, dtype=torch.float32, device=device)
    initial_trace = thunder.trace()(func, t0)
    compiled_func = thunder.jit(initial_trace.python_callable())
    _ = compiled_func(t0)
    traces = thunder.last_traces(compiled_func)
    trace = traces[-1]
    fusions = get_fusions(trace)

    assert len(fusions) == 2

    # TODO Update this to use the fusions returned from get_fusions
    nvfuser_symbols = tuple(filter(lambda x: x.sym.is_fusion, trace.bound_symbols))

    # Let's consider the last nvFuser region
    nvfuser_symbol = nvfuser_symbols[-1]
    # nvfuser_symbol is the following:
    # (__n,) = nvFusion3(__c, __d, __e, __h, __j)
    # __k = prims.add(__h, __j)
    # __l = prims.mul(__k, __e)
    # __m = prims.mul(__l, __d)
    # __n = prims.mul(__m, __c)

    # We will try to find a subgraph for rematerializing __c and __d
    assert "t2" in map(lambda x: x.name, nvfuser_symbol.args)
    assert "t3" in map(lambda x: x.name, nvfuser_symbol.args)
    c_proxy = next(filter(lambda x: x.name == "t2", nvfuser_symbol.args))
    d_proxy = next(filter(lambda x: x.name == "t3", nvfuser_symbol.args))

    # We need to find the producer of __c and __d that is not in subsymbols of nvfuser_symbol
    # We will search for the producer of __c and __d in the flattened trace
    flattened_trace = traces[0]

    # Get the producers of __c and __d
    # We should stop at __a, which is the input to the recomputed region
    a_proxy = flattened_trace.bound_symbols[0].output
    assert a_proxy.name == "res"
    stop_proxies = [a_proxy]

    recomputed_producers = utils.find_producer_symbols(flattened_trace, (c_proxy, d_proxy), stop_proxies)
    assert len(recomputed_producers) == 2
    assert c_proxy.name in map(lambda x: x.output.name, recomputed_producers)
    assert d_proxy.name in map(lambda x: x.output.name, recomputed_producers)
    assert a_proxy.name in map(lambda x: x.args[0].name, recomputed_producers)


@instantiate(
    dtypes=NOTHING,
    executors=(nvFuserExecutor,),
)
def test_apply_rematerialization_producer(executor, device, _):
    t0 = make_tensor(2, 2, dtype=torch.float32, device=device)
    initial_trace = thunder.trace()(func, t0)
    compiled_func = thunder.jit(initial_trace.python_callable())
    _ = compiled_func(t0)
    traces = thunder.last_traces(compiled_func)
    trace = traces[-1]
    nvfuser_symbols = tuple(filter(lambda x: x.sym.name.startswith("nvFusion"), trace.bound_symbols))
    assert len(nvfuser_symbols) == 2

    # Let's consider a pair of the first and the last nvFuser regions
    # We call them producer and consumer because the last region consumes some
    # outputs of the first region
    producer = nvfuser_symbols[0]

    cut = ("res", "t4")
    assert cut[0] in map(lambda x: x.name, producer.args)
    assert cut[1] in map(lambda x: x.name, producer.output)

    external_producer_outputs = tuple(x for x in producer.output if x.name in ("t1", "t4"))
    new_producer = apply_rematerialization_for_producer(external_producer_outputs, producer, cut)
    assert new_producer.sym.name == producer.sym.name
    assert new_producer.args == producer.args
    assert new_producer.subsymbols == producer.subsymbols
    assert len(new_producer.output) == 2
    assert cut[1] in (x.name for x in new_producer.output)
    assert external_producer_outputs[0].name in (x.name for x in new_producer.output)


@instantiate(
    dtypes=NOTHING,
    executors=(nvFuserExecutor,),
)
@disable_rematerialization_in_nvfuser_fusion
def test_apply_rematerialization_consumer(executor, device, _):
    t0 = make_tensor(2, 2, dtype=torch.float32, device=device)
    initial_trace = thunder.trace()(func, t0)
    compiled_func = thunder.jit(initial_trace.python_callable())
    _ = compiled_func(t0)
    traces = thunder.last_traces(compiled_func)
    trace = traces[-1]
    nvfuser_symbols = tuple(filter(lambda x: x.sym.name.startswith("nvFusion"), trace.bound_symbols))
    assert len(nvfuser_symbols) == 2

    # Let's consider a pair of the first and the last nvFuser regions
    # We call them producer and consumer because the last region consumes some
    # outputs of the first region
    producer = nvfuser_symbols[0]
    consumer = nvfuser_symbols[1]

    cut = ("res", "t4")
    assert cut[0] in map(lambda x: x.name, producer.args)
    assert cut[1] in map(lambda x: x.name, producer.output)
    assert cut[1] in map(lambda x: x.name, consumer.args)

    new_consumer = apply_rematerialization_for_consumer(producer, consumer, cut)
    assert new_consumer.sym.name == consumer.sym.name
    assert cut[0] in map(lambda x: x.name, new_consumer.args)
    assert cut[1] in map(lambda x: x.name, new_consumer.args)
    assert new_consumer.output == consumer.output
    assert len(new_consumer.args) <= len(consumer.args)
    assert len(new_consumer.subsymbols) > len(consumer.subsymbols)

    # Check that the new consumer has the following structure:
    assert new_consumer.subsymbols[0].sym.name == "exp"
    assert new_consumer.subsymbols[0].args[0].name == cut[0]

    assert new_consumer.subsymbols[2].sym.name == "exp"
    assert new_consumer.subsymbols[2].args[0].name == new_consumer.subsymbols[0].output.name

    # The subsymbols are reordered according to the topological order.
    # The rest of the subsymbols should be the same as in the original consumer, in this case the symbols except at position 0 and 2.
    assert (new_consumer.subsymbols[1], *new_consumer.subsymbols[3:]) == tuple(consumer.subsymbols)

    # Test case when duplicated symbols appear in producer and consumer
    duplicated_sym = [sym for sym in producer.subsymbols if sym.output.name == "t3"]
    assert len(duplicated_sym) == 1
    from dataclasses import replace

    # Both producer and consumer subsymbols contain `t3 = prims.exp(t2)`
    consumer_with_duplicated_syms_as_producer = replace(
        consumer, args=tuple(a for a in consumer.args if a.name != "t3")
    )
    consumer_with_duplicated_syms_as_producer.subsymbols = (duplicated_sym[0], *consumer.subsymbols)
    new_consumer_case2 = apply_rematerialization_for_consumer(producer, consumer_with_duplicated_syms_as_producer, cut)
    # The new_consumer_case2 generated with duplicated subsymbols between producer and consumer is the same as the previous new_consumer
    assert tuple(new_consumer.subsymbols) == tuple(new_consumer_case2.subsymbols)


@instantiate(
    dtypes=NOTHING,
    executors=(nvFuserExecutor,),
)
def test_find_nvfuser_producer_consumer_pairs(executor, device, _):
    n_fusion_regions = 7

    @value_and_grad
    def func(t0):
        for _ in range(n_fusion_regions):
            t1 = ttorch.exp(t0)
            t2 = ttorch.exp(t1)
            t3 = ttorch.exp(t2)
            t4 = ttorch.matmul(t3, t3)  # Fusion breaks here
            t0 = t4
        return t4

    t0 = make_tensor(2, 2, dtype=torch.float32, device=device)
    initial_trace = thunder.trace()(func, t0)
    compiled_func = thunder.jit(initial_trace.python_callable())
    _ = compiled_func(t0)
    traces = thunder.last_traces(compiled_func)
    trace = traces[-1]
    pairs = find_nvfuser_producer_consumer_pairs(trace)
    assert len(pairs) == n_fusion_regions

    # Test that the order of pairs follows the order of nvFuser regions in the
    # trace
    nvfuser_regions = tuple(filter(lambda x: x.sym.name.startswith("nvFusion"), trace.bound_symbols))
    producers_trace_order = tuple(filter(lambda x: x in map(lambda x: x[0], pairs), nvfuser_regions))
    consumers_trace_order = tuple(filter(lambda x: x in map(lambda x: x[1], pairs), nvfuser_regions))
    # Consumers order is reversed because the consumer of the first nvFuser
    # block is the last nvFuser block and so on
    assert consumers_trace_order == tuple(map(lambda x: x[1], reversed(pairs)))
    assert producers_trace_order == tuple(map(lambda x: x[0], pairs))

    # Test that each producer is unique
    producers = set(map(lambda x: x[0], pairs))
    assert len(producers) == n_fusion_regions

    # Test that each consumer is unique
    consumers = set(map(lambda x: x[1], pairs))
    assert len(consumers) == n_fusion_regions

    # Check that pairs are valid, i.e. the consumer really consumes the output
    # of the producer
    for producer, consumer in pairs:
        producer_output_names = map(lambda x: x.name, producer.output)
        consumer_input_names = map(lambda x: x.name, consumer.args)
        assert set(producer_output_names).intersection(set(consumer_input_names))


@instantiate(
    dtypes=NOTHING,
    executors=(TorchExecutor,),
)
def test_find_filtered_producer_consumer_pairs_multiple_consumers(executor, device, _):
    from thunder.core import prims

    find_pairs = partial(
        find_filtered_producer_consumer_pairs, filter_func=lambda bsym: bsym.sym.id == prims.PrimIDs.ADD
    )

    def func(t0):
        t1 = prims.exp(t0)
        t2 = prims.add(t0, t0)  # one filtered producer
        t3 = prims.add(t2, t0)  # first filtered consumer
        t4 = prims.add(t2, t1)  # second filtered consumer
        return t3, t4

    t0 = make_tensor(2, 2, dtype=torch.float32, device=device)
    compiled_func = executor.make_callable(func)
    _ = compiled_func(t0)
    traces = thunder.last_traces(compiled_func)
    trace = traces[0]
    pairs = find_pairs(trace)
    assert len(pairs) == 2

    # Check the order of pairs
    first_consumer = trace.bound_symbols[-3]
    second_consumer = trace.bound_symbols[-2]
    assert pairs[0][1] == first_consumer
    assert pairs[1][1] == second_consumer

    # Check that pairs are valid, i.e. the consumer really consumes the output
    # of the producer
    for producer, consumer in pairs:
        producer_output_names = map(lambda x: x.name, utils.sequencify(producer.output))
        consumer_input_names = map(lambda x: x.name, consumer.args)
        assert set(producer_output_names).intersection(set(consumer_input_names))


@instantiate(dtypes=NOTHING, executors=(nvFuserExecutor,), devicetypes=(devices.DeviceType.CUDA,))
def test_find_fusion_producer_consumer_pairs_multiple_producers(executor, device, _):
    from torch.nn.functional import layer_norm, linear

    def func(
        t0: "f32[2, 2, 2, 2]",
        t1: "f32[4, 4]",
        x: "f32[2, 2, 4]",
        t2: "f32[4]",
        t3: "f32[2, 4]",
        t4: "f32[4, 2]",
        t5: "f32[4]",
        t6: "f32[2, 4]",
    ):
        y_1: "f32[2, 2, 4]" = t0.view(2, 2, 4)
        linear_1: "f32[2, 2, 4]" = linear(y_1, t1, None)
        x_1: "f32[2, 2, 4]" = x + linear_1
        layer_norm_1: "f32[2, 2, 4]" = layer_norm(x_1, (4,), t2, None, 1e-05)
        linear_2: "f32[2, 2, 2]" = linear(layer_norm_1, t3, None)
        linear_3: "f32[2, 2, 4]" = linear(linear_2, t4, None)
        x_2: "f32[2, 2, 4]" = x_1 + linear_3
        layer_norm_2: "f32[2, 2, 4]" = layer_norm(x_2, (4,), t5, None, 1e-05)
        linear_4: "f32[2, 2, 2]" = linear(layer_norm_2, t6, None)
        split_1 = linear_4.split(4, dim=2)
        return split_1

    make = partial(make_tensor, device=device, dtype=torch.float32, requires_grad=True)
    t0 = make((2, 2, 2, 2))
    t1 = make((4, 4))
    x = make(2, 2, 4)
    t2 = make(4)
    t3 = make((2, 4))
    t4 = make((4, 2))
    t5 = make(4)
    t6 = make((2, 4))

    from thunder.executors.torch_compile import torch_compile_cat_ex

    try:
        compiled_func = thunder.jit(func, executors=(torch_compile_cat_ex, thunder.nvfuser_executor))
        _ = compiled_func(
            t0,
            t1,
            x,
            t2,
            t3,
            t4,
            t5,
            t6,
        )
    except Exception as e:
        pytest.fail(f"Rematerialization fails (issue #1038): {e}")


@instantiate(
    dtypes=NOTHING,
    executors=(nvFuserExecutor,),
)
def test_find_cut(executor, device, _):
    t0 = make_tensor(2, 2, dtype=torch.float32, device=device)
    intial_trace = thunder.trace()(func, t0)
    compiled_func = thunder.jit(intial_trace.python_callable())
    _ = compiled_func(t0)
    traces = thunder.last_traces(compiled_func)
    trace = traces[-1]
    nvfuser_symbols = tuple(filter(lambda x: x.sym.name.startswith("nvFusion"), trace.bound_symbols))
    assert len(nvfuser_symbols) == 2

    producer = nvfuser_symbols[0]
    consumer = nvfuser_symbols[1]
    ext_external_producer_outputs = find_external_producer_outputs(utils.consumers(trace), (), producer, consumer)
    cut = find_cut(ext_external_producer_outputs, producer, consumer)
    assert cut == ("res", "t4")


@instantiate(
    dtypes=NOTHING,
    executors=(nvFuserExecutor,),
)
def test_find_cut_dropout(executor, device, _):
    t0 = make_tensor(2, 2, dtype=torch.float32, device=device)
    from unittest.mock import patch, MagicMock

    # mock the replace_uniform transform to return the input trace
    replace_uniform_mock = MagicMock(side_effect=lambda trc: trc)

    with patch("thunder.core.rematerialization.replace_uniform", new=replace_uniform_mock):
        intial_trace = thunder.trace()(func_with_dropout, t0)
        compiled_func = thunder.jit(intial_trace.python_callable())
        _ = compiled_func(t0)
    traces = thunder.last_traces(compiled_func)
    trace = traces[-1]
    nvfuser_symbols = tuple(filter(lambda x: x.sym.name.startswith("nvFusion"), trace.bound_symbols))
    assert len(nvfuser_symbols) == 2

    producer = nvfuser_symbols[0]
    consumer = nvfuser_symbols[1]
    ext_producer_outputs = find_external_producer_outputs(utils.consumers(trace), (), producer, consumer)
    cut = find_cut(ext_producer_outputs, producer, consumer)
    assert cut[0] == producer.args[0].name
<<<<<<< HEAD
    # Note cut[2] is the boolean mask for dropout. It should
=======
    # Note cut[1] is the boolean mask for dropout. It should
>>>>>>> b55cc59a
    # be chosen over the float32 mask. See this issue: "The Recomputation
    # Algorithm on Dropout choses a float32 mask to save"
    assert len(producer.output) == 3
    producer_output_names = tuple(o.name for o in producer.output)
    assert cut[1] in producer_output_names
    assert cut[2] in producer_output_names


@instantiate(
    dtypes=NOTHING,
    executors=(nvFuserExecutor,),
)
def test_rematerialization(executor, device, _):
    n_fusion_regions = 7

    @value_and_grad
    def func(t0):
        for _ in range(n_fusion_regions):
            t1 = ttorch.cos(t0)
            t2 = ttorch.sin(t1)
            t3 = ttorch.cos(t2)
            t4 = ttorch.matmul(t3, t3)  # Fusion breaks here
            t0 = t4
        return t4

    t0 = make_tensor(2, 2, dtype=torch.float32, device=device)

    # Result with rematerialization and without rematerialization should match
    initial_trace = thunder.trace()(func, t0)
    result_with_remat = thunder.jit(initial_trace.python_callable())(t0)
    assert not isinstance(result_with_remat, Exception)

    result_without_remat = disable_rematerialization_in_nvfuser_fusion(thunder.jit(initial_trace.python_callable()))(t0)

    torch.testing.assert_close(result_with_remat, result_without_remat)<|MERGE_RESOLUTION|>--- conflicted
+++ resolved
@@ -96,7 +96,7 @@
     # Get the producers of __c and __d
     # We should stop at __a, which is the input to the recomputed region
     a_proxy = flattened_trace.bound_symbols[0].output
-    assert a_proxy.name == "res"
+    assert a_proxy.name == "t0"
     stop_proxies = [a_proxy]
 
     recomputed_producers = utils.find_producer_symbols(flattened_trace, (c_proxy, d_proxy), stop_proxies)
@@ -125,7 +125,7 @@
     # outputs of the first region
     producer = nvfuser_symbols[0]
 
-    cut = ("res", "t4")
+    cut = ("t0", "t4")
     assert cut[0] in map(lambda x: x.name, producer.args)
     assert cut[1] in map(lambda x: x.name, producer.output)
 
@@ -160,7 +160,7 @@
     producer = nvfuser_symbols[0]
     consumer = nvfuser_symbols[1]
 
-    cut = ("res", "t4")
+    cut = ("t0", "t4")
     assert cut[0] in map(lambda x: x.name, producer.args)
     assert cut[1] in map(lambda x: x.name, producer.output)
     assert cut[1] in map(lambda x: x.name, consumer.args)
@@ -363,7 +363,7 @@
     consumer = nvfuser_symbols[1]
     ext_external_producer_outputs = find_external_producer_outputs(utils.consumers(trace), (), producer, consumer)
     cut = find_cut(ext_external_producer_outputs, producer, consumer)
-    assert cut == ("res", "t4")
+    assert cut == ("t0", "t4")
 
 
 @instantiate(
@@ -391,14 +391,9 @@
     ext_producer_outputs = find_external_producer_outputs(utils.consumers(trace), (), producer, consumer)
     cut = find_cut(ext_producer_outputs, producer, consumer)
     assert cut[0] == producer.args[0].name
-<<<<<<< HEAD
-    # Note cut[2] is the boolean mask for dropout. It should
-=======
     # Note cut[1] is the boolean mask for dropout. It should
->>>>>>> b55cc59a
     # be chosen over the float32 mask. See this issue: "The Recomputation
     # Algorithm on Dropout choses a float32 mask to save"
-    assert len(producer.output) == 3
     producer_output_names = tuple(o.name for o in producer.output)
     assert cut[1] in producer_output_names
     assert cut[2] in producer_output_names
