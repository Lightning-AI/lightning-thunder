import operator
import traceback
from functools import partial, reduce
from itertools import product
import dataclasses
import re

import pytest
import torch
from looseversion import LooseVersion
from torch.testing import assert_close, make_tensor
from types import FunctionType

import thunder
from thunder import last_traces, cache_option, cache_hits, cache_misses
import thunder.examine as examine
import thunder.clang as clang
import thunder.core.proxies as proxies
import thunder.tests.bf16
import thunder.torch as ltorch

import thunder.core.codeutils as codeutils
from thunder.tests.framework import (
    instantiate,
    NOTHING,
    TorchExecutor,
    nvFuserExecutor,
    requiresCUDA,
    TestExecutor,
    set_default_dtype_ctx,
)
import thunder.core.dtypes as dtypes
import thunder.core.prims as prims
from thunder.core.trace import TraceCtx, set_tracectx, reset_tracectx, tracectx
from thunder.core.symbol import BoundSymbol

#
# Tests related to the test framework itself
#
# TODO Move these into a new test_testing.py?

# Using instantiate with parametrize

_parametrize_decorator = pytest.mark.parametrize("num, s", ((2, "hi"), (-5, "bye")))


@instantiate(dtypes=NOTHING, decorators=(_parametrize_decorator,))
def test_instantiate_and_pytest_parametrize(executor, device: str, dtype: dtypes.dtype, num: int, s: str):
    assert isinstance(num, int)
    assert isinstance(s, str)

    assert num == 2 or num == -5
    assert s == "hi" or s == "bye"


#
# Tests related to running valid Python programs
#


@instantiate(dtypes=NOTHING)
def test_make_callable_from_trace(executor, device: str, dtype: dtypes.dtype):
    def foo(a, b):
        return a + b

    a = make_tensor((2, 2), device=device, dtype=torch.float32)
    b = make_tensor((2, 2), device=device, dtype=torch.float32)
    traced_foo = thunder.trace(inline_trace=False)(foo, a, b)
    assert len(traced_foo.bound_symbols) == 4
    assert traced_foo.bound_symbols[-2].sym.name == "add"

    # Ensure that the trace can be fused and executed
    fusion = executor.make_callable(traced_foo)
    actual = fusion(a, b)
    torch.testing.assert_close(actual, a + b)


# Tests that traces don't generate duplicate names
#   (at least not within the first 10k names tested below)
def test_name_generation():
    # NOTE This function is just because trace's currently require a function to
    #   construct them
    def foo():
        pass

    trace = TraceCtx(foo)

    names = set()
    for ctr in range(10000):
        name = trace._gen_name(ctr)
        assert name not in names, f"Found duplicate name {name}"

        names.add(name)


@instantiate(dtypes=(thunder.float32,))
def test_integer_isinstance_mimicry(executor, device: str, dtype: dtypes.dtype):
    # isinstance() works as expected
    def foo(a, b, c):
        if isinstance(a, int):
            return clang.add(a, b)

        return clang.add(b, c)

    traced_foo = executor.make_callable(foo)

    tdtype = ltorch.to_torch_dtype(dtype)
    a = make_tensor((2, 1), device=device, dtype=tdtype)
    b = make_tensor((2, 2), device=device, dtype=tdtype)
    c = make_tensor((1, 2), device=device, dtype=tdtype)

    thunder_result = traced_foo(a, b, c)
    torch_result = b + c
    assert_close(thunder_result, torch_result)

    thunder_result = traced_foo(2, b, c)
    torch_result = 2 + b
    assert_close(thunder_result, torch_result)

    # type() doesn't work (it returns the actual type)
    def bar(a, b, c):
        if type(a) is int:
            return clang.add(a, b)

        return clang.add(b, c)

    traced_bar = executor.make_callable(bar)

    try:
        thunder_result = traced_bar(a, b, c)
        torch_result = b + c
        assert_close(thunder_result, torch_result)
        pytest.fail()
    except BaseException:
        pass

    try:
        thunder_result = traced_bar(2, b, c)
        torch_result = 2 + b
        assert_close(thunder_result, torch_result)
        pytest.fail()
    except BaseException:
        pass


# TODO Subsume this by test_elementwise when sample inputs are expanded to include more numbers
@instantiate(dtypes=NOTHING)
def test_integer_return(executor, device, _):
    if executor == nvFuserExecutor:
        pytest.xfail("nvFuser does not support only scalar outputs")

    def foo(a, b):
        return clang.add(a, b)

    traced_foo = executor.make_callable(foo)

    thunder_result = traced_foo(3, 4)
    python_result = 3 + 4
    assert_close(thunder_result, python_result)


@instantiate(dtypes=(thunder.float32,))
def test_crazy_collections_in_and_out(executor, device, dtype):
    def foo(a, b, c, *, ka, kb, kc):
        d = {
            5: 2,
            7: 9,
            "a": [a, b],
            "b": {"a": a, "b": b, "c": [b, (a, c)]},
            "x": (a, [a, a, a], (b, (a, a, c, b))),
        }

        e = a["a"]["a"] + b[0]
        f = c[1]["c"] + b[1]
        g = e + f
        h = f + ka + kb
        # NOTE The following line is intentionally not returned
        i = ka + ka  # noqa
        j = kc[0] + kc[1]

        d["j"] = j

        return (
            a,
            (g,),
            (((j,),),),
            g,
            g,
            b,
            e,
            d["j"],
            (f, d, c, (d,), c, {"a": a, 5: f, "b": h}),
            (5,),
            (),
            (a,),
            [5, a, (b,), (), {}],
            {},
        )

    traced_foo = executor.make_callable(foo)
    tdtype = ltorch.to_torch_dtype(dtype)

    a = make_tensor((2,), device=device, dtype=tdtype)
    b = make_tensor((2, 2, 2), device=device, dtype=tdtype)
    c = make_tensor((2, 2), device=device, dtype=tdtype)

    args = ({"a": {"a": a}}, (b, c), (3, {"c": c}))
    kwargs = {"ka": b, "kb": 3.0, "kc": (a, 2)}
    thunder_result = traced_foo(*args, **kwargs)
    torch_result = foo(*args, **kwargs)

    assert_close(thunder_result, torch_result)


@instantiate(dtypes=(thunder.float32,))
def test_nested_empty_tuple_unpack(executor, device, dtype):
    def foo(a):
        pass

    cfoo = executor.make_callable(foo)
    torch_dtype = ltorch.to_torch_dtype(dtype)

    a = make_tensor((2, 2), device=device, dtype=torch_dtype)

    inp = {
        0: (
            (
                a,
                a,
            ),
            [a, (a, a), {}],
            {},
            (),
        )
    }

    cfoo(inp)


@instantiate(dtypes=(thunder.float32,))
def test_varargs(executor, device, dtype):
    def foo(*args):
        return reduce(operator.add, args)

    traced_foo = executor.make_callable(foo)
    tdtype = ltorch.to_torch_dtype(dtype)

    a = make_tensor((2,), device=device, dtype=tdtype)
    packed = (a, a, a, a, a)

    thunder_result = traced_foo(*packed)
    torch_result = foo(*packed)

    assert_close(thunder_result, torch_result)


@instantiate(dtypes=(thunder.float32,))
def test_kwargs(executor, device, dtype):
    def foo(**kwargs):
        return kwargs["a"] + kwargs["b"]

    traced_foo = executor.make_callable(foo)
    tdtype = ltorch.to_torch_dtype(dtype)

    a = make_tensor((2,), device=device, dtype=tdtype)
    b = make_tensor((2,), device=device, dtype=tdtype)

    thunder_result = traced_foo(a=a, b=b)
    torch_result = foo(a=a, b=b)

    assert_close(thunder_result, torch_result)


@instantiate(dtypes=(thunder.float32,))
def test_varargs_and_kwargs(executor, device, dtype):
    def foo(a, b, *posargs, e, **kwargs):
        accum = a
        for x in posargs:
            accum = a + x

        d = b + e + kwargs["f"]

        return accum, d, kwargs["g"]

    traced_foo = executor.make_callable(foo)
    tdtype = ltorch.to_torch_dtype(dtype)

    a = make_tensor((2,), device=device, dtype=tdtype)
    b = make_tensor((2, 2, 2), device=device, dtype=tdtype)
    c = make_tensor((2, 2), device=device, dtype=tdtype)
    d = make_tensor((2,), device=device, dtype=tdtype)
    e = make_tensor((2,), device=device, dtype=tdtype)
    f = make_tensor((2,), device=device, dtype=tdtype)
    g = make_tensor((2,), device=device, dtype=tdtype)

    thunder_result = traced_foo(a, b, c, d, e=e, f=f, g=g)
    torch_result = foo(a, b, c, d, e=e, f=f, g=g)

    assert_close(thunder_result, torch_result)


@instantiate(dtypes=(thunder.float32,))
def test_no_return(executor, device, dtype):
    def foo(a, b):
        c = a + b  # noqa
        pass

    traced_foo = executor.make_callable(foo)
    tdtype = ltorch.to_torch_dtype(dtype)

    a = make_tensor((2,), device=device, dtype=tdtype)
    b = make_tensor((2, 2, 2), device=device, dtype=tdtype)

    thunder_result = traced_foo(a, b=b)
    torch_result = foo(a, b)

    assert_close(thunder_result, torch_result)


@instantiate(dtypes=NOTHING)
def test_no_input(executor, device, dtype):
    def foo():
        return 3, ()

    traced_foo = executor.make_callable(foo)

    thunder_result = traced_foo()
    torch_result = foo()

    assert_close(thunder_result, torch_result)


@instantiate(dtypes=(thunder.float32,))
def test_no_compute(executor, device, dtype):
    def foo(a, b):
        return a, 3.0

    traced_foo = executor.make_callable(foo)
    tdtype = ltorch.to_torch_dtype(dtype)

    a = make_tensor((2,), device=device, dtype=tdtype)
    b = make_tensor((2, 2, 2), device=device, dtype=tdtype)

    thunder_result = traced_foo(a, b=b)
    torch_result = foo(a, b)

    assert_close(thunder_result, torch_result)


@instantiate(dtypes=(thunder.float32,))
def test_strings_in_and_out(executor, device, dtype):
    def foo(a, b, c="ok"):
        return a, b, "hello"

    cfoo = executor.make_callable(foo)

    lc_result = cfoo("a", b="b")
    assert lc_result == ("a", "b", "hello")


@instantiate(dtypes=(thunder.float32,))
def test_objects_in_and_out(executor, device, dtype):
    a = object()
    b = object()
    c = object()

    def foo(a, b, c=c):
        return a, b, object()

    cfoo = executor.make_callable(foo)

    lc_result = cfoo(a, b=b)
    a, b, c = lc_result

    assert type(a) is object
    assert type(b) is object
    assert type(c) is object


@instantiate(dtypes=(thunder.float32,))
def test_devices_in_and_out(executor, device, dtype):
    dev = thunder.devices.Device(device)

    def foo(a, dev=dev):
        return a, dev

    cfoo = executor.make_callable(foo)

    lc_result = cfoo(1, dev)

    x, y = lc_result

    assert x == 1
    assert y == thunder.devices.to_torch_device(dev)


@instantiate(dtypes=(thunder.float32,))
def test_partial(executor, device, dtype):
    def foo(a, *, b, c=2):
        return a, b, c

    pfoo = partial(foo, b=3, c=4)
    cpfoo = executor.make_callable(pfoo)

    lc_result = cpfoo(1)
    py_result = pfoo(1)

    assert_close(lc_result, py_result)

    # Tests that later partials override earlier partials correctly
    ppfoo = partial(pfoo, b=2, c=8)
    cppfoo = executor.make_callable(ppfoo)

    lc_result = cppfoo(1)
    py_result = ppfoo(1)

    assert_close(lc_result, py_result)


# Tests that partials that specify default args are not supported (yet)
@instantiate(dtypes=(thunder.float32,))
def test_partial_args(executor, device, dtype):
    def foo(a, b):
        return a + b

    torch_dtype = ltorch.to_torch_dtype(dtype)
    a = make_tensor((2, 2), device=device, dtype=torch_dtype)
    b = make_tensor((2, 2), device=device, dtype=torch_dtype)

    pfoo = partial(foo, a)

    with pytest.raises(NotImplementedError):
        cpfoo = executor.make_callable(pfoo)
        cpfoo(b)


@instantiate(dtypes=(thunder.float32,))
def test_constant_creation(executor, device, dtype):
    def py_foo(a):
        return a + 1.0

    def foo(a):
        x = prims.convert_element_type(1, float)
        return a + x

    cfoo = thunder.jit(foo, executors=executor.executors_list())

    torch_dtype = ltorch.to_torch_dtype(dtype)
    a = make_tensor((2, 2), device=device, dtype=torch_dtype)

    lc_result = cfoo(a)
    python_result = py_foo(a)

    assert_close(lc_result, python_result)


#
# Tests related to printing signatures and bound symbols
#


def test_siginfo_printing():
    def foo(a=object(), b=torch.float32, *, c=(object(), object())):
        return a, b, c[0], a, c

    siginfo = codeutils.get_siginfo(foo, (), {})

    s0 = siginfo.prettyprint()
    s1 = siginfo.prettyprint()

    assert s0 == s1

    trace = TraceCtx(foo)
    with tracectx(trace):
        s0 = trace.python()
        s1 = trace.python()

        assert s0 == s1


def test_consistent_trace_and_boundsymbol_printing():
    def foo(a=object(), b=(torch.float32, object())):
        return a, b, b[1]

    cfoo = thunder.jit(foo)
    _ = cfoo()
    traces = thunder.last_traces(cfoo)

    # Tests consistent printing of traces
    s0 = str(traces[0])
    s1 = str(traces[0])

    assert s0 == s1

    # Tests consistent printing of bound symbols outside the trace context
    for bsym in traces[0].bound_symbols:
        s0 = str(bsym)
        s1 = str(bsym)
        assert s0 == s1


def test_consistent_boundsymbol_collection_printing():
    def foo(tup, d):
        (a, b), c = tup
        e = c + d["dict"]["val"]
        return a + b, e

    cfoo = thunder.jit(foo)
    _ = cfoo(((2, 3), 4), {"dict": {"val": 2}})
    traces = thunder.last_traces(cfoo)

    # Tests consistent printing of bound symbols outside the trace context
    for bsym in traces[0].bound_symbols:
        s0 = str(bsym)
        s1 = str(bsym)
        assert s0 == s1


def test_consistent_boundsymbol_collection_hard_printing():
    def foo(tup):
        (a, b), c = tup
        d = b["dict"]["val"]
        return a + d, c

    cfoo = thunder.jit(foo)
    _ = cfoo(((2, {"dict": {"val": 2}}), 4))
    traces = thunder.last_traces(cfoo)

    # Tests consistent printing of bound symbols outside the trace context
    for bsym in traces[0].bound_symbols:
        s0 = str(bsym)
        s1 = str(bsym)
        assert s0 == s1


def test_to_printable_not_collection():
    import numpy as np

    inps = ("abc", torch.Size([2, 2]), torch.Tensor(1, 2), np.ndarray((2, 2)))
    for inp in inps:
        out = codeutils.to_printable(None, inp)
        assert inp is out


#
# Type promotion tests
#
# TODO Maybe move to test_type_promotion.py?


# TODO This test just spot-checks type promotion -- it could probably be better
@instantiate(dtypes=NOTHING)
def test_type_promotion_tensors(executor, device, _):
    if executor == TorchExecutor:
        pytest.xfail('see issue "vmap of sum doesn\'t work when dims are passed as a keyword argument"')

    def foo(a, b):
        return a + b

    traced_foo = executor.make_callable(foo)

    b1 = make_tensor((2, 2), device=device, dtype=torch.bool)
    i64 = make_tensor((2, 2), device=device, dtype=torch.int64)
    bf16 = make_tensor((2, 2), device=device, dtype=torch.bfloat16)
    f16 = make_tensor((2, 2), device=device, dtype=torch.float16)
    f32 = make_tensor((2, 2), device=device, dtype=torch.float32)

    # float16 x float16 type promotion -- float16 result dtype
    result = traced_foo(f16, f16)
    assert result.dtype is torch.float16

    # float16 x float32 type promotion -- float32 result dtype
    result = traced_foo(f16, f32)
    assert result.dtype is torch.float32

    # float16 x bfloat16 type promotion -- float32 result dtype
    if thunder.tests.bf16.device_supports_bf16(device):
        result = traced_foo(f16, bf16)
        assert result.dtype is torch.float32

    # int64 x float16 type promotion -- float16 result dtype
    result = traced_foo(f16, i64)
    assert result.dtype is torch.float16

    # bool x int64 type promotion -- int64 result dtype
    result = traced_foo(b1, i64)
    assert result.dtype is torch.int64

    # f x int64 type promotion -- float result dtype
    result = traced_foo(2.0, i64)
    assert result.dtype is torch.float32

    # b1 x int64 type promotion -- int64 result dtype
    result = traced_foo(b1, i64)
    assert result.dtype is torch.int64

    def bar(a, b, c):
        return a - b + c

    traced_bar = executor.make_callable(bar)

    # float x int64 x float16 type promotion -- float16 result dtype
    result = traced_bar(2.0, i64, f16)
    assert result.dtype is torch.float16

    # float x int x int64 -- float32 result dtype
    result = traced_bar(2.1, -1, i64)
    assert result.dtype is torch.float32


@instantiate(dtypes=NOTHING)
def test_type_promotion_numbers_and_tensors(executor, device, _):
    if executor == TorchExecutor:
        pytest.xfail('See issue "Type promotion with the torchexecutor and elementwise operations is incorrect"')

    def foo(a, b, c):
        return a + b + c

    cfoo = executor.make_callable(foo)

    f16 = make_tensor((2, 2), device=device, dtype=torch.float16)
    f32 = make_tensor((2, 2), device=device, dtype=torch.float32)
    i64 = make_tensor((2, 2), device=device, dtype=torch.int64)

    result = cfoo(5, f32, 2)
    assert result.dtype is torch.float32

    result = cfoo(f32, 1, f32)
    assert result.dtype is torch.float32

    result = cfoo(i64, 3.0, f16)
    assert result.dtype is torch.float16

    result = cfoo(i64, 3.0, i64)
    assert result.dtype is torch.float32


@instantiate(dtypes=NOTHING)
def test_int_to_float_type_promotion(executor, device, _):
    def foo(a, b):
        return a / b

    cfoo = executor.make_callable(foo)

    i64 = make_tensor((2, 2), device=device, dtype=torch.int64)
    f16 = make_tensor((2, 2), device=device, dtype=torch.float16)

    # int64 x int64 -- float32 result dtype
    result = cfoo(i64, i64)
    assert result.dtype is torch.float32

    # int x int64 -- float32 result dtype
    result = cfoo(2, i64)
    assert result.dtype is torch.float32

    # int64 x bool -- float32 result dtype
    result = cfoo(i64, True)
    assert result.dtype is torch.float32

    # int64 x float16 -- float16 result dtype
    result = cfoo(i64, f16)
    assert result.dtype is torch.float16


#
# Caching tests
#


@instantiate(dtypes=(thunder.float32,))
def test_static_caching(executor, device: str, dtype: dtypes.dtype):
    torch_dtype = ltorch.to_torch_dtype(dtype)
    a = make_tensor((2, 2), device=device, dtype=torch_dtype)
    b = make_tensor((2, 2), device=device, dtype=torch_dtype)
    c = make_tensor((2, 2), device=device, dtype=torch_dtype)
    d = make_tensor((2, 1), device=device, dtype=torch_dtype)
    e = make_tensor((2, 2), device=device, dtype=torch.bool)

    for jit in (thunder.functional.jit, thunder.jit):

        def foo(a, b):
            return a + b

        cfoo = jit(foo, cache_mode="constant values")

        assert cache_option(cfoo) == thunder.CACHE_OPTIONS.CONSTANT_VALUES

        # Tensor x tensor
        result = cfoo(a, b)
        assert cache_misses(cfoo) == 1
        assert cache_hits(cfoo) == 0
        assert_close(result, a + b)

        # Same tensors -- cache hit
        result = cfoo(a, b)
        assert cache_misses(cfoo) == 1
        assert cache_hits(cfoo) == 1
        assert_close(result, a + b)

        # Different tensor, same metadata -- cache hit
        result = cfoo(a, c)
        assert cache_misses(cfoo) == 1
        assert cache_hits(cfoo) == 2
        assert_close(result, a + c)

        # Different tensor, different shape -- cache miss
        result = cfoo(a, d)
        assert cache_misses(cfoo) == 2
        assert cache_hits(cfoo) == 2
        assert_close(result, a + d)

        # Different tensor, different dtype -- cache miss
        result = cfoo(a, e)
        assert cache_misses(cfoo) == 3
        assert cache_hits(cfoo) == 2
        assert_close(result, a + e)

        # Tensor x float number -- cache miss
        result = cfoo(a, 1.0)
        assert cache_misses(cfoo) == 4
        assert cache_hits(cfoo) == 2
        assert_close(result, a + 1.0)

        # Tensor x float number, different tensor data -- cache hit
        result = cfoo(b, 1.0)
        assert cache_misses(cfoo) == 4
        assert cache_hits(cfoo) == 3
        assert_close(result, b + 1.0)

        # Tensor x float number, different number value -- cache miss
        result = cfoo(b, 3.0)
        assert cache_misses(cfoo) == 5
        assert cache_hits(cfoo) == 3
        assert_close(result, b + 3.0)

        # Tensor x int number, different number type -- cache miss
        result = cfoo(b, 3)
        assert cache_misses(cfoo) == 6
        assert cache_hits(cfoo) == 3
        assert_close(result, b + 3)

        # Tensor x int number -- cache hit
        result = cfoo(b, 3)
        assert cache_misses(cfoo) == 6
        assert cache_hits(cfoo) == 4
        assert_close(result, b + 3)

    def bar(a, b):
        return a, b

    cbar = thunder.jit(bar, cache_mode="constant values")

    astr = "a"
    bstr = "b"

    # String x string -- cache miss
    cbar(astr, bstr)
    assert cache_misses(cbar) == 1
    assert cache_hits(cbar) == 0

    # Same strings -- cache hit
    cbar(astr, bstr)
    assert cache_misses(cbar) == 1
    assert cache_hits(cbar) == 1

    # Same string values -- different strings
    bother_str = "b"
    cbar(astr, bother_str)
    assert cache_misses(cbar) == 1
    assert cache_hits(cbar) == 2

    # Object x string -- cache miss
    cbar(object(), bother_str)
    assert cache_misses(cbar) == 2
    assert cache_hits(cbar) == 2

    # TODO: test objects in prologues
    # object() != object() -- cache miss
    # cbar(object(), bother_str)
    # assert cache_misses(cbar) == 3
    # assert cache_hits(cbar) == 2

    # Module tests
    m = torch.nn.Linear(5, 5, device=device, dtype=torch_dtype)
    cm = thunder.jit(m, cache_mode="constant values")

    inp = make_tensor((5, 5), device=device, dtype=torch_dtype)

    result = cm(inp)
    torch_result = m(inp)

    assert_close(result, torch_result)

    assert cache_misses(cm) == 1
    assert cache_hits(cm) == 0

    # Same input -- cache hit

    result = cm(inp)
    torch_result = m(inp)

    assert_close(result, torch_result)

    assert cache_misses(cm) == 1
    assert cache_hits(cm) == 1

    # Different input, same metadata -- cache hit
    inp = make_tensor((5, 5), device=device, dtype=torch_dtype)
    result = cm(inp)
    torch_result = m(inp)

    assert_close(result, torch_result)

    assert cache_misses(cm) == 1
    assert cache_hits(cm) == 2

    # Different input, different metadata -- cache miss
    inp = make_tensor((6, 5), device=device, dtype=torch_dtype)
    result = cm(inp)
    torch_result = m(inp)

    assert_close(result, torch_result)

    assert cache_misses(cm) == 2
    assert cache_hits(cm) == 2

    #
    # Sequence tests
    #
    def caz(tup):
        accum = 0
        for x in tup:
            accum += x
        return accum

    ccaz = thunder.jit(caz, cache_mode="constant values")

    inp0 = [5, 3, 7]
    thunder_result = ccaz(inp0)
    torch_result = caz(inp0)

    assert_close(thunder_result, torch_result)

    assert cache_misses(ccaz) == 1
    assert cache_hits(ccaz) == 0

    # List with different values -- cache miss
    inp1 = [6, 3, 7]
    thunder_result = ccaz(inp1)
    torch_result = caz(inp1)

    assert_close(thunder_result, torch_result)

    assert cache_misses(ccaz) == 2
    assert cache_hits(ccaz) == 0

    # List with same values -- cache hit
    inp2 = [5, 3, 7]
    thunder_result = ccaz(inp2)
    torch_result = caz(inp2)

    assert_close(thunder_result, torch_result)

    assert cache_misses(ccaz) == 2
    assert cache_hits(ccaz) == 1

    # List with same values but different types -- cache miss
    inp3 = [5.0, 3, 7]
    thunder_result = ccaz(inp3)
    torch_result = caz(inp3)

    assert_close(thunder_result, torch_result)

    assert cache_misses(ccaz) == 3
    assert cache_hits(ccaz) == 1

    #
    # Kwarg tests
    #
    def daz(*, a, b):
        return a + b

    cdaz = thunder.jit(daz, cache_mode="constant values")

    inp0 = {"a": a, "b": b}
    thunder_result = cdaz(**inp0)
    torch_result = daz(**inp0)

    assert_close(thunder_result, torch_result)

    assert cache_misses(cdaz) == 1
    assert cache_hits(cdaz) == 0

    # Same keys and tensor metadata the same -- cache hit
    inp1 = {"a": b, "b": a}
    thunder_result = cdaz(**inp1)
    torch_result = daz(**inp1)

    assert_close(thunder_result, torch_result)

    assert cache_misses(cdaz) == 1
    assert cache_hits(cdaz) == 1

    # Same keys but different tensor metadata -- cache hit
    inp2 = {"a": b, "b": e}
    thunder_result = cdaz(**inp2)
    torch_result = daz(**inp2)

    assert_close(thunder_result, torch_result)

    assert cache_misses(cdaz) == 2
    assert cache_hits(cdaz) == 1


#
# Tests related to trace manipulation and transformation
#
# TODO Maybe move to test_transforms.py?


@instantiate(dtypes=(thunder.float32,))
def test_bsym_toposort(executor: TestExecutor, device: str, dtype: dtypes.dtype):
    tdtype: torch.dtype = ltorch.to_torch_dtype(dtype)
    make = partial(make_tensor, device=device, dtype=tdtype, requires_grad=False)

    a = make((2, 2))
    b = make((2, 2))

    def foo(a, b):
        return a + b, a - b

    cfoo = executor.make_callable(foo)
    _, _ = cfoo(a, b)
    traces = thunder.last_traces(cfoo)
    trc = traces[0]

    from thunder.core.transforms import bsym_list_to_dag, TOPOSORT_ORDER, toposort_bsym_dag, Node

    roots, leaves = bsym_list_to_dag(trc.bound_symbols)
    top_down_bsyms = toposort_bsym_dag(roots, TOPOSORT_ORDER.TOP_DOWN)
    bottom_up_bsyms = toposort_bsym_dag(leaves, TOPOSORT_ORDER.BOTTOM_UP)

    top_down_add_bsym = top_down_bsyms[2]
    bottom_up_sub_bsym = bottom_up_bsyms[2]

    assert top_down_add_bsym.sym.id == "torch.add"
    assert bottom_up_sub_bsym.sym.id == "torch.sub"

    def prefer_sub_selector(eligible_nodes: list[Node]) -> int:
        for idx, node in enumerate(eligible_nodes):
            if node.bsym.sym.id == "torch.sub":
                return idx

        return 0

    sub_preferring_bsyms = toposort_bsym_dag(roots, TOPOSORT_ORDER.TOP_DOWN, prefer_sub_selector)
    sub_preferring_sub_bsym = sub_preferring_bsyms[2]

    assert sub_preferring_sub_bsym.sym.id == "torch.sub"

    # Tests collection and reshape with -1 input
    # NOTE Additions before and after the reshape are to prevent nvFuser from "bookending" the operation
    def bar(a, shape):
        b = a + 3
        c = a + 2.0
        return ltorch.reshape(b, shape) + 2, c

    a = make((4, 3, 2, 3))

    cbar = executor.make_callable(bar)
    expected = cbar(a, (12, -1))
    traces = thunder.last_traces(cbar)
    trc = traces[0]

    roots, leaves = bsym_list_to_dag(trc.bound_symbols)
    top_down_bsyms = toposort_bsym_dag(roots, TOPOSORT_ORDER.TOP_DOWN)
    bottom_up_bsyms = toposort_bsym_dag(leaves, TOPOSORT_ORDER.BOTTOM_UP)

    top_down_reshape_bsym = top_down_bsyms[3]
    bottom_up_reshape_bsym = bottom_up_bsyms[2]

    assert top_down_reshape_bsym.sym.id == "torch.reshape"
    assert bottom_up_reshape_bsym.sym.id == "torch.reshape"


# Verifies that using only some of the results of a function works as expected
#   (the other results are dce'd)
@instantiate(dtypes=(thunder.float32,))
def test_partial_results(executor: TestExecutor, device: str, dtype: dtypes.dtype):
    torch_dtype = ltorch.to_torch_dtype(dtype)
    a = make_tensor((2, 2), device=device, dtype=torch_dtype)

    def foo(a):
        a, b = torch.var_mean(a)
        return a

    cfoo = executor.make_callable(foo, disable_preprocessing=False)

    result = cfoo(a)
    torch_result = foo(a)

    assert_close(result, torch_result)


def test_visitor_transform():
    device = "cpu"
    dtype = torch.float32
    a = make_tensor((2, 2), device=device, dtype=dtype, requires_grad=True)
    b = make_tensor((2, 2), device=device, dtype=dtype, requires_grad=False)

    def foo(a, b):
        return a + b

    trc = thunder.trace()(foo, a, b)

    from thunder.core.transforms import visitor_transform, VISIT_TYPE

    # Adds a comment before each bound symbols
    def add_comments(bsym) -> VISIT_TYPE:
        prims.comment(f"{bsym.sym.id}")
        return VISIT_TYPE.INSERT_BEFORE

    transformed_trc = visitor_transform(trc, add_comments, provenance="Add comments")

    first_comment = transformed_trc.bound_symbols[0]
    second_comment = transformed_trc.bound_symbols[2]
    third_comment = transformed_trc.bound_symbols[4]
    fourth_comment = transformed_trc.bound_symbols[6]

    assert first_comment.sym.id is prims.PrimIDs.COMMENT
    assert second_comment.sym.id is prims.PrimIDs.COMMENT
    assert third_comment.sym.id is prims.PrimIDs.COMMENT
    assert fourth_comment.sym.id is prims.PrimIDs.COMMENT

    assert first_comment.args[0] == "PrimIDs.UNPACK_TRIVIAL"
    assert second_comment.args[0] == "PrimIDs.UNPACK_TRIVIAL"
    assert third_comment.args[0] == "torch.add"
    assert fourth_comment.args[0] == "PrimIDs.RETURN"

    # Comments result of additions
    def comment_add_results(bsym) -> VISIT_TYPE:
        if bsym.sym.id == "torch.add":
            add_result = bsym.output
            prims.comment(f"add result ndims is {add_result.ndim}")
            return VISIT_TYPE.INSERT_AFTER

        # NOTE In this case either of INSERT_BEFORE or INSERT_AFTER is fine (both just preserve the bsym)
        return VISIT_TYPE.INSERT_BEFORE

    transformed_trc = visitor_transform(trc, comment_add_results, provenance="Comment add results")

    comment = transformed_trc.bound_symbols[3]
    assert comment.sym.id is prims.PrimIDs.COMMENT
    assert comment.args[0] == "add result ndims is 2"


def test_insert_inplace():
    device = "cpu"
    dtype = torch.float32
    a = make_tensor((2, 2), device=device, dtype=dtype, requires_grad=True)
    b = make_tensor((2, 2), device=device, dtype=dtype, requires_grad=False)

    def foo(a, b):
        return a + b

    trc = thunder.trace()(foo, a, b)

    from thunder.core.transforms import insert_inplace

    def add_comments() -> None:
        prims.comment("Unpacking is done")
        prims.comment("About to add some tensors!")

    insert_inplace(trc, 2, add_comments)

    first_comment = trc.bound_symbols[2]
    second_comment = trc.bound_symbols[3]

    assert first_comment.sym.id is prims.PrimIDs.COMMENT
    assert second_comment.sym.id is prims.PrimIDs.COMMENT

    assert first_comment.args[0] == "Unpacking is done"
    assert second_comment.args[0] == "About to add some tensors!"


def test_replace_inplace():
    device = "cpu"
    dtype = torch.float32
    a = make_tensor((2, 2), device=device, dtype=dtype, requires_grad=True)
    b = make_tensor((2, 2), device=device, dtype=dtype, requires_grad=False)

    def foo(a, b):
        return a + b

    trc = thunder.trace()(foo, a, b)

    from thunder.core.transforms import insert_inplace, replace_inplace

    def add_comments() -> None:
        prims.comment("Unpacking is done")
        prims.comment("About to add some tensors!")

    insert_inplace(trc, 2, add_comments)

    def capitalize(bsym: BoundSymbol) -> None:
        assert bsym.sym.id is prims.PrimIDs.COMMENT
        prims.comment("The following comment is uppercase:")
        prims.comment(bsym.args[0].upper())

    replace_inplace(trc, 2, capitalize)

    first_comment = trc.bound_symbols[2]
    uppercase_comment = trc.bound_symbols[3]
    original_comment = trc.bound_symbols[4]

    assert first_comment.sym.id is prims.PrimIDs.COMMENT
    assert uppercase_comment.sym.id is prims.PrimIDs.COMMENT
    assert original_comment.sym.id is prims.PrimIDs.COMMENT

    assert first_comment.args[0] == "The following comment is uppercase:"
    assert uppercase_comment.args[0] == "UNPACKING IS DONE"
    assert original_comment.args[0] == "About to add some tensors!"


@instantiate(dtypes=NOTHING)
def test_detached_trace(executor, device: str, _):
    # This test ensures that the detached_trace context manager works as expected.
    #   It should be possible to enter a detached trace, and then exit it, and
    #   the trace should be restored to its original state.
    from thunder.core.trace import set_tracectx, get_tracectx, TraceCtx, reset_tracectx, detached_trace

    try:
        new_trace = TraceCtx(None)
        trace_token = set_tracectx(new_trace)
        outer_trace = get_tracectx()
        assert outer_trace is not None
        assert outer_trace is trace_token.var.get()
        with detached_trace():
            assert get_tracectx() is not None
            assert get_tracectx() is not outer_trace
    finally:
        reset_tracectx(trace_token)

    # Detached trace should work even if there is no outer trace
    assert get_tracectx() is None
    with detached_trace():
        pass


@instantiate(dtypes=(thunder.float32,))
def test_normalized_args_prims_sum(executor, device: str, dtype: dtypes.dtype):
    # This test verifies that the recorded trace for a call to prims.sum
    # has its positional and keyword arguments normalized to the same form.
    # See issue "vmap of sum doesn't work when dims are passed as a keyword
    # argument"
    a = make_tensor((2, 2), device=device, dtype=ltorch.to_torch_dtype(dtype))

    def func_dim_posarg(x):
        return prims.sum(x, (0, 1))

    def func_dim_kwarg(x):
        return prims.sum(x, dims=(0, 1))

    c1 = executor.make_callable(func_dim_posarg)
    c2 = executor.make_callable(func_dim_kwarg)
    out1 = c1(a)
    out2 = c2(a)
    torch.testing.assert_close(out1, out2)

    trace1 = thunder.last_traces(c1)[0]
    trace2 = thunder.last_traces(c2)[0]
    sum1 = next(s for s in trace1.bound_symbols if s.sym.name == "sum")
    sum2 = next(s for s in trace2.bound_symbols if s.sym.name == "sum")

    assert len(sum1.args) == 2
    assert len(sum2.args) == 2
    assert len(sum1.kwargs) == 0
    assert len(sum2.kwargs) == 0


@instantiate(dtypes=(thunder.float32,))
def test_symbol_all_constant_args(executor, device: str, dtype: dtypes.dtype):
    def foo():
        return clang.add(1, 2)

    trace = thunder.trace()(foo)

    assert len(trace.bound_symbols) == 1
    assert trace.bound_symbols[0].are_all_args_constant

    def bar(a, b):
        return clang.add(a, b)

    trace = thunder.trace()(bar, 1, 2)
    # Trace consists of two trivial unpack and addition
    assert len(trace.bound_symbols) == 4
    symbol = trace.bound_symbols[-2]
    assert symbol.sym.name == "add"
    assert not symbol.are_all_args_constant


@instantiate(dtypes=(thunder.float32,), executors=(TorchExecutor,))
def test_bound_symbol_header(executor, device: str, dtype: dtypes.dtype):
    def foo(x):
        return clang.sin(x)

    a = make_tensor((2, 2), device=device, dtype=ltorch.to_torch_dtype(dtype))
    trace = thunder.trace()(foo, a)

    assert len(trace.bound_symbols) == 3
    sin_symbol = trace.bound_symbols[1]
    assert sin_symbol.sym.name == "sin"

    # Test setting header with a string
    sin_symbol.header = "Testing\nThis symbol's\nHeader"
    assert "# Testing\n# This symbol's\n# Header\nt0 = prims.sin(x)" in str(sin_symbol)
    assert "\n  # Testing\n  # This symbol's\n  # Header\n  t0 = prims.sin(x)" in str(trace)

    # Test setting header with a list of strings
    sin_symbol.header = "Testing\nThis symbol's\nHeader".splitlines()
    assert "# Testing\n# This symbol's\n# Header\nt0 = prims.sin(x)" in str(sin_symbol)
    assert "\n  # Testing\n  # This symbol's\n  # Header\n  t0 = prims.sin(x)" in str(trace)


@instantiate(dtypes=(thunder.float32,), executors=(TorchExecutor,))
def test_bound_symbol_header_context(executor, device: str, dtype: dtypes.dtype):
    from thunder.core.symbol import bsym_header

    def foo(x):
        return clang.sin(x)

    a = make_tensor((2, 2), device=device, dtype=ltorch.to_torch_dtype(dtype))

    header = "Testing\nThis symbol's\nHeader"
    with bsym_header(header):
        trace = thunder.trace()(foo, a)

    assert len(trace.bound_symbols) == 3
    sin_symbol = trace.bound_symbols[1]
    assert sin_symbol.sym.name == "sin"
    assert "# Testing\n# This symbol's\n# Header\nt0 = prims.sin(x)" in str(sin_symbol)
    assert "\n  # Testing\n  # This symbol's\n  # Header\n  t0 = prims.sin(x)" in str(trace)
    assert str(trace).count("Testing") == 1


# Check to verify the issue in "KeyError thrown in thunder.executor.utils.Region
# when None is passed in as input".
@instantiate(dtypes=(thunder.float32,))
def test_argument_of_none(executor, device, dtype):
    from thunder.executors.utils import Region

    def foo(x, y, z):
        return x + y

    tdtype = ltorch.to_torch_dtype(dtype)
    a, b = (make_tensor((1,), device=device, dtype=tdtype) for _ in range(2))
    c = None
    trace = thunder.trace()(foo, a, b, c)

    producers = thunder.core.utils.producers(trace)
    consumers = thunder.core.utils.consumers(trace)
    region_bsyms = trace.bound_symbols[:3]
    region = Region(producers, consumers, region_bsyms)
    assert len(region.inputs) == 0 and sorted(str(v) for v in region.outputs) == [
        '<TensorProxy(name="t0", dtype=thunder.dtypes.float32, shape=(1,))>'
    ]


# This test ensures that calls to torch functions are recorded in the trace
@instantiate(executors=(TorchExecutor,), dtypes=NOTHING)
def test_torch_call_recording(executor, device: str, _):
    def func(a):
        return ltorch.dropout(a)

    a = make_tensor((2, 3), device=device, dtype=torch.float32)

    torch_trace = thunder.trace()(func, a)
    assert len(torch_trace.bound_symbols) == 3
    assert torch_trace.bound_symbols[-2].sym.name == "dropout"
    assert torch_trace.bound_symbols[-2].sym.id == "torch.nn.functional.dropout"

    # Ensure that the trace can be fused and executed
    fusion = executor.make_callable(torch_trace)
    actual = fusion(a)
    assert actual.shape == (2, 3)


# Asserts that all the elements of a collection are equal to each other.
def all_eq(l):
    for e1 in l:
        for e2 in l:
            assert e1 == e2


# Asserts that all the elements of a collection are not equal to each other,
# and that elements are equal to themselves.
def all_neq(l):
    el = enumerate(l)
    for i, e1 in el:
        for j, e2 in el:
            assert e1 == e2 if i == j else e1 != e2


# TODO This test needs to be updated because it no longer compares kwargs vs. positional args
@instantiate(dtypes=(thunder.float32,))
def test_boundsymbol_hash_eq_examples(executor, device, dtype: dtypes.dtype):
    torch_dtype = ltorch.to_torch_dtype(dtype)

    a = make_tensor((2, 2), device=device, dtype=torch_dtype)
    b = make_tensor((2, 2), device=device, dtype=torch_dtype)

    # Returns the bound symbols for a function and args.
    def compile_bsyms(fn, args):
        fn = executor.make_callable(fn)
        _ = fn(*args)
        traces = thunder.last_traces(fn)
        return traces[0].bound_symbols

    # Extracts the bound symbols for the function with
    # the given symbol names.
    def extract_bsyms(fn, args, ops):
        return [b for b in compile_bsyms(fn, args) if b.sym.name in ops]

    # We want .rhs for a * b and torch.mul() to hash and compare
    # the same for writing the CSE pass.
    def mul_rhs(a, b):
        c = a + b
        d = a + b
        e = ltorch.mul(a, b)
        return c, d, e

    bsyms = extract_bsyms(mul_rhs, (a, b), ("mul",))
    all_eq([hash(b.rhs) for b in bsyms])
    all_eq([b.rhs for b in bsyms])

    # The current way BoundSymbols are compared treats args and kwargs the same,
    # so the same semantic call can be considered 'equal' if the arguments are
    # passed differently.
    def mul_rhs_kwargs(a, b):
        c = a * b
        d = ltorch.mul(a, b)
        return c, d

    bsyms = extract_bsyms(mul_rhs_kwargs, (a, b), ("mul",))
    all_eq([hash(b.rhs) for b in bsyms])
    all_eq([b.rhs for b in bsyms])

    # Also make sure the symbols are the same.
    all_eq([b.sym for b in bsyms])
    all_eq([hash(b.sym) for b in bsyms])

    # Assert that rhs of identical operators with same kwargs are equal.
    def same_kwargs(device, dtype):
        a = ltorch.full((2, 2), 5, device=device, dtype=dtype)
        b = ltorch.full((2, 2), 5, device=device, dtype=dtype)
        return a + b

    bsyms = extract_bsyms(same_kwargs, (device, dtype), ("full",))
    all_eq([hash(b.rhs) for b in bsyms])
    all_eq([b.rhs for b in bsyms])

    # The symbols should be the same.
    all_eq([b.sym for b in bsyms])
    all_eq([hash(b.sym) for b in bsyms])

    # Assert that the kwargs are different and hash differently.
    def diff_kwargs(device, dtype):
        a = ltorch.full((1, 2), 2, device=device, dtype=dtype)
        b = ltorch.full((2, 3), 5, device=device, dtype=dtype)
        c = ltorch.full((2, 3), 5, device=device)
        return a, b, c

    bsyms = extract_bsyms(diff_kwargs, (device, dtype), ("full",))
    all_neq([hash(b.rhs) for b in bsyms])
    all_neq([b.rhs for b in bsyms])

    # Assert that boundsymbols for different ops hash/compare differently.
    def different_ops(a, b):
        c = a + b
        d = a - b
        return c, d

    c, d = extract_bsyms(different_ops, (a, b), ("add", "sub"))
    assert hash(c.sym) != hash(d.sym)
    assert hash(c) != hash(d)
    assert hash(c.rhs) != hash(d.rhs)
    assert c.sym != d.sym
    assert c != d
    assert c.rhs != d.rhs


# @instantiate(dtypes=NOTHING)
# @requiresCUDA
# def test_torch_call_lowering_for_nvfuser(executor, device, _):
#     pytest.xfail(reason="lower_for_nvfuser is removed and replaced with 'flattening'")
#     # This test ensures that calls to torch functions are lowered to the
#     # nvFuser supported primitives
#     from thunder import _get_executor
#     from thunder.executors.nvfuser import lower_for_nvfuser

#     def func(a):
#         cos = tlang.cos(a)
#         return ttorch.softmax(cos, 1) + a

#     a = make_tensor((2, 3), device=device, dtype=torch.float32)

#     trace = thunder.make_trace(func, executor=executor)(a)
#     assert len(trace.symbols) == 3
#     assert trace.symbols[0].name == "cos"
#     assert trace.symbols[1].name == "torch.nn.functional.softmax"
#     assert trace.symbols[2].name == "add"

#     nvfuser_trace = thunder.make_trace(lower_for_nvfuser(func), executor=executor)(a)
#     assert len(nvfuser_trace.symbols) == 11
#     assert not any(s.name == "torch.nn.functional.softmax" for s in nvfuser_trace.symbols)

#     # Ensure that the trace can be fused and executed
#     fusion = executor.make_callable(nvfuser_trace)
#     actual = fusion(a)
#     expected = thunder.make_traced(func, executor=executor)(a)
#     assert_close(actual, expected)


@instantiate(dtypes=NOTHING)
def test_nested_trace(executor, device, _):
    # This test ensures that trace() can be called from within a traced
    # function without leaking the trace context.
    # from thunder import _get_executor

    def foo(a, b):
        return clang.add(a, b)

    def bar(a, b):
        foo_trace = thunder.trace(inline_trace=False)(foo, a, b)
        assert len(foo_trace.bound_symbols) == 4
        assert foo_trace.bound_symbols[-2].sym.name == "add"
        return clang.mul(a, b)

    a = make_tensor((2, 2), device=device, dtype=torch.float32)
    b = make_tensor((2, 2), device=device, dtype=torch.float32)

    bar_trace = thunder.trace()(bar, a, b)
    assert len(bar_trace.bound_symbols) == 4
    assert bar_trace.bound_symbols[-2].sym.name == "mul"

    fusion = executor.make_callable(bar_trace)
    actual = fusion(a, b)
    expected = a * b
    assert_close(actual, expected)


@instantiate(dtypes=NOTHING)
def test_nested_trace_no_name_collision(executor, device, _):
    def foo(a, b):
        return clang.add(a, b)

    def bar(__a, __b):
        a, b = __a, __b
        foo_trace = thunder.trace(inline_trace=False)(foo, a, b)
        # The name of the output of the add symbol should not be the same as
        # the name of the first argument to the bar function.
        assert foo_trace.bound_symbols[-2].sym.name == "add"
        assert foo_trace.bound_symbols[-2].output.name != foo_trace.args[0].name
        return foo(a, b)

    a = make_tensor((2, 2), device=device, dtype=torch.float32)
    b = make_tensor((2, 2), device=device, dtype=torch.float32)

    thunder.trace()(bar, a, b)


@instantiate(dtypes=NOTHING)
def test_trace_args_no_name_collision(executor, device, _):
    from thunder.core.trace import detached_trace
    from thunder.core.proxies import TensorProxy

    with detached_trace():
        a = TensorProxy(
            name="__a",
            shape=(2, 2),
            device=thunder.core.devices.cpu,
            dtype=thunder.core.dtypes.float32,
            requires_grad=False,
        )

    def func(*args):
        return args[0] + args[1]

    trace = thunder.trace()(func, a, a)
    # trace.args must have non-duplicate names
    # because Python disallows duplicate names in function definitions
    assert trace.args[0].name != trace.args[1].name


@instantiate(dtypes=NOTHING)
def test_eval_trace(executor, device, _):
    # This test ensures that eval_trace() can be called from within a trace
    #   and that all the symbols in the trace are properly evaluated.

    from thunder.core.transforms import eval_trace
    from thunder.core.trace import TraceCtx, reset_tracectx, set_tracectx, maybe_start_trace
    from thunder.core.proxies import TensorProxy

    def foo(a, b, *, c=5):
        return clang.mul(clang.add(a, b), c)

    a = make_tensor((2, 2), device=device, dtype=torch.float32)
    b = make_tensor((2, 2), device=device, dtype=torch.float32)
    c = 4.0

    # Test eval_trace() with eager proxy execution
    foo_trace = thunder.trace()(foo, a, b, c=c)
    try:
        trace = TraceCtx(None)
        trace_token = set_tracectx(trace)
        new_args = [arg for arg in foo_trace.args]
        new_kwargs = {k: v for k, v in foo_trace.kwargs.items()}
        # TODO: trace object doesn't respect the original tuple/non-tuple spec
        # for output, it's always a tuple
        actual = eval_trace(foo_trace, *new_args, **new_kwargs)
        # actual = result[0]
        assert isinstance(actual, TensorProxy)
        # assert actual.shape == foo_trace.output[0].shape
        # assert actual.dtype == foo_trace.output[0].dtype
        # assert actual.device == foo_trace.output[0].device
        assert actual.shape == foo_trace.output.shape
        assert actual.dtype == foo_trace.output.dtype
        assert actual.device == foo_trace.output.device
    finally:
        reset_tracectx(trace_token)

    # Test eval_trace() with retracing + fusion + execution
    def eval_trace_as_function(trace):
        def func(*args, **kwargs):
            return eval_trace(trace, *args, **kwargs)

        return func

    foo_traced = executor.make_callable(eval_trace_as_function(foo_trace))
    actual = foo_traced(a, b, c=c)
    expected = (a + b) * c
    assert_close(actual, expected)

    # Test eval_trace() with retracing
    foo_trace2 = thunder.trace()(eval_trace_as_function(foo_trace), a, b, c=c)
    # How to test that two traces are equal?
    # Two operators and others are do-nothing annotations
    assert len(foo_trace2.bound_symbols) == 7
    assert foo_trace2.bound_symbols[-3].sym.name == "add"
    assert foo_trace2.bound_symbols[-2].sym.name == "mul"


@instantiate(
    dtypes=NOTHING,
    executors=[
        TorchExecutor,
        # TODO: nvFuser executor doesn't support duplicate outputs
        # TODO: nvFuser executor doesn't support clashing input and output names
    ],
)
def test_eval_trace_duplicate_output(executor, device, _):
    # This test ensures that eval_trace() can evaluate a trace with duplicate
    # outputs.
    from thunder.core.transforms import eval_trace, identity

    def foo1(a):
        return a, a

    a = torch.ones((2, 2), device=device, dtype=torch.float32)

    foo_trace = thunder.trace()(foo1, a)
    assert len(foo_trace.bound_symbols) == 2
    assert foo_trace.bound_symbols[0].sym.name == "unpack_trivial"
    assert len(foo_trace.output) == 2
    assert foo_trace.output[0].name == foo_trace.output[1].name

    def func(a):
        return eval_trace(foo_trace, a)

    actual = executor.make_callable(func)(a)
    assert_close(actual, (a, a))

    # Identity is needed to ensure that the duplicated outputs of a symbol
    # don't cause problems.
    def foo2(a):
        a = 1.0 * a
        return a, a

    for foo in [foo1, foo2]:
        foo_trace = thunder.trace()(identity(foo), a)
        assert len(foo_trace.output) == 2
        assert foo_trace.output[0].name == foo_trace.output[1].name

    # TODO: enable this once executors can work with identity call
    #     actual = executor.make_callable(partial(eval_trace, foo_trace))(a)
    #     assert_close(actual, (a, a))


@instantiate(
    dtypes=NOTHING,
    executors=[
        TorchExecutor,
    ],
)
def test_transforms_identity(executor, device, _):
    # This test ensures that identity() can be called from within a traced
    # function without leaking the trace context.
    # Also tests that identity() can be nested.
    # Also tests that identity() can be used with "torch" executor.
    from thunder.core.transforms import identity, Transforms

    # from thunder import _get_executor

    def func(a, b, *, c=5):
        return clang.mul(clang.mul(clang.add(a, b), 1), c)

    nested_id_func = identity(identity(identity(func)))

    a = make_tensor((2, 2), device=device, dtype=torch.float32)
    b = make_tensor((2, 2), device=device, dtype=torch.float32)
    c = 4.0

    nested_id_trace = thunder.trace()(nested_id_func, a, b, c=c)
    # one annotating symbol per input and one actual symbol
    assert len(nested_id_trace.bound_symbols) == 6
    assert nested_id_trace.bound_symbols[-2].sym.id == Transforms.IdentityOp

    trace = nested_id_trace.bound_symbols[-2].kwargs.get("trace", None)
    for _ in range(2):
        assert len(trace.bound_symbols) == 6
        assert trace.bound_symbols[-2].sym.id == Transforms.IdentityOp
        trace = trace.bound_symbols[-2].kwargs.get("trace", None)

    assert len(trace.bound_symbols) == 7
    assert trace.bound_symbols[-4].sym.name == "add"
    assert trace.bound_symbols[-3].sym.name == "mul"
    assert trace.bound_symbols[-2].sym.name == "mul"

    # TODO: RuntimeError: Could not find executor for bound symbol __f =
    # thunder.core.transforms.identity_call
    # fusion = executor.make_callable(nested_id_trace)
    # actual = fusion(a, b, c=c)
    # expected = executor.make_callable(func)(a, b, c=c)
    # torch.testing.assert_close(actual, expected)


@instantiate(
    dtypes=NOTHING,
    executors=(
        TorchExecutor,
        # TODO: nvFuser executor does not support full(shape=()) yet
    ),
)
def test_transforms_vmap_axis_size(executor, device, _):
    from thunder.core.transforms import vmap

    actual = executor.make_callable_legacy(vmap(lambda: 2, axis_size=4))()
    expected = torch.full((4,), 2, device="cpu")
    assert_close(actual, expected)

    actual = executor.make_callable_legacy(vmap(lambda x: x, axis_size=4))(2)
    assert_close(actual, expected)


# TODO Re-enable this, broken by raising NotImplementedError from bool(tensor)
# @instantiate(
#     dtypes=NOTHING,
# )
# def test_transforms_vmap_identity(executor, device, _):
#     from thunder.core.transforms import identity, vmap

#     def func(a):
#         return clang.sin(a)

#     a = torch.randn(2, 2)

#     thunder._make_trace(vmap(identity(func)))(a)


# @instantiate(
#     dtypes=NOTHING,
# )
# def test_transforms_jvp_eager(executor, device, _):
#     from thunder.core.transforms import jvp_eager

#     def func(a, b):
#         c = tlang.sin(a)
#         return tlang.mul(tlang.add(c, b), 1)

#     a = torch.ones(2, 3, device=device, dtype=torch.float32)
#     b = torch.ones(2, 3, device=device, dtype=torch.float32) * 2

#     primals = (a, b)
#     tangents = (a, b)
#     out_p, out_t = jvp_eager(func, primals, tangents, executor=executor)
#     expected_out_p = torch.sin(a) + b
#     expected_out_t = torch.cos(a) + b
#     assert_close(out_p, expected_out_p)
#     assert_close(out_t, expected_out_t)


@instantiate(
    dtypes=NOTHING,
    decorators=(pytest.mark.xfail(reason='issue "flaky test: test_transforms_vjp_{2_1, 1_2}_nvfuser_cuda_None"'),),
)
def test_transforms_vjp_1_2(executor, device, _):
    from thunder.core.transforms import vjp

    # 1 input, 2 outputs
    def func_1_2(x):
        a = clang.sin(x)
        b = clang.add(0.2, a)
        c = clang.asin(b)
        return b, c

    a = make_tensor((2, 3), device=device, dtype=torch.float32)

    g1 = make_tensor((2, 3), device=device, dtype=torch.float32)
    g2 = make_tensor((2, 3), device=device, dtype=torch.float32)

    vjp_eager = executor.make_callable_legacy(vjp(func_1_2))

    primals = (a,)
    cotangents = (g1, g2)
    out_p, grads = vjp_eager(primals, cotangents)
    expected_out_p = executor.make_callable_legacy(func_1_2)(a)
    assert_close(out_p, expected_out_p, equal_nan=True, atol=1e-3, rtol=1e-5)

    # Now check the gradients
    # TODO: We will have this automatically tested with OpInfo tests
    aa = a.clone().requires_grad_(True)

    def pt_func_1_2(x):
        a = torch.sin(x)
        b = torch.add(0.2, a)
        c = torch.asin(b)
        return b, c

    out = pt_func_1_2(aa)
    expected_grads = torch.autograd.grad(out, aa, grad_outputs=(g1, g2), retain_graph=True)
    assert_close(expected_grads, grads, equal_nan=True, atol=1e-3, rtol=1e-5)


@instantiate(
    dtypes=NOTHING,
)
def test_transforms_vjp_2_2_kwarg(executor, device, _):
    # This test ensures that combination of positional and keyword arguments
    # is differentiable.
    from thunder.core.transforms import vjp

    # 2 inputs, 1 kwarg, 2 outputs
    def func_2_2(x, y, *, z):
        def func(x):
            a = clang.sin(x)
            b = clang.add(0.2, a)
            c = clang.asin(b)
            return c

        a, b = func(x), func(y)
        c = clang.add(a, b)
        d = clang.add(c, func(z))
        return c, d

    x = make_tensor((2, 3), device=device, dtype=torch.float64)
    y = make_tensor((2, 3), device=device, dtype=torch.float64)
    z = make_tensor((2, 3), device=device, dtype=torch.float64)

    g1 = make_tensor((2, 3), device=device, dtype=torch.float64)
    g2 = make_tensor((2, 3), device=device, dtype=torch.float64)

    vjp_eager = executor.make_callable_legacy(vjp(func_2_2))

    primals = (x, y)
    primal_kwargs = {"z": z}
    cotangents = (g1, g2)
    out_p, grads = vjp_eager(primals, cotangents, **primal_kwargs)
    expected_out_p = executor.make_callable(func_2_2)(*primals, **primal_kwargs)
    assert_close(out_p, expected_out_p, equal_nan=True)

    # Now check the gradients
    # TODO: We will have this automatically tested with OpInfo tests
    xx = x.clone().requires_grad_(True)
    yy = y.clone().requires_grad_(True)
    zz = z.clone().requires_grad_(True)

    def pt_func_2_2(x, y, *, z):
        def func(x):
            a = torch.sin(x)
            b = torch.add(0.2, a)
            c = torch.asin(b)
            return c

        a, b = func(x), func(y)
        c = torch.add(a, b)
        d = torch.add(c, func(z))
        return c, d

    out = pt_func_2_2(xx, yy, z=zz)
    expected_grads = torch.autograd.grad(out, [xx, yy, zz], grad_outputs=(g1, g2), retain_graph=True)
    # vjp returns a tuple of (primals, cotangents) where cotangents is a tuple of
    # derivatives with respect to the positional arguments and a dict of derivatives
    # with respect to the keyword arguments.
    *gprimals, gkwargs = grads
    assert_close(expected_grads[:2], gprimals, equal_nan=True)
    assert_close(expected_grads[2], gkwargs["z"], equal_nan=True)


@instantiate(
    dtypes=NOTHING,
    decorators=(pytest.mark.xfail(reason='issue "flaky test: test_transforms_vjp_{2_1, 1_2}_nvfuser_cuda_None"'),),
)
def test_transforms_vjp_2_1(executor, device, _):
    from thunder.core.transforms import vjp

    def pt_func_2_1(x, y):
        a = torch.sin(x + y)
        b = torch.add(0.2, a)
        c = torch.asin(b)
        return c

    def func_2_1(x, y):
        a = clang.sin(x + y)
        b = clang.add(0.2, a)
        c = clang.asin(b)
        return c

    vjp_eager = executor.make_callable_legacy(vjp(func_2_1))
    a = make_tensor((2, 3), device=device, dtype=torch.float32)
    b = make_tensor((2, 3), device=device, dtype=torch.float32)
    g1 = make_tensor((2, 3), device=device, dtype=torch.float32)
    primals = (a, b)
    cotangents = (g1,)
    out_p, grads = vjp_eager(primals, cotangents)
    expected_out_p = executor.make_callable_legacy(func_2_1)(*primals)
    assert_close(out_p, expected_out_p, equal_nan=True)

    aa = a.clone().requires_grad_(True)
    bb = b.clone().requires_grad_(True)
    out = pt_func_2_1(aa, bb)
    expected_grads = torch.autograd.grad(out, [aa, bb], grad_outputs=(g1,), retain_graph=True)
    assert_close(expected_grads, grads, equal_nan=True)


# TODO Enable me, disabled when extra error checking was added to reduction prims
# @instantiate(
#     dtypes=NOTHING,
#     executors=(
#         nvFuserExecutor,
#         # TODO: Enable Torch executor once the issue with sum is fixed
#         # See issue "Different behavior of sum(tensor, ()) for nvFuser and
#         # Torch executor"
#     ),
# )
# def test_transforms_vmap_inline_value_and_grad(executor, device, _):
#     # This test checks whether it's possible to vmap a function that is
#     # traced with inline and value_and_grad.
#     # For applications see
#     # https://jax.readthedocs.io/en/latest/jax-101/04-advanced-autodiff.html#per-example-gradients
#     # https://pytorch.org/functorch/stable/notebooks/per_sample_grads.html
#     from thunder.core.transforms import value_and_grad, vmap
#     from thunder.core import prims

#     def func(x):
#         a = prims.sin(x)
#         a = prims.sum(a, ())
#         return prims.sum(a, tuple(range(a.ndim)))

#     vjp_func = executor.make_callable(value_and_grad(func))
#     a = make_tensor((2, 3), device=device, dtype=torch.float32)
#     single_out, (single_grad,) = vjp_func(a)

#     aaa = torch.stack([a, a, a])
#     vmap_inline_vjp = executor.make_callable(vmap(value_and_grad(func)))
#     batched_out, (batched_grad,) = vmap_inline_vjp(aaa)
#     for i in range(3):
#         assert_close(single_out, batched_out[i])
#         assert_close(single_grad, batched_grad[i])


# @instantiate(
#     dtypes=NOTHING,
# )
# def test_transforms_vmap_x(executor, device, _):
#     from thunder.core.transforms import vmap_eager

#     def func(a, b):
#         assert isinstance(a, proxies.TensorProxy)
#         assert isinstance(b, proxies.TensorProxy)
#         assert a.ndim == 1
#         assert a.shape == b.shape
#         c = tlang.sin(a)
#         return tlang.mul(tlang.add(c, b), 1)

#     a = torch.ones(2, 3, device=device, dtype=torch.float32)
#     b = torch.ones(2, 3, device=device, dtype=torch.float32) * 2

#     args = (a, b)
#     out = vmap_eager(func, args, executor=executor)
#     expected_out_p = torch.sin(a) + b
#     assert_close(out, expected_out_p)


@instantiate(
    dtypes=NOTHING,
)
def test_transforms_inline_jvp_inline_vmap(executor, device, _):
    pytest.xfail("AttributeError: 'NoneType' object has no attribute 'mul'")
    from thunder.core.transforms import vmap, jvp, inline

    if executor == nvFuserExecutor:
        # Couldn't find metadata for 1.0 of type <class 'float'>
        pytest.xfail("Something is failing with the nvFuser executor")

    def func(a, b):
        assert isinstance(a, proxies.TensorProxy)
        assert isinstance(b, proxies.TensorProxy)
        assert a.ndim == 1
        assert a.shape == b.shape
        c = clang.sin(a)
        return clang.mul(clang.add(c, b), 1)

    a = torch.ones(2, 3, device=device, dtype=torch.float32)
    b = torch.ones(2, 3, device=device, dtype=torch.float32) * 2

    args = (a, b)
    out_p, out_t = executor.make_callable(jvp(vmap(func)))(args, args)
    expected_out_p = torch.sin(a) + b
    assert_close(out_p, expected_out_p)
    expected_out_t = torch.cos(a) + b
    assert_close(out_t, expected_out_t)


@instantiate(
    dtypes=NOTHING,
)
def test_transforms_inline_vmap_inline_jvp(executor, device, _):
    from thunder.core.transforms import vmap, jvp

    def func(a, b):
        assert isinstance(a, proxies.TensorProxy)
        assert isinstance(b, proxies.TensorProxy)
        assert a.ndim == 1
        assert a.shape == b.shape
        c = clang.sin(a)
        return clang.mul(clang.add(c, b), 1)

    a = torch.ones(2, 3, device=device, dtype=torch.float32)
    b = torch.ones(2, 3, device=device, dtype=torch.float32) * 2

    args = (a, b)
    out_p, out_t = executor.make_callable_legacy(vmap(jvp(func), out_dims=(0, 0)))(args, args)
    expected_out_p = torch.sin(a) + b
    assert_close(out_p, expected_out_p)
    expected_out_t = torch.cos(a) + b
    assert_close(out_t, expected_out_t)


def test_traceback():
    def f(a):
        return -(a > 0)  # negating a bool tensor raises

    compiled_f = thunder.jit(f)
    a = torch.ones((), dtype=torch.float32)
    with pytest.raises(RuntimeError) as excinfo:
        compiled_f(a)
    assert "on a bool tensor" in str(excinfo.value)
    # this should actually be in excinfo.traceback[-1] but see
    # https://github.com/Lightning-AI/lightning-thunder/issues/844
    assert any(("torch.neg" in str(tb.statement)) for tb in excinfo.traceback)
    assert any(("thunder.computation" in str(tb.path)) for tb in excinfo.traceback)


@instantiate(
    dtypes=NOTHING,
    executors=(TorchExecutor,),
)
def test_torch_tensor_to_memory_format(executor: TestExecutor, device: str, _):
    inp = torch.randn(2, 4, 5, 3, device=device, dtype=torch.float32)

    def torch_to(a, memory_format):
        return a.to(memory_format=memory_format)

    cfn = executor.make_callable(torch_to, disable_preprocessing=False)

    for m_format in [torch.contiguous_format, torch.channels_last, torch.preserve_format]:
        thunder_result = cfn(inp, torch.contiguous_format)
        torch_result = torch_to(inp, torch.contiguous_format)
        assert_close(torch_result, thunder_result, check_stride=True)


# TODO See issue "Add contiguous and clang.stride_order OpInfos that check stride
# consistency with PyTorch"
@instantiate(
    dtypes=NOTHING,
    executors=(TorchExecutor,),
)
def test_contiguous_and_stride_order(executor: TestExecutor, device: str, _):
    inp = torch.randn(2, 4, 5, 3, device=device, dtype=torch.float32).permute(0, 3, 1, 2)

    def foo(a, order):
        return clang.stride_order(a, order)

    # stride order, expected strides (from shape 2, 4, 5, 3)
    test_cases = (
        ((3, 2, 1, 0), (60, 20, 5, 1)),
        ((3, 0, 2, 1), (60, 1, 15, 3)),
    )

    for stride_order, expected_strides in test_cases:
        cfoo = executor.make_callable(foo)
        o = cfoo(inp, stride_order)
        assert o.shape == inp.shape
        assert o.stride() == expected_strides
        assert_close(inp, o)

    # order=none case
    thunder_result = cfoo(inp, None)
    assert thunder_result.stride() == (60, 20, 5, 1)
    assert_close(thunder_result, inp)

    # Memory format tests
    def channels_last_2d(a, memory_format):
        return a.contiguous(memory_format=memory_format)

    cfn = executor.make_callable(channels_last_2d, disable_preprocessing=False)

    # Contiguous cases
    a = torch.randn((4, 3, 2), device=device, dtype=torch.float32)
    thunder_result = cfn(a, torch.contiguous_format)
    torch_result = channels_last_2d(a, torch.contiguous_format)
    assert_close(torch_result, thunder_result, check_stride=True)

    b = a.permute(0, 2, 1)
    thunder_result = cfn(a, torch.contiguous_format)
    torch_result = channels_last_2d(a, torch.contiguous_format)
    assert_close(torch_result, thunder_result, check_stride=True)

    # Channels last 2D cases
    a = torch.randn((5, 4, 3, 2), device=device, dtype=torch.float32)
    thunder_result = cfn(a, torch.channels_last)
    torch_result = channels_last_2d(a, torch.channels_last)
    assert_close(torch_result, thunder_result, check_stride=True)

    b = a.permute(3, 1, 0, 2)
    thunder_result = cfn(b, torch.channels_last)
    torch_result = channels_last_2d(b, torch.channels_last)
    assert_close(torch_result, thunder_result, check_stride=True)

    # Channels last 3D cases
    a = torch.randn((5, 4, 3, 7, 2), device=device, dtype=torch.float32)
    thunder_result = cfn(a, torch.channels_last_3d)
    torch_result = channels_last_2d(a, torch.channels_last_3d)
    assert_close(torch_result, thunder_result, check_stride=True)

    b = a.permute(0, 4, 2, 1, 3)
    thunder_result = cfn(a, torch.channels_last_3d)
    torch_result = channels_last_2d(a, torch.channels_last_3d)
    assert_close(torch_result, thunder_result, check_stride=True)


@instantiate(dtypes=NOTHING)
def test_inplace(executor, device, _):
    # Usually in this scenario we would make a big list of
    # the names of methods to test, then use getattr() to call
    # them in the trace. However, this would not also test that
    # the syntax wouldn't get broken by preprocessing.

    def test_add(s, o):
        s += o
        return s

    def test_and(s, o):
        s &= o
        return s

    def test_concat(s, o):
        s.__iconcat__(o)
        return s

    def test_floordiv(s, o):
        s //= o
        return s

    def test_lshift(s, o):
        s <<= o
        return s

    def test_matmul(s, o):
        s @= o
        return s

    def test_mod(s, o):
        s %= o
        return s

    def test_mul(s, o):
        s *= o
        return s

    def test_or(s, o):
        s |= o
        return s

    def test_pow(s, o):
        s **= o
        return s

    def test_rshift(s, o):
        s >>= o
        return s

    def test_sub(s, o):
        s -= o
        return s

    def test_truediv(s, o):
        s /= o
        return s

    def test_xor(s, o):
        s ^= o
        return s

    t1 = make_tensor((2, 3), device=device, dtype=torch.float32)
    t2 = make_tensor((1, 2), device=device, dtype=torch.float32)

    tests = (
        test_add,
        test_and,
        test_concat,
        test_floordiv,
        test_lshift,
        test_matmul,
        test_mod,
        test_mul,
        test_or,
        test_pow,
        test_rshift,
        test_sub,
        test_truediv,
        test_xor,
    )

    for t in tests:
        cfn = thunder.jit(t)
        # Some ops of `tests` already have in-place supported, leading to broadcast error
        with pytest.raises(RuntimeError, match="not supported|Attempting"):
            cfn(t1, t2)
        # Note: Python maps inplace operations on (immutuables) to
        #       out of place operations, NumberProxy does this, too.

        if t not in {
            test_concat,
            test_lshift,
            test_matmul,
            test_rshift,
        }:
            assert cfn(5, 6) == t(5, 6)

        if t not in {test_and, test_concat, test_lshift, test_matmul, test_or, test_rshift, test_xor}:
            assert cfn(1.2, 2.4) == t(1.2, 2.4)
            if t not in {test_floordiv, test_mod}:
                assert cfn(1.2j, 2.4j) == t(1.2j, 2.4j)


@instantiate(dtypes=NOTHING)
def test_thunder_autocast_transform(executor, device, _):
    from thunder.core.transforms import autocast

    def f(a, b, c):
        return a @ (b + c)

    # The following functions needs to be updated as autocast_impls grows.
    def g(a, b, c):
        return a + b - c

    def h(a, b, c):
        return (a @ b) + c

    for func, should_autocast in ((f, True), (g, False), (h, False)):
        dtype = thunder.bfloat16 if device == "cpu" else thunder.float16
        torch_dtype = ltorch.to_torch_dtype(dtype)
        x, y, z = (torch.randn((2, 2), device=device, dtype=torch.float32) for _ in range(3))
        compiled = thunder.compile(
            autocast(func, dtype=dtype),
            executors_list=executor.executors_list(),
            # NOTE(crcrpar): preprocessing needs to be disabled as this transform would introduce
            # nonlocals that are not supported.
            disable_preprocessing=True,
        )
        out = compiled(x, y, z)
        traces = thunder.last_traces(compiled)
        assert out.dtype == (torch_dtype if should_autocast else torch.float32), traces[-1]

        # note(crcrpar): This test could be broken in the future as thunder autocast develops.
        devicetype = torch.device(device).type
        with torch.autocast(device_type=devicetype, dtype=torch_dtype):
            torch_output = func(x, y, z)
        assert out.dtype == torch_output.dtype


@instantiate(dtypes=NOTHING)
def test_torch_scaled_dot_product_attention_non_decomposed(executor, device, _):
    n_embd = 32
    B = 2
    qkv = make_tensor(B, n_embd, 3 * n_embd, device=device, dtype=torch.float32)

    def func(qkv):
        # Preprocessing doesn't support nonlocal variables yet, so
        # we need to define the constants here.
        n_embd = 32
        n_head = 16
        B = 2
        T = 32
        C = n_embd
        q, k, v = qkv.split(n_embd, dim=2)  # Results in 3 non-contiguous but "viewable" tensors
        k = k.view(B, T, n_head, C // n_head).transpose(1, 2)  # (B, nh, T, hs)
        q = q.view(B, T, n_head, C // n_head).transpose(1, 2)  # (B, nh, T, hs)
        v = v.view(B, T, n_head, C // n_head).transpose(1, 2)  # (B, nh, T, hs)
        y = torch.nn.functional.scaled_dot_product_attention(q, k, v, attn_mask=None, dropout_p=0, is_causal=True)
        return y

    compiled = thunder.jit(func, executors=executor.executors_list())
    out = compiled(qkv)
    traces = thunder.last_traces(compiled)
    torch.testing.assert_close(out, func(qkv))
    assert "scaled_dot_product_attention" in tuple(bsym.sym.id for bsym in traces[-1].bound_symbols)


@instantiate(dtypes=NOTHING)
def test_no_passthrough_symbol(executor, device, _):
    # A test case for the situation reported in
    # "backward trace contains symbols not present in forward that cause
    # NotImplementedError"
    # When an operation simply passes through its input, we should not
    # add it to the trace.

    def func(x):
        return x.type_as(x)

    x = make_tensor((2, 2), device=device, dtype=torch.float32)
    compiled = executor.make_callable(func)
    out = compiled(x)
    assert out is x
    initial_trace_with_dce = thunder.last_traces(compiled)[1]
    assert "Constructed by Dead Code Elimination" in str(initial_trace_with_dce)
    assert len(initial_trace_with_dce.bound_symbols) == 2
    assert initial_trace_with_dce.bound_symbols[0].sym.id == prims.PrimIDs.UNPACK_TRIVIAL
    assert initial_trace_with_dce.bound_symbols[1].sym.id == prims.PrimIDs.RETURN


@instantiate(dtypes=NOTHING)
def test_cse(executor, device, _):
    from thunder.core.pytree import tree_flatten

    def func(x, y, device):
        a = x * y
        b = y / x
        c = x * y  # Expected to be removed in favor of `a`.
        d = y / x  # Expected to be removed in favor of `b`.
        z = a * b  # Expected to be intact.
        w = c * d  # Expected to be converted to `w = a * b` and then removed in favor of `z`.
        m = w * 1  # Expected to be updated to `m = z * 1`.
        a = clang.uniform(w.shape, device=device, dtype=thunder.float16)
        b = clang.uniform(w.shape, device=device, dtype=thunder.float16)
        c = clang.uniform(z.shape, device=device, dtype=thunder.float16)
        d = clang.uniform(z.shape, device=device, dtype=thunder.float16)
        return z, w, m, (a, b, c, d)

    x, y = (make_tensor((2, 2), device=device, dtype=torch.float32) for _ in range(2))
    compiled_func = thunder.compile(
        func,
        disable_preprocessing=True,
        executors_list=executor.executors_list(),
    )
    compiled_func(x, y, device)
    traces = thunder.last_traces(compiled_func)
    flatten_dce_trace = [
        t for t in traces if t._provenance is not None and t._provenance.pss.startswith("Dead Code Elimination")
    ][1]

    from thunder.core.transform_common import cse

    flatten_cse_trace = cse(flatten_dce_trace)

    # # CSE is supposed to remove `c`, `d`, and `w`.
    assert len(flatten_cse_trace.bound_symbols) == len(flatten_dce_trace.bound_symbols) - 3
    assert len([bsym for bsym in flatten_cse_trace.bound_symbols if bsym.sym.id == prims.PrimIDs.UNIFORM]) == 4

    assert [t.name for t in tree_flatten(flatten_cse_trace.output)[0]] == ["t4", "t4", "t6", "t7", "t8", "t9", "t10"]


def test_symbol_flat_args():
    from thunder.core.symbol import Symbol, BoundSymbol

    def func(x, y, *, z):
        return x * y + z

    sym = Symbol(meta=func, name="func", id=0)
    bsym = BoundSymbol(sym, args=(1, 2), kwargs={"z": 3}, output=None)
    assert bsym.flat_args == [1, 2, 3]


@instantiate(dtypes=NOTHING)
def test_preserve_weight_names(executor, device: str, dtype: dtypes.dtype):
    import inspect

    class MLP(torch.nn.Module):
        def __init__(self):
            super().__init__()
            self.fc1 = torch.nn.Linear(3, 4)
            self.fc2 = torch.nn.Linear(4, 5)

        def forward(self, x):
            x = self.fc1(x)
            x = self.fc2(x)
            return x

    model = MLP().to(device=device, dtype=ltorch.to_torch_dtype(dtype))
    x = torch.randn(2, 3, device=device, dtype=ltorch.to_torch_dtype(dtype))

    compiled = thunder.jit(model, executors=executor.executors_list())
    compiled(x)
    traces = thunder.last_traces(compiled)
    sig = inspect.signature(traces[-1].python_callable())
    assert "t_fc1_bias" in sig.parameters
    assert "t_fc1_weight" in sig.parameters
    assert "t_fc2_bias" in sig.parameters
    assert "t_fc2_weight" in sig.parameters


@requiresCUDA
def test_clone():
    def foo(a):
        return a.clone()

    jfoo = thunder.jit(foo)
    for shp in ((3, 5), [7], (8, 6, 4)):
        for dev in (torch.device("cpu"), torch.device("cuda:0")):
            for dt in (torch.float32, torch.float16, torch.bfloat16):
                # there are issues with layouts other than strided; see
                # test_clone_sparse_coo.
                lout = torch.strided
                b = jfoo(torch.randn(shp, device=dev, layout=lout, dtype=dt))
                assert b.dtype == dt
                assert b.layout == lout
                assert b.device == dev
                assert b.shape == torch.Size(shp)


# Separate out the sparse test because creating a sparse tensor is tricky.
def test_clone_sparse_coo():
    def foo(a):
        return a.clone()

    jfoo = thunder.jit(foo)
    shp = (3, 5)
    dev = torch.device("cpu")
    dt = torch.float32
    # randn(layout=torch.sparse_coo, ...) will throw an exception deep in
    # PyTorch, so we use to_sparse() from a dense tensor to get a sparse one.
    b = jfoo(torch.randn(shp, device=dev, dtype=dt).to_sparse())
    assert b.dtype == dt
    assert b.layout == torch.sparse_coo
    assert b.device == dev
    assert b.shape == torch.Size(shp)


@pytest.mark.xfail(reason="we improperly use an alias")
def test_clone_alias():
    def foo(a):
        b = a.clone()
        b[0] = 42

    jfoo = thunder.jit(foo)
    arg = torch.tensor([7, 19])
    jfoo(arg)
    assert arg[0] == 7


@instantiate(dtypes=(thunder.float32,))
def test_default_method(executor, device: str, dtype: dtypes.dtype):
    # This test ensures that when no language context is given, it will fallback to the default implementation.
    from thunder.core.trace import detached_trace
    from thunder.core.proxies import TensorProxy

    torch_dtype = ltorch.to_torch_dtype(dtype)
    a = make_tensor((2, 2), device=device, dtype=torch_dtype)

    with detached_trace():
        b = TensorProxy(
            name="__b",
            shape=(2, 2),
            device=thunder.core.devices.cpu,
            dtype=thunder.core.dtypes.float32,
            requires_grad=False,
        )

    # torch.numel(a) and a.numel() will run on PyTorch contenxt
    # b.numel will fall back to the default implementation
    assert torch.numel(a) == a.numel() == b.numel


# @instantiate(
#     dtypes=NOTHING,
# )
# def test_transforms_vmap_jvp(executor, device, _):
#     from thunder.core.transforms import vmap, jvp

#     def func(a, b):
#         assert isinstance(a, proxies.TensorProxy)
#         assert isinstance(b, proxies.TensorProxy)
#         assert a.ndim == 1
#         assert a.shape == b.shape
#         c = tlang.sin(a)
#         return tlang.mul(tlang.add(c, b), 1)

#     a = torch.ones(2, 3, device=device, dtype=torch.float32)
#     b = torch.ones(2, 3, device=device, dtype=torch.float32) * 2

#     args = (a, b)
#     out_p, out_t = thunder.make_traced(vmap(jvp(func), out_dims=(0, 0)), executor=executor)(args, args)
#     expected_out_p = torch.sin(a) + b
#     assert_close(out_p, expected_out_p)
#     expected_out_t = torch.cos(a) + b
#     assert_close(out_t, expected_out_t)


# @instantiate(
#     dtypes=NOTHING,
# )
# def test_transforms_jvp_vmap(executor, device, _):
#     from thunder.core.transforms import vmap, jvp

#     def func(a, b):
#         assert isinstance(a, proxies.TensorProxy)
#         assert isinstance(b, proxies.TensorProxy)
#         assert a.ndim == 1
#         assert a.shape == b.shape
#         c = tlang.sin(a)
#         return tlang.mul(tlang.add(c, b), 1)

#     a = torch.ones(2, 3, device=device, dtype=torch.float32)
#     b = torch.ones(2, 3, device=device, dtype=torch.float32) * 2

#     args = (a, b)
#     out_p, out_t = thunder.make_traced(jvp(vmap(func, out_dims=(0, 0))), executor=executor)(args, args)
#     expected_out_p = torch.sin(a) + b
#     assert_close(out_p, expected_out_p)
#     expected_out_t = torch.cos(a) + b
#     assert_close(out_t, expected_out_t)


# @instantiate(
#     dtypes=NOTHING,
# )
# def test_transforms_jvp(executor, device, _):
#     from thunder.core.transforms import jvp, inline, identity

#     def func(a, b):
#         c = tlang.sin(a)
#         return tlang.mul(tlang.add(c, b), 1)

#     a = torch.ones(2, 3, device=device, dtype=torch.float32)
#     b = torch.ones(2, 3, device=device, dtype=torch.float32) * 2

#     primals = (a, b)
#     tangents = (a, b)
#     out_p, out_t = thunder.make_traced(identity(jvp(identity(func))), executor=executor)(primals, tangents)
#     expected_out_p = torch.sin(a) + b
#     expected_out_t = torch.cos(a) + b
#     assert_close(out_p, expected_out_p)
#     assert_close(out_t, expected_out_t)


# @instantiate(
#     dtypes=NOTHING,
# )
# def test_transforms_jvp_no_inline(executor, device, _):
#     from thunder.core.transforms import jvp, inline, identity

#     def func(a, b):
#         c = tlang.sin(a)
#         return tlang.mul(tlang.add(c, b), 1)

#     a = torch.ones(2, 3, device=device, dtype=torch.float32)
#     b = torch.ones(2, 3, device=device, dtype=torch.float32) * 2

#     primals = (a, b)
#     tangents = (a, b)
#     out_p, out_t = thunder.make_traced(jvp(func), executor=executor)(primals, tangents)
#     expected_out_p = torch.sin(a) + b
#     expected_out_t = torch.cos(a) + b
#     assert_close(out_p, expected_out_p)
#     assert_close(out_t, expected_out_t)


# @instantiate(
#     dtypes=NOTHING,
# )
# def test_transforms_vmap_sum(executor, device, _):
#     from thunder.core.transforms import vmap

#     def func(a):
#         assert isinstance(a, proxies.TensorProxy)
#         assert a.ndim == 1
#         return ttorch.sum(a)

#     a = torch.ones(2, 3, device=device, dtype=torch.float32)

#     out = thunder.make_traced(vmap(func, out_dims=0), executor="torch")(a)
#     expected_out = torch.sum(a, dim=1)
#     assert_close(out, expected_out)


# @instantiate(
#     dtypes=NOTHING,
# )
# def test_transforms_jvp_python_number(executor, device, _):
#     from thunder.core.transforms import jvp, inline

#     scalars = (
#         2,
#         2.0,
#         True,
#     )
#     for scalar in scalars:

#         def func(a):
#             return tlang.mul(a, scalar)

#         a = make_tensor((2, 3), device=device, dtype=torch.float32)

#         primals = (a,)
#         tangents = (a,)
#         out_p, out_t = thunder.make_traced(jvp(func), executor=executor)(primals, tangents)

#         expected_out_p = a * scalar
#         expected_out_t = a * scalar
#         assert_close(out_p, expected_out_p)
#         assert_close(out_t, expected_out_t)


# @instantiate(
#     dtypes=NOTHING,
#     executors=[
#         TorchEx(),
#     ],
# )
# def test_get_executor(executor, device, _):
#     from thunder import _get_executor
#     from thunder.executors.torch import torchCtx

#     with pytest.raises(ValueError, match="No executor specified!"):
#         _get_executor(None)

#     ex = _get_executor(executor)
#     if executor.name == "TorchEx":
#         assert isinstance(ex, torchCtx)


# TODO Move to test_tensor_creation.py
# @instantiate(
#     dtypes=(thunder.float32, thunder.float16),
# )
# def test_uniform(executor, device, dtype):
#     if isinstance(executor, nvFuser) and LooseVersion(executor.version()) < "0.0.3":
#         pytest.skip("'uniform' not implemented before nvfuser 0.0.3")

#     thunder_uniform = executor.make_callable(tlang.uniform)
#     uniform = partial(thunder_uniform, dtype=dtype, device=device)

#     # lo, hi, shape
#     cases = (
#         (-12.0, 128, (8, 12, 7)),
#         (-0.3, 0.5, (2, 3, 4, 1)),
#         (0.0, 128.0, (2, 4)),
#         (-12.0, 0.0, (8, 3)),
#         (-1e-3, 1e-3, (8, 3)),
#         (0.0, 7.0, (0, 3)),
#         (0.0, 1.0, ()),
#     )

#     for lo, hi, shape in cases:
#         result = uniform(shape, lo, hi)
#         assert result.shape == shape
#         # note: numpy.random.uniform take value from [lo, hi)
#         #       But that doesn't seem to be the case for all backends. I'm relaxing this
#         if result.numel() != 0:
#             assert result.min() >= lo
#             assert result.max() <= hi

#     def foo():
#         return tlang.uniform([2, 3, 4], 0.5, 1.0, dtype=dtype, device=device)

#     thunder_static_uniform = executor.make_callable(foo)
#     result = thunder_static_uniform()
#     result.shape == (2, 3, 4)
#     result.min() >= 0.5
#     result.max() <= 1.0


# @instantiate(
#     dtypes=NOTHING,
# )
# def test_torch_gen_remove_last_used_variables(executor, device, _):
#     # This test is to make sure that the last used variables are removed
#     # from the generated code. This is important for freeing up memory.
#     from thunder.executors.torch import _fuse_region

#     def foo(a):
#         b = a + 1.0
#         c = b + 1.0
#         d = c + 1.0
#         e = d + 1.0
#         return e

#     a = make_tensor((2, 2), device=device, dtype=torch.float32)
#     trace = thunder.make_trace(foo, executor=executor)(a)
#     code_str, _ = _fuse_region((), [trace.outputs], trace.symbols)

#     # Check that there are for del commands
#     assert code_str.count("del") == 4

#     def foo(a):
#         b = a + 1.0
#         c = b + 1.0
#         d = c + 1.0
#         e = d + 1.0
#         return e, d

#     a = make_tensor((2, 2), device=device, dtype=torch.float32)
#     trace = thunder.make_trace(foo, executor=executor)(a)
#     code_str, _ = _fuse_region(_, [trace.outputs], trace.symbols, global_outputs=trace.outputs)
#     # Same as above, but now the last del should be removed since the variable
#     # is used in the output
#     assert code_str.count("del") == 3


@instantiate(dtypes=(thunder.float32,), executors=(TorchExecutor,))
def test_bound_symbol_source_location_context(executor, device: str, dtype: dtypes.dtype):
    def foo(x):
        return clang.sin(x)

    a = make_tensor((2, 2), device=device, dtype=ltorch.to_torch_dtype(dtype))

    lineno = foo.__code__.co_firstlineno + 1
    jfn = thunder.jit(foo)
    jfn(a)

    trace = thunder.last_traces(jfn)[0]

    assert len(trace.bound_symbols) == 3
    sin_symbol = trace.bound_symbols[1]
    assert str(trace).count("return clang.sin(x)") == 1
    assert str(trace).count(f"# {__file__}:{lineno}") == 1


@instantiate(dtypes=(thunder.float32,), executors=(TorchExecutor,))
def test_refine_source_location(executor, device: str, dtype: dtypes.dtype):
    def foo_thunder(x):
        return thunder.torch.softmax(x, 0)

    def foo_torch(x):
        return torch.softmax(x, 0)

    a = make_tensor((2, 2), device=device, dtype=ltorch.to_torch_dtype(dtype))

    jfn_thunder = thunder.jit(foo_thunder)
    jfn_thunder(a)
    jfn_torch = thunder.jit(foo_torch)
    jfn_torch(a)

    trace_thunder = thunder.last_traces(jfn_thunder)[0]
    trace_torch = thunder.last_traces(jfn_torch)[0]

    # make sure we are not showing the internals of Thunder
    assert str(trace_thunder).count("return _softmax(a, dim=dim, dtype=dtype)") == 0
    assert str(trace_thunder).count("return thunder.torch.softmax(x, 0)") == 1
    # torch.softmax should be traced as usual
    assert str(trace_torch).count(f"return torch.softmax(x, 0)") == 1


def test_torch_device():
    # Test `thunder.jit` support for `torch.device()`.
    if not torch.cuda.is_available():
        # thunder.core.devices.Device __init__ calls `torch.cuda.device_count()` when DeviceType is CUDA.
        # https://github.com/Lightning-AI/lightning-thunder/blob/067f15aae47ad71229732ca6c35a5d190135e48c/thunder/core/devices.py#L96-L101
        pytest.skip("CUDA not available")

    # Check the output against the PyTorch eager output.
    def _test(foo, inputs):
        for input in inputs:
            actual = thunder.jit(foo)(input)
            expected = foo(input)
            assert actual.device == expected.device

    # Test with str input
    device_strs = ("cpu", "cuda", "cuda:0", "meta")

    def foo1(dev):
        # If we return the device here, thunder.jit version will return `thunder.device`
        # while eager will return `torch.device`
        # https://github.com/Lightning-AI/lightning-thunder/issues/573
        return torch.ones(3, 3, device=torch.device(dev))

    _test(foo1, device_strs)

    # Test with str and index input
    device_strs_and_idxs = (("cpu", 0), ("cpu", 1), ("cuda", 0), ("meta", 0), ("meta", 1))

    def foo2(dev_and_idx):
        return torch.ones(3, 3, device=torch.device(*dev_and_idx))

    _test(foo2, device_strs_and_idxs)

    def foo2_1(dev_and_idx):
        dev_type, idx = dev_and_idx
        return torch.ones(3, 3, device=torch.device(type=dev_type, index=idx))

    _test(foo2_1, device_strs_and_idxs)

    # Test with `torch.device` as input
    torch_devices = (torch.device("cpu"), torch.device("cuda"), torch.device("meta"))

    def foo3(device):
        return torch.ones(3, 3, device=torch.device(device))

    _test(foo3, torch_devices)

    # Test with `thunder.device` as input
    tensor_proxy_devices = (
        torch.ones(1, device=torch.device("cpu")),
        torch.ones(1, device=torch.device("cuda")),
        torch.ones(1, device=torch.device("meta")),
    )

    # Here `torch.device()` will see a `thunder.device` as input.
    def foo4(ref_t):
        return torch.ones(3, 3, device=torch.device(ref_t.device))

    _test(foo4, tensor_proxy_devices)

    # Error inputs
    error_inputs = (
        ((torch.device("cpu"), 0), RuntimeError),
        (("cuda:0", 0), RuntimeError),
        (("cpu:",), ValueError),
        (("cuda:",), ValueError),
    )

    def foo_error(args):
        return torch.device(*args)

    for inp, err in error_inputs:
        with pytest.raises(err):
            thunder.jit(foo_error)(inp)


def test_grad_ctx():
    @torch.enable_grad()
    def foo1(x):
        return x + 1

    x = torch.randn(3, 3, requires_grad=True)
    with pytest.warns(UserWarning, match="have no effect under thunder.jit"):
        thunder.jit(foo1)(x).sum().backward()

    assert x.grad is not None

    @torch.no_grad()
    def foo2(x):
        return x + 1

    x = torch.randn(3, 3, requires_grad=True)
    with pytest.warns(UserWarning, match="have no effect under thunder.jit"):
        thunder.jit(foo2)(x).sum().backward()

    # `torch.no_grad` has no effect on thunder's autodiff which determines whether to compute grad based on `requires_grad=True`.
    # Thus when backward is called it computes grad for the input.
    assert x.grad is not None


@pytest.mark.parametrize("requires_grad", (True, False))
def test_dataclass_output(requires_grad):
    # Test both `requires_grad={True, False}` as both have
    # different code path.
    @dataclasses.dataclass
    class TestDataclass:
        t: torch.Tensor
        s: torch.Tensor
        i: int
        f: float
        g: tuple

    def foo(x):
        # TestDataClass as the output and part of the nested output.
        return TestDataclass(x, x + 2, x.numel(), x.numel() / 2.0, (x,)), (
            TestDataclass(x, x + 2, x.numel(), x.numel() / 2.0, (x)),
            {"x": x, "y": x + 3},
        )

    jfoo = thunder.jit(foo)

    x = torch.randn(3, 3, requires_grad=requires_grad)
    x_jit = x.detach().clone()
    x_jit.requires_grad_(requires_grad)

    actual_container, actual_tuple = jfoo(x_jit)
    expected_container, expected_tuple = foo(x)

    def _test_container(actual_container, expected_container):
        assert dataclasses.is_dataclass(actual_container)
        assert isinstance(actual_container, TestDataclass)
        torch.testing.assert_close(actual_container.t, expected_container.t)
        torch.testing.assert_close(actual_container.s, expected_container.s)
        torch.testing.assert_close(actual_container.i, expected_container.i)
        torch.testing.assert_close(actual_container.f, expected_container.f)
        torch.testing.assert_close(actual_container.g[0], expected_container.g[0])

    _test_container(actual_container, expected_container)
    _test_container(actual_tuple[0], expected_tuple[0])
    torch.testing.assert_close(actual_tuple[1], expected_tuple[1])

    if requires_grad:
        # Test computing grad
        cotangent = torch.randn_like(expected_container.t)
        (actual_container.t + actual_tuple[0].s).backward(cotangent)
        (expected_container.t + expected_tuple[0].s).backward(cotangent)
        torch.testing.assert_close(x.grad, x_jit.grad)


@pytest.mark.parametrize("requires_grad", (True, False))
def test_dataclass_input(requires_grad):
    @dataclasses.dataclass
    class TestDataclass:
        t: torch.Tensor
        s: torch.Tensor

    def foo(x):
        return x.t + x.s

    jfoo = thunder.jit(foo)

    t = torch.randn(3, 3, requires_grad=requires_grad)
    s = torch.randn(3, 3, requires_grad=requires_grad)
    actual = jfoo(TestDataclass(t, s))
    expected = foo(TestDataclass(t, s))

    torch.testing.assert_close(actual, expected)


def test_proxy_repr():
    # Verify that we can call `__repr__` on different proxy subclasses.
    t = thunder.core.trace.TraceCtx()
    with thunder.core.trace.tracectx(t):
        p = thunder.core.proxies.NumberProxy("number", 1, python_type=int)
        c = thunder.core.proxies.CollectionProxy((1, 2), name="collection")
        t = thunder.core.proxies.TensorProxy(
            "tensor",
            shape=(1,),
            dtype=thunder.core.dtypes.float16,
            device=thunder.core.devices.Device("cpu"),
            requires_grad=True,
        )
        assert p.__repr__() == '<NumberProxy(name="number")>'
        assert t.__repr__() == '<TensorProxy(name="tensor", dtype=thunder.dtypes.float16, shape=(1,))>'
        assert c.__repr__() == '<CollectionProxy(name="collection")>'


def test_type_string():
    def fn(x):
        return 2 * x

    jfn = thunder.jit(fn)

    a = torch.randn(2, 2)

    jfn(a)

    tr = thunder.last_traces(jfn)[0]

    assert tr.bound_symbols[1].sym == ltorch.mul
    (pystr,) = tr.bound_symbols[1].python(0)

    assert pystr == 'result = ltorch.mul(2, x)  # result: "cpu f32[2, 2]"'


def test_dtype_in_trace():
    def fn(x):
        return x.to(torch.float16)

    jfn = thunder.jit(fn)

    x = torch.randn(
        3,
    )

    jfn(x)

    tr = thunder.last_traces(jfn)[0]
    assert tr.bound_symbols[1].sym == ltorch.to
    (pystr,) = tr.bound_symbols[1].subsymbols[0].python(0)

    assert "convert_element_type(x, dtypes.float16)" in pystr


def test_factory_functions_default_dtype():

    def fn(x):
        o = torch.ones(x.shape)
        return o.dtype

    x = torch.randn(3, 3)
    jfn = thunder.jit(fn)
    actual_dtype = jfn(x)

    assert fn(x) == jfn(x)
    assert actual_dtype == torch.float32

    # Check with a different default dtype.
    with set_default_dtype_ctx(torch.float16):
        actual_dtype = jfn(x)
        assert actual_dtype == torch.float16

    assert thunder.cache_misses(jfn) == 2


def test_change_default_dtype_in_jitted_fn():
    default_dtype = torch.get_default_dtype()
    try:

        def fn(x):
            torch.set_default_dtype(torch.float16)
            o = torch.ones(x.shape)
            return o.dtype

        jfn = thunder.jit(fn)
        with pytest.raises(RuntimeError, match="Default dtype is changed during the execution of jitted function"):
            jfn(torch.randn(3, 3))
    finally:
        torch.set_default_dtype(default_dtype)


@requiresCUDA
def test_factory_functions_default_device():

    def fn(x):
        o = torch.ones(x.shape)
        return o.device

    x = torch.randn(3, 3)
    jfn = thunder.jit(fn)
    actual_device = jfn(x)

    assert fn(x) == jfn(x)
    assert actual_device == torch.device("cpu")

    # Check with a different default device.
    org_device = torch.get_default_device()
    torch.set_default_device("cuda")
    try:
        actual_device = jfn(x)
        assert actual_device == fn(x)
    finally:
        torch.set_default_device(org_device)
        # hard clean for https://github.com/Lightning-AI/lightning-thunder/issues/844
        try:
            torch._GLOBAL_DEVICE_CONTEXT.device_context.__exit__(None, None, None)
            del torch._GLOBAL_DEVICE_CONTEXT.device_context
        except Exception:
            pass

    assert thunder.cache_misses(jfn) == 2


@requiresCUDA
def test_change_default_device_in_jitted_fn():
    default_device = torch.get_default_device()
    try:

        def fn(x):
            torch.set_default_device("cuda")
            o = torch.ones(x.shape)
            return o.device

        jfn = thunder.jit(fn)
        with pytest.raises(RuntimeError, match="Default device is changed during the execution of jitted function"):
            jfn(torch.randn(3, 3))
    finally:
        torch.set_default_device(default_device)
        # hard clean for https://github.com/Lightning-AI/lightning-thunder/issues/844
        try:
            torch._GLOBAL_DEVICE_CONTEXT.device_context.__exit__(None, None, None)
            del torch._GLOBAL_DEVICE_CONTEXT.device_context
        except Exception:
            pass


@requiresCUDA
@pytest.mark.xfail(
    reason="When using device as context in PyTorch, it doesn't reflect in torch.get_default_device - see https://github.com/pytorch/pytorch/issues/131328",
    strict=True,
)
def test_change_default_device_with_ctx():
    def fn(x):
        o = torch.ones(x.shape)
        return o.device

    x = torch.randn(3)

    with torch.device("cuda"):
        jfn = thunder.jit(fn)
        actual_device = jfn(x)
        assert actual_device == fn(x)


def test_arange_default_dtype():
    # If any of start, end, or stop are floating-point, the dtype is inferred to be the default dtype, see get_default_dtype().
    # Otherwise, the dtype is inferred to be torch.int64.
    def fn():
        return torch.arange(start=1, end=2, step=0.5).dtype

    jfn = thunder.jit(fn)
    assert fn() == jfn()
    assert jfn() == torch.float32

    def fn():
        return torch.arange(start=1, end=3, step=1).dtype

    jfn = thunder.jit(fn)
    assert fn() == jfn()
    assert jfn() == torch.int64


def test_cat_mixed_dtypes():
    # We add a special test here instead of a sample in OpInfo.
    # When we add a mixed input sample in OpInfo, it will also be picked up for the test which
    # computes numerical Jacobian vector product and compares it with analytical. The test will produce failures
    # when run in precision lower than double (and we can't disable a sample based on tests).
    # See comment - https://github.com/Lightning-AI/lightning-thunder/pull/819#issuecomment-2244761476
    def fn(tensors):
        return torch.cat(tensors, dim=0)

    tensors = (torch.randn(3, requires_grad=True), torch.randn(3, dtype=torch.float16, requires_grad=True))
    with torch.no_grad():
        tensors_jit = tuple(t.detach().clone() for t in tensors)
        for t in tensors_jit:
            t.requires_grad_(True)

    # Compare forward
    jfn = thunder.jit(fn)
    expected = fn(tensors)
    actual = jfn(tensors_jit)
    torch.testing.assert_close(actual, expected)

    # Compare backward
    cotangent = torch.randn_like(expected)
    expected.backward(cotangent)
    actual.backward(cotangent)

    torch.testing.assert_close(tuple(t.grad for t in tensors), tuple(t.grad for t in tensors_jit))


<<<<<<< HEAD
@pytest.mark.parametrize("requires_grad", [True, False])
def test_reshape_noop_prims(requires_grad):
    # NOTE - We test for requires_grad with True and False,
    #        as the trace before execution may have `ltorch.reshape` (for requires_grad=False) or
    #        `prims.reshape` (for requires_grad=True) as the `grad` rule is only defined for `prims.reshape`.
    def fn(x: torch.Tensor, y: torch.Tensor):
        x_view = x.reshape(-1, 5)
        y_view = y.reshape(-1)
        return x_view + 3, y_view + 2

    t = torch.randn(8, 5, requires_grad=requires_grad)
    labels = torch.tensor([2, 4, 2, 3, 1, 0, 4, 4])

    jfn = thunder.jit(fn)
    actual = jfn(t, labels)
    expected = fn(t, labels)

    torch.testing.assert_close(actual, expected)
=======
@requiresCUDA
def test_bound_symbol_sort_stability():
    class LlamaMLPLike(torch.nn.Module):
        def __init__(self) -> None:
            super().__init__()
            self.fc_1 = torch.nn.Linear(32, 32)
            self.fc_2 = torch.nn.Linear(32, 32)
            self.proj = torch.nn.Linear(32, 32)

        def forward(self, x: torch.Tensor) -> torch.Tensor:
            x_fc_1 = self.fc_1(x)
            x_fc_2 = self.fc_2(x)
            x = torch.nn.functional.silu(x_fc_1) * x_fc_2
            return self.proj(x)

    with torch.device("cuda"):
        mlp = torch.nn.Sequential(*[LlamaMLPLike() for _ in range(16)]).requires_grad_(False)
    j = thunder.jit(mlp)
    j(torch.randn(32, 32, device="cuda"))
    lt = thunder.last_traces(j)[-1]
    assert all(
        (i % 2 + 1 == i_2)
        for i, i_2 in enumerate(
            [
                int(s.args[1].name.split("_")[-2])
                for s in lt.bound_symbols
                if s.sym.name == "linear" and "fc" in s.args[1].name
            ]
        )
    )

    fusions = examine.get_fusion_symbols(lt)

    no_number = partial(re.sub, r"nvFusion\d+", "nvFusion")
    fusions = [no_number(str(thunder.core.transform_common.canonicalize_proxies([f])[0])) for f in fusions]

    f0 = fusions[0]
    for f in fusions[1:]:
        assert f0 == f
>>>>>>> fa307a56
<|MERGE_RESOLUTION|>--- conflicted
+++ resolved
@@ -3063,7 +3063,6 @@
     torch.testing.assert_close(tuple(t.grad for t in tensors), tuple(t.grad for t in tensors_jit))
 
 
-<<<<<<< HEAD
 @pytest.mark.parametrize("requires_grad", [True, False])
 def test_reshape_noop_prims(requires_grad):
     # NOTE - We test for requires_grad with True and False,
@@ -3082,7 +3081,8 @@
     expected = fn(t, labels)
 
     torch.testing.assert_close(actual, expected)
-=======
+
+
 @requiresCUDA
 def test_bound_symbol_sort_stability():
     class LlamaMLPLike(torch.nn.Module):
@@ -3121,5 +3121,4 @@
 
     f0 = fusions[0]
     for f in fusions[1:]:
-        assert f0 == f
->>>>>>> fa307a56
+        assert f0 == f