import operator
import traceback
from functools import partial, reduce
from itertools import product
import dataclasses
import re
import weakref

import pytest
import torch
from looseversion import LooseVersion
from torch.testing import assert_close, make_tensor
from types import FunctionType

import thunder
from thunder import last_traces, cache_option, cache_hits, cache_misses
import thunder.examine as examine
import thunder.clang as clang
import thunder.core.profile
import thunder.core.proxies as proxies
import thunder.tests.bf16
import thunder.torch as ltorch

import thunder.core.codeutils as codeutils
from thunder.tests.framework import (
    instantiate,
    NOTHING,
    TorchExecutor,
    nvFuserExecutor,
    requiresCUDA,
    TestExecutor,
    set_default_dtype_ctx,
)
import thunder.core.dtypes as dtypes
import thunder.core.prims as prims
from thunder.core.trace import TraceCtx, set_tracectx, reset_tracectx, tracectx
from thunder.core.symbol import BoundSymbol

#
# Tests related to the test framework itself
#
# TODO Move these into a new test_testing.py?

# Using instantiate with parametrize

_parametrize_decorator = pytest.mark.parametrize("num, s", ((2, "hi"), (-5, "bye")))


@instantiate(dtypes=NOTHING, decorators=(_parametrize_decorator,))
def test_instantiate_and_pytest_parametrize(executor, device: str, dtype: dtypes.dtype, num: int, s: str):
    assert isinstance(num, int)
    assert isinstance(s, str)

    assert num == 2 or num == -5
    assert s == "hi" or s == "bye"


#
# Tests related to running valid Python programs
#


@instantiate(dtypes=NOTHING)
def test_make_callable_from_trace(executor, device: str, dtype: dtypes.dtype):
    def foo(a, b):
        return a + b

    a = make_tensor((2, 2), device=device, dtype=torch.float32)
    b = make_tensor((2, 2), device=device, dtype=torch.float32)
    traced_foo = thunder.trace(inline_trace=False)(foo, a, b)
    assert len(traced_foo.bound_symbols) == 4
    assert traced_foo.bound_symbols[-2].sym.name == "add"

    # Ensure that the trace can be fused and executed
    fusion = executor.make_callable(traced_foo)
    actual = fusion(a, b)
    torch.testing.assert_close(actual, a + b)


# Tests that traces don't generate duplicate names
#   (at least not within the first 10k names tested below)
def test_name_generation():
    # NOTE This function is just because trace's currently require a function to
    #   construct them
    def foo():
        pass

    trace = TraceCtx(foo)

    names = set()
    for ctr in range(10000):
        name = trace._gen_name(ctr)
        assert name not in names, f"Found duplicate name {name}"

        names.add(name)


@instantiate(dtypes=(thunder.float32,))
def test_integer_isinstance_mimicry(executor, device: str, dtype: dtypes.dtype):
    # isinstance() works as expected
    def foo(a, b, c):
        if isinstance(a, int):
            return clang.add(a, b)

        return clang.add(b, c)

    traced_foo = executor.make_callable(foo)

    tdtype = ltorch.to_torch_dtype(dtype)
    a = make_tensor((2, 1), device=device, dtype=tdtype)
    b = make_tensor((2, 2), device=device, dtype=tdtype)
    c = make_tensor((1, 2), device=device, dtype=tdtype)

    thunder_result = traced_foo(a, b, c)
    torch_result = b + c
    assert_close(thunder_result, torch_result)

    thunder_result = traced_foo(2, b, c)
    torch_result = 2 + b
    assert_close(thunder_result, torch_result)

    # type() doesn't work (it returns the actual type)
    def bar(a, b, c):
        if type(a) is int:
            return clang.add(a, b)

        return clang.add(b, c)

    traced_bar = executor.make_callable(bar)

    try:
        thunder_result = traced_bar(a, b, c)
        torch_result = b + c
        assert_close(thunder_result, torch_result)
        pytest.fail()
    except BaseException:
        pass

    try:
        thunder_result = traced_bar(2, b, c)
        torch_result = 2 + b
        assert_close(thunder_result, torch_result)
        pytest.fail()
    except BaseException:
        pass


# TODO Subsume this by test_elementwise when sample inputs are expanded to include more numbers
@instantiate(dtypes=NOTHING)
def test_integer_return(executor, device, _):
    if executor == nvFuserExecutor:
        pytest.xfail("nvFuser does not support only scalar outputs")

    def foo(a, b):
        return clang.add(a, b)

    traced_foo = executor.make_callable(foo)

    thunder_result = traced_foo(3, 4)
    python_result = 3 + 4
    assert_close(thunder_result, python_result)


@instantiate(dtypes=(thunder.float32,))
def test_crazy_collections_in_and_out(executor, device, dtype):
    def foo(a, b, c, *, ka, kb, kc):
        d = {
            5: 2,
            7: 9,
            "a": [a, b],
            "b": {"a": a, "b": b, "c": [b, (a, c)]},
            "x": (a, [a, a, a], (b, (a, a, c, b))),
        }

        e = a["a"]["a"] + b[0]
        f = c[1]["c"] + b[1]
        g = e + f
        h = f + ka + kb
        # NOTE The following line is intentionally not returned
        i = ka + ka  # noqa
        j = kc[0] + kc[1]

        d["j"] = j

        return (
            a,
            (g,),
            (((j,),),),
            g,
            g,
            b,
            e,
            d["j"],
            (f, d, c, (d,), c, {"a": a, 5: f, "b": h}),
            (5,),
            (),
            (a,),
            [5, a, (b,), (), {}],
            {},
        )

    traced_foo = executor.make_callable(foo)
    tdtype = ltorch.to_torch_dtype(dtype)

    a = make_tensor((2,), device=device, dtype=tdtype)
    b = make_tensor((2, 2, 2), device=device, dtype=tdtype)
    c = make_tensor((2, 2), device=device, dtype=tdtype)

    args = ({"a": {"a": a}}, (b, c), (3, {"c": c}))
    kwargs = {"ka": b, "kb": 3.0, "kc": (a, 2)}
    thunder_result = traced_foo(*args, **kwargs)
    torch_result = foo(*args, **kwargs)

    assert_close(thunder_result, torch_result)


@instantiate(dtypes=(thunder.float32,))
def test_nested_empty_tuple_unpack(executor, device, dtype):
    def foo(a):
        pass

    cfoo = executor.make_callable(foo)
    torch_dtype = ltorch.to_torch_dtype(dtype)

    a = make_tensor((2, 2), device=device, dtype=torch_dtype)

    inp = {
        0: (
            (
                a,
                a,
            ),
            [a, (a, a), {}],
            {},
            (),
        )
    }

    cfoo(inp)


@instantiate(dtypes=(thunder.float32,))
def test_grad_unpack(executor, device, dtype):
    tdtype = ltorch.to_torch_dtype(dtype)
    a = make_tensor((2, 2), device=device, dtype=tdtype, requires_grad=True)
    a.grad = make_tensor((2, 2), device=device, dtype=tdtype)

    def get_grad_times_two(a):
        return a.grad * 2

    jitted_get_grad_times_two = executor.make_callable(get_grad_times_two)
    actual = jitted_get_grad_times_two(a)
    expected = a.grad * 2
    assert_close(actual, expected)

    # a.grad is unpacked before a
    def grad_first(a):
        return a.grad + a

    # a.grad is unpacked after a
    def grad_second(a):
        return a + a.grad

    jitted_grad_first = executor.make_callable(grad_first)
    jitted_grad_second = executor.make_callable(grad_second)
    actual_first = jitted_grad_first(a)
    actual_second = jitted_grad_second(a)
    expected = a + a.grad
    assert_close(actual_first, expected)
    assert_close(actual_second, expected)


@instantiate(dtypes=(thunder.float32,))
def test_grad_no_recompile(executor, device, dtype):
    # Checks that having .grad or not does not cause recompile

    def foo(a):
        return a * 2

    cfoo = executor.make_callable(foo)

    tdtype = ltorch.to_torch_dtype(dtype)
    a = make_tensor((2, 2), device=device, dtype=tdtype, requires_grad=True)
    a.grad = make_tensor((2, 2), device=device, dtype=tdtype)
    cfoo(a)
    assert thunder.cache_misses(cfoo) == 1

    a.grad = None
    cfoo(a)
    assert thunder.cache_misses(cfoo) == 1

    b = make_tensor((3, 3), device=device, dtype=tdtype, requires_grad=True)
    cfoo(b)
    assert thunder.cache_misses(cfoo) == 2

    b.grad = make_tensor((3, 3), device=device, dtype=tdtype)
    cfoo(b)
    assert thunder.cache_misses(cfoo) == 2


@instantiate(dtypes=(thunder.float32,))
def test_grad_recompile(executor, device, dtype):
    # Checks that change in the metadata of a.grad causes recompile

    def foo(a):
        return a.grad * 2

    cfoo = executor.make_callable(foo)

    tdtype = ltorch.to_torch_dtype(dtype)
    a = make_tensor((2, 2), device=device, dtype=tdtype, requires_grad=True)
    a.grad = make_tensor((2, 2), device=device, dtype=tdtype)
    cfoo(a)
    assert thunder.cache_misses(cfoo) == 1

    b = make_tensor((3, 3), device=device, dtype=tdtype, requires_grad=True)
    b.grad = make_tensor((3, 3), device=device, dtype=tdtype)
    cfoo(b)
    assert thunder.cache_misses(cfoo) == 2


@instantiate(dtypes=(thunder.float32,))
def test_optimizer_unpack(executor, device, dtype):
    class Optimizer(torch.optim.Optimizer):
        def __init__(self, params):
            self.param_groups = [{"params": params}]

        def _init_group(self, group, params, grads):
            for p in group["params"]:
                if p.grad is not None:
                    params.append(p)
                    grads.append(p.grad)

        def step(self):
            for group in self.param_groups:
                params = []
                grads = []
                self._init_group(group, params, grads)
                for param, grad in zip(params, grads):
                    param -= 0.1 * grad

    tdtype = ltorch.to_torch_dtype(dtype)

    a = make_tensor((2, 2), device=device, dtype=tdtype, requires_grad=True)
    ref_a = a.detach().clone()
    a.grad = make_tensor((2, 2), device=device, dtype=tdtype)

    b = make_tensor((2, 2), device=device, dtype=tdtype)
    ref_b = b.detach().clone()

    optimizer = Optimizer([a, b])
    cstep = executor.make_callable(optimizer.step)
    cstep()

    expected_a = ref_a - 0.1 * a.grad
    assert_close(a, expected_a)
    assert_close(b, ref_b)


@instantiate(dtypes=(thunder.float32,))
def test_varargs(executor, device, dtype):
    def foo(*args):
        return reduce(operator.add, args)

    traced_foo = executor.make_callable(foo)
    tdtype = ltorch.to_torch_dtype(dtype)

    a = make_tensor((2,), device=device, dtype=tdtype)
    packed = (a, a, a, a, a)

    thunder_result = traced_foo(*packed)
    torch_result = foo(*packed)

    assert_close(thunder_result, torch_result)


@instantiate(dtypes=(thunder.float32,))
def test_kwargs(executor, device, dtype):
    def foo(**kwargs):
        return kwargs["a"] + kwargs["b"]

    traced_foo = executor.make_callable(foo)
    tdtype = ltorch.to_torch_dtype(dtype)

    a = make_tensor((2,), device=device, dtype=tdtype)
    b = make_tensor((2,), device=device, dtype=tdtype)

    thunder_result = traced_foo(a=a, b=b)
    torch_result = foo(a=a, b=b)

    assert_close(thunder_result, torch_result)


@instantiate(dtypes=(thunder.float32,))
def test_varargs_and_kwargs(executor, device, dtype):
    def foo(a, b, *posargs, e, **kwargs):
        accum = a
        for x in posargs:
            accum = a + x

        d = b + e + kwargs["f"]

        return accum, d, kwargs["g"]

    traced_foo = executor.make_callable(foo)
    tdtype = ltorch.to_torch_dtype(dtype)

    a = make_tensor((2,), device=device, dtype=tdtype)
    b = make_tensor((2, 2, 2), device=device, dtype=tdtype)
    c = make_tensor((2, 2), device=device, dtype=tdtype)
    d = make_tensor((2,), device=device, dtype=tdtype)
    e = make_tensor((2,), device=device, dtype=tdtype)
    f = make_tensor((2,), device=device, dtype=tdtype)
    g = make_tensor((2,), device=device, dtype=tdtype)

    thunder_result = traced_foo(a, b, c, d, e=e, f=f, g=g)
    torch_result = foo(a, b, c, d, e=e, f=f, g=g)

    assert_close(thunder_result, torch_result)


@instantiate(dtypes=(thunder.float32,))
def test_no_return(executor, device, dtype):
    def foo(a, b):
        c = a + b  # noqa
        pass

    traced_foo = executor.make_callable(foo)
    tdtype = ltorch.to_torch_dtype(dtype)

    a = make_tensor((2,), device=device, dtype=tdtype)
    b = make_tensor((2, 2, 2), device=device, dtype=tdtype)

    thunder_result = traced_foo(a, b=b)
    torch_result = foo(a, b)

    assert_close(thunder_result, torch_result)


@instantiate(dtypes=NOTHING)
def test_no_input(executor, device, dtype):
    def foo():
        return 3, ()

    traced_foo = executor.make_callable(foo)

    thunder_result = traced_foo()
    torch_result = foo()

    assert_close(thunder_result, torch_result)


@instantiate(dtypes=(thunder.float32,))
def test_no_compute(executor, device, dtype):
    def foo(a, b):
        return a, 3.0

    traced_foo = executor.make_callable(foo)
    tdtype = ltorch.to_torch_dtype(dtype)

    a = make_tensor((2,), device=device, dtype=tdtype)
    b = make_tensor((2, 2, 2), device=device, dtype=tdtype)

    thunder_result = traced_foo(a, b=b)
    torch_result = foo(a, b)

    assert_close(thunder_result, torch_result)


@instantiate(dtypes=(thunder.float32,))
def test_strings_in_and_out(executor, device, dtype):
    def foo(a, b, c="ok"):
        return a, b, "hello"

    cfoo = executor.make_callable(foo)

    lc_result = cfoo("a", b="b")
    assert lc_result == ("a", "b", "hello")


@instantiate(dtypes=(thunder.float32,))
def test_objects_in_and_out(executor, device, dtype):
    a = object()
    b = object()
    c = object()

    def foo(a, b, c=c):
        return a, b, object()

    cfoo = executor.make_callable(foo)

    lc_result = cfoo(a, b=b)
    a, b, c = lc_result

    assert type(a) is object
    assert type(b) is object
    assert type(c) is object


@instantiate(dtypes=(thunder.float32,))
def test_devices_in_and_out(executor, device, dtype):
    dev = thunder.devices.Device(device)

    def foo(a, dev=dev):
        return a, dev

    cfoo = executor.make_callable(foo)

    lc_result = cfoo(1, dev)

    x, y = lc_result

    assert x == 1
    assert y == thunder.devices.to_torch_device(dev)


@instantiate(dtypes=(thunder.float32,))
def test_partial(executor, device, dtype):
    def foo(a, *, b, c=2):
        return a, b, c

    pfoo = partial(foo, b=3, c=4)
    cpfoo = executor.make_callable(pfoo)

    lc_result = cpfoo(1)
    py_result = pfoo(1)

    assert_close(lc_result, py_result)

    # Tests that later partials override earlier partials correctly
    ppfoo = partial(pfoo, b=2, c=8)
    cppfoo = executor.make_callable(ppfoo)

    lc_result = cppfoo(1)
    py_result = ppfoo(1)

    assert_close(lc_result, py_result)


# Tests that partials that specify default args are not supported (yet)
@instantiate(dtypes=(thunder.float32,))
def test_partial_args(executor, device, dtype):
    def foo(a, b):
        return a + b

    torch_dtype = ltorch.to_torch_dtype(dtype)
    a = make_tensor((2, 2), device=device, dtype=torch_dtype)
    b = make_tensor((2, 2), device=device, dtype=torch_dtype)

    pfoo = partial(foo, a)

    with pytest.raises(NotImplementedError):
        cpfoo = executor.make_callable(pfoo)
        cpfoo(b)


@instantiate(dtypes=(thunder.float32,))
def test_constant_creation(executor, device, dtype):
    def py_foo(a):
        return a + 1.0

    def foo(a):
        x = prims.convert_element_type(1, float)
        return a + x

    cfoo = thunder.jit(foo, executors=executor.executors_list())

    torch_dtype = ltorch.to_torch_dtype(dtype)
    a = make_tensor((2, 2), device=device, dtype=torch_dtype)

    lc_result = cfoo(a)
    python_result = py_foo(a)

    assert_close(lc_result, python_result)


#
# Tests related to printing signatures and bound symbols
#


def test_siginfo_printing():
    def foo(a=object(), b=torch.float32, *, c=(object(), object())):
        return a, b, c[0], a, c

    siginfo = codeutils.get_siginfo(foo, (), {})

    s0 = siginfo.prettyprint()
    s1 = siginfo.prettyprint()

    assert s0 == s1

    trace = TraceCtx(foo)
    with tracectx(trace):
        s0 = trace.python()
        s1 = trace.python()

        assert s0 == s1


def test_consistent_trace_and_boundsymbol_printing():
    def foo(a=object(), b=(torch.float32, object())):
        return a, b, b[1]

    cfoo = thunder.jit(foo)
    _ = cfoo()
    traces = thunder.last_traces(cfoo)

    # Tests consistent printing of traces
    s0 = str(traces[0])
    s1 = str(traces[0])

    assert s0 == s1

    # Tests consistent printing of bound symbols outside the trace context
    for bsym in traces[0].bound_symbols:
        s0 = str(bsym)
        s1 = str(bsym)
        assert s0 == s1


def test_consistent_boundsymbol_collection_printing():
    def foo(tup, d):
        (a, b), c = tup
        e = c + d["dict"]["val"]
        return a + b, e

    cfoo = thunder.jit(foo)
    _ = cfoo(((2, 3), 4), {"dict": {"val": 2}})
    traces = thunder.last_traces(cfoo)

    # Tests consistent printing of bound symbols outside the trace context
    for bsym in traces[0].bound_symbols:
        s0 = str(bsym)
        s1 = str(bsym)
        assert s0 == s1


def test_consistent_boundsymbol_collection_hard_printing():
    def foo(tup):
        (a, b), c = tup
        d = b["dict"]["val"]
        return a + d, c

    cfoo = thunder.jit(foo)
    _ = cfoo(((2, {"dict": {"val": 2}}), 4))
    traces = thunder.last_traces(cfoo)

    # Tests consistent printing of bound symbols outside the trace context
    for bsym in traces[0].bound_symbols:
        s0 = str(bsym)
        s1 = str(bsym)
        assert s0 == s1


def test_to_printable_not_collection():
    import numpy as np

    inps = ("abc", torch.Size([2, 2]), torch.Tensor(1, 2), np.ndarray((2, 2)))
    for inp in inps:
        out = codeutils.to_printable(None, inp)
        assert inp is out


def test_to_printable_collection():
    from collections import namedtuple

    MyTuple = namedtuple("MyTuple", ["x", "y"])

    inps = (MyTuple("abc", "def"),)
    for inp in inps:
        out = codeutils.to_printable(None, inp)
        assert inp == out


#
# Type promotion tests
#
# TODO Maybe move to test_type_promotion.py?


# TODO This test just spot-checks type promotion -- it could probably be better
@instantiate(dtypes=NOTHING)
def test_type_promotion_tensors(executor, device, _):
    if executor == TorchExecutor:
        pytest.xfail('see issue "vmap of sum doesn\'t work when dims are passed as a keyword argument"')

    def foo(a, b):
        return a + b

    traced_foo = executor.make_callable(foo)

    b1 = make_tensor((2, 2), device=device, dtype=torch.bool)
    i64 = make_tensor((2, 2), device=device, dtype=torch.int64)
    bf16 = make_tensor((2, 2), device=device, dtype=torch.bfloat16)
    f16 = make_tensor((2, 2), device=device, dtype=torch.float16)
    f32 = make_tensor((2, 2), device=device, dtype=torch.float32)

    # float16 x float16 type promotion -- float16 result dtype
    result = traced_foo(f16, f16)
    assert result.dtype is torch.float16

    # float16 x float32 type promotion -- float32 result dtype
    result = traced_foo(f16, f32)
    assert result.dtype is torch.float32

    # float16 x bfloat16 type promotion -- float32 result dtype
    if thunder.tests.bf16.device_supports_bf16(device):
        result = traced_foo(f16, bf16)
        assert result.dtype is torch.float32

    # int64 x float16 type promotion -- float16 result dtype
    result = traced_foo(f16, i64)
    assert result.dtype is torch.float16

    # bool x int64 type promotion -- int64 result dtype
    result = traced_foo(b1, i64)
    assert result.dtype is torch.int64

    # f x int64 type promotion -- float result dtype
    result = traced_foo(2.0, i64)
    assert result.dtype is torch.float32

    # b1 x int64 type promotion -- int64 result dtype
    result = traced_foo(b1, i64)
    assert result.dtype is torch.int64

    def bar(a, b, c):
        return a - b + c

    traced_bar = executor.make_callable(bar)

    # float x int64 x float16 type promotion -- float16 result dtype
    result = traced_bar(2.0, i64, f16)
    assert result.dtype is torch.float16

    # float x int x int64 -- float32 result dtype
    result = traced_bar(2.1, -1, i64)
    assert result.dtype is torch.float32


@instantiate(dtypes=NOTHING)
def test_type_promotion_numbers_and_tensors(executor, device, _):
    if executor == TorchExecutor:
        pytest.xfail('See issue "Type promotion with the torchexecutor and elementwise operations is incorrect"')

    def foo(a, b, c):
        return a + b + c

    cfoo = executor.make_callable(foo)

    f16 = make_tensor((2, 2), device=device, dtype=torch.float16)
    f32 = make_tensor((2, 2), device=device, dtype=torch.float32)
    i64 = make_tensor((2, 2), device=device, dtype=torch.int64)

    result = cfoo(5, f32, 2)
    assert result.dtype is torch.float32

    result = cfoo(f32, 1, f32)
    assert result.dtype is torch.float32

    result = cfoo(i64, 3.0, f16)
    assert result.dtype is torch.float16

    result = cfoo(i64, 3.0, i64)
    assert result.dtype is torch.float32


@instantiate(dtypes=NOTHING)
def test_int_to_float_type_promotion(executor, device, _):
    def foo(a, b):
        return a / b

    cfoo = executor.make_callable(foo)

    i64 = make_tensor((2, 2), device=device, dtype=torch.int64)
    f16 = make_tensor((2, 2), device=device, dtype=torch.float16)

    # int64 x int64 -- float32 result dtype
    result = cfoo(i64, i64)
    assert result.dtype is torch.float32

    # int x int64 -- float32 result dtype
    result = cfoo(2, i64)
    assert result.dtype is torch.float32

    # int64 x bool -- float32 result dtype
    result = cfoo(i64, True)
    assert result.dtype is torch.float32

    # int64 x float16 -- float16 result dtype
    result = cfoo(i64, f16)
    assert result.dtype is torch.float16


#
# Caching tests
#


@instantiate(dtypes=(thunder.float32,))
def test_static_caching(executor, device: str, dtype: dtypes.dtype):
    torch_dtype = ltorch.to_torch_dtype(dtype)
    a = make_tensor((2, 2), device=device, dtype=torch_dtype)
    b = make_tensor((2, 2), device=device, dtype=torch_dtype)
    c = make_tensor((2, 2), device=device, dtype=torch_dtype)
    d = make_tensor((2, 1), device=device, dtype=torch_dtype)
    e = make_tensor((2, 2), device=device, dtype=torch.bool)

    def foo(a, b):
        return a + b

    cfoo = thunder.jit(foo, cache_mode="constant values")

    assert cache_option(cfoo) == thunder.CACHE_OPTIONS.CONSTANT_VALUES

    # Tensor x tensor
    result = cfoo(a, b)
    assert cache_misses(cfoo) == 1
    assert cache_hits(cfoo) == 0
    assert_close(result, a + b)

    # Same tensors -- cache hit
    result = cfoo(a, b)
    assert cache_misses(cfoo) == 1
    assert cache_hits(cfoo) == 1
    assert_close(result, a + b)

    # Different tensor, same metadata -- cache hit
    result = cfoo(a, c)
    assert cache_misses(cfoo) == 1
    assert cache_hits(cfoo) == 2
    assert_close(result, a + c)

    # Different tensor, different shape -- cache miss
    result = cfoo(a, d)
    assert cache_misses(cfoo) == 2
    assert cache_hits(cfoo) == 2
    assert_close(result, a + d)

    # Different tensor, different dtype -- cache miss
    result = cfoo(a, e)
    assert cache_misses(cfoo) == 3
    assert cache_hits(cfoo) == 2
    assert_close(result, a + e)

    # Tensor x float number -- cache miss
    result = cfoo(a, 1.0)
    assert cache_misses(cfoo) == 4
    assert cache_hits(cfoo) == 2
    assert_close(result, a + 1.0)

    # Tensor x float number, different tensor data -- cache hit
    result = cfoo(b, 1.0)
    assert cache_misses(cfoo) == 4
    assert cache_hits(cfoo) == 3
    assert_close(result, b + 1.0)

    # Tensor x float number, different number value -- cache miss
    result = cfoo(b, 3.0)
    assert cache_misses(cfoo) == 5
    assert cache_hits(cfoo) == 3
    assert_close(result, b + 3.0)

    # Tensor x int number, different number type -- cache miss
    result = cfoo(b, 3)
    assert cache_misses(cfoo) == 6
    assert cache_hits(cfoo) == 3
    assert_close(result, b + 3)

    # Tensor x int number -- cache hit
    result = cfoo(b, 3)
    assert cache_misses(cfoo) == 6
    assert cache_hits(cfoo) == 4
    assert_close(result, b + 3)

    def bar(a, b):
        return a, b

    cbar = thunder.jit(bar, cache_mode="constant values")

    astr = "a"
    bstr = "b"

    # String x string -- cache miss
    cbar(astr, bstr)
    assert cache_misses(cbar) == 1
    assert cache_hits(cbar) == 0

    # Same strings -- cache hit
    cbar(astr, bstr)
    assert cache_misses(cbar) == 1
    assert cache_hits(cbar) == 1

    # Same string values -- different strings
    bother_str = "b"
    cbar(astr, bother_str)
    assert cache_misses(cbar) == 1
    assert cache_hits(cbar) == 2

    # Object x string -- cache miss
    cbar(object(), bother_str)
    assert cache_misses(cbar) == 2
    assert cache_hits(cbar) == 2

    # TODO: test objects in prologues
    # object() != object() -- cache miss
    # cbar(object(), bother_str)
    # assert cache_misses(cbar) == 3
    # assert cache_hits(cbar) == 2

    # Module tests
    m = torch.nn.Linear(5, 5, device=device, dtype=torch_dtype)
    cm = thunder.jit(m, cache_mode="constant values")

    inp = make_tensor((5, 5), device=device, dtype=torch_dtype)

    result = cm(inp)
    torch_result = m(inp)

    assert_close(result, torch_result)

    assert cache_misses(cm) == 1
    assert cache_hits(cm) == 0

    # Same input -- cache hit

    result = cm(inp)
    torch_result = m(inp)

    assert_close(result, torch_result)

    assert cache_misses(cm) == 1
    assert cache_hits(cm) == 1

    # Different input, same metadata -- cache hit
    inp = make_tensor((5, 5), device=device, dtype=torch_dtype)
    result = cm(inp)
    torch_result = m(inp)

    assert_close(result, torch_result)

    assert cache_misses(cm) == 1
    assert cache_hits(cm) == 2

    # Different input, different metadata -- cache miss
    inp = make_tensor((6, 5), device=device, dtype=torch_dtype)
    result = cm(inp)
    torch_result = m(inp)

    assert_close(result, torch_result)

    assert cache_misses(cm) == 2
    assert cache_hits(cm) == 2

    #
    # Sequence tests
    #
    def caz(tup):
        accum = 0
        for x in tup:
            accum += x
        return accum

    ccaz = thunder.jit(caz, cache_mode="constant values")

    inp0 = [5, 3, 7]
    thunder_result = ccaz(inp0)
    torch_result = caz(inp0)

    assert_close(thunder_result, torch_result)

    assert cache_misses(ccaz) == 1
    assert cache_hits(ccaz) == 0

    # List with different values -- cache miss
    inp1 = [6, 3, 7]
    thunder_result = ccaz(inp1)
    torch_result = caz(inp1)

    assert_close(thunder_result, torch_result)

    assert cache_misses(ccaz) == 2
    assert cache_hits(ccaz) == 0

    # List with same values -- cache hit
    inp2 = [5, 3, 7]
    thunder_result = ccaz(inp2)
    torch_result = caz(inp2)

    assert_close(thunder_result, torch_result)

    assert cache_misses(ccaz) == 2
    assert cache_hits(ccaz) == 1

    # List with same values but different types -- cache miss
    inp3 = [5.0, 3, 7]
    thunder_result = ccaz(inp3)
    torch_result = caz(inp3)

    assert_close(thunder_result, torch_result)

    assert cache_misses(ccaz) == 3
    assert cache_hits(ccaz) == 1

    #
    # Kwarg tests
    #
    def daz(*, a, b):
        return a + b

    cdaz = thunder.jit(daz, cache_mode="constant values")

    inp0 = {"a": a, "b": b}
    thunder_result = cdaz(**inp0)
    torch_result = daz(**inp0)

    assert_close(thunder_result, torch_result)

    assert cache_misses(cdaz) == 1
    assert cache_hits(cdaz) == 0

    # Same keys and tensor metadata the same -- cache hit
    inp1 = {"a": b, "b": a}
    thunder_result = cdaz(**inp1)
    torch_result = daz(**inp1)

    assert_close(thunder_result, torch_result)

    assert cache_misses(cdaz) == 1
    assert cache_hits(cdaz) == 1

    # Same keys but different tensor metadata -- cache hit
    inp2 = {"a": b, "b": e}
    thunder_result = cdaz(**inp2)
    torch_result = daz(**inp2)

    assert_close(thunder_result, torch_result)

    assert cache_misses(cdaz) == 2
    assert cache_hits(cdaz) == 1


#
# Tests related to trace manipulation and transformation
#
# TODO Maybe move to test_transforms.py?


@instantiate(dtypes=(thunder.float32,))
def test_bsym_toposort(executor: TestExecutor, device: str, dtype: dtypes.dtype):
    tdtype: torch.dtype = ltorch.to_torch_dtype(dtype)
    make = partial(make_tensor, device=device, dtype=tdtype, requires_grad=False)

    a = make((2, 2))
    b = make((2, 2))

    def foo(a, b):
        return a + b, a - b

    cfoo = executor.make_callable(foo)
    _, _ = cfoo(a, b)
    traces = thunder.last_traces(cfoo)
    trc = traces[0]

    from thunder.core.transforms import bsym_list_to_dag, TOPOSORT_ORDER, toposort_bsym_dag, Node

    roots, leaves = bsym_list_to_dag(trc.bound_symbols)
    top_down_bsyms = toposort_bsym_dag(roots, TOPOSORT_ORDER.TOP_DOWN)
    bottom_up_bsyms = toposort_bsym_dag(leaves, TOPOSORT_ORDER.BOTTOM_UP)

    top_down_add_bsym = top_down_bsyms[2]
    bottom_up_sub_bsym = bottom_up_bsyms[2]

    assert top_down_add_bsym.sym.id == "torch.add"
    assert bottom_up_sub_bsym.sym.id == "torch.sub"

    def prefer_sub_selector(eligible_nodes: list[Node]) -> int:
        for idx, node in enumerate(eligible_nodes):
            if node.bsym.sym.id == "torch.sub":
                return idx

        return 0

    sub_preferring_bsyms = toposort_bsym_dag(roots, TOPOSORT_ORDER.TOP_DOWN, prefer_sub_selector)
    sub_preferring_sub_bsym = sub_preferring_bsyms[2]

    assert sub_preferring_sub_bsym.sym.id == "torch.sub"

    # Tests collection and reshape with -1 input
    # NOTE Additions before and after the reshape are to prevent nvFuser from "bookending" the operation
    def bar(a, shape):
        b = a + 3
        c = a + 2.0
        return ltorch.reshape(b, shape) + 2, c

    a = make((4, 3, 2, 3))

    cbar = executor.make_callable(bar)
    expected = cbar(a, (12, -1))
    traces = thunder.last_traces(cbar)
    trc = traces[0]

    roots, leaves = bsym_list_to_dag(trc.bound_symbols)
    top_down_bsyms = toposort_bsym_dag(roots, TOPOSORT_ORDER.TOP_DOWN)
    bottom_up_bsyms = toposort_bsym_dag(leaves, TOPOSORT_ORDER.BOTTOM_UP)

    top_down_reshape_bsym = top_down_bsyms[3]
    bottom_up_reshape_bsym = bottom_up_bsyms[2]

    assert top_down_reshape_bsym.sym.id == "torch.reshape"
    assert bottom_up_reshape_bsym.sym.id == "torch.reshape"

    # Tests when the symbol list doesn't contain unpack operator
    bsyms_without_unpack = trc.bound_symbols[1:]
    roots, leaves = bsym_list_to_dag(bsyms_without_unpack)
    assert len(leaves) == 1 and leaves[0].bsym.sym.id == prims.PrimIDs.RETURN


# Verifies that using only some of the results of a function works as expected
#   (the other results are dce'd)
@instantiate(dtypes=(thunder.float32,))
def test_partial_results(executor: TestExecutor, device: str, dtype: dtypes.dtype):
    torch_dtype = ltorch.to_torch_dtype(dtype)
    a = make_tensor((2, 2), device=device, dtype=torch_dtype)

    def foo(a):
        a, b = torch.var_mean(a)
        return a

    cfoo = executor.make_callable(foo, disable_preprocessing=False)

    result = cfoo(a)
    torch_result = foo(a)

    assert_close(result, torch_result)


def test_visitor_transform():
    device = "cpu"
    dtype = torch.float32
    a = make_tensor((2, 2), device=device, dtype=dtype, requires_grad=True)
    b = make_tensor((2, 2), device=device, dtype=dtype, requires_grad=False)

    def foo(a, b):
        return a + b

    trc = thunder.trace()(foo, a, b)

    from thunder.core.transforms import visitor_transform, VISIT_TYPE

    # Adds a comment before each bound symbols
    def add_comments(bsym) -> VISIT_TYPE:
        prims.comment(f"{bsym.sym.id}")
        return VISIT_TYPE.INSERT_BEFORE

    transformed_trc = visitor_transform(trc, add_comments, provenance="Add comments")

    first_comment = transformed_trc.bound_symbols[0]
    second_comment = transformed_trc.bound_symbols[2]
    third_comment = transformed_trc.bound_symbols[4]
    fourth_comment = transformed_trc.bound_symbols[6]

    assert first_comment.sym.id is prims.PrimIDs.COMMENT
    assert second_comment.sym.id is prims.PrimIDs.COMMENT
    assert third_comment.sym.id is prims.PrimIDs.COMMENT
    assert fourth_comment.sym.id is prims.PrimIDs.COMMENT

    assert first_comment.args[0] == "PrimIDs.UNPACK_TRIVIAL"
    assert second_comment.args[0] == "PrimIDs.UNPACK_TRIVIAL"
    assert third_comment.args[0] == "torch.add"
    assert fourth_comment.args[0] == "PrimIDs.RETURN"

    # Comments result of additions
    def comment_add_results(bsym) -> VISIT_TYPE:
        if bsym.sym.id == "torch.add":
            add_result = bsym.output
            prims.comment(f"add result ndims is {add_result.ndim}")
            return VISIT_TYPE.INSERT_AFTER

        # NOTE In this case either of INSERT_BEFORE or INSERT_AFTER is fine (both just preserve the bsym)
        return VISIT_TYPE.INSERT_BEFORE

    transformed_trc = visitor_transform(trc, comment_add_results, provenance="Comment add results")

    comment = transformed_trc.bound_symbols[3]
    assert comment.sym.id is prims.PrimIDs.COMMENT
    assert comment.args[0] == "add result ndims is 2"


def test_insert_inplace():
    device = "cpu"
    dtype = torch.float32
    a = make_tensor((2, 2), device=device, dtype=dtype, requires_grad=True)
    b = make_tensor((2, 2), device=device, dtype=dtype, requires_grad=False)

    def foo(a, b):
        return a + b

    trc = thunder.trace()(foo, a, b)

    from thunder.core.transforms import insert_inplace

    def add_comments() -> None:
        prims.comment("Unpacking is done")
        prims.comment("About to add some tensors!")

    insert_inplace(trc, 2, add_comments)

    first_comment = trc.bound_symbols[2]
    second_comment = trc.bound_symbols[3]

    assert first_comment.sym.id is prims.PrimIDs.COMMENT
    assert second_comment.sym.id is prims.PrimIDs.COMMENT

    assert first_comment.args[0] == "Unpacking is done"
    assert second_comment.args[0] == "About to add some tensors!"


def test_replace_inplace():
    device = "cpu"
    dtype = torch.float32
    a = make_tensor((2, 2), device=device, dtype=dtype, requires_grad=True)
    b = make_tensor((2, 2), device=device, dtype=dtype, requires_grad=False)

    def foo(a, b):
        return a + b

    trc = thunder.trace()(foo, a, b)

    from thunder.core.transforms import insert_inplace, replace_inplace

    def add_comments() -> None:
        prims.comment("Unpacking is done")
        prims.comment("About to add some tensors!")

    insert_inplace(trc, 2, add_comments)

    def capitalize(bsym: BoundSymbol) -> None:
        assert bsym.sym.id is prims.PrimIDs.COMMENT
        prims.comment("The following comment is uppercase:")
        prims.comment(bsym.args[0].upper())

    replace_inplace(trc, 2, capitalize)

    first_comment = trc.bound_symbols[2]
    uppercase_comment = trc.bound_symbols[3]
    original_comment = trc.bound_symbols[4]

    assert first_comment.sym.id is prims.PrimIDs.COMMENT
    assert uppercase_comment.sym.id is prims.PrimIDs.COMMENT
    assert original_comment.sym.id is prims.PrimIDs.COMMENT

    assert first_comment.args[0] == "The following comment is uppercase:"
    assert uppercase_comment.args[0] == "UNPACKING IS DONE"
    assert original_comment.args[0] == "About to add some tensors!"


@instantiate(dtypes=NOTHING)
def test_detached_trace(executor, device: str, _):
    # This test ensures that the detached_trace context manager works as expected.
    #   It should be possible to enter a detached trace, and then exit it, and
    #   the trace should be restored to its original state.
    from thunder.core.trace import set_tracectx, get_tracectx, TraceCtx, reset_tracectx, detached_trace

    try:
        new_trace = TraceCtx(None)
        trace_token = set_tracectx(new_trace)
        outer_trace = get_tracectx()
        assert outer_trace is not None
        assert outer_trace is trace_token.var.get()
        with detached_trace():
            assert get_tracectx() is not None
            assert get_tracectx() is not outer_trace
    finally:
        reset_tracectx(trace_token)

    # Detached trace should work even if there is no outer trace
    assert get_tracectx() is None
    with detached_trace():
        pass


@instantiate(dtypes=(thunder.float32,))
def test_normalized_args_prims_sum(executor, device: str, dtype: dtypes.dtype):
    # This test verifies that the recorded trace for a call to prims.sum
    # has its positional and keyword arguments normalized to the same form.
    # See issue "vmap of sum doesn't work when dims are passed as a keyword
    # argument"
    a = make_tensor((2, 2), device=device, dtype=ltorch.to_torch_dtype(dtype))

    def func_dim_posarg(x):
        return prims.sum(x, (0, 1))

    def func_dim_kwarg(x):
        return prims.sum(x, dims=(0, 1))

    c1 = executor.make_callable(func_dim_posarg)
    c2 = executor.make_callable(func_dim_kwarg)
    out1 = c1(a)
    out2 = c2(a)
    torch.testing.assert_close(out1, out2)

    trace1 = thunder.last_traces(c1)[0]
    trace2 = thunder.last_traces(c2)[0]
    sum1 = next(s for s in trace1.bound_symbols if s.sym.name == "sum")
    sum2 = next(s for s in trace2.bound_symbols if s.sym.name == "sum")

    assert len(sum1.args) == 2
    assert len(sum2.args) == 2
    assert len(sum1.kwargs) == 0
    assert len(sum2.kwargs) == 0


@instantiate(dtypes=(thunder.float32,))
def test_symbol_all_constant_args(executor, device: str, dtype: dtypes.dtype):
    def foo():
        return clang.add(1, 2)

    trace = thunder.trace()(foo)

    assert len(trace.bound_symbols) == 1
    assert trace.bound_symbols[0].are_all_args_constant

    def bar(a, b):
        return clang.add(a, b)

    trace = thunder.trace()(bar, 1, 2)
    # Trace consists of two trivial unpack and addition
    assert len(trace.bound_symbols) == 4
    symbol = trace.bound_symbols[-2]
    assert symbol.sym.name == "add"
    assert not symbol.are_all_args_constant


@instantiate(dtypes=(thunder.float32,), executors=(TorchExecutor,))
def test_bound_symbol_header(executor, device: str, dtype: dtypes.dtype):
    def foo(x):
        return clang.sin(x)

    a = make_tensor((2, 2), device=device, dtype=ltorch.to_torch_dtype(dtype))
    trace = thunder.trace()(foo, a)

    assert len(trace.bound_symbols) == 3
    sin_symbol = trace.bound_symbols[1]
    assert sin_symbol.sym.name == "sin"

    # Test setting header with a string
    sin_symbol.header = "Testing\nThis symbol's\nHeader"
    assert "# Testing\n# This symbol's\n# Header\nt0 = prims.sin(x)" in str(sin_symbol)
    assert "\n  # Testing\n  # This symbol's\n  # Header\n  t0 = prims.sin(x)" in str(trace)

    # Test setting header with a list of strings
    sin_symbol.header = "Testing\nThis symbol's\nHeader".splitlines()
    assert "# Testing\n# This symbol's\n# Header\nt0 = prims.sin(x)" in str(sin_symbol)
    assert "\n  # Testing\n  # This symbol's\n  # Header\n  t0 = prims.sin(x)" in str(trace)


@instantiate(dtypes=(thunder.float32,), executors=(TorchExecutor,))
def test_bound_symbol_header_context(executor, device: str, dtype: dtypes.dtype):
    from thunder.core.symbol import bsym_header

    def foo(x):
        return clang.sin(x)

    a = make_tensor((2, 2), device=device, dtype=ltorch.to_torch_dtype(dtype))

    header = "Testing\nThis symbol's\nHeader"
    with bsym_header(header):
        trace = thunder.trace()(foo, a)

    assert len(trace.bound_symbols) == 3
    sin_symbol = trace.bound_symbols[1]
    assert sin_symbol.sym.name == "sin"
    assert "# Testing\n# This symbol's\n# Header\nt0 = prims.sin(x)" in str(sin_symbol)
    assert "\n  # Testing\n  # This symbol's\n  # Header\n  t0 = prims.sin(x)" in str(trace)
    assert str(trace).count("Testing") == 1


# Check to verify the issue in "KeyError thrown in thunder.executor.utils.Region
# when None is passed in as input".
@instantiate(dtypes=(thunder.float32,))
def test_argument_of_none(executor, device, dtype):
    from thunder.executors.utils import Region

    def foo(x, y, z):
        return x + y

    tdtype = ltorch.to_torch_dtype(dtype)
    a, b = (make_tensor((1,), device=device, dtype=tdtype) for _ in range(2))
    c = None
    trace = thunder.trace()(foo, a, b, c)

    producers = thunder.core.utils.producers(trace)
    consumers = thunder.core.utils.consumers(trace)
    region_bsyms = trace.bound_symbols[:3]
    region = Region(producers, consumers, region_bsyms)
    assert len(region.inputs) == 0 and sorted(str(v) for v in region.outputs) == [
        '<TensorProxy(name="t0", dtype=thunder.dtypes.float32, shape=(1,))>'
    ]


# This test ensures that calls to torch functions are recorded in the trace
@instantiate(executors=(TorchExecutor,), dtypes=NOTHING)
def test_torch_call_recording(executor, device: str, _):
    def func(a):
        return ltorch.dropout(a)

    a = make_tensor((2, 3), device=device, dtype=torch.float32)

    torch_trace = thunder.trace()(func, a)
    assert len(torch_trace.bound_symbols) == 3
    assert torch_trace.bound_symbols[-2].sym.name == "dropout"
    assert torch_trace.bound_symbols[-2].sym.id == "torch.nn.functional.dropout"

    # Ensure that the trace can be fused and executed
    fusion = executor.make_callable(torch_trace)
    actual = fusion(a)
    assert actual.shape == (2, 3)


# Asserts that all the elements of a collection are equal to each other.
def all_eq(l):
    for e1 in l:
        for e2 in l:
            assert e1 == e2


# Asserts that all the elements of a collection are not equal to each other,
# and that elements are equal to themselves.
def all_neq(l):
    el = enumerate(l)
    for i, e1 in el:
        for j, e2 in el:
            assert e1 == e2 if i == j else e1 != e2


# TODO This test needs to be updated because it no longer compares kwargs vs. positional args
@instantiate(dtypes=(thunder.float32,))
def test_boundsymbol_hash_eq_examples(executor, device, dtype: dtypes.dtype):
    torch_dtype = ltorch.to_torch_dtype(dtype)

    a = make_tensor((2, 2), device=device, dtype=torch_dtype)
    b = make_tensor((2, 2), device=device, dtype=torch_dtype)

    # Returns the bound symbols for a function and args.
    def compile_bsyms(fn, args):
        fn = executor.make_callable(fn)
        _ = fn(*args)
        traces = thunder.last_traces(fn)
        return traces[0].bound_symbols

    # Extracts the bound symbols for the function with
    # the given symbol names.
    def extract_bsyms(fn, args, ops):
        return [b for b in compile_bsyms(fn, args) if b.sym.name in ops]

    # We want .rhs for a * b and torch.mul() to hash and compare
    # the same for writing the CSE pass.
    def mul_rhs(a, b):
        c = a + b
        d = a + b
        e = ltorch.mul(a, b)
        return c, d, e

    bsyms = extract_bsyms(mul_rhs, (a, b), ("mul",))
    all_eq([hash(b.rhs) for b in bsyms])
    all_eq([b.rhs for b in bsyms])

    # The current way BoundSymbols are compared treats args and kwargs the same,
    # so the same semantic call can be considered 'equal' if the arguments are
    # passed differently.
    def mul_rhs_kwargs(a, b):
        c = a * b
        d = ltorch.mul(a, b)
        return c, d

    bsyms = extract_bsyms(mul_rhs_kwargs, (a, b), ("mul",))
    all_eq([hash(b.rhs) for b in bsyms])
    all_eq([b.rhs for b in bsyms])

    # Also make sure the symbols are the same.
    all_eq([b.sym for b in bsyms])
    all_eq([hash(b.sym) for b in bsyms])

    # Assert that rhs of identical operators with same kwargs are equal.
    def same_kwargs(device, dtype):
        a = ltorch.full((2, 2), 5, device=device, dtype=dtype)
        b = ltorch.full((2, 2), 5, device=device, dtype=dtype)
        return a + b

    bsyms = extract_bsyms(same_kwargs, (device, dtype), ("full",))
    all_eq([hash(b.rhs) for b in bsyms])
    all_eq([b.rhs for b in bsyms])

    # The symbols should be the same.
    all_eq([b.sym for b in bsyms])
    all_eq([hash(b.sym) for b in bsyms])

    # Assert that the kwargs are different and hash differently.
    def diff_kwargs(device, dtype):
        a = ltorch.full((1, 2), 2, device=device, dtype=dtype)
        b = ltorch.full((2, 3), 5, device=device, dtype=dtype)
        c = ltorch.full((2, 3), 5, device=device)
        return a, b, c

    bsyms = extract_bsyms(diff_kwargs, (device, dtype), ("full",))
    all_neq([hash(b.rhs) for b in bsyms])
    all_neq([b.rhs for b in bsyms])

    # Assert that boundsymbols for different ops hash/compare differently.
    def different_ops(a, b):
        c = a + b
        d = a - b
        return c, d

    c, d = extract_bsyms(different_ops, (a, b), ("add", "sub"))
    assert hash(c.sym) != hash(d.sym)
    assert hash(c) != hash(d)
    assert hash(c.rhs) != hash(d.rhs)
    assert c.sym != d.sym
    assert c != d
    assert c.rhs != d.rhs


# @instantiate(dtypes=NOTHING)
# @requiresCUDA
# def test_torch_call_lowering_for_nvfuser(executor, device, _):
#     pytest.xfail(reason="lower_for_nvfuser is removed and replaced with 'flattening'")
#     # This test ensures that calls to torch functions are lowered to the
#     # nvFuser supported primitives
#     from thunder import _get_executor
#     from thunder.executors.nvfuser import lower_for_nvfuser

#     def func(a):
#         cos = tlang.cos(a)
#         return ttorch.softmax(cos, 1) + a

#     a = make_tensor((2, 3), device=device, dtype=torch.float32)

#     trace = thunder.make_trace(func, executor=executor)(a)
#     assert len(trace.symbols) == 3
#     assert trace.symbols[0].name == "cos"
#     assert trace.symbols[1].name == "torch.nn.functional.softmax"
#     assert trace.symbols[2].name == "add"

#     nvfuser_trace = thunder.make_trace(lower_for_nvfuser(func), executor=executor)(a)
#     assert len(nvfuser_trace.symbols) == 11
#     assert not any(s.name == "torch.nn.functional.softmax" for s in nvfuser_trace.symbols)

#     # Ensure that the trace can be fused and executed
#     fusion = executor.make_callable(nvfuser_trace)
#     actual = fusion(a)
#     expected = thunder.make_traced(func, executor=executor)(a)
#     assert_close(actual, expected)


@instantiate(dtypes=NOTHING)
def test_nested_trace(executor, device, _):
    # This test ensures that trace() can be called from within a traced
    # function without leaking the trace context.
    # from thunder import _get_executor

    def foo(a, b):
        return clang.add(a, b)

    def bar(a, b):
        foo_trace = thunder.trace(inline_trace=False)(foo, a, b)
        assert len(foo_trace.bound_symbols) == 4
        assert foo_trace.bound_symbols[-2].sym.name == "add"
        return clang.mul(a, b)

    a = make_tensor((2, 2), device=device, dtype=torch.float32)
    b = make_tensor((2, 2), device=device, dtype=torch.float32)

    bar_trace = thunder.trace()(bar, a, b)
    assert len(bar_trace.bound_symbols) == 4
    assert bar_trace.bound_symbols[-2].sym.name == "mul"

    fusion = executor.make_callable(bar_trace)
    actual = fusion(a, b)
    expected = a * b
    assert_close(actual, expected)


@instantiate(dtypes=NOTHING)
def test_nested_trace_no_name_collision(executor, device, _):
    def foo(a, b):
        return clang.add(a, b)

    def bar(__a, __b):
        a, b = __a, __b
        foo_trace = thunder.trace(inline_trace=False)(foo, a, b)
        # The name of the output of the add symbol should not be the same as
        # the name of the first argument to the bar function.
        assert foo_trace.bound_symbols[-2].sym.name == "add"
        assert foo_trace.bound_symbols[-2].output.name != foo_trace.args[0].name
        return foo(a, b)

    a = make_tensor((2, 2), device=device, dtype=torch.float32)
    b = make_tensor((2, 2), device=device, dtype=torch.float32)

    thunder.trace()(bar, a, b)


@instantiate(dtypes=NOTHING)
def test_trace_args_no_name_collision(executor, device, _):
    from thunder.core.trace import detached_trace
    from thunder.core.proxies import TensorProxy

    with detached_trace():
        a = TensorProxy(
            name="__a",
            shape=(2, 2),
            device=thunder.core.devices.cpu,
            dtype=thunder.core.dtypes.float32,
            requires_grad=False,
        )

    def func(*args):
        return args[0] + args[1]

    trace = thunder.trace()(func, a, a)
    # trace.args must have non-duplicate names
    # because Python disallows duplicate names in function definitions
    assert trace.args[0].name != trace.args[1].name


@instantiate(dtypes=NOTHING)
def test_eval_trace(executor, device, _):
    # This test ensures that eval_trace() can be called from within a trace
    #   and that all the symbols in the trace are properly evaluated.

    from thunder.core.transforms import eval_trace
    from thunder.core.trace import TraceCtx, reset_tracectx, set_tracectx, maybe_start_trace
    from thunder.core.proxies import TensorProxy

    def foo(a, b, *, c=5):
        return clang.mul(clang.add(a, b), c)

    a = make_tensor((2, 2), device=device, dtype=torch.float32)
    b = make_tensor((2, 2), device=device, dtype=torch.float32)
    c = 4.0

    # Test eval_trace() with eager proxy execution
    foo_trace = thunder.trace()(foo, a, b, c=c)
    try:
        trace = TraceCtx(None)
        trace_token = set_tracectx(trace)
        new_args = [arg for arg in foo_trace.args]
        new_kwargs = {k: v for k, v in foo_trace.kwargs.items()}
        # TODO: trace object doesn't respect the original tuple/non-tuple spec
        # for output, it's always a tuple
        actual = eval_trace(foo_trace, *new_args, **new_kwargs)
        # actual = result[0]
        assert isinstance(actual, TensorProxy)
        # assert actual.shape == foo_trace.output[0].shape
        # assert actual.dtype == foo_trace.output[0].dtype
        # assert actual.device == foo_trace.output[0].device
        assert actual.shape == foo_trace.output.shape
        assert actual.dtype == foo_trace.output.dtype
        assert actual.device == foo_trace.output.device
    finally:
        reset_tracectx(trace_token)

    # Test eval_trace() with retracing + fusion + execution
    def eval_trace_as_function(trace):
        def func(*args, **kwargs):
            return eval_trace(trace, *args, **kwargs)

        return func

    foo_traced = executor.make_callable(eval_trace_as_function(foo_trace))
    actual = foo_traced(a, b, c=c)
    expected = (a + b) * c
    assert_close(actual, expected)

    # Test eval_trace() with retracing
    foo_trace2 = thunder.trace()(eval_trace_as_function(foo_trace), a, b, c=c)
    # How to test that two traces are equal?
    # Two operators and others are do-nothing annotations
    assert len(foo_trace2.bound_symbols) == 7
    assert foo_trace2.bound_symbols[-3].sym.name == "add"
    assert foo_trace2.bound_symbols[-2].sym.name == "mul"


@instantiate(
    dtypes=NOTHING,
    decorators=(pytest.mark.xfail(reason='issue "flaky test: test_transforms_vjp_{2_1, 1_2}_nvfuser_cuda_None"'),),
)
def test_transforms_vjp_1_2(executor, device, _):
    from thunder.core.transforms import vjp

    # 1 input, 2 outputs
    def func_1_2(x):
        a = clang.sin(x)
        b = clang.add(0.2, a)
        c = clang.asin(b)
        return b, c

    a = make_tensor((2, 3), device=device, dtype=torch.float32)

    g1 = make_tensor((2, 3), device=device, dtype=torch.float32)
    g2 = make_tensor((2, 3), device=device, dtype=torch.float32)

    primals = (a,)
    cotangents = (g1, g2)
    initial_trace = thunder.trace()(vjp(func_1_2), primals, cotangents)
    vjp_eager = executor.make_callable(initial_trace.python_callable(), disable_torch_autograd=True)
    out_p, grads = vjp_eager(primals, cotangents)
    expected_out_p = executor.make_callable(func_1_2)(a)
    assert_close(out_p, expected_out_p, equal_nan=True, atol=1e-3, rtol=1e-5)

    # Now check the gradients
    # TODO: We will have this automatically tested with OpInfo tests
    aa = a.clone().requires_grad_(True)

    def pt_func_1_2(x):
        a = torch.sin(x)
        b = torch.add(0.2, a)
        c = torch.asin(b)
        return b, c

    out = pt_func_1_2(aa)
    expected_grads = torch.autograd.grad(out, aa, grad_outputs=(g1, g2), retain_graph=True)
    assert_close(expected_grads, grads, equal_nan=True, atol=1e-3, rtol=1e-5)


@instantiate(
    dtypes=NOTHING,
)
def test_transforms_vjp_2_2_kwarg(executor, device, _):
    # This test ensures that combination of positional and keyword arguments
    # is differentiable.
    from thunder.core.transforms import vjp

    # 2 inputs, 1 kwarg, 2 outputs
    def func_2_2(x, y, *, z):
        def func(x):
            a = clang.sin(x)
            b = clang.add(0.2, a)
            c = clang.asin(b)
            return c

        a, b = func(x), func(y)
        c = clang.add(a, b)
        d = clang.add(c, func(z))
        return c, d

    x = make_tensor((2, 3), device=device, dtype=torch.float64)
    y = make_tensor((2, 3), device=device, dtype=torch.float64)
    z = make_tensor((2, 3), device=device, dtype=torch.float64)

    g1 = make_tensor((2, 3), device=device, dtype=torch.float64)
    g2 = make_tensor((2, 3), device=device, dtype=torch.float64)

    primals = (x, y)
    primal_kwargs = {"z": z}
    cotangents = (g1, g2)
    initial_trace = thunder.trace()(vjp(func_2_2), primals, cotangents, **primal_kwargs)
    vjp_eager = executor.make_callable(initial_trace.python_callable(), disable_torch_autograd=True)
    out_p, grads = vjp_eager(primals, cotangents, **primal_kwargs)
    expected_out_p = executor.make_callable(func_2_2)(*primals, **primal_kwargs)
    assert_close(out_p, expected_out_p, equal_nan=True)

    # Now check the gradients
    # TODO: We will have this automatically tested with OpInfo tests
    xx = x.clone().requires_grad_(True)
    yy = y.clone().requires_grad_(True)
    zz = z.clone().requires_grad_(True)

    def pt_func_2_2(x, y, *, z):
        def func(x):
            a = torch.sin(x)
            b = torch.add(0.2, a)
            c = torch.asin(b)
            return c

        a, b = func(x), func(y)
        c = torch.add(a, b)
        d = torch.add(c, func(z))
        return c, d

    out = pt_func_2_2(xx, yy, z=zz)
    expected_grads = torch.autograd.grad(out, [xx, yy, zz], grad_outputs=(g1, g2), retain_graph=True)
    # vjp returns a tuple of (primals, cotangents) where cotangents is a tuple of
    # derivatives with respect to the positional arguments and a dict of derivatives
    # with respect to the keyword arguments.
    *gprimals, gkwargs = grads
    assert_close(expected_grads[:2], gprimals, equal_nan=True)
    assert_close(expected_grads[2], gkwargs["z"], equal_nan=True)


@instantiate(
    dtypes=NOTHING,
    decorators=(pytest.mark.xfail(reason='issue "flaky test: test_transforms_vjp_{2_1, 1_2}_nvfuser_cuda_None"'),),
)
def test_transforms_vjp_2_1(executor, device, _):
    from thunder.core.transforms import vjp

    def pt_func_2_1(x, y):
        a = torch.sin(x + y)
        b = torch.add(0.2, a)
        c = torch.asin(b)
        return c

    def func_2_1(x, y):
        a = clang.sin(x + y)
        b = clang.add(0.2, a)
        c = clang.asin(b)
        return c

    a = make_tensor((2, 3), device=device, dtype=torch.float32)
    b = make_tensor((2, 3), device=device, dtype=torch.float32)
    g1 = make_tensor((2, 3), device=device, dtype=torch.float32)
    primals = (a, b)
    cotangents = (g1,)
    initial_trace = thunder.trace()(vjp(func_2_1), primals, cotangents)
    vjp_eager = executor.make_callable(initial_trace.python_callable(), disable_torch_autograd=True)
    out_p, grads = vjp_eager(primals, cotangents)
    expected_out_p = executor.make_callable(func_2_1)(*primals)
    assert_close(out_p, expected_out_p, equal_nan=True)

    aa = a.clone().requires_grad_(True)
    bb = b.clone().requires_grad_(True)
    out = pt_func_2_1(aa, bb)
    expected_grads = torch.autograd.grad(out, [aa, bb], grad_outputs=(g1,), retain_graph=True)
    assert_close(expected_grads, grads, equal_nan=True)


def test_traceback():
    def f(a):
        return -(a > 0)  # negating a bool tensor raises

    compiled_f = thunder.jit(f)
    a = torch.ones((), dtype=torch.float32)
    with pytest.raises(RuntimeError) as excinfo:
        compiled_f(a)
    assert "on a bool tensor" in str(excinfo.value)
    # this should actually be in excinfo.traceback[-1] but see
    # https://github.com/Lightning-AI/lightning-thunder/issues/844
    assert any(("torch.neg" in str(tb.statement)) for tb in excinfo.traceback)
    assert any(("thunder.computation" in str(tb.path)) for tb in excinfo.traceback)


@instantiate(
    dtypes=NOTHING,
    executors=(TorchExecutor,),
)
def test_torch_tensor_to_memory_format(executor: TestExecutor, device: str, _):
    inp = torch.randn(2, 4, 5, 3, device=device, dtype=torch.float32)

    def torch_to(a, memory_format):
        return a.to(memory_format=memory_format)

    cfn = executor.make_callable(torch_to, disable_preprocessing=False)

    for m_format in [torch.contiguous_format, torch.channels_last, torch.preserve_format]:
        thunder_result = cfn(inp, torch.contiguous_format)
        torch_result = torch_to(inp, torch.contiguous_format)
        assert_close(torch_result, thunder_result, check_stride=True)


# TODO See issue "Add contiguous and clang.stride_order OpInfos that check stride
# consistency with PyTorch"
@instantiate(
    dtypes=NOTHING,
    executors=(TorchExecutor,),
)
def test_contiguous_and_stride_order(executor: TestExecutor, device: str, _):
    inp = torch.randn(2, 4, 5, 3, device=device, dtype=torch.float32).permute(0, 3, 1, 2)

    def foo(a, order):
        return clang.stride_order(a, order)

    # stride order, expected strides (from shape 2, 4, 5, 3)
    test_cases = (
        ((3, 2, 1, 0), (60, 20, 5, 1)),
        ((3, 0, 2, 1), (60, 1, 15, 3)),
    )

    for stride_order, expected_strides in test_cases:
        cfoo = executor.make_callable(foo)
        o = cfoo(inp, stride_order)
        assert o.shape == inp.shape
        assert o.stride() == expected_strides
        assert_close(inp, o)

    # order=none case
    thunder_result = cfoo(inp, None)
    assert thunder_result.stride() == (60, 20, 5, 1)
    assert_close(thunder_result, inp)

    # Memory format tests
    def channels_last_2d(a, memory_format):
        return a.contiguous(memory_format=memory_format)

    cfn = executor.make_callable(channels_last_2d, disable_preprocessing=False)

    # Contiguous cases
    a = torch.randn((4, 3, 2), device=device, dtype=torch.float32)
    thunder_result = cfn(a, torch.contiguous_format)
    torch_result = channels_last_2d(a, torch.contiguous_format)
    assert_close(torch_result, thunder_result, check_stride=True)

    b = a.permute(0, 2, 1)
    thunder_result = cfn(a, torch.contiguous_format)
    torch_result = channels_last_2d(a, torch.contiguous_format)
    assert_close(torch_result, thunder_result, check_stride=True)

    # Channels last 2D cases
    a = torch.randn((5, 4, 3, 2), device=device, dtype=torch.float32)
    thunder_result = cfn(a, torch.channels_last)
    torch_result = channels_last_2d(a, torch.channels_last)
    assert_close(torch_result, thunder_result, check_stride=True)

    b = a.permute(3, 1, 0, 2)
    thunder_result = cfn(b, torch.channels_last)
    torch_result = channels_last_2d(b, torch.channels_last)
    assert_close(torch_result, thunder_result, check_stride=True)

    # Channels last 3D cases
    a = torch.randn((5, 4, 3, 7, 2), device=device, dtype=torch.float32)
    thunder_result = cfn(a, torch.channels_last_3d)
    torch_result = channels_last_2d(a, torch.channels_last_3d)
    assert_close(torch_result, thunder_result, check_stride=True)

    b = a.permute(0, 4, 2, 1, 3)
    thunder_result = cfn(a, torch.channels_last_3d)
    torch_result = channels_last_2d(a, torch.channels_last_3d)
    assert_close(torch_result, thunder_result, check_stride=True)


@instantiate(dtypes=NOTHING)
def test_inplace(executor, device, _):
    # Usually in this scenario we would make a big list of
    # the names of methods to test, then use getattr() to call
    # them in the trace. However, this would not also test that
    # the syntax wouldn't get broken by preprocessing.

    def test_add(s, o):
        s += o
        return s

    def test_and(s, o):
        s &= o
        return s

    def test_concat(s, o):
        s.__iconcat__(o)
        return s

    def test_floordiv(s, o):
        s //= o
        return s

    def test_lshift(s, o):
        s <<= o
        return s

    def test_matmul(s, o):
        s @= o
        return s

    def test_mod(s, o):
        s %= o
        return s

    def test_mul(s, o):
        s *= o
        return s

    def test_or(s, o):
        s |= o
        return s

    def test_pow(s, o):
        s **= o
        return s

    def test_rshift(s, o):
        s >>= o
        return s

    def test_sub(s, o):
        s -= o
        return s

    def test_truediv(s, o):
        s /= o
        return s

    def test_xor(s, o):
        s ^= o
        return s

    t1 = make_tensor((2, 3), device=device, dtype=torch.float32)
    t2 = make_tensor((1, 2), device=device, dtype=torch.float32)

    tests = (
        test_add,
        test_and,
        test_concat,
        test_floordiv,
        test_lshift,
        test_matmul,
        test_mod,
        test_mul,
        test_or,
        test_pow,
        test_rshift,
        test_sub,
        test_truediv,
        test_xor,
    )

    for t in tests:
        cfn = thunder.jit(t)
        # Some ops of `tests` already have in-place supported, leading to broadcast error
        with pytest.raises(RuntimeError, match="not supported|Attempting"):
            cfn(t1, t2)
        # Note: Python maps inplace operations on (immutuables) to
        #       out of place operations, NumberProxy does this, too.

        if t not in {
            test_concat,
            test_lshift,
            test_matmul,
            test_rshift,
        }:
            assert cfn(5, 6) == t(5, 6)

        if t not in {test_and, test_concat, test_lshift, test_matmul, test_or, test_rshift, test_xor}:
            assert cfn(1.2, 2.4) == t(1.2, 2.4)
            if t not in {test_floordiv, test_mod}:
                assert cfn(1.2j, 2.4j) == t(1.2j, 2.4j)


@instantiate(dtypes=NOTHING)
def test_thunder_autocast_transform(executor, device, _):
    from thunder.transforms.autocast import autocast

    def f(a, b, c):
        return a @ (b + c)

    # The following functions needs to be updated as autocast_impls grows.
    def g(a, b, c):
        return a + b - c

    def h(a, b, c):
        return (a @ b) + c

    for func, should_autocast in ((f, True), (g, False), (h, False)):
        dtype = thunder.bfloat16 if device == "cpu" else thunder.float16
        torch_dtype = ltorch.to_torch_dtype(dtype)
        x, y, z = (torch.randn((2, 2), device=device, dtype=torch.float32) for _ in range(3))
        initial_trace = thunder.trace()(autocast(func, dtype=dtype), x, y, z)
        compiled = thunder.jit(initial_trace.python_callable(), executors=executor.executors_list())
        out = compiled(x, y, z)
        traces = thunder.last_traces(compiled)
        assert out.dtype == (torch_dtype if should_autocast else torch.float32), traces[-1]

        # note(crcrpar): This test could be broken in the future as thunder autocast develops.
        devicetype = torch.device(device).type
        with torch.autocast(device_type=devicetype, dtype=torch_dtype):
            torch_output = func(x, y, z)
        assert out.dtype == torch_output.dtype


@instantiate(dtypes=NOTHING)
def test_torch_scaled_dot_product_attention_non_decomposed(executor, device, _):
    n_embd = 32
    B = 2
    qkv = make_tensor(B, n_embd, 3 * n_embd, device=device, dtype=torch.float32)

    def func(qkv):
        # Preprocessing doesn't support nonlocal variables yet, so
        # we need to define the constants here.
        n_embd = 32
        n_head = 16
        B = 2
        T = 32
        C = n_embd
        q, k, v = qkv.split(n_embd, dim=2)  # Results in 3 non-contiguous but "viewable" tensors
        k = k.view(B, T, n_head, C // n_head).transpose(1, 2)  # (B, nh, T, hs)
        q = q.view(B, T, n_head, C // n_head).transpose(1, 2)  # (B, nh, T, hs)
        v = v.view(B, T, n_head, C // n_head).transpose(1, 2)  # (B, nh, T, hs)
        y = torch.nn.functional.scaled_dot_product_attention(q, k, v, attn_mask=None, dropout_p=0, is_causal=True)
        return y

    compiled = thunder.jit(func, executors=executor.executors_list())
    out = compiled(qkv)
    traces = thunder.last_traces(compiled)
    torch.testing.assert_close(out, func(qkv))
    assert "scaled_dot_product_attention" in tuple(bsym.sym.id for bsym in traces[-1].bound_symbols)


@instantiate(dtypes=NOTHING)
def test_no_passthrough_symbol(executor, device, _):
    # A test case for the situation reported in
    # "backward trace contains symbols not present in forward that cause
    # NotImplementedError"
    # When an operation simply passes through its input, we should not
    # add it to the trace.

    def func(x):
        return x.type_as(x)

    x = make_tensor((2, 2), device=device, dtype=torch.float32)
    compiled = executor.make_callable(func)
    out = compiled(x)
    assert out is x
    initial_trace_with_dce = thunder.last_traces(compiled)[4]
    assert "Constructed by Dead Code Elimination" in str(initial_trace_with_dce)
    assert len(initial_trace_with_dce.bound_symbols) == 2
    assert initial_trace_with_dce.bound_symbols[0].sym.id == prims.PrimIDs.UNPACK_TRIVIAL
    assert initial_trace_with_dce.bound_symbols[1].sym.id == prims.PrimIDs.RETURN


@instantiate(
    dtypes=NOTHING,
    # https://github.com/Lightning-AI/lightning-thunder/issues/946
    decorators=(pytest.mark.xfail(reason="Thunder JIT may rename variables differently, causing the test to fail."),),
)
def test_cse(executor, device, _):
    from thunder.core.pytree import tree_flatten

    def func(x, y, device):
        a = x * y
        b = y / x
        c = x * y  # Expected to be removed in favor of `a`.
        d = y / x  # Expected to be removed in favor of `b`.
        z = a * b  # Expected to be intact.
        w = c * d  # Expected to be converted to `w = a * b` and then removed in favor of `z`.
        m = w * 1  # Expected to be updated to `m = z * 1`.
        a = clang.uniform(w.shape, device=device, dtype=thunder.float16)
        b = clang.uniform(w.shape, device=device, dtype=thunder.float16)
        c = clang.uniform(z.shape, device=device, dtype=thunder.float16)
        d = clang.uniform(z.shape, device=device, dtype=thunder.float16)
        return z, w, m, (a, b, c, d)

    x, y = (make_tensor((2, 2), device=device, dtype=torch.float32) for _ in range(2))
    initial_trace = thunder.trace()(func, x, y, device)
    print(initial_trace)
    compiled_func = thunder.jit(
        initial_trace.python_callable(),
        executors=executor.executors_list(),
    )
    compiled_func(x, y, device)
    traces = thunder.last_traces(compiled_func)
    flatten_dce_trace = [
        t for t in traces if t._provenance is not None and t._provenance.pss.startswith("Dead Code Elimination")
    ][1]

    from thunder.core.transform_common import cse

    flatten_cse_trace = cse(flatten_dce_trace)

    # # CSE is supposed to remove `c`, `d`, and `w`.
    assert len(flatten_cse_trace.bound_symbols) == len(flatten_dce_trace.bound_symbols) - 3
    assert len([bsym for bsym in flatten_cse_trace.bound_symbols if bsym.sym.id == prims.PrimIDs.UNIFORM]) == 4

    assert [t.name for t in tree_flatten(flatten_cse_trace.output)[0]] == ["t4", "t4", "t6", "t14", "t15", "t16", "t17"]


def test_symbol_flat_args():
    from thunder.core.symbol import Symbol, BoundSymbol

    def func(x, y, *, z):
        return x * y + z

    sym = Symbol(meta=func, name="func", id=0)
    bsym = BoundSymbol(sym, args=(1, 2), kwargs={"z": 3}, output=None)
    assert bsym.flat_args == [1, 2, 3]


@instantiate(dtypes=NOTHING)
def test_preserve_weight_names(executor, device: str, dtype: dtypes.dtype):
    import inspect

    class MLP(torch.nn.Module):
        def __init__(self):
            super().__init__()
            self.fc1 = torch.nn.Linear(3, 4)
            self.fc2 = torch.nn.Linear(4, 5)

        def forward(self, x):
            x = self.fc1(x)
            x = self.fc2(x)
            return x

    model = MLP().to(device=device, dtype=ltorch.to_torch_dtype(dtype))
    x = torch.randn(2, 3, device=device, dtype=ltorch.to_torch_dtype(dtype))

    compiled = thunder.jit(model, executors=executor.executors_list())
    compiled(x)
    traces = thunder.last_traces(compiled)
    sig = inspect.signature(traces[-1].python_callable())
    assert "t_fc1_bias" in sig.parameters
    assert "t_fc1_weight" in sig.parameters
    assert "t_fc2_bias" in sig.parameters
    assert "t_fc2_weight" in sig.parameters


@requiresCUDA
def test_clone():
    def foo(a):
        return a.clone()

    jfoo = thunder.jit(foo)
    for shp in ((3, 5), [7], (8, 6, 4)):
        for dev in (torch.device("cpu"), torch.device("cuda:0")):
            for dt in (torch.float32, torch.float16, torch.bfloat16):
                # there are issues with layouts other than strided; see
                # test_clone_sparse_coo.
                lout = torch.strided
                b = jfoo(torch.randn(shp, device=dev, layout=lout, dtype=dt))
                assert b.dtype == dt
                assert b.layout == lout
                assert b.device == dev
                assert b.shape == torch.Size(shp)


# Separate out the sparse test because creating a sparse tensor is tricky.
def test_clone_sparse_coo():
    def foo(a):
        return a.clone()

    jfoo = thunder.jit(foo)
    shp = (3, 5)
    dev = torch.device("cpu")
    dt = torch.float32
    # randn(layout=torch.sparse_coo, ...) will throw an exception deep in
    # PyTorch, so we use to_sparse() from a dense tensor to get a sparse one.
    b = jfoo(torch.randn(shp, device=dev, dtype=dt).to_sparse())
    assert b.dtype == dt
    assert b.layout == torch.sparse_coo
    assert b.device == dev
    assert b.shape == torch.Size(shp)


@pytest.mark.xfail(reason="we improperly use an alias")
def test_clone_alias():
    def foo(a):
        b = a.clone()
        b[0] = 42

    jfoo = thunder.jit(foo)
    arg = torch.tensor([7, 19])
    jfoo(arg)
    assert arg[0] == 7


@instantiate(dtypes=(thunder.float32,))
def test_default_method(executor, device: str, dtype: dtypes.dtype):
    # This test ensures that when no language context is given, it will fallback to the default implementation.
    from thunder.core.trace import detached_trace
    from thunder.core.proxies import TensorProxy

    torch_dtype = ltorch.to_torch_dtype(dtype)
    a = make_tensor((2, 2), device=device, dtype=torch_dtype)

    with detached_trace():
        b = TensorProxy(
            name="__b",
            shape=(2, 2),
            device=thunder.core.devices.cpu,
            dtype=thunder.core.dtypes.float32,
            requires_grad=False,
        )

    # torch.numel(a) and a.numel() will run on PyTorch contenxt
    # b.numel will fall back to the default implementation
    assert torch.numel(a) == a.numel() == b.numel


# @instantiate(
#     dtypes=NOTHING,
#     executors=[
#         TorchEx(),
#     ],
# )
# def test_get_executor(executor, device, _):
#     from thunder import _get_executor
#     from thunder.executors.torch import torchCtx

#     with pytest.raises(ValueError, match="No executor specified!"):
#         _get_executor(None)

#     ex = _get_executor(executor)
#     if executor.name == "TorchEx":
#         assert isinstance(ex, torchCtx)


# TODO Move to test_tensor_creation.py
# @instantiate(
#     dtypes=(thunder.float32, thunder.float16),
# )
# def test_uniform(executor, device, dtype):
#     if isinstance(executor, nvFuser) and LooseVersion(executor.version()) < "0.0.3":
#         pytest.skip("'uniform' not implemented before nvfuser 0.0.3")

#     thunder_uniform = executor.make_callable(tlang.uniform)
#     uniform = partial(thunder_uniform, dtype=dtype, device=device)

#     # lo, hi, shape
#     cases = (
#         (-12.0, 128, (8, 12, 7)),
#         (-0.3, 0.5, (2, 3, 4, 1)),
#         (0.0, 128.0, (2, 4)),
#         (-12.0, 0.0, (8, 3)),
#         (-1e-3, 1e-3, (8, 3)),
#         (0.0, 7.0, (0, 3)),
#         (0.0, 1.0, ()),
#     )

#     for lo, hi, shape in cases:
#         result = uniform(shape, lo, hi)
#         assert result.shape == shape
#         # note: numpy.random.uniform take value from [lo, hi)
#         #       But that doesn't seem to be the case for all backends. I'm relaxing this
#         if result.numel() != 0:
#             assert result.min() >= lo
#             assert result.max() <= hi

#     def foo():
#         return tlang.uniform([2, 3, 4], 0.5, 1.0, dtype=dtype, device=device)

#     thunder_static_uniform = executor.make_callable(foo)
#     result = thunder_static_uniform()
#     result.shape == (2, 3, 4)
#     result.min() >= 0.5
#     result.max() <= 1.0


# @instantiate(
#     dtypes=NOTHING,
# )
# def test_torch_gen_remove_last_used_variables(executor, device, _):
#     # This test is to make sure that the last used variables are removed
#     # from the generated code. This is important for freeing up memory.
#     from thunder.executors.torch import _fuse_region

#     def foo(a):
#         b = a + 1.0
#         c = b + 1.0
#         d = c + 1.0
#         e = d + 1.0
#         return e

#     a = make_tensor((2, 2), device=device, dtype=torch.float32)
#     trace = thunder.make_trace(foo, executor=executor)(a)
#     code_str, _ = _fuse_region((), [trace.outputs], trace.symbols)

#     # Check that there are for del commands
#     assert code_str.count("del") == 4

#     def foo(a):
#         b = a + 1.0
#         c = b + 1.0
#         d = c + 1.0
#         e = d + 1.0
#         return e, d

#     a = make_tensor((2, 2), device=device, dtype=torch.float32)
#     trace = thunder.make_trace(foo, executor=executor)(a)
#     code_str, _ = _fuse_region(_, [trace.outputs], trace.symbols, global_outputs=trace.outputs)
#     # Same as above, but now the last del should be removed since the variable
#     # is used in the output
#     assert code_str.count("del") == 3


@instantiate(dtypes=(thunder.float32,), executors=(TorchExecutor,))
def test_bound_symbol_source_location_context(executor, device: str, dtype: dtypes.dtype):
    def foo(x):
        return clang.sin(x)

    a = make_tensor((2, 2), device=device, dtype=ltorch.to_torch_dtype(dtype))

    lineno = foo.__code__.co_firstlineno + 1
    jfn = thunder.jit(foo)
    jfn(a)

    trace = thunder.last_traces(jfn)[0]

    assert len(trace.bound_symbols) == 3
    sin_symbol = trace.bound_symbols[1]
    assert str(trace).count("return clang.sin(x)") == 1
    assert str(trace).count(f"# {__file__}:{lineno}") == 1


@instantiate(dtypes=(thunder.float32,), executors=(TorchExecutor,))
def test_refine_source_location(executor, device: str, dtype: dtypes.dtype):
    def foo_thunder(x):
        return thunder.torch.softmax(x, 0)

    def foo_torch(x):
        return torch.softmax(x, 0)

    a = make_tensor((2, 2), device=device, dtype=ltorch.to_torch_dtype(dtype))

    jfn_thunder = thunder.jit(foo_thunder)
    jfn_thunder(a)
    jfn_torch = thunder.jit(foo_torch)
    jfn_torch(a)

    trace_thunder = thunder.last_traces(jfn_thunder)[0]
    trace_torch = thunder.last_traces(jfn_torch)[0]

    # make sure we are not showing the internals of Thunder
    assert str(trace_thunder).count("return _softmax(a, dim=dim, dtype=dtype)") == 0
    assert str(trace_thunder).count("return thunder.torch.softmax(x, 0)") == 1
    # torch.softmax should be traced as usual
    assert str(trace_torch).count(f"return torch.softmax(x, 0)") == 1


def test_torch_device():
    # Test `thunder.jit` support for `torch.device()`.
    if not torch.cuda.is_available():
        # thunder.core.devices.Device __init__ calls `torch.cuda.device_count()` when DeviceType is CUDA.
        # https://github.com/Lightning-AI/lightning-thunder/blob/067f15aae47ad71229732ca6c35a5d190135e48c/thunder/core/devices.py#L96-L101
        pytest.skip("CUDA not available")

    # Check the output against the PyTorch eager output.
    def _test(foo, inputs):
        for input in inputs:
            actual = thunder.jit(foo)(input)
            expected = foo(input)
            assert actual.device == expected.device

    # Test with str input
    device_strs = ("cpu", "cuda", "cuda:0", "meta")

    def foo1(dev):
        # If we return the device here, thunder.jit version will return `thunder.device`
        # while eager will return `torch.device`
        # https://github.com/Lightning-AI/lightning-thunder/issues/573
        return torch.ones(3, 3, device=torch.device(dev))

    _test(foo1, device_strs)

    # Test with str and index input
    device_strs_and_idxs = (("cpu", 0), ("cpu", 1), ("cuda", 0), ("meta", 0), ("meta", 1))

    def foo2(dev_and_idx):
        return torch.ones(3, 3, device=torch.device(*dev_and_idx))

    _test(foo2, device_strs_and_idxs)

    def foo2_1(dev_and_idx):
        dev_type, idx = dev_and_idx
        return torch.ones(3, 3, device=torch.device(type=dev_type, index=idx))

    _test(foo2_1, device_strs_and_idxs)

    # Test with `torch.device` as input
    torch_devices = (torch.device("cpu"), torch.device("cuda"), torch.device("meta"))

    def foo3(device):
        return torch.ones(3, 3, device=torch.device(device))

    _test(foo3, torch_devices)

    # Test with `thunder.device` as input
    tensor_proxy_devices = (
        torch.ones(1, device=torch.device("cpu")),
        torch.ones(1, device=torch.device("cuda")),
        torch.ones(1, device=torch.device("meta")),
    )

    # Here `torch.device()` will see a `thunder.device` as input.
    def foo4(ref_t):
        return torch.ones(3, 3, device=torch.device(ref_t.device))

    _test(foo4, tensor_proxy_devices)

    # Error inputs
    error_inputs = (
        ((torch.device("cpu"), 0), RuntimeError),
        (("cuda:0", 0), RuntimeError),
        (("cpu:",), ValueError),
        (("cuda:",), ValueError),
    )

    def foo_error(args):
        return torch.device(*args)

    for inp, err in error_inputs:
        with pytest.raises(err):
            thunder.jit(foo_error)(inp)


def test_grad_ctx():
    # NOTE - This test would start failing if tags on Proxies are dropped
    # as the computation under `no_grad` won't be treated as constant
    # and grad won't match with PyTorch eager.

    # Test `enable_grad` on a function works correctly
    @torch.enable_grad()
    def foo1(x):
        return x + 1

    x = torch.randn(3, 3, requires_grad=True)
    thunder.jit(foo1)(x).sum().backward()
    assert x.grad is not None

    # Test `no_grad` on a function works correctly
    @torch.no_grad()
    def foo2(x):
        return x + 1

    x = torch.randn(3, 3, requires_grad=True)
    res = thunder.jit(foo2)(x)
    assert not res.requires_grad

    # Test `no_grad` ctx correctly disable gradient computation
    def foo3(x):
        with torch.no_grad():
            y = x * 3
        return x * 2 + y

    x = torch.randn(3, 3, requires_grad=True)
    with torch.no_grad():
        x_ref = x.clone()
        x_ref.requires_grad_(True)

    foo3(x_ref).sum().backward()
    thunder.jit(foo3)(x).sum().backward()
    # Verify the gradients match
    torch.testing.assert_close(x.grad, x_ref.grad)

    # Test nested `no_grad` and `enable_grad`
    def foo4(x):
        with torch.enable_grad():
            with torch.no_grad():
                y = x * 3
            z = x * 4
        return x * 2 + y + z

    x = torch.randn(3, 3, requires_grad=True)
    with torch.no_grad():
        x_ref = x.clone()
        x_ref.requires_grad_(True)

    foo4(x_ref).sum().backward()
    thunder.jit(foo4)(x).sum().backward()
    # Verify the gradients match
    torch.testing.assert_close(x.grad, x_ref.grad)

    def foo5(x):
        return x * 2

    x = torch.randn(3, 3, requires_grad=True)
    with torch.no_grad():
        x_ref = x.clone()
        x_ref.requires_grad_(True)

    jfoo = thunder.jit(foo5)
    with torch.no_grad():
        o = jfoo(x)
        assert o.grad_fn is None
        assert thunder.cache_misses(jfoo) == 1  # First compilation

    # Running it out of `torch.no_grad`, should lead to recompile.
    foo5(x_ref).sum().backward()
    jfoo(x).sum().backward()
    torch.testing.assert_close(x.grad, x_ref.grad)
    assert thunder.cache_misses(jfoo) == 2


def test_serialize_trace():
    import dill as pickle

    def fn(a, b, l):
        res = a + b
        for t in l:
            res = res + t
        return res

    tm = thunder.jit(fn)
    a, b = torch.randn(2, 5, device=("cuda" if torch.cuda.is_available() else "cpu"))
    tm(a, b, [a, b])
    trace = thunder.last_traces(tm)[0]

    assert str(pickle.loads(pickle.dumps(trace))) == str(trace)

    prologue_trace = thunder.last_prologue_traces(tm)[0]

    assert str(pickle.loads(pickle.dumps(prologue_trace))) == str(prologue_trace)

    # check that these are looked up rather than duplicated
    device = thunder.devices.Device("cpu")
    assert pickle.loads(pickle.dumps(device)) is device
    fp32 = thunder.dtypes.float32
    assert pickle.loads(pickle.dumps(fp32)) is fp32


@pytest.mark.parametrize("requires_grad", (True, False))
def test_dataclass_output(requires_grad):
    # Test both `requires_grad={True, False}` as both have
    # different code path.
    @dataclasses.dataclass
    class TestDataclass:
        t: torch.Tensor
        s: torch.Tensor
        i: int
        f: float
        g: tuple

    def foo(x):
        # TestDataClass as the output and part of the nested output.
        return TestDataclass(x, x + 2, x.numel(), x.numel() / 2.0, (x,)), (
            TestDataclass(x, x + 2, x.numel(), x.numel() / 2.0, (x)),
            {"x": x, "y": x + 3},
        )

    jfoo = thunder.jit(foo)

    x = torch.randn(3, 3, requires_grad=requires_grad)
    x_jit = x.detach().clone()
    x_jit.requires_grad_(requires_grad)

    actual_container, actual_tuple = jfoo(x_jit)
    expected_container, expected_tuple = foo(x)

    def _test_container(actual_container, expected_container):
        assert dataclasses.is_dataclass(actual_container)
        assert isinstance(actual_container, TestDataclass)
        torch.testing.assert_close(actual_container.t, expected_container.t)
        torch.testing.assert_close(actual_container.s, expected_container.s)
        torch.testing.assert_close(actual_container.i, expected_container.i)
        torch.testing.assert_close(actual_container.f, expected_container.f)
        torch.testing.assert_close(actual_container.g[0], expected_container.g[0])

    _test_container(actual_container, expected_container)
    _test_container(actual_tuple[0], expected_tuple[0])
    torch.testing.assert_close(actual_tuple[1], expected_tuple[1])

    if requires_grad:
        # Test computing grad
        cotangent = torch.randn_like(expected_container.t)
        (actual_container.t + actual_tuple[0].s).backward(cotangent)
        (expected_container.t + expected_tuple[0].s).backward(cotangent)
        torch.testing.assert_close(x.grad, x_jit.grad)


@pytest.mark.parametrize("requires_grad", (True, False))
def test_dataclass_input(requires_grad):
    @dataclasses.dataclass
    class TestDataclass:
        t: torch.Tensor
        s: torch.Tensor

    def foo(x):
        return x.t + x.s

    jfoo = thunder.jit(foo)

    t = torch.randn(3, 3, requires_grad=requires_grad)
    s = torch.randn(3, 3, requires_grad=requires_grad)
    actual = jfoo(TestDataclass(t, s))
    expected = foo(TestDataclass(t, s))

    torch.testing.assert_close(actual, expected)


def test_proxy_repr():
    # Verify that we can call `__repr__` on different proxy subclasses.
    t = thunder.core.trace.TraceCtx()
    with thunder.core.trace.tracectx(t):
        p = thunder.core.proxies.NumberProxy("number", 1, python_type=int)
        c = thunder.core.proxies.CollectionProxy((1, 2), name="collection")
        t = thunder.core.proxies.TensorProxy(
            "tensor",
            shape=(1,),
            dtype=thunder.core.dtypes.float16,
            device=thunder.core.devices.Device("cpu"),
            requires_grad=True,
        )
        assert p.__repr__() == '<NumberProxy(name="number")>'
        assert t.__repr__() == '<TensorProxy(name="tensor", dtype=thunder.dtypes.float16, shape=(1,))>'
        assert c.__repr__() == '<CollectionProxy(name="collection")>'


def test_type_string():
    def fn(x):
        result = 2 * x
        return result

    jfn = thunder.jit(fn)

    a = torch.randn(2, 2)

    jfn(a)

    tr = thunder.last_traces(jfn)[0]

    assert tr.bound_symbols[1].sym == ltorch.mul
    (pystr,) = tr.bound_symbols[1].python(0)

    assert pystr == 'result = ltorch.mul(2, x)  # result: "cpu f32[2, 2]"'


def test_dtype_in_trace():
    def fn(x):
        return x.to(torch.float16)

    jfn = thunder.jit(fn)

    x = torch.randn(
        3,
    )

    jfn(x)

    tr = thunder.last_traces(jfn)[0]
    assert tr.bound_symbols[1].sym == ltorch.to
    (pystr,) = tr.bound_symbols[1].subsymbols[0].python(0)

    assert "convert_element_type(x, dtypes.float16)" in pystr


def test_factory_functions_default_dtype():

    def fn(x):
        o = torch.ones(x.shape)
        return o.dtype

    x = torch.randn(3, 3)
    jfn = thunder.jit(fn)
    actual_dtype = jfn(x)

    assert fn(x) == jfn(x)
    assert actual_dtype == torch.float32

    # Check with a different default dtype.
    with set_default_dtype_ctx(torch.float16):
        actual_dtype = jfn(x)
        assert actual_dtype == torch.float16

    assert thunder.cache_misses(jfn) == 2


def test_change_default_dtype_in_jitted_fn():
    default_dtype = torch.get_default_dtype()
    try:

        def fn(x):
            torch.set_default_dtype(torch.float16)
            o = torch.ones(x.shape)
            return o.dtype

        jfn = thunder.jit(fn)
        with pytest.raises(RuntimeError, match="Default dtype is changed during the execution of jitted function"):
            jfn(torch.randn(3, 3))
    finally:
        torch.set_default_dtype(default_dtype)


@requiresCUDA
def test_factory_functions_default_device():

    def fn(x):
        o = torch.ones(x.shape)
        return o.device

    x = torch.randn(3, 3)
    jfn = thunder.jit(fn)
    actual_device = jfn(x)

    assert fn(x) == jfn(x)
    assert actual_device == torch.device("cpu")

    # Check with a different default device.
    org_device = torch.get_default_device()
    torch.set_default_device("cuda")
    try:
        actual_device = jfn(x)
        assert actual_device == fn(x)
    finally:
        torch.set_default_device(org_device)
        # hard clean for https://github.com/Lightning-AI/lightning-thunder/issues/844
        try:
            torch._GLOBAL_DEVICE_CONTEXT.device_context.__exit__(None, None, None)
            del torch._GLOBAL_DEVICE_CONTEXT.device_context
        except Exception:
            pass

    assert thunder.cache_misses(jfn) == 2


@requiresCUDA
def test_change_default_device_in_jitted_fn():
    default_device = torch.get_default_device()
    try:

        def fn(x):
            torch.set_default_device("cuda")
            o = torch.ones(x.shape)
            return o.device

        jfn = thunder.jit(fn)
        with pytest.raises(RuntimeError, match="Default device is changed during the execution of jitted function"):
            jfn(torch.randn(3, 3))
    finally:
        torch.set_default_device(default_device)
        # hard clean for https://github.com/Lightning-AI/lightning-thunder/issues/844
        try:
            torch._GLOBAL_DEVICE_CONTEXT.device_context.__exit__(None, None, None)
            del torch._GLOBAL_DEVICE_CONTEXT.device_context
        except Exception:
            pass


@requiresCUDA
@pytest.mark.xfail(
    reason="When using device as context in PyTorch, it doesn't reflect in torch.get_default_device - see https://github.com/pytorch/pytorch/issues/131328",
    strict=True,
)
def test_change_default_device_with_ctx():
    def fn(x):
        o = torch.ones(x.shape)
        return o.device

    x = torch.randn(3)

    with torch.device("cuda"):
        jfn = thunder.jit(fn)
        actual_device = jfn(x)
        assert actual_device == fn(x)


def test_arange_default_dtype():
    # If any of start, end, or stop are floating-point, the dtype is inferred to be the default dtype, see get_default_dtype().
    # Otherwise, the dtype is inferred to be torch.int64.
    def fn():
        return torch.arange(start=1, end=2, step=0.5).dtype

    jfn = thunder.jit(fn)
    assert fn() == jfn()
    assert jfn() == torch.float32

    def fn():
        return torch.arange(start=1, end=3, step=1).dtype

    jfn = thunder.jit(fn)
    assert fn() == jfn()
    assert jfn() == torch.int64


def test_cat_mixed_dtypes():
    # We add a special test here instead of a sample in OpInfo.
    # When we add a mixed input sample in OpInfo, it will also be picked up for the test which
    # computes numerical Jacobian vector product and compares it with analytical. The test will produce failures
    # when run in precision lower than double (and we can't disable a sample based on tests).
    # See comment - https://github.com/Lightning-AI/lightning-thunder/pull/819#issuecomment-2244761476
    def fn(tensors):
        return torch.cat(tensors, dim=0)

    tensors = (torch.randn(3, requires_grad=True), torch.randn(3, dtype=torch.float16, requires_grad=True))
    with torch.no_grad():
        tensors_jit = tuple(t.detach().clone() for t in tensors)
        for t in tensors_jit:
            t.requires_grad_(True)

    # Compare forward
    jfn = thunder.jit(fn)
    expected = fn(tensors)
    actual = jfn(tensors_jit)
    torch.testing.assert_close(actual, expected)

    # Compare backward
    cotangent = torch.randn_like(expected)
    expected.backward(cotangent)
    actual.backward(cotangent)

    torch.testing.assert_close(tuple(t.grad for t in tensors), tuple(t.grad for t in tensors_jit))


@pytest.mark.parametrize("requires_grad", [True, False])
def test_reshape_noop_prims(requires_grad):
    # NOTE - We test for requires_grad with True and False,
    #        as the trace before execution may have `ltorch.reshape` (for requires_grad=False) or
    #        `prims.reshape` (for requires_grad=True) as the `grad` rule is only defined for `prims.reshape`.
    def fn(x: torch.Tensor, y: torch.Tensor):
        x_view = x.reshape(-1, 5)
        y_view = y.reshape(-1)
        return x_view + 3, y_view + 2

    t = torch.randn(8, 5, requires_grad=requires_grad)
    labels = torch.tensor([2, 4, 2, 3, 1, 0, 4, 4])

    jfn = thunder.jit(fn)
    actual = jfn(t, labels)
    expected = fn(t, labels)

    torch.testing.assert_close(actual, expected)


@requiresCUDA
@thunder.tests.framework.requiresNVFuser
def test_bound_symbol_sort_stability():
    class LlamaMLPLike(torch.nn.Module):
        def __init__(self) -> None:
            super().__init__()
            self.fc_1 = torch.nn.Linear(32, 32)
            self.fc_2 = torch.nn.Linear(32, 32)
            self.proj = torch.nn.Linear(32, 32)

        def forward(self, x: torch.Tensor) -> torch.Tensor:
            x_fc_1 = self.fc_1(x)
            x_fc_2 = self.fc_2(x)
            x = torch.nn.functional.silu(x_fc_1) * x_fc_2
            return self.proj(x)

    with torch.device("cuda"):
        mlp = torch.nn.Sequential(*[LlamaMLPLike() for _ in range(16)]).requires_grad_(False)
    j = thunder.jit(mlp)
    j(torch.randn(32, 32, device="cuda"))
    lt = thunder.last_traces(j)[-1]
    assert all(
        (i % 2 + 1 == i_2)
        for i, i_2 in enumerate(
            [
                int(s.args[1].name.split("_")[-2])
                for s in lt.bound_symbols
                if s.sym.name == "linear" and "fc" in s.args[1].name
            ]
        )
    )

    fusions = examine.get_fusion_symbols(lt)

    no_number = partial(re.sub, r"nvFusion\d+", "nvFusion")
    fusions = [no_number(str(thunder.core.transform_common.canonicalize_proxies([f])[0])) for f in fusions]

    f0 = fusions[0]
    for f in fusions[1:]:
        assert f0 == f


def test_state_dict():
    def make_model():
        return torch.nn.Sequential(
            torch.nn.Linear(3, 4),
            torch.nn.GELU(),
            torch.nn.Linear(4, 3),
        )

    m1 = make_model()
    m2 = make_model()

    jm1 = thunder.jit(m1)
    jm2 = thunder.jit(m2)

    inp = torch.randn(2, 3)

    jm2.load_state_dict(jm1.state_dict())

    torch.testing.assert_close(jm1(inp), jm2(inp))


def test_thunder_optimized_module_is_freed():
    mod = torch.nn.ReLU()
    opt_mod = thunder.jit(mod)
    ref_opt_mod = weakref.ref(opt_mod)
    x = torch.randn(10, 10)
    opt_mod(x)
    del x
    del mod
    del opt_mod
    assert ref_opt_mod() is None


@pytest.mark.xfail(strict=True)
def test_user_module_is_freed():
    mod = torch.nn.ReLU()
    opt_mod = thunder.jit(mod)
    ref_mod = weakref.ref(mod)
    x = torch.randn(10, 10)
    opt_mod(x)
    del x
    del mod
    del opt_mod
    assert ref_mod() is None


@pytest.mark.parametrize("requires_grad", [True, False])
def test_return_bsym_has_none_output(requires_grad):
    def fn(x):
        return x + 1

    x = torch.tensor([3.0], requires_grad=requires_grad)
    jfn = thunder.jit(fn)
    jfn(x)

    for trace in thunder.last_traces(jfn):
        return_bsym = trace.bound_symbols[-1]
        assert return_bsym.sym.id == thunder.prims.PrimIDs.RETURN
        assert return_bsym.output is None

    if requires_grad:
        for trace in thunder.last_backward_traces(jfn):
            return_bsym = trace.bound_symbols[-1]
            assert return_bsym.sym.id == thunder.prims.PrimIDs.RETURN
            assert return_bsym.output is None


def test_indexing_with_hashable_object():
    class HashableClass:
        def __hash__(self):
            return id(self)

    h = HashableClass()
    d = {h: 1, 1: 0}

    def fn():
        return d[h]

    jfn = thunder.jit(fn)
    assert jfn() == 1
    assert thunder.cache_misses(jfn) == 1  # Due to first compilation.

    # Call jfn with no changes
    # this should be cache hit.
    assert jfn() == 1
    assert thunder.cache_hits(jfn) == 1
    assert thunder.cache_misses(jfn) == 1

    # Change the value of the captured dict.
    # This should be a cache miss, verify that.
    d[h] = 2
    assert jfn() == 2  # Verify that jfn now returns 2
    assert thunder.cache_hits(jfn) == 1
    assert thunder.cache_misses(jfn) == 2


def test_profiling_decorator():
    @thunder.core.profile.annotate_for_profile("compile_and_run")
    def foo():
        def bar(a: torch.Tensor):
            t0 = torch.add(a, 42)
            t1 = torch.mul(t0, 0.25)
            return t1

        baz = thunder.jit(bar)
        baz(torch.randn(19))

    foo()


def test_saved_view_of_output_of_autograd_function_does_not_leak():
    # Verify that we have side-stepped the bug in torch.autograd.Function
    # where saving a view of the output for backward leads to leak.
    # See NOTE [Saved view of output of torch.autograd.Function leaks]
    def fn(idx, weight):
        tok_emb = torch.nn.functional.embedding(idx, weight)
        emb = torch.reshape(tok_emb, (2, 32))
        matmul = emb @ emb.T
        return tok_emb, matmul

    weight = make_tensor((16, 32), dtype=torch.float, device="cpu", requires_grad=True)
    x = make_tensor((1, 2), dtype=torch.int64, low=0, high=10, device="cpu")

    jfn = thunder.jit(fn)

    # Computation Trace for jfn
    # We save view of the output `tok_emb` for backward.
    # @torch.no_grad()
    # @no_autocast
    # def computation(idx, t_wte_weight):
    #   # idx: "cuda:0 i64[1, 2]"
    #   # t_wte_weight: "cuda:0 f32[16, 32]"
    #   tok_emb = torch.nn.functional.embedding(idx, t_wte_weight, None, None, 2.0, False, False)  # tok_emb: "cuda:0 f32[1, 2, 32]"
    #   [emb, t4] = nvFusion0(tok_emb)
    #       # emb = prims.reshape(tok_emb, (2, 32))  # emb: "cuda:0 f32[2, 32]"
    #       # t4 = prims.transpose(emb, (1, 0))  # t4: "cuda:0 f32[32, 2]"
    #   matmul = torch.matmul(emb, t4)  # matmul: "cuda:0 f32[2, 2]"
    #   return {'output': (tok_emb, matmul), 'flat_args': [idx, t_wte_weight], 'flat_output': (tok_emb, matmul)}, ((emb, idx, t4), ())

    prev_iter_refs = []
    for iter_n in range(4):
        tok_emb, _ = jfn(x, weight)
        if iter_n < 3:
            prev_iter_refs.append(weakref.ref(tok_emb))

    for ref in prev_iter_refs:
        assert ref() is None


def test_debug_options():
    from thunder import DebugOptions
    import dill

    initial_state = dill.dumps(dict(DebugOptions.__dict__))
    print(DebugOptions.__dict__)
    DebugOptions.register_option("test_option", bool, False, "Test Option")

    assert "Test Option" in DebugOptions.__doc__

    do = DebugOptions(test_option=True)
    assert do.test_option is True

    with pytest.raises(TypeError, match="test_option"):
        do = DebugOptions(test_option=5)

    del DebugOptions._docs["test_option"]
    del DebugOptions._defaults["test_option"]
    del DebugOptions.__annotations__["test_option"]
    del DebugOptions.test_option

    DebugOptions._set_docstring()

    print(DebugOptions.__dict__)
    assert dill.dumps(dict(DebugOptions.__dict__)) == initial_state


def test_default_tensor_proxy():
    from thunder.core.proxies import TensorProxy
    from thunder.core.dtypes import float32
    from thunder.core.devices import cpu

    # It should be possible to create a TensorProxy with default values for all
    # optional arguments
    t = TensorProxy(shape=(1,), device=cpu, dtype=float32)
    assert not t.requires_grad
    assert t.device == cpu
    assert t.dtype == float32


def test_proxy_same_name():
    from thunder.core.proxies import TensorProxy
    from thunder.core.dtypes import float32
    from thunder.core.devices import cpu

<<<<<<< HEAD
    for _ in range(2):
        t = TensorProxy(name="test", shape=(1,), device=cpu, dtype=float32)
        assert t.name == "test"
=======
    with detached_trace():
        t = TensorProxy(name="test", shape=(1,), device=cpu, dtype=float32)
        with pytest.raises(RuntimeError, match="already used"):
            t2 = TensorProxy(name="test", shape=(1,), device=cpu, dtype=float32)
>>>>>>> 1913f49f
<|MERGE_RESOLUTION|>--- conflicted
+++ resolved
@@ -3133,13 +3133,6 @@
     from thunder.core.dtypes import float32
     from thunder.core.devices import cpu
 
-<<<<<<< HEAD
-    for _ in range(2):
-        t = TensorProxy(name="test", shape=(1,), device=cpu, dtype=float32)
-        assert t.name == "test"
-=======
-    with detached_trace():
-        t = TensorProxy(name="test", shape=(1,), device=cpu, dtype=float32)
-        with pytest.raises(RuntimeError, match="already used"):
-            t2 = TensorProxy(name="test", shape=(1,), device=cpu, dtype=float32)
->>>>>>> 1913f49f
+    t = TensorProxy(name="test", shape=(1,), device=cpu, dtype=float32)
+    with pytest.raises(RuntimeError, match="already used"):
+        t2 = TensorProxy(name="test", shape=(1,), device=cpu, dtype=float32)