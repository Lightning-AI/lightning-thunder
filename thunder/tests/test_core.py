import operator
import os
import tempfile
from functools import partial, reduce
import dataclasses
import re
import weakref
import itertools

import pytest
import torch
from torch.testing import assert_close, make_tensor
from lightning_utilities import compare_version

import thunder
from thunder import cache_option, cache_hits, cache_misses
import thunder.core.proxies
import thunder.examine as examine
import thunder.clang as clang
import thunder.core.profile
import thunder.tests.bf16
import thunder.torch as ltorch

import thunder.core.codeutils as codeutils
from thunder.tests.framework import (
    instantiate,
    NOTHING,
    TorchExecutor,
    nvFuserExecutor,
    requiresCUDA,
    TestExecutor,
    set_default_dtype_ctx,
)
import thunder.core.dtypes as dtypes
import thunder.core.prims as prims
from thunder.core.trace import TraceCtx, set_tracectx, reset_tracectx, tracectx
from thunder.core.symbol import BoundSymbol


#
# Tests related to the test framework itself
#
# TODO Move these into a new test_testing.py?

# Using instantiate with parametrize

_parametrize_decorator = pytest.mark.parametrize("num, s", ((2, "hi"), (-5, "bye")))


@thunder._with_cache_info_ctx
def run_prologue(jfn, *args, **kwargs):
    cd = thunder.compile_data(jfn)
    cs = thunder.compile_stats(jfn)
    ci = thunder._get_cache_info()
    cd.populate_cache_info(ci, *args, **kwargs)
    traces = cd.acquire_initial_trace(cd.fn, args, kwargs, cd, cs, cd.executors_list[0])
    cache_entry = cd.apply_transforms_and_build_cache_entry(cd, cs, ci, *traces)
    with thunder.compile_data_and_stats(cd, cs):
        pro_to_comp, pro_to_epi = cache_entry.prologue_fn(*args, **kwargs)
    return cache_entry, pro_to_comp, pro_to_epi


@instantiate(dtypes=NOTHING, decorators=(_parametrize_decorator,))
def test_instantiate_and_pytest_parametrize(executor, device: str, dtype: dtypes.dtype, num: int, s: str):
    assert isinstance(num, int)
    assert isinstance(s, str)

    assert num == 2 or num == -5
    assert s == "hi" or s == "bye"


#
# Tests related to running valid Python programs
#


@instantiate(dtypes=NOTHING)
def test_make_callable_from_trace(executor, device: str, dtype: dtypes.dtype):
    def foo(a, b):
        return a + b

    a = make_tensor((2, 2), device=device, dtype=torch.float32)
    b = make_tensor((2, 2), device=device, dtype=torch.float32)
    traced_foo = thunder.trace(inline_trace=False)(foo, a, b)
    assert len(traced_foo.bound_symbols) == 4
    assert traced_foo.bound_symbols[-2].sym.name == "add"

    # Ensure that the trace can be fused and executed
    fusion = executor.make_callable(traced_foo)
    actual = fusion(a, b)
    torch.testing.assert_close(actual, a + b)


# Tests that traces don't generate duplicate names
#   (at least not within the first 10k names tested below)
def test_name_generation():
    # NOTE This function is just because trace's currently require a function to
    #   construct them
    def foo():
        pass

    trace = TraceCtx(foo)

    names = set()
    for ctr in range(10000):
        name = trace._gen_name(ctr)
        assert name not in names, f"Found duplicate name {name}"

        names.add(name)


@instantiate(dtypes=(thunder.float32,))
def test_integer_isinstance_mimicry(executor, device: str, dtype: dtypes.dtype):
    # isinstance() works as expected
    def foo(a, b, c):
        if isinstance(a, int):
            return clang.add(a, b)

        return clang.add(b, c)

    traced_foo = executor.make_callable(foo)

    tdtype = ltorch.to_torch_dtype(dtype)
    a = make_tensor((2, 1), device=device, dtype=tdtype)
    b = make_tensor((2, 2), device=device, dtype=tdtype)
    c = make_tensor((1, 2), device=device, dtype=tdtype)

    thunder_result = traced_foo(a, b, c)
    torch_result = b + c
    assert_close(thunder_result, torch_result)

    thunder_result = traced_foo(2, b, c)
    torch_result = 2 + b
    assert_close(thunder_result, torch_result)

    # type() doesn't work (it returns the actual type)
    def bar(a, b, c):
        if type(a) is int:
            return clang.add(a, b)

        return clang.add(b, c)

    traced_bar = executor.make_callable(bar)

    try:
        thunder_result = traced_bar(a, b, c)
        torch_result = b + c
        assert_close(thunder_result, torch_result)
        pytest.fail()
    except BaseException:
        pass

    try:
        thunder_result = traced_bar(2, b, c)
        torch_result = 2 + b
        assert_close(thunder_result, torch_result)
        pytest.fail()
    except BaseException:
        pass


# TODO Subsume this by test_elementwise when sample inputs are expanded to include more numbers
@instantiate(dtypes=NOTHING)
def test_integer_return(executor, device, _):
    if executor == nvFuserExecutor:
        pytest.xfail("nvFuser does not support only scalar outputs")

    def foo(a, b):
        return clang.add(a, b)

    traced_foo = executor.make_callable(foo)

    thunder_result = traced_foo(3, 4)
    python_result = 3 + 4
    assert_close(thunder_result, python_result)


@instantiate(dtypes=(thunder.float32,))
def test_crazy_collections_in_and_out(executor, device, dtype):
    def foo(a, b, c, *, ka, kb, kc):
        d = {
            5: 2,
            7: 9,
            "a": [a, b],
            "b": {"a": a, "b": b, "c": [b, (a, c)]},
            "x": (a, [a, a, a], (b, (a, a, c, b))),
        }

        e = a["a"]["a"] + b[0]
        f = c[1]["c"] + b[1]
        g = e + f
        h = f + ka + kb
        # NOTE The following line is intentionally not returned
        # i = ka + ka
        j = kc[0] + kc[1]

        d["j"] = j

        return (
            a,
            (g,),
            (((j,),),),
            g,
            g,
            b,
            e,
            d["j"],
            (f, d, c, (d,), c, {"a": a, 5: f, "b": h}),
            (5,),
            (),
            (a,),
            [5, a, (b,), (), {}],
            {},
        )

    traced_foo = executor.make_callable(foo)
    tdtype = ltorch.to_torch_dtype(dtype)

    a = make_tensor((2,), device=device, dtype=tdtype)
    b = make_tensor((2, 2, 2), device=device, dtype=tdtype)
    c = make_tensor((2, 2), device=device, dtype=tdtype)

    args = ({"a": {"a": a}}, (b, c), (3, {"c": c}))
    kwargs = {"ka": b, "kb": 3.0, "kc": (a, 2)}
    thunder_result = traced_foo(*args, **kwargs)
    torch_result = foo(*args, **kwargs)

    assert_close(thunder_result, torch_result)


@instantiate(dtypes=(thunder.float32,))
def test_nested_empty_tuple_unpack(executor, device, dtype):
    def foo(a):
        pass

    cfoo = executor.make_callable(foo)
    torch_dtype = ltorch.to_torch_dtype(dtype)

    a = make_tensor((2, 2), device=device, dtype=torch_dtype)

    inp = {
        0: (
            (
                a,
                a,
            ),
            [a, (a, a), {}],
            {},
            (),
        )
    }

    cfoo(inp)


@instantiate(dtypes=(thunder.float32,))
def test_grad_unpack(executor, device, dtype):
    tdtype = ltorch.to_torch_dtype(dtype)
    a = make_tensor((2, 2), device=device, dtype=tdtype, requires_grad=True)
    a.grad = make_tensor((2, 2), device=device, dtype=tdtype)

    def get_grad_times_two(a):
        return a.grad * 2

    jitted_get_grad_times_two = executor.make_callable(get_grad_times_two)
    actual = jitted_get_grad_times_two(a)
    expected = a.grad * 2
    assert_close(actual, expected)

    # a.grad is unpacked before a
    def grad_first(a):
        return a.grad + a

    # a.grad is unpacked after a
    def grad_second(a):
        return a + a.grad

    jitted_grad_first = executor.make_callable(grad_first)
    jitted_grad_second = executor.make_callable(grad_second)
    actual_first = jitted_grad_first(a)
    actual_second = jitted_grad_second(a)
    expected = a + a.grad
    assert_close(actual_first, expected)
    assert_close(actual_second, expected)


@instantiate(dtypes=(thunder.float32,))
def test_grad_no_recompile(executor, device, dtype):
    # Checks that having .grad or not does not cause recompile

    def foo(a):
        return a * 2

    cfoo = executor.make_callable(foo)

    tdtype = ltorch.to_torch_dtype(dtype)
    a = make_tensor((2, 2), device=device, dtype=tdtype, requires_grad=True)
    a.grad = make_tensor((2, 2), device=device, dtype=tdtype)
    cfoo(a)
    assert thunder.cache_misses(cfoo) == 1

    a.grad = None
    cfoo(a)
    assert thunder.cache_misses(cfoo) == 1

    b = make_tensor((3, 3), device=device, dtype=tdtype, requires_grad=True)
    cfoo(b)
    assert thunder.cache_misses(cfoo) == 2

    b.grad = make_tensor((3, 3), device=device, dtype=tdtype)
    cfoo(b)
    assert thunder.cache_misses(cfoo) == 2


@instantiate(dtypes=(thunder.float32,))
def test_grad_recompile(executor, device, dtype):
    # Checks that change in the metadata of a.grad causes recompile

    def foo(a):
        return a.grad * 2

    cfoo = executor.make_callable(foo)

    tdtype = ltorch.to_torch_dtype(dtype)
    a = make_tensor((2, 2), device=device, dtype=tdtype, requires_grad=True)
    a.grad = make_tensor((2, 2), device=device, dtype=tdtype)
    cfoo(a)
    assert thunder.cache_misses(cfoo) == 1

    b = make_tensor((3, 3), device=device, dtype=tdtype, requires_grad=True)
    b.grad = make_tensor((3, 3), device=device, dtype=tdtype)
    cfoo(b)
    assert thunder.cache_misses(cfoo) == 2


@instantiate(dtypes=(thunder.float32,))
def test_optimizer_unpack(executor, device, dtype):
    class Optimizer(torch.optim.Optimizer):
        def __init__(self, params):
            self.param_groups = [{"params": params}]

        def _init_group(self, group, params, grads):
            for p in group["params"]:
                if p.grad is not None:
                    params.append(p)
                    grads.append(p.grad)

        @torch.no_grad
        def step(self):
            for group in self.param_groups:
                params = []
                grads = []
                self._init_group(group, params, grads)
                for param, grad in zip(params, grads):
                    param -= 0.1 * grad

    tdtype = ltorch.to_torch_dtype(dtype)

    a = make_tensor((2, 2), device=device, dtype=tdtype, requires_grad=True)
    ref_a = a.detach().clone()
    a.grad = make_tensor((2, 2), device=device, dtype=tdtype)

    b = make_tensor((2, 2), device=device, dtype=tdtype)
    ref_b = b.detach().clone()

    optimizer = Optimizer([a, b])
    cstep = executor.make_callable(optimizer.step)
    cstep()

    expected_a = ref_a - 0.1 * a.grad
    assert_close(a, expected_a)
    assert_close(b, ref_b)


@instantiate(dtypes=(thunder.float32,))
def test_varargs(executor, device, dtype):
    def foo(*args):
        return reduce(operator.add, args)

    traced_foo = executor.make_callable(foo)
    tdtype = ltorch.to_torch_dtype(dtype)

    a = make_tensor((2,), device=device, dtype=tdtype)
    packed = (a, a, a, a, a)

    thunder_result = traced_foo(*packed)
    torch_result = foo(*packed)

    assert_close(thunder_result, torch_result)


@instantiate(dtypes=(thunder.float32,))
def test_kwargs(executor, device, dtype):
    def foo(**kwargs):
        return kwargs["a"] + kwargs["b"]

    traced_foo = executor.make_callable(foo)
    tdtype = ltorch.to_torch_dtype(dtype)

    a = make_tensor((2,), device=device, dtype=tdtype)
    b = make_tensor((2,), device=device, dtype=tdtype)

    thunder_result = traced_foo(a=a, b=b)
    torch_result = foo(a=a, b=b)

    assert_close(thunder_result, torch_result)


@instantiate(dtypes=(thunder.float32,))
def test_varargs_and_kwargs(executor, device, dtype):
    def foo(a, b, *posargs, e, **kwargs):
        accum = a
        for x in posargs:
            accum = a + x

        d = b + e + kwargs["f"]

        return accum, d, kwargs["g"]

    traced_foo = executor.make_callable(foo)
    tdtype = ltorch.to_torch_dtype(dtype)

    a = make_tensor((2,), device=device, dtype=tdtype)
    b = make_tensor((2, 2, 2), device=device, dtype=tdtype)
    c = make_tensor((2, 2), device=device, dtype=tdtype)
    d = make_tensor((2,), device=device, dtype=tdtype)
    e = make_tensor((2,), device=device, dtype=tdtype)
    f = make_tensor((2,), device=device, dtype=tdtype)
    g = make_tensor((2,), device=device, dtype=tdtype)

    thunder_result = traced_foo(a, b, c, d, e=e, f=f, g=g)
    torch_result = foo(a, b, c, d, e=e, f=f, g=g)

    assert_close(thunder_result, torch_result)


@instantiate(dtypes=(thunder.float32,))
def test_no_return(executor, device, dtype):
    def foo(a, b):
        a + b

    traced_foo = executor.make_callable(foo)
    tdtype = ltorch.to_torch_dtype(dtype)

    a = make_tensor((2,), device=device, dtype=tdtype)
    b = make_tensor((2, 2, 2), device=device, dtype=tdtype)

    thunder_result = traced_foo(a, b=b)
    torch_result = foo(a, b)

    assert_close(thunder_result, torch_result)


@instantiate(dtypes=NOTHING)
def test_no_input(executor, device, dtype):
    def foo():
        return 3, ()

    traced_foo = executor.make_callable(foo)

    thunder_result = traced_foo()
    torch_result = foo()

    assert_close(thunder_result, torch_result)


@instantiate(dtypes=(thunder.float32,))
def test_no_compute(executor, device, dtype):
    def foo(a, b):
        return a, 3.0

    traced_foo = executor.make_callable(foo)
    tdtype = ltorch.to_torch_dtype(dtype)

    a = make_tensor((2,), device=device, dtype=tdtype)
    b = make_tensor((2, 2, 2), device=device, dtype=tdtype)

    thunder_result = traced_foo(a, b=b)
    torch_result = foo(a, b)

    assert_close(thunder_result, torch_result)


@instantiate(dtypes=(thunder.float32,))
def test_strings_in_and_out(executor, device, dtype):
    def foo(a, b, c="ok"):
        return a, b, "hello"

    cfoo = executor.make_callable(foo)

    lc_result = cfoo("a", b="b")
    assert lc_result == ("a", "b", "hello")


@instantiate(dtypes=(thunder.float32,))
def test_objects_in_and_out(executor, device, dtype):
    a = object()
    b = object()
    c = object()

    def foo(a, b, c=c):
        return a, b, object()

    cfoo = executor.make_callable(foo)

    lc_result = cfoo(a, b=b)
    a, b, c = lc_result

    assert type(a) is object
    assert type(b) is object
    assert type(c) is object


@instantiate(dtypes=(thunder.float32,))
def test_devices_in_and_out(executor, device, dtype):
    dev = thunder.devices.Device(device)

    def foo(a, dev=dev):
        return a, dev

    cfoo = executor.make_callable(foo)

    lc_result = cfoo(1, dev)

    x, y = lc_result

    assert x == 1
    assert y == thunder.devices.to_torch_device(dev)


@instantiate(dtypes=(thunder.float32,))
def test_partial(executor, device, dtype):
    def foo(a, *, b, c=2):
        return a, b, c

    pfoo = partial(foo, b=3, c=4)
    cpfoo = executor.make_callable(pfoo)

    lc_result = cpfoo(1)
    py_result = pfoo(1)

    assert_close(lc_result, py_result)

    # Tests that later partials override earlier partials correctly
    ppfoo = partial(pfoo, b=2, c=8)
    cppfoo = executor.make_callable(ppfoo)

    lc_result = cppfoo(1)
    py_result = ppfoo(1)

    assert_close(lc_result, py_result)


# Tests that partials that specify default args are not supported (yet)
@instantiate(dtypes=(thunder.float32,))
def test_partial_args(executor, device, dtype):
    def foo(a, b):
        return a + b

    torch_dtype = ltorch.to_torch_dtype(dtype)
    a = make_tensor((2, 2), device=device, dtype=torch_dtype)
    b = make_tensor((2, 2), device=device, dtype=torch_dtype)

    pfoo = partial(foo, a)
    jpfoo = executor.make_callable(pfoo)

    res = jpfoo(b)
    expected = pfoo(b)

    assert_close(res, expected)


@instantiate(dtypes=(thunder.float32,))
def test_constant_creation(executor, device, dtype):
    def py_foo(a):
        return a + 1.0

    def foo(a):
        x = prims.convert_element_type(1, float)
        return a + x

    cfoo = thunder.jit(foo, executors=executor.executors_list())

    torch_dtype = ltorch.to_torch_dtype(dtype)
    a = make_tensor((2, 2), device=device, dtype=torch_dtype)

    lc_result = cfoo(a)
    python_result = py_foo(a)

    assert_close(lc_result, python_result)


#
# Tests related to printing signatures and bound symbols
#


def test_siginfo_printing():
    def foo(a=object(), b=torch.float32, *, c=(object(), object())):
        return a, b, c[0], a, c

    siginfo = codeutils.get_siginfo(foo, (), {})

    s0 = siginfo.prettyprint()
    s1 = siginfo.prettyprint()

    assert s0 == s1

    trace = TraceCtx(foo)
    with tracectx(trace):
        s0 = trace.python()
        s1 = trace.python()

        assert s0 == s1


def test_consistent_trace_and_boundsymbol_printing():
    def foo(a=object(), b=(torch.float32, object())):
        return a, b, b[1]

    cfoo = thunder.jit(foo)
    _ = cfoo()
    traces = thunder.last_traces(cfoo)

    # Tests consistent printing of traces
    s0 = str(traces[0])
    s1 = str(traces[0])

    assert s0 == s1

    # Tests consistent printing of bound symbols outside the trace context
    for bsym in traces[0].bound_symbols:
        s0 = str(bsym)
        s1 = str(bsym)
        assert s0 == s1


def test_consistent_boundsymbol_collection_printing():
    def foo(tup, d):
        (a, b), c = tup
        e = c + d["dict"]["val"]
        return a + b, e

    cfoo = thunder.jit(foo)
    _ = cfoo(((2, 3), 4), {"dict": {"val": 2}})
    traces = thunder.last_traces(cfoo)

    # Tests consistent printing of bound symbols outside the trace context
    for bsym in traces[0].bound_symbols:
        s0 = str(bsym)
        s1 = str(bsym)
        assert s0 == s1


def test_consistent_boundsymbol_collection_hard_printing():
    def foo(tup):
        (a, b), c = tup
        d = b["dict"]["val"]
        return a + d, c

    cfoo = thunder.jit(foo)
    _ = cfoo(((2, {"dict": {"val": 2}}), 4))
    traces = thunder.last_traces(cfoo)

    # Tests consistent printing of bound symbols outside the trace context
    for bsym in traces[0].bound_symbols:
        s0 = str(bsym)
        s1 = str(bsym)
        assert s0 == s1


def test_to_printable_not_collection():
    import numpy as np

    inps = ("abc", torch.Size([2, 2]), torch.Tensor(1, 2), np.ndarray((2, 2)))
    for inp in inps:
        out = codeutils.to_printable(None, inp)
        assert inp is out


def test_to_printable_collection():
    from collections import namedtuple

    MyTuple = namedtuple("MyTuple", ["x", "y"])

    inps = (MyTuple("abc", "def"),)
    for inp in inps:
        out = codeutils.to_printable(None, inp)
        assert inp == out


#
# Type promotion tests
#
# TODO Maybe move to test_type_promotion.py?


# TODO This test just spot-checks type promotion -- it could probably be better
@instantiate(dtypes=NOTHING)
def test_type_promotion_tensors(executor, device, _):
    if executor == TorchExecutor:
        pytest.xfail('see issue "vmap of sum doesn\'t work when dims are passed as a keyword argument"')

    def foo(a, b):
        return a + b

    traced_foo = executor.make_callable(foo)

    b1 = make_tensor((2, 2), device=device, dtype=torch.bool)
    i64 = make_tensor((2, 2), device=device, dtype=torch.int64)
    bf16 = make_tensor((2, 2), device=device, dtype=torch.bfloat16)
    f16 = make_tensor((2, 2), device=device, dtype=torch.float16)
    f32 = make_tensor((2, 2), device=device, dtype=torch.float32)

    # float16 x float16 type promotion -- float16 result dtype
    result = traced_foo(f16, f16)
    assert result.dtype is torch.float16

    # float16 x float32 type promotion -- float32 result dtype
    result = traced_foo(f16, f32)
    assert result.dtype is torch.float32

    # float16 x bfloat16 type promotion -- float32 result dtype
    if thunder.tests.bf16.device_supports_bf16(device):
        result = traced_foo(f16, bf16)
        assert result.dtype is torch.float32

    # int64 x float16 type promotion -- float16 result dtype
    result = traced_foo(f16, i64)
    assert result.dtype is torch.float16

    # bool x int64 type promotion -- int64 result dtype
    result = traced_foo(b1, i64)
    assert result.dtype is torch.int64

    # f x int64 type promotion -- float result dtype
    result = traced_foo(2.0, i64)
    assert result.dtype is torch.float32

    # b1 x int64 type promotion -- int64 result dtype
    result = traced_foo(b1, i64)
    assert result.dtype is torch.int64

    def bar(a, b, c):
        return a - b + c

    traced_bar = executor.make_callable(bar)

    # float x int64 x float16 type promotion -- float16 result dtype
    result = traced_bar(2.0, i64, f16)
    assert result.dtype is torch.float16

    # float x int x int64 -- float32 result dtype
    result = traced_bar(2.1, -1, i64)
    assert result.dtype is torch.float32


@instantiate(dtypes=NOTHING)
def test_type_promotion_numbers_and_tensors(executor, device, _):
    if executor == TorchExecutor:
        pytest.xfail('See issue "Type promotion with the torchexecutor and elementwise operations is incorrect"')

    def foo(a, b, c):
        return a + b + c

    cfoo = executor.make_callable(foo)

    f16 = make_tensor((2, 2), device=device, dtype=torch.float16)
    f32 = make_tensor((2, 2), device=device, dtype=torch.float32)
    i64 = make_tensor((2, 2), device=device, dtype=torch.int64)

    result = cfoo(5, f32, 2)
    assert result.dtype is torch.float32

    result = cfoo(f32, 1, f32)
    assert result.dtype is torch.float32

    result = cfoo(i64, 3.0, f16)
    assert result.dtype is torch.float16

    result = cfoo(i64, 3.0, i64)
    assert result.dtype is torch.float32


@instantiate(dtypes=NOTHING)
def test_int_to_float_type_promotion(executor, device, _):
    def foo(a, b):
        return a / b

    cfoo = executor.make_callable(foo)

    i64 = make_tensor((2, 2), device=device, dtype=torch.int64)
    f16 = make_tensor((2, 2), device=device, dtype=torch.float16)

    # int64 x int64 -- float32 result dtype
    result = cfoo(i64, i64)
    assert result.dtype is torch.float32

    # int x int64 -- float32 result dtype
    result = cfoo(2, i64)
    assert result.dtype is torch.float32

    # int64 x bool -- float32 result dtype
    result = cfoo(i64, True)
    assert result.dtype is torch.float32

    # int64 x float16 -- float16 result dtype
    result = cfoo(i64, f16)
    assert result.dtype is torch.float16


#
# Caching tests
#


@instantiate(dtypes=(thunder.float32,))
def test_static_caching(executor, device: str, dtype: dtypes.dtype):
    torch_dtype = ltorch.to_torch_dtype(dtype)
    a = make_tensor((2, 2), device=device, dtype=torch_dtype)
    b = make_tensor((2, 2), device=device, dtype=torch_dtype)
    c = make_tensor((2, 2), device=device, dtype=torch_dtype)
    d = make_tensor((2, 1), device=device, dtype=torch_dtype)
    e = make_tensor((2, 2), device=device, dtype=torch.bool)

    def foo(a, b):
        return a + b

    cfoo = thunder.jit(foo, cache_mode="constant values")

    assert cache_option(cfoo) == thunder.CACHE_OPTIONS.CONSTANT_VALUES

    # Tensor x tensor
    result = cfoo(a, b)
    assert cache_misses(cfoo) == 1
    assert cache_hits(cfoo) == 0
    assert_close(result, a + b)

    # Same tensors -- cache hit
    result = cfoo(a, b)
    assert cache_misses(cfoo) == 1
    assert cache_hits(cfoo) == 1
    assert_close(result, a + b)

    # Different tensor, same metadata -- cache hit
    result = cfoo(a, c)
    assert cache_misses(cfoo) == 1
    assert cache_hits(cfoo) == 2
    assert_close(result, a + c)

    # Different tensor, different shape -- cache miss
    result = cfoo(a, d)
    assert cache_misses(cfoo) == 2
    assert cache_hits(cfoo) == 2
    assert_close(result, a + d)

    # Different tensor, different dtype -- cache miss
    result = cfoo(a, e)
    assert cache_misses(cfoo) == 3
    assert cache_hits(cfoo) == 2
    assert_close(result, a + e)

    # Tensor x float number -- cache miss
    result = cfoo(a, 1.0)
    assert cache_misses(cfoo) == 4
    assert cache_hits(cfoo) == 2
    assert_close(result, a + 1.0)

    # Tensor x float number, different tensor data -- cache hit
    result = cfoo(b, 1.0)
    assert cache_misses(cfoo) == 4
    assert cache_hits(cfoo) == 3
    assert_close(result, b + 1.0)

    # Tensor x float number, different number value -- cache miss
    result = cfoo(b, 3.0)
    assert cache_misses(cfoo) == 5
    assert cache_hits(cfoo) == 3
    assert_close(result, b + 3.0)

    # Tensor x int number, different number type -- cache miss
    result = cfoo(b, 3)
    assert cache_misses(cfoo) == 6
    assert cache_hits(cfoo) == 3
    assert_close(result, b + 3)

    # Tensor x int number -- cache hit
    result = cfoo(b, 3)
    assert cache_misses(cfoo) == 6
    assert cache_hits(cfoo) == 4
    assert_close(result, b + 3)

    def bar(a, b):
        return a, b

    cbar = thunder.jit(bar, cache_mode="constant values")

    astr = "a"
    bstr = "b"

    # String x string -- cache miss
    cbar(astr, bstr)
    assert cache_misses(cbar) == 1
    assert cache_hits(cbar) == 0

    # Same strings -- cache hit
    cbar(astr, bstr)
    assert cache_misses(cbar) == 1
    assert cache_hits(cbar) == 1

    # Same string values -- different strings
    bother_str = "b"
    cbar(astr, bother_str)
    assert cache_misses(cbar) == 1
    assert cache_hits(cbar) == 2

    # Object x string -- cache miss
    cbar(object(), bother_str)
    assert cache_misses(cbar) == 2
    assert cache_hits(cbar) == 2

    # TODO: test objects in prologues
    # object() != object() -- cache miss
    # cbar(object(), bother_str)
    # assert cache_misses(cbar) == 3
    # assert cache_hits(cbar) == 2

    # Module tests
    m = torch.nn.Linear(5, 5, device=device, dtype=torch_dtype)
    cm = thunder.jit(m, cache_mode="constant values")

    inp = make_tensor((5, 5), device=device, dtype=torch_dtype)

    result = cm(inp)
    torch_result = m(inp)

    assert_close(result, torch_result)

    assert cache_misses(cm) == 1
    assert cache_hits(cm) == 0

    # Same input -- cache hit

    result = cm(inp)
    torch_result = m(inp)

    assert_close(result, torch_result)

    assert cache_misses(cm) == 1
    assert cache_hits(cm) == 1

    # Different input, same metadata -- cache hit
    inp = make_tensor((5, 5), device=device, dtype=torch_dtype)
    result = cm(inp)
    torch_result = m(inp)

    assert_close(result, torch_result)

    assert cache_misses(cm) == 1
    assert cache_hits(cm) == 2

    # Different input, different metadata -- cache miss
    inp = make_tensor((6, 5), device=device, dtype=torch_dtype)
    result = cm(inp)
    torch_result = m(inp)

    assert_close(result, torch_result)

    assert cache_misses(cm) == 2
    assert cache_hits(cm) == 2

    #
    # Sequence tests
    #
    def caz(tup):
        accum = 0
        for x in tup:
            accum += x
        return accum

    ccaz = thunder.jit(caz, cache_mode="constant values")

    inp0 = [5, 3, 7]
    thunder_result = ccaz(inp0)
    torch_result = caz(inp0)

    assert_close(thunder_result, torch_result)

    assert cache_misses(ccaz) == 1
    assert cache_hits(ccaz) == 0

    # List with different values -- cache miss
    inp1 = [6, 3, 7]
    thunder_result = ccaz(inp1)
    torch_result = caz(inp1)

    assert_close(thunder_result, torch_result)

    assert cache_misses(ccaz) == 2
    assert cache_hits(ccaz) == 0

    # List with same values -- cache hit
    inp2 = [5, 3, 7]
    thunder_result = ccaz(inp2)
    torch_result = caz(inp2)

    assert_close(thunder_result, torch_result)

    assert cache_misses(ccaz) == 2
    assert cache_hits(ccaz) == 1

    # List with same values but different types -- cache miss
    inp3 = [5.0, 3, 7]
    thunder_result = ccaz(inp3)
    torch_result = caz(inp3)

    assert_close(thunder_result, torch_result)

    assert cache_misses(ccaz) == 3
    assert cache_hits(ccaz) == 1

    #
    # Kwarg tests
    #
    def daz(*, a, b):
        return a + b

    cdaz = thunder.jit(daz, cache_mode="constant values")

    inp0 = {"a": a, "b": b}
    thunder_result = cdaz(**inp0)
    torch_result = daz(**inp0)

    assert_close(thunder_result, torch_result)

    assert cache_misses(cdaz) == 1
    assert cache_hits(cdaz) == 0

    # Same keys and tensor metadata the same -- cache hit
    inp1 = {"a": b, "b": a}
    thunder_result = cdaz(**inp1)
    torch_result = daz(**inp1)

    assert_close(thunder_result, torch_result)

    assert cache_misses(cdaz) == 1
    assert cache_hits(cdaz) == 1

    # Same keys but different tensor metadata -- cache hit
    inp2 = {"a": b, "b": e}
    thunder_result = cdaz(**inp2)
    torch_result = daz(**inp2)

    assert_close(thunder_result, torch_result)

    assert cache_misses(cdaz) == 2
    assert cache_hits(cdaz) == 1


#
# Tests related to trace manipulation and transformation
#
# TODO Maybe move to test_transforms.py?


@instantiate(dtypes=(thunder.float32,))
def test_bsym_toposort(executor: TestExecutor, device: str, dtype: dtypes.dtype):
    tdtype: torch.dtype = ltorch.to_torch_dtype(dtype)
    make = partial(make_tensor, device=device, dtype=tdtype, requires_grad=False)

    a = make((2, 2))
    b = make((2, 2))

    def foo(a, b):
        return a + b, a - b

    cfoo = executor.make_callable(foo)
    _, _ = cfoo(a, b)
    traces = thunder.last_traces(cfoo)
    trc = traces[0]

    from thunder.core.transforms import bsym_list_to_dag, TOPOSORT_ORDER, toposort_bsym_dag, Node

    roots, leaves = bsym_list_to_dag(trc.bound_symbols)
    top_down_bsyms = toposort_bsym_dag(roots, TOPOSORT_ORDER.TOP_DOWN)
    bottom_up_bsyms = toposort_bsym_dag(leaves, TOPOSORT_ORDER.BOTTOM_UP)

    top_down_add_bsym = top_down_bsyms[2]
    bottom_up_sub_bsym = bottom_up_bsyms[2]

    assert top_down_add_bsym.sym.id == "torch.add"
    assert bottom_up_sub_bsym.sym.id == "torch.sub"

    def prefer_sub_selector(eligible_nodes: list[Node]) -> int:
        for idx, node in enumerate(eligible_nodes):
            if node.bsym.sym.id == "torch.sub":
                return idx

        return 0

    sub_preferring_bsyms = toposort_bsym_dag(roots, TOPOSORT_ORDER.TOP_DOWN, prefer_sub_selector)
    sub_preferring_sub_bsym = sub_preferring_bsyms[2]

    assert sub_preferring_sub_bsym.sym.id == "torch.sub"

    # Tests collection and reshape with -1 input
    def bar(a, shape):
        b = a + 3
        c = a + 2.0
        return ltorch.reshape(b, shape) + 2, c

    a = make((4, 3, 2, 3))

    cbar = executor.make_callable(bar)
    cbar(a, (12, -1))
    traces = thunder.last_traces(cbar)
    trc = traces[0]

    roots, leaves = bsym_list_to_dag(trc.bound_symbols)
    top_down_bsyms = toposort_bsym_dag(roots, TOPOSORT_ORDER.TOP_DOWN)
    bottom_up_bsyms = toposort_bsym_dag(leaves, TOPOSORT_ORDER.BOTTOM_UP)

    top_down_reshape_bsym = top_down_bsyms[3]
    bottom_up_reshape_bsym = bottom_up_bsyms[2]

    assert top_down_reshape_bsym.sym.id == "torch.reshape"
    assert bottom_up_reshape_bsym.sym.id == "torch.reshape"

    # Tests when the symbol list doesn't contain unpack operator
    bsyms_without_unpack = trc.bound_symbols[1:]
    roots, leaves = bsym_list_to_dag(bsyms_without_unpack)
    assert len(leaves) == 1 and leaves[0].bsym.sym.id == prims.PrimIDs.RETURN


# Verifies that using only some of the results of a function works as expected
#   (the other results are dce'd)
@instantiate(dtypes=(thunder.float32,))
def test_partial_results(executor: TestExecutor, device: str, dtype: dtypes.dtype):
    torch_dtype = ltorch.to_torch_dtype(dtype)
    a = make_tensor((2, 2), device=device, dtype=torch_dtype)

    def foo(a):
        a, b = torch.var_mean(a)
        return a

    cfoo = executor.make_callable(foo, disable_preprocessing=False)

    result = cfoo(a)
    torch_result = foo(a)

    assert_close(result, torch_result)


def test_visitor_transform():
    device = "cpu"
    dtype = torch.float32
    a = make_tensor((2, 2), device=device, dtype=dtype, requires_grad=True)
    b = make_tensor((2, 2), device=device, dtype=dtype, requires_grad=False)

    def foo(a, b):
        return a + b

    trc = thunder.trace()(foo, a, b)

    from thunder.core.transforms import visitor_transform, VISIT_TYPE

    # Adds a comment before each bound symbols
    def add_comments(bsym) -> VISIT_TYPE:
        prims.comment(f"{bsym.sym.id}")
        return VISIT_TYPE.INSERT_BEFORE

    transformed_trc = visitor_transform(trc, add_comments, provenance="Add comments")

    first_comment = transformed_trc.bound_symbols[0]
    second_comment = transformed_trc.bound_symbols[2]
    third_comment = transformed_trc.bound_symbols[4]
    fourth_comment = transformed_trc.bound_symbols[6]

    assert first_comment.sym.id is prims.PrimIDs.COMMENT
    assert second_comment.sym.id is prims.PrimIDs.COMMENT
    assert third_comment.sym.id is prims.PrimIDs.COMMENT
    assert fourth_comment.sym.id is prims.PrimIDs.COMMENT

    assert first_comment.args[0] == "PrimIDs.UNPACK_TRIVIAL"
    assert second_comment.args[0] == "PrimIDs.UNPACK_TRIVIAL"
    assert third_comment.args[0] == "torch.add"
    assert fourth_comment.args[0] == "PrimIDs.RETURN"

    # Comments result of additions
    def comment_add_results(bsym) -> VISIT_TYPE:
        if bsym.sym.id == "torch.add":
            add_result = bsym.output
            prims.comment(f"add result ndims is {add_result.ndim}")
            return VISIT_TYPE.INSERT_AFTER

        # NOTE In this case either of INSERT_BEFORE or INSERT_AFTER is fine (both just preserve the bsym)
        return VISIT_TYPE.INSERT_BEFORE

    transformed_trc = visitor_transform(trc, comment_add_results, provenance="Comment add results")

    comment = transformed_trc.bound_symbols[3]
    assert comment.sym.id is prims.PrimIDs.COMMENT
    assert comment.args[0] == "add result ndims is 2"


def test_insert_inplace():
    device = "cpu"
    dtype = torch.float32
    a = make_tensor((2, 2), device=device, dtype=dtype, requires_grad=True)
    b = make_tensor((2, 2), device=device, dtype=dtype, requires_grad=False)

    def foo(a, b):
        return a + b

    trc = thunder.trace()(foo, a, b)

    from thunder.core.transforms import insert_inplace

    def add_comments() -> None:
        prims.comment("Unpacking is done")
        prims.comment("About to add some tensors!")

    insert_inplace(trc, 2, add_comments)

    first_comment = trc.bound_symbols[2]
    second_comment = trc.bound_symbols[3]

    assert first_comment.sym.id is prims.PrimIDs.COMMENT
    assert second_comment.sym.id is prims.PrimIDs.COMMENT

    assert first_comment.args[0] == "Unpacking is done"
    assert second_comment.args[0] == "About to add some tensors!"


def test_replace_inplace():
    device = "cpu"
    dtype = torch.float32
    a = make_tensor((2, 2), device=device, dtype=dtype, requires_grad=True)
    b = make_tensor((2, 2), device=device, dtype=dtype, requires_grad=False)

    def foo(a, b):
        return a + b

    trc = thunder.trace()(foo, a, b)

    from thunder.core.transforms import insert_inplace, replace_inplace

    def add_comments() -> None:
        prims.comment("Unpacking is done")
        prims.comment("About to add some tensors!")

    insert_inplace(trc, 2, add_comments)

    def capitalize(bsym: BoundSymbol) -> None:
        assert bsym.sym.id is prims.PrimIDs.COMMENT
        prims.comment("The following comment is uppercase:")
        prims.comment(bsym.args[0].upper())

    replace_inplace(trc, 2, capitalize)

    first_comment = trc.bound_symbols[2]
    uppercase_comment = trc.bound_symbols[3]
    original_comment = trc.bound_symbols[4]

    assert first_comment.sym.id is prims.PrimIDs.COMMENT
    assert uppercase_comment.sym.id is prims.PrimIDs.COMMENT
    assert original_comment.sym.id is prims.PrimIDs.COMMENT

    assert first_comment.args[0] == "The following comment is uppercase:"
    assert uppercase_comment.args[0] == "UNPACKING IS DONE"
    assert original_comment.args[0] == "About to add some tensors!"


@instantiate(dtypes=NOTHING)
def test_detached_trace(executor, device: str, _):
    # This test ensures that the detached_trace context manager works as expected.
    #   It should be possible to enter a detached trace, and then exit it, and
    #   the trace should be restored to its original state.
    from thunder.core.trace import get_tracectx, TraceCtx, detached_trace

    try:
        new_trace = TraceCtx(None)
        trace_token = set_tracectx(new_trace)
        outer_trace = get_tracectx()
        assert outer_trace is not None
        assert outer_trace is trace_token.var.get()
        with detached_trace():
            assert get_tracectx() is not None
            assert get_tracectx() is not outer_trace
    finally:
        reset_tracectx(trace_token)

    # Detached trace should work even if there is no outer trace
    assert get_tracectx() is None
    with detached_trace():
        pass


@instantiate(dtypes=(thunder.float32,))
def test_normalized_args_prims_sum(executor, device: str, dtype: dtypes.dtype):
    # This test verifies that the recorded trace for a call to prims.sum
    # has its positional and keyword arguments normalized to the same form.
    # See issue "vmap of sum doesn't work when dims are passed as a keyword
    # argument"
    a = make_tensor((2, 2), device=device, dtype=ltorch.to_torch_dtype(dtype))

    def func_dim_posarg(x):
        return prims.sum(x, (0, 1))

    def func_dim_kwarg(x):
        return prims.sum(x, dims=(0, 1))

    c1 = executor.make_callable(func_dim_posarg)
    c2 = executor.make_callable(func_dim_kwarg)
    out1 = c1(a)
    out2 = c2(a)
    torch.testing.assert_close(out1, out2)

    trace1 = thunder.last_traces(c1)[0]
    trace2 = thunder.last_traces(c2)[0]
    sum1 = next(s for s in trace1.bound_symbols if s.sym.name == "sum")
    sum2 = next(s for s in trace2.bound_symbols if s.sym.name == "sum")

    assert len(sum1.args) == 2
    assert len(sum2.args) == 2
    assert len(sum1.kwargs) == 0
    assert len(sum2.kwargs) == 0


@instantiate(dtypes=(thunder.float32,))
def test_symbol_all_constant_args(executor, device: str, dtype: dtypes.dtype):
    def foo():
        return clang.add(1, 2)

    trace = thunder.trace()(foo)

    assert len(trace.bound_symbols) == 1
    assert trace.bound_symbols[0].are_all_args_constant

    def bar(a, b):
        return clang.add(a, b)

    trace = thunder.trace()(bar, 1, 2)
    # Trace consists of two trivial unpack and addition
    assert len(trace.bound_symbols) == 4
    symbol = trace.bound_symbols[-2]
    assert symbol.sym.name == "add"
    assert not symbol.are_all_args_constant


@instantiate(dtypes=(thunder.float32,), executors=(TorchExecutor,))
def test_bound_symbol_header(executor, device: str, dtype: dtypes.dtype):
    def foo(x):
        return clang.sin(x)

    a = make_tensor((2, 2), device=device, dtype=ltorch.to_torch_dtype(dtype))
    trace = thunder.trace()(foo, a)

    assert len(trace.bound_symbols) == 3
    sin_symbol = trace.bound_symbols[1]
    assert sin_symbol.sym.name == "sin"

    # Test setting header with a string
    sin_symbol.header = "Testing\nThis symbol's\nHeader"
    assert "# Testing\n# This symbol's\n# Header\nt0 = prims.sin(x)" in str(sin_symbol)
    assert "\n  # Testing\n  # This symbol's\n  # Header\n  t0 = prims.sin(x)" in str(trace)

    # Test setting header with a list of strings
    sin_symbol.header = "Testing\nThis symbol's\nHeader".splitlines()
    assert "# Testing\n# This symbol's\n# Header\nt0 = prims.sin(x)" in str(sin_symbol)
    assert "\n  # Testing\n  # This symbol's\n  # Header\n  t0 = prims.sin(x)" in str(trace)


@instantiate(dtypes=(thunder.float32,), executors=(TorchExecutor,))
def test_bound_symbol_header_context(executor, device: str, dtype: dtypes.dtype):
    from thunder.core.symbol import bsym_header

    def foo(x):
        return clang.sin(x)

    a = make_tensor((2, 2), device=device, dtype=ltorch.to_torch_dtype(dtype))

    header = "Testing\nThis symbol's\nHeader"
    with bsym_header(header):
        trace = thunder.trace()(foo, a)

    assert len(trace.bound_symbols) == 3
    sin_symbol = trace.bound_symbols[1]
    assert sin_symbol.sym.name == "sin"
    assert "# Testing\n# This symbol's\n# Header\nt0 = prims.sin(x)" in str(sin_symbol)
    assert "\n  # Testing\n  # This symbol's\n  # Header\n  t0 = prims.sin(x)" in str(trace)
    # the unbind, the sin and the return all have the header
    assert str(trace).count("Testing") == 3


# Check to verify the issue in "KeyError thrown in thunder.executor.utils.Region
# when None is passed in as input".
@instantiate(dtypes=(thunder.float32,))
def test_argument_of_none(executor, device, dtype):
    from thunder.executors.utils import Region

    def foo(x, y, z):
        return x + y

    tdtype = ltorch.to_torch_dtype(dtype)
    a, b = (make_tensor((1,), device=device, dtype=tdtype) for _ in range(2))
    c = None
    trace = thunder.trace()(foo, a, b, c)

    producers = thunder.core.utils.producers(trace)
    consumers = thunder.core.utils.consumers(trace)
    region_bsyms = trace.bound_symbols[:3]
    region = Region(producers, consumers, region_bsyms)
    assert len(region.inputs) == 0 and sorted(str(v) for v in region.outputs) == [
        '<TensorProxy(name="t0", dtype=thunder.dtypes.float32, shape=(1,))>'
    ]


# This test ensures that calls to torch functions are recorded in the trace
@instantiate(executors=(TorchExecutor,), dtypes=NOTHING)
def test_torch_call_recording(executor, device: str, _):
    def func(a):
        return ltorch.dropout(a)

    a = make_tensor((2, 3), device=device, dtype=torch.float32)

    torch_trace = thunder.trace()(func, a)
    assert len(torch_trace.bound_symbols) == 3
    assert torch_trace.bound_symbols[-2].sym.name == "dropout"
    assert torch_trace.bound_symbols[-2].sym.id == "torch.nn.functional.dropout"

    # Ensure that the trace can be fused and executed
    fusion = executor.make_callable(torch_trace)
    actual = fusion(a)
    assert actual.shape == (2, 3)


# Asserts that all the elements of a collection are equal to each other.
def all_eq(l):
    for e1 in l:
        for e2 in l:
            assert e1 == e2


# Asserts that all the elements of a collection are not equal to each other,
# and that elements are equal to themselves.
def all_neq(l):
    el = enumerate(l)
    for i, e1 in el:
        for j, e2 in el:
            assert e1 == e2 if i == j else e1 != e2


# TODO This test needs to be updated because it no longer compares kwargs vs. positional args
@instantiate(dtypes=(thunder.float32,))
def test_boundsymbol_hash_eq_examples(executor, device, dtype: dtypes.dtype):
    torch_dtype = ltorch.to_torch_dtype(dtype)

    a = make_tensor((2, 2), device=device, dtype=torch_dtype)
    b = make_tensor((2, 2), device=device, dtype=torch_dtype)

    # Returns the bound symbols for a function and args.
    def compile_bsyms(fn, args):
        fn = executor.make_callable(fn)
        _ = fn(*args)
        traces = thunder.last_traces(fn)
        return traces[0].bound_symbols

    # Extracts the bound symbols for the function with
    # the given symbol names.
    def extract_bsyms(fn, args, ops):
        return [b for b in compile_bsyms(fn, args) if b.sym.name in ops]

    # We want .rhs for a * b and torch.mul() to hash and compare
    # the same for writing the CSE pass.
    def mul_rhs(a, b):
        c = a + b
        d = a + b
        e = ltorch.mul(a, b)
        return c, d, e

    bsyms = extract_bsyms(mul_rhs, (a, b), ("mul",))
    all_eq([hash(b.rhs) for b in bsyms])
    all_eq([b.rhs for b in bsyms])

    # The current way BoundSymbols are compared treats args and kwargs the same,
    # so the same semantic call can be considered 'equal' if the arguments are
    # passed differently.
    def mul_rhs_kwargs(a, b):
        c = a * b
        d = ltorch.mul(a, b)
        return c, d

    bsyms = extract_bsyms(mul_rhs_kwargs, (a, b), ("mul",))
    all_eq([hash(b.rhs) for b in bsyms])
    all_eq([b.rhs for b in bsyms])

    # Also make sure the symbols are the same.
    all_eq([b.sym for b in bsyms])
    all_eq([hash(b.sym) for b in bsyms])

    # Assert that rhs of identical operators with same kwargs are equal.
    def same_kwargs(device, dtype):
        a = ltorch.full((2, 2), 5, device=device, dtype=dtype)
        b = ltorch.full((2, 2), 5, device=device, dtype=dtype)
        return a + b

    bsyms = extract_bsyms(same_kwargs, (device, dtype), ("full",))
    all_eq([hash(b.rhs) for b in bsyms])
    all_eq([b.rhs for b in bsyms])

    # The symbols should be the same.
    all_eq([b.sym for b in bsyms])
    all_eq([hash(b.sym) for b in bsyms])

    # Assert that the kwargs are different and hash differently.
    def diff_kwargs(device, dtype):
        a = ltorch.full((1, 2), 2, device=device, dtype=dtype)
        b = ltorch.full((2, 3), 5, device=device, dtype=dtype)
        c = ltorch.full((2, 3), 5, device=device)
        return a, b, c

    bsyms = extract_bsyms(diff_kwargs, (device, dtype), ("full",))
    all_neq([hash(b.rhs) for b in bsyms])
    all_neq([b.rhs for b in bsyms])

    # Assert that boundsymbols for different ops hash/compare differently.
    def different_ops(a, b):
        c = a + b
        d = a - b
        return c, d

    c, d = extract_bsyms(different_ops, (a, b), ("add", "sub"))
    assert hash(c.sym) != hash(d.sym)
    assert hash(c) != hash(d)
    assert hash(c.rhs) != hash(d.rhs)
    assert c.sym != d.sym
    assert c != d
    assert c.rhs != d.rhs


# @instantiate(dtypes=NOTHING)
# @requiresCUDA
# def test_torch_call_lowering_for_nvfuser(executor, device, _):
#     pytest.xfail(reason="lower_for_nvfuser is removed and replaced with 'flattening'")
#     # This test ensures that calls to torch functions are lowered to the
#     # nvFuser supported primitives
#     from thunder import _get_executor
#     from thunder.executors.nvfuser import lower_for_nvfuser

#     def func(a):
#         cos = tlang.cos(a)
#         return ttorch.softmax(cos, 1) + a

#     a = make_tensor((2, 3), device=device, dtype=torch.float32)

#     trace = thunder.make_trace(func, executor=executor)(a)
#     assert len(trace.symbols) == 3
#     assert trace.symbols[0].name == "cos"
#     assert trace.symbols[1].name == "torch.nn.functional.softmax"
#     assert trace.symbols[2].name == "add"

#     nvfuser_trace = thunder.make_trace(lower_for_nvfuser(func), executor=executor)(a)
#     assert len(nvfuser_trace.symbols) == 11
#     assert not any(s.name == "torch.nn.functional.softmax" for s in nvfuser_trace.symbols)

#     # Ensure that the trace can be fused and executed
#     fusion = executor.make_callable(nvfuser_trace)
#     actual = fusion(a)
#     expected = thunder.make_traced(func, executor=executor)(a)
#     assert_close(actual, expected)


@instantiate(dtypes=NOTHING)
def test_nested_trace(executor, device, _):
    # This test ensures that trace() can be called from within a traced
    # function without leaking the trace context.
    # from thunder import _get_executor

    def foo(a, b):
        return clang.add(a, b)

    def bar(a, b):
        foo_trace = thunder.trace(inline_trace=False)(foo, a, b)
        assert len(foo_trace.bound_symbols) == 4
        assert foo_trace.bound_symbols[-2].sym.name == "add"
        return clang.mul(a, b)

    a = make_tensor((2, 2), device=device, dtype=torch.float32)
    b = make_tensor((2, 2), device=device, dtype=torch.float32)

    bar_trace = thunder.trace()(bar, a, b)
    assert len(bar_trace.bound_symbols) == 4
    assert bar_trace.bound_symbols[-2].sym.name == "mul"

    fusion = executor.make_callable(bar_trace)
    actual = fusion(a, b)
    expected = a * b
    assert_close(actual, expected)


@instantiate(dtypes=NOTHING)
def test_nested_trace_no_name_collision(executor, device, _):
    def foo(a, b):
        return clang.add(a, b)

    def bar(__a, __b):
        a, b = __a, __b
        foo_trace = thunder.trace(inline_trace=False)(foo, a, b)
        # The name of the output of the add symbol should not be the same as
        # the name of the first argument to the bar function.
        assert foo_trace.bound_symbols[-2].sym.name == "add"
        assert foo_trace.bound_symbols[-2].output.name != foo_trace.args[0].name
        return foo(a, b)

    a = make_tensor((2, 2), device=device, dtype=torch.float32)
    b = make_tensor((2, 2), device=device, dtype=torch.float32)

    thunder.trace()(bar, a, b)


@instantiate(dtypes=NOTHING)
def test_trace_args_no_name_collision(executor, device, _):
    from thunder.core.trace import detached_trace
    from thunder.core.proxies import TensorProxy

    with detached_trace():
        a = TensorProxy(
            name="__a",
            shape=(2, 2),
            device=thunder.core.devices.cpu,
            dtype=thunder.core.dtypes.float32,
            requires_grad=False,
        )

    def func(*args):
        return args[0] + args[1]

    trace = thunder.trace()(func, a, a)
    # trace.args must have non-duplicate names
    # because Python disallows duplicate names in function definitions
    assert trace.args[0].name != trace.args[1].name


@instantiate(dtypes=NOTHING)
def test_eval_trace(executor, device, _):
    # This test ensures that eval_trace() can be called from within a trace
    #   and that all the symbols in the trace are properly evaluated.

    from thunder.core.transforms import eval_trace
    from thunder.core.trace import TraceCtx
    from thunder.core.proxies import TensorProxy

    def foo(a, b, *, c=5):
        return clang.mul(clang.add(a, b), c)

    a = make_tensor((2, 2), device=device, dtype=torch.float32)
    b = make_tensor((2, 2), device=device, dtype=torch.float32)
    c = 4.0

    # Test eval_trace() with eager proxy execution
    foo_trace = thunder.trace()(foo, a, b, c=c)
    try:
        trace = TraceCtx(None)
        trace_token = set_tracectx(trace)
        new_args = [arg for arg in foo_trace.args]
        new_kwargs = {k: v for k, v in foo_trace.kwargs.items()}
        # TODO: trace object doesn't respect the original tuple/non-tuple spec
        # for output, it's always a tuple
        actual = eval_trace(foo_trace, *new_args, **new_kwargs)
        # actual = result[0]
        assert isinstance(actual, TensorProxy)
        # assert actual.shape == foo_trace.output[0].shape
        # assert actual.dtype == foo_trace.output[0].dtype
        # assert actual.device == foo_trace.output[0].device
        assert actual.shape == foo_trace.output.shape
        assert actual.dtype == foo_trace.output.dtype
        assert actual.device == foo_trace.output.device
    finally:
        reset_tracectx(trace_token)

    # Test eval_trace() with retracing + fusion + execution
    def eval_trace_as_function(trace):
        def func(*args, **kwargs):
            return eval_trace(trace, *args, **kwargs)

        return func

    foo_traced = executor.make_callable(eval_trace_as_function(foo_trace))
    actual = foo_traced(a, b, c=c)
    expected = (a + b) * c
    assert_close(actual, expected)

    # Test eval_trace() with retracing
    foo_trace2 = thunder.trace()(eval_trace_as_function(foo_trace), a, b, c=c)
    # How to test that two traces are equal?
    # Two operators and others are do-nothing annotations
    assert len(foo_trace2.bound_symbols) == 7
    assert foo_trace2.bound_symbols[-3].sym.name == "add"
    assert foo_trace2.bound_symbols[-2].sym.name == "mul"


@instantiate(
    dtypes=NOTHING,
    decorators=(pytest.mark.xfail(reason='issue "flaky test: test_transforms_vjp_{2_1, 1_2}_nvfuser_cuda_None"'),),
)
def test_transforms_vjp_1_2(executor, device, _):
    from thunder.core.transforms import vjp

    # 1 input, 2 outputs
    def func_1_2(x):
        a = clang.sin(x)
        b = clang.add(0.2, a)
        c = clang.asin(b)
        return b, c

    a = make_tensor((2, 3), device=device, dtype=torch.float32)

    g1 = make_tensor((2, 3), device=device, dtype=torch.float32)
    g2 = make_tensor((2, 3), device=device, dtype=torch.float32)

    primals = (a,)
    cotangents = (g1, g2)
    initial_trace = thunder.trace()(vjp(func_1_2), primals, cotangents)
    vjp_eager = executor.make_callable(initial_trace.python_callable(), disable_torch_autograd=True)
    out_p, grads = vjp_eager(primals, cotangents)
    expected_out_p = executor.make_callable(func_1_2)(a)
    assert_close(out_p, expected_out_p, equal_nan=True, atol=1e-3, rtol=1e-5)

    # Now check the gradients
    # TODO: We will have this automatically tested with OpInfo tests
    aa = a.clone().requires_grad_(True)

    def pt_func_1_2(x):
        a = torch.sin(x)
        b = torch.add(0.2, a)
        c = torch.asin(b)
        return b, c

    out = pt_func_1_2(aa)
    expected_grads = torch.autograd.grad(out, aa, grad_outputs=(g1, g2), retain_graph=True)
    assert_close(expected_grads, grads, equal_nan=True, atol=1e-3, rtol=1e-5)


@instantiate(
    dtypes=NOTHING,
)
def test_transforms_vjp_2_2_kwarg(executor, device, _):
    # This test ensures that combination of positional and keyword arguments
    # is differentiable.
    from thunder.core.transforms import vjp

    # 2 inputs, 1 kwarg, 2 outputs
    def func_2_2(x, y, *, z):
        def func(x):
            a = clang.sin(x)
            b = clang.add(0.2, a)
            c = clang.asin(b)
            return c

        a, b = func(x), func(y)
        c = clang.add(a, b)
        d = clang.add(c, func(z))
        return c, d

    x = make_tensor((2, 3), device=device, dtype=torch.float64)
    y = make_tensor((2, 3), device=device, dtype=torch.float64)
    z = make_tensor((2, 3), device=device, dtype=torch.float64)

    g1 = make_tensor((2, 3), device=device, dtype=torch.float64)
    g2 = make_tensor((2, 3), device=device, dtype=torch.float64)

    primals = (x, y)
    primal_kwargs = {"z": z}
    cotangents = (g1, g2)
    initial_trace = thunder.trace()(vjp(func_2_2), primals, cotangents, **primal_kwargs)
    vjp_eager = executor.make_callable(initial_trace.python_callable(), disable_torch_autograd=True)
    out_p, grads = vjp_eager(primals, cotangents, **primal_kwargs)
    expected_out_p = executor.make_callable(func_2_2)(*primals, **primal_kwargs)
    assert_close(out_p, expected_out_p, equal_nan=True)

    # Now check the gradients
    # TODO: We will have this automatically tested with OpInfo tests
    xx = x.clone().requires_grad_(True)
    yy = y.clone().requires_grad_(True)
    zz = z.clone().requires_grad_(True)

    def pt_func_2_2(x, y, *, z):
        def func(x):
            a = torch.sin(x)
            b = torch.add(0.2, a)
            c = torch.asin(b)
            return c

        a, b = func(x), func(y)
        c = torch.add(a, b)
        d = torch.add(c, func(z))
        return c, d

    out = pt_func_2_2(xx, yy, z=zz)
    expected_grads = torch.autograd.grad(out, [xx, yy, zz], grad_outputs=(g1, g2), retain_graph=True)
    # vjp returns a tuple of (primals, cotangents) where cotangents is a tuple of
    # derivatives with respect to the positional arguments and a dict of derivatives
    # with respect to the keyword arguments.
    *gprimals, gkwargs = grads
    assert_close(expected_grads[:2], gprimals, equal_nan=True)
    assert_close(expected_grads[2], gkwargs["z"], equal_nan=True)


@instantiate(
    dtypes=NOTHING,
    decorators=(pytest.mark.xfail(reason='issue "flaky test: test_transforms_vjp_{2_1, 1_2}_nvfuser_cuda_None"'),),
)
def test_transforms_vjp_2_1(executor, device, _):
    from thunder.core.transforms import vjp

    def pt_func_2_1(x, y):
        a = torch.sin(x + y)
        b = torch.add(0.2, a)
        c = torch.asin(b)
        return c

    def func_2_1(x, y):
        a = clang.sin(x + y)
        b = clang.add(0.2, a)
        c = clang.asin(b)
        return c

    a = make_tensor((2, 3), device=device, dtype=torch.float32)
    b = make_tensor((2, 3), device=device, dtype=torch.float32)
    g1 = make_tensor((2, 3), device=device, dtype=torch.float32)
    primals = (a, b)
    cotangents = (g1,)
    initial_trace = thunder.trace()(vjp(func_2_1), primals, cotangents)
    vjp_eager = executor.make_callable(initial_trace.python_callable(), disable_torch_autograd=True)
    out_p, grads = vjp_eager(primals, cotangents)
    expected_out_p = executor.make_callable(func_2_1)(*primals)
    assert_close(out_p, expected_out_p, equal_nan=True)

    aa = a.clone().requires_grad_(True)
    bb = b.clone().requires_grad_(True)
    out = pt_func_2_1(aa, bb)
    expected_grads = torch.autograd.grad(out, [aa, bb], grad_outputs=(g1,), retain_graph=True)
    assert_close(expected_grads, grads, equal_nan=True)


def test_traceback():
    def f(a):
        return -(a > 0)  # negating a bool tensor raises

    compiled_f = thunder.jit(f)
    a = torch.ones((), dtype=torch.float32)
    with pytest.raises(RuntimeError) as excinfo:
        compiled_f(a)
    assert "on a bool tensor" in str(excinfo.value)
    # this should actually be in excinfo.traceback[-1] but see
    # https://github.com/Lightning-AI/lightning-thunder/issues/844
    assert any(("torch.neg" in str(tb.statement)) for tb in excinfo.traceback)
    assert any(("thunder.computation" in str(tb.path)) for tb in excinfo.traceback)


@instantiate(
    dtypes=NOTHING,
    executors=(TorchExecutor,),
)
def test_torch_tensor_to_memory_format(executor: TestExecutor, device: str, _):
    inp = torch.randn(2, 4, 5, 3, device=device, dtype=torch.float32)

    def torch_to(a, memory_format):
        return a.to(memory_format=memory_format)

    cfn = executor.make_callable(torch_to, disable_preprocessing=False)

    for m_format in [torch.contiguous_format, torch.channels_last, torch.preserve_format]:
        thunder_result = cfn(inp, torch.contiguous_format)
        torch_result = torch_to(inp, torch.contiguous_format)
        assert_close(torch_result, thunder_result, check_stride=True)


# TODO See issue "Add contiguous and clang.stride_order OpInfos that check stride
# consistency with PyTorch"
@instantiate(
    dtypes=NOTHING,
    executors=(TorchExecutor,),
)
def test_contiguous_and_stride_order(executor: TestExecutor, device: str, _):
    inp = torch.randn(2, 4, 5, 3, device=device, dtype=torch.float32).permute(0, 3, 1, 2)

    def foo(a, order):
        return clang.stride_order(a, order)

    # stride order, expected strides (from shape 2, 4, 5, 3)
    test_cases = (
        ((3, 2, 1, 0), (60, 20, 5, 1)),
        ((3, 0, 2, 1), (60, 1, 15, 3)),
    )

    for stride_order, expected_strides in test_cases:
        cfoo = executor.make_callable(foo)
        o = cfoo(inp, stride_order)
        assert o.shape == inp.shape
        assert o.stride() == expected_strides
        assert_close(inp, o)

    # order=none case
    thunder_result = cfoo(inp, None)
    assert thunder_result.stride() == (60, 20, 5, 1)
    assert_close(thunder_result, inp)

    # Memory format tests
    def channels_last_2d(a, memory_format):
        return a.contiguous(memory_format=memory_format)

    cfn = executor.make_callable(channels_last_2d, disable_preprocessing=False)

    # Contiguous cases
    a = torch.randn((4, 3, 2), device=device, dtype=torch.float32)
    thunder_result = cfn(a, torch.contiguous_format)
    torch_result = channels_last_2d(a, torch.contiguous_format)
    assert_close(torch_result, thunder_result, check_stride=True)

    b = a.permute(0, 2, 1)
    thunder_result = cfn(a, torch.contiguous_format)
    torch_result = channels_last_2d(a, torch.contiguous_format)
    assert_close(torch_result, thunder_result, check_stride=True)

    # Channels last 2D cases
    a = torch.randn((5, 4, 3, 2), device=device, dtype=torch.float32)
    thunder_result = cfn(a, torch.channels_last)
    torch_result = channels_last_2d(a, torch.channels_last)
    assert_close(torch_result, thunder_result, check_stride=True)

    b = a.permute(3, 1, 0, 2)
    thunder_result = cfn(b, torch.channels_last)
    torch_result = channels_last_2d(b, torch.channels_last)
    assert_close(torch_result, thunder_result, check_stride=True)

    # Channels last 3D cases
    a = torch.randn((5, 4, 3, 7, 2), device=device, dtype=torch.float32)
    thunder_result = cfn(a, torch.channels_last_3d)
    torch_result = channels_last_2d(a, torch.channels_last_3d)
    assert_close(torch_result, thunder_result, check_stride=True)

    b = a.permute(0, 4, 2, 1, 3)
    thunder_result = cfn(a, torch.channels_last_3d)
    torch_result = channels_last_2d(a, torch.channels_last_3d)
    assert_close(torch_result, thunder_result, check_stride=True)


@instantiate(dtypes=NOTHING)
def test_inplace(executor, device, _):
    # Usually in this scenario we would make a big list of
    # the names of methods to test, then use getattr() to call
    # them in the trace. However, this would not also test that
    # the syntax wouldn't get broken by preprocessing.

    def test_add(s, o):
        s += o
        return s

    def test_and(s, o):
        s &= o
        return s

    def test_concat(s, o):
        s.__iconcat__(o)
        return s

    def test_floordiv(s, o):
        s //= o
        return s

    def test_lshift(s, o):
        s <<= o
        return s

    def test_matmul(s, o):
        s @= o
        return s

    def test_mod(s, o):
        s %= o
        return s

    def test_mul(s, o):
        s *= o
        return s

    def test_or(s, o):
        s |= o
        return s

    def test_pow(s, o):
        s **= o
        return s

    def test_rshift(s, o):
        s >>= o
        return s

    def test_sub(s, o):
        s -= o
        return s

    def test_truediv(s, o):
        s /= o
        return s

    def test_xor(s, o):
        s ^= o
        return s

    t1 = make_tensor((2, 3), device=device, dtype=torch.float32)
    t2 = make_tensor((1, 2), device=device, dtype=torch.float32)

    tests = (
        test_add,
        test_and,
        test_concat,
        test_floordiv,
        test_lshift,
        test_matmul,
        test_mod,
        test_mul,
        test_or,
        test_pow,
        test_rshift,
        test_sub,
        test_truediv,
        test_xor,
    )

    for t in tests:
        cfn = thunder.jit(t)
        # Some ops of `tests` already have in-place supported, leading to broadcast error
        with pytest.raises(RuntimeError, match="not supported|Attempting"):
            cfn(t1, t2)
        # Note: Python maps inplace operations on (immutuables) to
        #       out of place operations, NumberProxy does this, too.

        if t not in {
            test_concat,
            test_lshift,
            test_matmul,
            test_rshift,
        }:
            assert cfn(5, 6) == t(5, 6)

        if t not in {test_and, test_concat, test_lshift, test_matmul, test_or, test_rshift, test_xor}:
            assert cfn(1.2, 2.4) == t(1.2, 2.4)
            if t not in {test_floordiv, test_mod}:
                assert cfn(1.2j, 2.4j) == t(1.2j, 2.4j)


@instantiate(dtypes=NOTHING)
def test_thunder_autocast_transform(executor, device, _):
    from thunder.transforms.autocast import autocast

    def f(a, b, c):
        return a @ (b + c)

    # The following functions needs to be updated as autocast_impls grows.
    def g(a, b, c):
        return a + b - c

    def h(a, b, c):
        return (a @ b) + c

    for func, should_autocast in ((f, True), (g, False), (h, False)):
        dtype = thunder.bfloat16 if device == "cpu" else thunder.float16
        torch_dtype = ltorch.to_torch_dtype(dtype)
        x, y, z = (torch.randn((2, 2), device=device, dtype=torch.float32) for _ in range(3))
        initial_trace = thunder.trace()(autocast(func, dtype=dtype), x, y, z)
        compiled = thunder.jit(initial_trace.python_callable(), executors=executor.executors_list())
        out = compiled(x, y, z)
        traces = thunder.last_traces(compiled)
        assert out.dtype == (torch_dtype if should_autocast else torch.float32), traces[-1]

        # note(crcrpar): This test could be broken in the future as thunder autocast develops.
        devicetype = torch.device(device).type
        with torch.autocast(device_type=devicetype, dtype=torch_dtype):
            torch_output = func(x, y, z)
        assert out.dtype == torch_output.dtype


@instantiate(dtypes=NOTHING)
def test_torch_scaled_dot_product_attention_non_decomposed(executor, device, _):
    n_embd = 32
    B = 2
    qkv = make_tensor(B, n_embd, 3 * n_embd, device=device, dtype=torch.float32)

    def func(qkv):
        # Preprocessing doesn't support nonlocal variables yet, so
        # we need to define the constants here.
        n_embd = 32
        n_head = 16
        B = 2
        T = 32
        C = n_embd
        q, k, v = qkv.split(n_embd, dim=2)  # Results in 3 non-contiguous but "viewable" tensors
        k = k.view(B, T, n_head, C // n_head).transpose(1, 2)  # (B, nh, T, hs)
        q = q.view(B, T, n_head, C // n_head).transpose(1, 2)  # (B, nh, T, hs)
        v = v.view(B, T, n_head, C // n_head).transpose(1, 2)  # (B, nh, T, hs)
        y = torch.nn.functional.scaled_dot_product_attention(q, k, v, attn_mask=None, dropout_p=0, is_causal=True)
        return y

    compiled = thunder.jit(func, executors=executor.executors_list())
    out = compiled(qkv)
    traces = thunder.last_traces(compiled)
    torch.testing.assert_close(out, func(qkv))
    assert "scaled_dot_product_attention" in tuple(bsym.sym.id for bsym in traces[-1].bound_symbols)


@instantiate(
    dtypes=NOTHING,
    # https://github.com/Lightning-AI/lightning-thunder/issues/946
    decorators=(pytest.mark.xfail(reason="Thunder JIT may rename variables differently, causing the test to fail."),),
)
def test_cse(executor, device, _):
    from thunder.core.pytree import tree_flatten

    def func(x, y, device):
        a = x * y
        b = y / x
        c = x * y  # Expected to be removed in favor of `a`.
        d = y / x  # Expected to be removed in favor of `b`.
        z = a * b  # Expected to be intact.
        w = c * d  # Expected to be converted to `w = a * b` and then removed in favor of `z`.
        m = w * 1  # Expected to be updated to `m = z * 1`.
        a = clang.uniform(w.shape, device=device, dtype=thunder.float16)
        b = clang.uniform(w.shape, device=device, dtype=thunder.float16)
        c = clang.uniform(z.shape, device=device, dtype=thunder.float16)
        d = clang.uniform(z.shape, device=device, dtype=thunder.float16)
        return z, w, m, (a, b, c, d)

    x, y = (make_tensor((2, 2), device=device, dtype=torch.float32) for _ in range(2))
    initial_trace = thunder.trace()(func, x, y, device)
    compiled_func = thunder.jit(
        initial_trace.python_callable(),
        executors=executor.executors_list(),
    )
    compiled_func(x, y, device)
    traces = thunder.last_traces(compiled_func)
    flatten_dce_trace = [
        t for t in traces if t._provenance is not None and t._provenance.pss.startswith("Dead Code Elimination")
    ][1]

    from thunder.core.transform_common import cse

    flatten_cse_trace = cse(flatten_dce_trace)

    # # CSE is supposed to remove `c`, `d`, and `w`.
    assert len(flatten_cse_trace.bound_symbols) == len(flatten_dce_trace.bound_symbols) - 3
    assert len([bsym for bsym in flatten_cse_trace.bound_symbols if bsym.sym.id == prims.PrimIDs.UNIFORM]) == 4

    assert [t.name for t in tree_flatten(flatten_cse_trace.output)[0]] == ["t4", "t4", "t6", "t14", "t15", "t16", "t17"]


def test_symbol_flat_args():
    from thunder.core.symbol import Symbol, BoundSymbol

    def func(x, y, *, z):
        return x * y + z

    sym = Symbol(meta=func, name="func", id=0)
    bsym = BoundSymbol(sym, args=(1, 2), kwargs={"z": 3}, output=None)
    assert bsym.flat_args == [1, 2, 3]


@instantiate(dtypes=NOTHING)
def test_preserve_weight_names(executor, device: str, dtype: dtypes.dtype):
    import inspect

    class MLP(torch.nn.Module):
        def __init__(self):
            super().__init__()
            self.fc1 = torch.nn.Linear(3, 4)
            self.fc2 = torch.nn.Linear(4, 5)

        def forward(self, x):
            x = self.fc1(x)
            x = self.fc2(x)
            return x

    model = MLP().to(device=device, dtype=ltorch.to_torch_dtype(dtype))
    x = torch.randn(2, 3, device=device, dtype=ltorch.to_torch_dtype(dtype))

    compiled = thunder.jit(model, executors=executor.executors_list())
    compiled(x)
    traces = thunder.last_traces(compiled)
    sig = inspect.signature(traces[-1].python_callable())
    assert "t_fc1_bias" in sig.parameters
    assert "t_fc1_weight" in sig.parameters
    assert "t_fc2_bias" in sig.parameters
    assert "t_fc2_weight" in sig.parameters


@requiresCUDA
def test_clone():
    def foo(a):
        return a.clone()

    jfoo = thunder.jit(foo)
    for shp in ((3, 5), [7], (8, 6, 4)):
        for dev in (torch.device("cpu"), torch.device("cuda:0")):
            for dt in (torch.float32, torch.float16, torch.bfloat16):
                # there are issues with layouts other than strided; see
                # test_clone_sparse_coo.
                lout = torch.strided
                b = jfoo(torch.randn(shp, device=dev, layout=lout, dtype=dt))
                assert b.dtype == dt
                assert b.layout == lout
                assert b.device == dev
                assert b.shape == torch.Size(shp)


# Separate out the sparse test because creating a sparse tensor is tricky.
def test_clone_sparse_coo():
    def foo(a):
        return a.clone()

    jfoo = thunder.jit(foo)
    shp = (3, 5)
    dev = torch.device("cpu")
    dt = torch.float32
    # randn(layout=torch.sparse_coo, ...) will throw an exception deep in
    # PyTorch, so we use to_sparse() from a dense tensor to get a sparse one.
    b = jfoo(torch.randn(shp, device=dev, dtype=dt).to_sparse())
    assert b.dtype == dt
    assert b.layout == torch.sparse_coo
    assert b.device == dev
    assert b.shape == torch.Size(shp)


@pytest.mark.xfail(reason="we improperly use an alias")
def test_clone_alias():
    def foo(a):
        b = a.clone()
        b[0] = 42

    jfoo = thunder.jit(foo)
    arg = torch.tensor([7, 19])
    jfoo(arg)
    assert arg[0] == 7


@instantiate(dtypes=(thunder.float32,))
def test_default_method(executor, device: str, dtype: dtypes.dtype):
    # This test ensures that when no language context is given, it will fallback to the default implementation.
    from thunder.core.trace import detached_trace
    from thunder.core.proxies import TensorProxy

    torch_dtype = ltorch.to_torch_dtype(dtype)
    a = make_tensor((2, 2), device=device, dtype=torch_dtype)

    with detached_trace():
        b = TensorProxy(
            name="__b",
            shape=(2, 2),
            device=thunder.core.devices.cpu,
            dtype=thunder.core.dtypes.float32,
            requires_grad=False,
        )

    # torch.numel(a) and a.numel() will run on PyTorch contenxt
    # b.numel will fall back to the default implementation
    assert torch.numel(a) == a.numel() == b.numel


# @instantiate(
#     dtypes=NOTHING,
#     executors=[
#         TorchEx(),
#     ],
# )
# def test_get_executor(executor, device, _):
#     from thunder import _get_executor
#     from thunder.executors.torch import torchCtx

#     with pytest.raises(ValueError, match="No executor specified!"):
#         _get_executor(None)

#     ex = _get_executor(executor)
#     if executor.name == "TorchEx":
#         assert isinstance(ex, torchCtx)


# TODO Move to test_tensor_creation.py
# @instantiate(
#     dtypes=(thunder.float32, thunder.float16),
# )
# def test_uniform(executor, device, dtype):
#     if isinstance(executor, nvFuser) and LooseVersion(executor.version()) < "0.0.3":
#         pytest.skip("'uniform' not implemented before nvfuser 0.0.3")

#     thunder_uniform = executor.make_callable(tlang.uniform)
#     uniform = partial(thunder_uniform, dtype=dtype, device=device)

#     # lo, hi, shape
#     cases = (
#         (-12.0, 128, (8, 12, 7)),
#         (-0.3, 0.5, (2, 3, 4, 1)),
#         (0.0, 128.0, (2, 4)),
#         (-12.0, 0.0, (8, 3)),
#         (-1e-3, 1e-3, (8, 3)),
#         (0.0, 7.0, (0, 3)),
#         (0.0, 1.0, ()),
#     )

#     for lo, hi, shape in cases:
#         result = uniform(shape, lo, hi)
#         assert result.shape == shape
#         # note: numpy.random.uniform take value from [lo, hi)
#         #       But that doesn't seem to be the case for all backends. I'm relaxing this
#         if result.numel() != 0:
#             assert result.min() >= lo
#             assert result.max() <= hi

#     def foo():
#         return tlang.uniform([2, 3, 4], 0.5, 1.0, dtype=dtype, device=device)

#     thunder_static_uniform = executor.make_callable(foo)
#     result = thunder_static_uniform()
#     result.shape == (2, 3, 4)
#     result.min() >= 0.5
#     result.max() <= 1.0


# @instantiate(
#     dtypes=NOTHING,
# )
# def test_torch_gen_remove_last_used_variables(executor, device, _):
#     # This test is to make sure that the last used variables are removed
#     # from the generated code. This is important for freeing up memory.
#     from thunder.executors.torch import _fuse_region

#     def foo(a):
#         b = a + 1.0
#         c = b + 1.0
#         d = c + 1.0
#         e = d + 1.0
#         return e

#     a = make_tensor((2, 2), device=device, dtype=torch.float32)
#     trace = thunder.make_trace(foo, executor=executor)(a)
#     code_str, _ = _fuse_region((), [trace.outputs], trace.symbols)

#     # Check that there are for del commands
#     assert code_str.count("del") == 4

#     def foo(a):
#         b = a + 1.0
#         c = b + 1.0
#         d = c + 1.0
#         e = d + 1.0
#         return e, d

#     a = make_tensor((2, 2), device=device, dtype=torch.float32)
#     trace = thunder.make_trace(foo, executor=executor)(a)
#     code_str, _ = _fuse_region(_, [trace.outputs], trace.symbols, global_outputs=trace.outputs)
#     # Same as above, but now the last del should be removed since the variable
#     # is used in the output
#     assert code_str.count("del") == 3


@instantiate(dtypes=(thunder.float32,), executors=(TorchExecutor,))
def test_bound_symbol_source_location_context(executor, device: str, dtype: dtypes.dtype):
    def foo(x):
        return clang.sin(x)

    a = make_tensor((2, 2), device=device, dtype=ltorch.to_torch_dtype(dtype))

    lineno = foo.__code__.co_firstlineno + 1
    jfn = thunder.jit(foo)
    jfn(a)

    trace = thunder.last_traces(jfn)[0]

    assert len(trace.bound_symbols) == 3
    assert str(trace).count("return clang.sin(x)") == 1
    assert str(trace).count(f"# {__file__}:{lineno}") == 1


@instantiate(dtypes=(thunder.float32,), executors=(TorchExecutor,))
def test_refine_source_location(executor, device: str, dtype: dtypes.dtype):
    def foo_thunder(x):
        return thunder.torch.softmax(x, 0)

    def foo_torch(x):
        return torch.softmax(x, 0)

    a = make_tensor((2, 2), device=device, dtype=ltorch.to_torch_dtype(dtype))

    jfn_thunder = thunder.jit(foo_thunder)
    jfn_thunder(a)
    jfn_torch = thunder.jit(foo_torch)
    jfn_torch(a)

    trace_thunder = thunder.last_traces(jfn_thunder)[0]
    trace_torch = thunder.last_traces(jfn_torch)[0]

    # make sure we are not showing the internals of Thunder
    assert str(trace_thunder).count("return _softmax(a, dim=dim, dtype=dtype)") == 0
    assert str(trace_thunder).count("return thunder.torch.softmax(x, 0)") == 1
    # torch.softmax should be traced as usual
    assert str(trace_torch).count("return torch.softmax(x, 0)") == 1


def test_torch_device():
    # Test `thunder.jit` support for `torch.device()`.
    if not torch.cuda.is_available():
        # thunder.core.devices.Device __init__ calls `torch.cuda.device_count()` when DeviceType is CUDA.
        # https://github.com/Lightning-AI/lightning-thunder/blob/067f15aae47ad71229732ca6c35a5d190135e48c/thunder/core/devices.py#L96-L101
        pytest.skip("CUDA not available")

    # Check the output against the PyTorch eager output.
    def _test(foo, inputs):
        for input in inputs:
            actual = thunder.jit(foo)(input)
            expected = foo(input)
            assert actual.device == expected.device

    # Test with str input
    device_strs = ("cpu", "cuda", "cuda:0", "meta")

    def foo1(dev):
        # If we return the device here, thunder.jit version will return `thunder.device`
        # while eager will return `torch.device`
        # https://github.com/Lightning-AI/lightning-thunder/issues/573
        return torch.ones(3, 3, device=torch.device(dev))

    _test(foo1, device_strs)

    # Test with str and index input
    device_strs_and_idxs = (("cpu", 0), ("cpu", 1), ("cuda", 0), ("meta", 0), ("meta", 1))

    def foo2(dev_and_idx):
        return torch.ones(3, 3, device=torch.device(*dev_and_idx))

    _test(foo2, device_strs_and_idxs)

    def foo2_1(dev_and_idx):
        dev_type, idx = dev_and_idx
        return torch.ones(3, 3, device=torch.device(type=dev_type, index=idx))

    _test(foo2_1, device_strs_and_idxs)

    # Test with `torch.device` as input
    torch_devices = (torch.device("cpu"), torch.device("cuda"), torch.device("meta"))

    def foo3(device):
        return torch.ones(3, 3, device=torch.device(device))

    _test(foo3, torch_devices)

    # Test with `thunder.device` as input
    tensor_proxy_devices = (
        torch.ones(1, device=torch.device("cpu")),
        torch.ones(1, device=torch.device("cuda")),
        torch.ones(1, device=torch.device("meta")),
    )

    # Here `torch.device()` will see a `thunder.device` as input.
    def foo4(ref_t):
        return torch.ones(3, 3, device=torch.device(ref_t.device))

    _test(foo4, tensor_proxy_devices)

    # Error inputs
    error_inputs = (
        ((torch.device("cpu"), 0), RuntimeError),
        (("cuda:0", 0), RuntimeError),
        (("cpu:",), ValueError),
        (("cuda:",), ValueError),
    )

    def foo_error(args):
        return torch.device(*args)

    for inp, err in error_inputs:
        with pytest.raises(err):
            thunder.jit(foo_error)(inp)


def test_grad_ctx():
    # NOTE - This test would start failing if tags on Proxies are dropped
    # as the computation under `no_grad` won't be treated as constant
    # and grad won't match with PyTorch eager.

    # Test `enable_grad` on a function works correctly
    @torch.enable_grad()
    def foo1(x):
        return x + 1

    x = torch.randn(3, 3, requires_grad=True)
    thunder.jit(foo1)(x).sum().backward()
    assert x.grad is not None

    # Test `no_grad` on a function works correctly
    @torch.no_grad()
    def foo2(x):
        return x + 1

    x = torch.randn(3, 3, requires_grad=True)
    res = thunder.jit(foo2)(x)
    assert not res.requires_grad

    # Test `no_grad` ctx correctly disable gradient computation
    def foo3(x):
        with torch.no_grad():
            y = x * 3
        return x * 2 + y

    x = torch.randn(3, 3, requires_grad=True)
    with torch.no_grad():
        x_ref = x.clone()
        x_ref.requires_grad_(True)

    foo3(x_ref).sum().backward()
    thunder.jit(foo3)(x).sum().backward()
    # Verify the gradients match
    torch.testing.assert_close(x.grad, x_ref.grad)

    # Test nested `no_grad` and `enable_grad`
    def foo4(x):
        with torch.enable_grad():
            with torch.no_grad():
                y = x * 3
            z = x * 4
        return x * 2 + y + z

    x = torch.randn(3, 3, requires_grad=True)
    with torch.no_grad():
        x_ref = x.clone()
        x_ref.requires_grad_(True)

    foo4(x_ref).sum().backward()
    thunder.jit(foo4)(x).sum().backward()
    # Verify the gradients match
    torch.testing.assert_close(x.grad, x_ref.grad)

    def foo5(x):
        return x * 2

    x = torch.randn(3, 3, requires_grad=True)
    with torch.no_grad():
        x_ref = x.clone()
        x_ref.requires_grad_(True)

    jfoo = thunder.jit(foo5)
    with torch.no_grad():
        o = jfoo(x)
        assert o.grad_fn is None
        assert thunder.cache_misses(jfoo) == 1  # First compilation

    # Running it out of `torch.no_grad`, should lead to recompile.
    foo5(x_ref).sum().backward()
    jfoo(x).sum().backward()
    torch.testing.assert_close(x.grad, x_ref.grad)
    assert thunder.cache_misses(jfoo) == 2


@instantiate(
    dtypes=NOTHING,
    decorators=(
        pytest.mark.parametrize("global_grad_enabled", [False, True]),
        pytest.mark.parametrize("n_flips", range(4)),
        pytest.mark.parametrize("next_enable", [False, True]),
        pytest.mark.parametrize("starts_with_op", [False, True]),
        pytest.mark.parametrize("ends_with_op", [False, True]),
    ),
)
def test_set_grad_enabled(
    executor, device, dtype, global_grad_enabled, n_flips, next_enable, starts_with_op, ends_with_op
):
    def fn(x):
        next_enable_local = next_enable
        for i in range(n_flips):
            if starts_with_op or i > 0:
                x = x.sin()
            torch.set_grad_enabled(next_enable_local)
            next_enable_local = not next_enable_local
        if ends_with_op:
            x = x.sin()
        return x

<<<<<<< HEAD
    for global_grad_enabled in [False, True]:
        for n_flips, next_enable, starts_with_op, ends_with_op in itertools.product(
            range(4), [False, True], [False, True], [False, True]
        ):
            x = torch.randn(10, requires_grad=True, device=device)
            x_ref = x.detach().clone().requires_grad_(True)

            torch.set_grad_enabled(global_grad_enabled)
            jfn = executor.make_callable(fn)
            y = jfn(x, n_flips, next_enable, starts_with_op, ends_with_op)
            is_grad_enabled = torch.is_grad_enabled()

            torch.set_grad_enabled(global_grad_enabled)
            y_ref = fn(x_ref, n_flips, next_enable, starts_with_op, ends_with_op)
            is_grad_enabled_ref = torch.is_grad_enabled()

            torch.testing.assert_close(y, y_ref)
            assert (y.grad_fn is None) == (y_ref.grad_fn is None)
            assert is_grad_enabled == is_grad_enabled_ref
            if y.grad_fn is not None:
                with torch.enable_grad():
                    y.sum().backward()
                    y_ref.sum().backward()
                    torch.testing.assert_close(x.grad, x_ref.grad)
=======
    x = torch.randn(10, requires_grad=True, device=device)
    x_ref = x.detach().clone().requires_grad_(True)

    torch.set_grad_enabled(global_grad_enabled)
    jfn = executor.make_callable(fn)
    y = jfn(x)

    torch.set_grad_enabled(global_grad_enabled)
    y_ref = fn(x_ref)

    torch.testing.assert_close(y, y_ref)
    assert (y.grad_fn is None) == (y_ref.grad_fn is None)
    if y.grad_fn is not None:
        with torch.enable_grad():
            y.sum().backward()
            y_ref.sum().backward()
            torch.testing.assert_close(x.grad, x_ref.grad)
>>>>>>> 8622a581


def test_serialize_trace():
    import dill as pickle

    def fn(a, b, l):
        res = a + b
        for t in l:
            res = res + t
        return res

    tm = thunder.jit(fn)
    a, b = torch.randn(2, 5, device=("cuda" if torch.cuda.is_available() else "cpu"))
    tm(a, b, [a, b])
    trace = thunder.last_traces(tm)[0]

    assert str(pickle.loads(pickle.dumps(trace))) == str(trace)

    prologue_trace = thunder.last_prologue_traces(tm)[0]

    assert str(pickle.loads(pickle.dumps(prologue_trace))) == str(prologue_trace)

    # check that these are looked up rather than duplicated
    device = thunder.devices.Device("cpu")
    assert pickle.loads(pickle.dumps(device)) is device
    fp32 = thunder.dtypes.float32
    assert pickle.loads(pickle.dumps(fp32)) is fp32


@pytest.mark.parametrize("requires_grad", (True, False))
def test_dataclass_output(requires_grad):
    # Test both `requires_grad={True, False}` as both have
    # different code path.
    @dataclasses.dataclass
    class TestDataclass:
        t: torch.Tensor
        s: torch.Tensor
        i: int
        f: float
        g: tuple

    def foo(x):
        # TestDataClass as the output and part of the nested output.
        return TestDataclass(x, x + 2, x.numel(), x.numel() / 2.0, (x,)), (
            TestDataclass(x, x + 2, x.numel(), x.numel() / 2.0, (x)),
            {"x": x, "y": x + 3},
        )

    jfoo = thunder.jit(foo)

    x = torch.randn(3, 3, requires_grad=requires_grad)
    x_jit = x.detach().clone()
    x_jit.requires_grad_(requires_grad)

    actual_container, actual_tuple = jfoo(x_jit)
    expected_container, expected_tuple = foo(x)

    def _test_container(actual_container, expected_container):
        assert dataclasses.is_dataclass(actual_container)
        assert isinstance(actual_container, TestDataclass)
        torch.testing.assert_close(actual_container.t, expected_container.t)
        torch.testing.assert_close(actual_container.s, expected_container.s)
        torch.testing.assert_close(actual_container.i, expected_container.i)
        torch.testing.assert_close(actual_container.f, expected_container.f)
        torch.testing.assert_close(actual_container.g[0], expected_container.g[0])

    _test_container(actual_container, expected_container)
    _test_container(actual_tuple[0], expected_tuple[0])
    torch.testing.assert_close(actual_tuple[1], expected_tuple[1])

    if requires_grad:
        # Test computing grad
        cotangent = torch.randn_like(expected_container.t)
        (actual_container.t + actual_tuple[0].s).backward(cotangent)
        (expected_container.t + expected_tuple[0].s).backward(cotangent)
        torch.testing.assert_close(x.grad, x_jit.grad)


@pytest.mark.parametrize("requires_grad", (True, False))
def test_dataclass_input(requires_grad):
    @dataclasses.dataclass
    class TestDataclass:
        t: torch.Tensor
        s: torch.Tensor

    def foo(x):
        return x.t + x.s

    jfoo = thunder.jit(foo)

    t = torch.randn(3, 3, requires_grad=requires_grad)
    s = torch.randn(3, 3, requires_grad=requires_grad)
    actual = jfoo(TestDataclass(t, s))
    expected = foo(TestDataclass(t, s))

    torch.testing.assert_close(actual, expected)


def test_proxy_repr():
    # Verify that we can call `__repr__` on different proxy subclasses.
    t = thunder.core.trace.TraceCtx()
    with thunder.core.trace.tracectx(t):
        p = thunder.core.proxies.NumberProxy("number", 1, python_type=int)
        c = thunder.core.proxies.CollectionProxy((1, 2), name="collection")
        t = thunder.core.proxies.TensorProxy(
            "tensor",
            shape=(1,),
            dtype=thunder.core.dtypes.float16,
            device=thunder.core.devices.Device("cpu"),
            requires_grad=True,
        )
        assert p.__repr__() == '<NumberProxy(name="number")>'
        assert t.__repr__() == '<TensorProxy(name="tensor", dtype=thunder.dtypes.float16, shape=(1,))>'
        assert c.__repr__() == '<CollectionProxy(name="collection")>'


def test_type_string():
    def fn(x):
        result = 2 * x
        return result

    jfn = thunder.jit(fn)

    a = torch.randn(2, 2)

    jfn(a)

    tr = thunder.last_traces(jfn)[0]

    assert tr.bound_symbols[1].sym == ltorch.mul
    (pystr,) = tr.bound_symbols[1].python(0)

    assert pystr == 'result = ltorch.mul(2, x)  # result: "cpu f32[2, 2]"'


def test_dtype_in_trace():
    def fn(x):
        return x.to(torch.float16)

    jfn = thunder.jit(fn)

    x = torch.randn(
        3,
    )

    jfn(x)

    tr = thunder.last_traces(jfn)[0]
    assert tr.bound_symbols[1].sym == ltorch.to
    (pystr,) = tr.bound_symbols[1].subsymbols[0].python(0)

    assert "convert_element_type(x, dtypes.float16)" in pystr


def test_factory_functions_default_dtype():
    def fn(x):
        o = torch.ones(x.shape)
        return o.dtype

    x = torch.randn(3, 3)
    jfn = thunder.jit(fn)
    actual_dtype = jfn(x)

    assert fn(x) == jfn(x)
    assert actual_dtype == torch.float32

    # Check with a different default dtype.
    with set_default_dtype_ctx(torch.float16):
        actual_dtype = jfn(x)
        assert actual_dtype == torch.float16

    assert thunder.cache_misses(jfn) == 2


def test_change_default_dtype_in_jitted_fn():
    default_dtype = torch.get_default_dtype()
    try:

        def fn(x):
            torch.set_default_dtype(torch.float16)
            o = torch.ones(x.shape)
            return o.dtype

        jfn = thunder.jit(fn)
        with pytest.raises(RuntimeError, match="Default dtype is changed during the execution of jitted function"):
            jfn(torch.randn(3, 3))
    finally:
        torch.set_default_dtype(default_dtype)


@requiresCUDA
def test_factory_functions_default_device():
    def fn(x):
        o = torch.ones(x.shape)
        return o.device

    x = torch.randn(3, 3)
    jfn = thunder.jit(fn)
    actual_device = jfn(x)

    assert fn(x) == jfn(x)
    assert actual_device == torch.device("cpu")

    # Check with a different default device.
    org_device = torch.get_default_device()
    torch.set_default_device("cuda")
    try:
        actual_device = jfn(x)
        assert actual_device == fn(x)
    finally:
        torch.set_default_device(org_device)
        # hard clean for https://github.com/Lightning-AI/lightning-thunder/issues/844
        try:
            torch._GLOBAL_DEVICE_CONTEXT.device_context.__exit__(None, None, None)
            del torch._GLOBAL_DEVICE_CONTEXT.device_context
        except Exception:
            pass

    assert thunder.cache_misses(jfn) == 2


@requiresCUDA
def test_change_default_device_in_jitted_fn():
    default_device = torch.get_default_device()
    try:

        def fn(x):
            torch.set_default_device("cuda")
            o = torch.ones(x.shape)
            return o.device

        jfn = thunder.jit(fn)
        with pytest.raises(RuntimeError, match="Default device is changed during the execution of jitted function"):
            jfn(torch.randn(3, 3))
    finally:
        torch.set_default_device(default_device)
        # hard clean for https://github.com/Lightning-AI/lightning-thunder/issues/844
        try:
            torch._GLOBAL_DEVICE_CONTEXT.device_context.__exit__(None, None, None)
            del torch._GLOBAL_DEVICE_CONTEXT.device_context
        except Exception:
            pass


@requiresCUDA
@pytest.mark.xfail(
    compare_version("torch", operator.le, "2.7.1", use_base_version=True),
    reason="When using device as context in PyTorch, it doesn't reflect in torch.get_default_device - see https://github.com/pytorch/pytorch/issues/131328",
    strict=True,
)
def test_change_default_device_with_ctx():
    def fn(x):
        o = torch.ones(x.shape)
        return o.device

    x = torch.randn(3)

    with torch.device("cuda"):
        jfn = thunder.jit(fn)
        actual_device = jfn(x)
        assert actual_device == fn(x)


def test_arange_default_dtype():
    # If any of start, end, or stop are floating-point, the dtype is inferred to be the default dtype, see get_default_dtype().
    # Otherwise, the dtype is inferred to be torch.int64.
    def fn():
        return torch.arange(start=1, end=2, step=0.5).dtype

    jfn = thunder.jit(fn)
    assert fn() == jfn()
    assert jfn() == torch.float32

    def fn():
        return torch.arange(start=1, end=3, step=1).dtype

    jfn = thunder.jit(fn)
    assert fn() == jfn()
    assert jfn() == torch.int64


def test_randint_default_dtype():
    def fn():
        return torch.randint(0, 5, (2, 3))

    jfn = thunder.jit(fn)
    assert jfn().dtype == fn().dtype == torch.int64


def test_cat_mixed_dtypes():
    # We add a special test here instead of a sample in OpInfo.
    # When we add a mixed input sample in OpInfo, it will also be picked up for the test which
    # computes numerical Jacobian vector product and compares it with analytical. The test will produce failures
    # when run in precision lower than double (and we can't disable a sample based on tests).
    # See comment - https://github.com/Lightning-AI/lightning-thunder/pull/819#issuecomment-2244761476
    def fn(tensors):
        return torch.cat(tensors, dim=0)

    tensors = (torch.randn(3, requires_grad=True), torch.randn(3, dtype=torch.float16, requires_grad=True))
    with torch.no_grad():
        tensors_jit = tuple(t.detach().clone() for t in tensors)
        for t in tensors_jit:
            t.requires_grad_(True)

    # Compare forward
    jfn = thunder.jit(fn)
    expected = fn(tensors)
    actual = jfn(tensors_jit)
    torch.testing.assert_close(actual, expected)

    # Compare backward
    cotangent = torch.randn_like(expected)
    expected.backward(cotangent)
    actual.backward(cotangent)

    torch.testing.assert_close(tuple(t.grad for t in tensors), tuple(t.grad for t in tensors_jit))


@pytest.mark.parametrize("requires_grad", [True, False])
def test_reshape_noop_prims(requires_grad):
    # NOTE - We test for requires_grad with True and False,
    #        as the trace before execution may have `ltorch.reshape` (for requires_grad=False) or
    #        `prims.reshape` (for requires_grad=True) as the `grad` rule is only defined for `prims.reshape`.
    def fn(x: torch.Tensor, y: torch.Tensor):
        x_view = x.reshape(-1, 5)
        y_view = y.reshape(-1)
        return x_view + 3, y_view + 2

    t = torch.randn(8, 5, requires_grad=requires_grad)
    labels = torch.tensor([2, 4, 2, 3, 1, 0, 4, 4])

    jfn = thunder.jit(fn)
    actual = jfn(t, labels)
    expected = fn(t, labels)

    torch.testing.assert_close(actual, expected)


@requiresCUDA
@thunder.tests.framework.requiresNVFuser
def test_bound_symbol_sort_stability():
    class LlamaMLPLike(torch.nn.Module):
        def __init__(self) -> None:
            super().__init__()
            self.fc_1 = torch.nn.Linear(32, 32)
            self.fc_2 = torch.nn.Linear(32, 32)
            self.proj = torch.nn.Linear(32, 32)

        def forward(self, x: torch.Tensor) -> torch.Tensor:
            x_fc_1 = self.fc_1(x)
            x_fc_2 = self.fc_2(x)
            x = torch.nn.functional.silu(x_fc_1) * x_fc_2
            return self.proj(x)

    with torch.device("cuda"):
        mlp = torch.nn.Sequential(*[LlamaMLPLike() for _ in range(16)]).requires_grad_(False)
    j = thunder.jit(mlp)
    j(torch.randn(32, 32, device="cuda"))
    lt = thunder.last_traces(j)[-1]
    assert all(
        (i % 2 + 1 == i_2)
        for i, i_2 in enumerate(
            [
                int(s.args[1].name.split("_")[-2])
                for s in lt.bound_symbols
                if s.sym.name == "linear" and "fc" in s.args[1].name
            ]
        )
    )

    fusions = examine.get_fusion_symbols(lt)

    no_number = partial(re.sub, r"nvFusion\d+", "nvFusion")
    fusions = [no_number(str(thunder.core.transform_common.canonicalize_proxies([f])[0])) for f in fusions]

    f0 = fusions[0]
    for f in fusions[1:]:
        assert f0 == f


def test_state_dict():
    def make_model():
        return torch.nn.Sequential(
            torch.nn.Linear(3, 4),
            torch.nn.GELU(),
            torch.nn.Linear(4, 3),
        )

    m1 = make_model()
    m2 = make_model()

    jm1 = thunder.jit(m1)
    jm2 = thunder.jit(m2)

    inp = torch.randn(2, 3)

    jm2.load_state_dict(jm1.state_dict())

    torch.testing.assert_close(jm1(inp), jm2(inp))


def test_thunder_optimized_module_is_freed():
    mod = torch.nn.ReLU()
    opt_mod = thunder.jit(mod)
    ref_opt_mod = weakref.ref(opt_mod)
    x = torch.randn(10, 10)
    opt_mod(x)
    del x
    del mod
    del opt_mod
    assert ref_opt_mod() is None


@pytest.mark.parametrize("requires_grad", [True, False])
def test_return_bsym_has_none_output(requires_grad):
    def fn(x):
        return x + 1

    x = torch.tensor([3.0], requires_grad=requires_grad)
    jfn = thunder.jit(fn)
    jfn(x)

    for trace in thunder.last_traces(jfn):
        return_bsym = trace.bound_symbols[-1]
        assert return_bsym.sym.id == thunder.prims.PrimIDs.RETURN
        assert return_bsym.output is None

    if requires_grad:
        for trace in thunder.last_backward_traces(jfn):
            return_bsym = trace.bound_symbols[-1]
            assert return_bsym.sym.id == thunder.prims.PrimIDs.RETURN
            assert return_bsym.output is None


def test_indexing_with_hashable_object():
    class HashableClass:
        def __hash__(self):
            return id(self)

    h = HashableClass()
    d = {h: 1, 1: 0}

    def fn():
        return d[h]

    jfn = thunder.jit(fn)
    assert jfn() == 1
    assert thunder.cache_misses(jfn) == 1  # Due to first compilation.

    # Call jfn with no changes
    # this should be cache hit.
    assert jfn() == 1
    assert thunder.cache_hits(jfn) == 1
    assert thunder.cache_misses(jfn) == 1

    # Change the value of the captured dict.
    # This should be a cache miss, verify that.
    d[h] = 2
    assert jfn() == 2  # Verify that jfn now returns 2
    assert thunder.cache_hits(jfn) == 1
    assert thunder.cache_misses(jfn) == 2


def test_profiling_decorator():
    @thunder.core.profile.annotate_for_profile("compile_and_run")
    def foo():
        def bar(a: torch.Tensor):
            t0 = torch.add(a, 42)
            t1 = torch.mul(t0, 0.25)
            return t1

        baz = thunder.jit(bar)
        baz(torch.randn(19))

    foo()


def test_saved_view_of_output_of_autograd_function_does_not_leak():
    # Verify that we have side-stepped the bug in torch.autograd.Function
    # where saving a view of the output for backward leads to leak.
    # See NOTE [Saved view of output of torch.autograd.Function leaks]
    def fn(idx, weight):
        tok_emb = torch.nn.functional.embedding(idx, weight)
        emb = torch.reshape(tok_emb, (2, 32))
        matmul = emb @ emb.T
        return tok_emb, matmul

    weight = make_tensor((16, 32), dtype=torch.float, device="cpu", requires_grad=True)
    x = make_tensor((1, 2), dtype=torch.int64, low=0, high=10, device="cpu")

    jfn = thunder.jit(fn)

    # Computation Trace for jfn
    # We save view of the output `tok_emb` for backward.
    # @torch.no_grad()
    # @no_autocast
    # def computation(idx, t_wte_weight):
    #   # idx: "cuda:0 i64[1, 2]"
    #   # t_wte_weight: "cuda:0 f32[16, 32]"
    #   tok_emb = torch.nn.functional.embedding(idx, t_wte_weight, None, None, 2.0, False, False)  # tok_emb: "cuda:0 f32[1, 2, 32]"
    #   [emb, t4] = nvFusion0(tok_emb)
    #       # emb = prims.reshape(tok_emb, (2, 32))  # emb: "cuda:0 f32[2, 32]"
    #       # t4 = prims.transpose(emb, (1, 0))  # t4: "cuda:0 f32[32, 2]"
    #   matmul = torch.matmul(emb, t4)  # matmul: "cuda:0 f32[2, 2]"
    #   return {'output': (tok_emb, matmul), 'flat_args': [idx, t_wte_weight], 'flat_output': (tok_emb, matmul)}, ((emb, idx, t4), ())

    prev_iter_refs = []
    for iter_n in range(4):
        tok_emb, _ = jfn(x, weight)
        if iter_n < 3:
            prev_iter_refs.append(weakref.ref(tok_emb))

    for ref in prev_iter_refs:
        assert ref() is None


def test_debug_options():
    from thunder import DebugOptions
    import dill

    initial_state = dill.dumps(dict(DebugOptions.__dict__))
    DebugOptions.register_option("test_option", bool, False, "Test Option")

    assert "Test Option" in DebugOptions.__doc__

    do = DebugOptions()
    assert do.test_option is False
    do = DebugOptions(test_option=True)
    assert do.test_option is True

    with pytest.raises(TypeError, match="test_option"):
        do = DebugOptions(test_option=5)

    del DebugOptions._docs["test_option"]
    del DebugOptions._defaults["test_option"]
    del DebugOptions.__annotations__["test_option"]
    del DebugOptions.test_option

    DebugOptions._set_docstring()
    assert dill.dumps(dict(DebugOptions.__dict__)) == initial_state


def test_default_tensor_proxy():
    from thunder.core.proxies import TensorProxy
    from thunder.core.trace import detached_trace
    from thunder.core.dtypes import float32
    from thunder.core.devices import cpu

    # It should be possible to create a TensorProxy with default values for all
    # optional arguments
    with detached_trace():
        t = TensorProxy(shape=(1,), device=cpu, dtype=float32)
    assert not t.requires_grad
    assert t.device == cpu
    assert t.dtype == float32


def test_proxy_same_name():
    from thunder.core.proxies import TensorProxy
    from thunder.core.trace import detached_trace
    from thunder.core.dtypes import float32
    from thunder.core.devices import cpu

    with detached_trace():
        TensorProxy(name="test", shape=(1,), device=cpu, dtype=float32)
        with pytest.raises(RuntimeError, match="already used"):
            TensorProxy(name="test", shape=(1,), device=cpu, dtype=float32)


def test_save_trace():
    def fn(x):
        return x + 1

    jfn = thunder.jit(fn)
    jfn(
        torch.rand(
            3,
        )
    )

    fwd_trace = thunder.last_traces(jfn)[-1]

    with tempfile.TemporaryDirectory() as tmp_dir:
        trace_name = os.path.join(tmp_dir, "tmp_trace.py")
        fwd_trace.save_trace(trace_name)

        with open(trace_name) as f:
            trace_contents = f.readlines()

        # Verify we find a few expected things in the
        # saved trace.
        trace_contents = "".join(trace_contents)
        assert ".add" in trace_contents
        assert "@torch.no_grad" in trace_contents


def test_unpack_sequence_element_info():
    def fn(x):
        return x.sin().cos()

    jfn = thunder.jit(fn)
    jfn(torch.randn(3, requires_grad=True))

    backward_trc = thunder.last_backward_traces(jfn)[-1]
    for bsym in backward_trc.bound_symbols:
        if bsym.sym.id == thunder.prims.PrimIDs.UNPACK_SEQUENCE and any(
            isinstance(out, thunder.core.proxies.TensorProxy) for out in bsym.flat_outs
        ):  # prims is unpack_sequence and any output is TensorProxy
            # Verify that we print information about the unpacked TensorProxy.
            assert "cpu f32[3]" in str(bsym)


@pytest.mark.parametrize("thunderfx_disable_split_autograd", (True, False))
def test_apply_autograd_memory(thunderfx_disable_split_autograd):
    from thunder.executors.torch_autograd import connect_to_autograd

    def foo():
        def backward(*args):
            return None

        x = torch.randn(2, 2, requires_grad=True)
        o = x.sum()

        connect_to_autograd(
            backward_fn=backward,
            flat_args=(x,),
            flat_output=(o,),
            saved_tensors=(o,),
            saved_other=(),
            return_none_instead_of_grads=True,
            disable_split_autograd=thunderfx_disable_split_autograd,
            is_differentiable_outputs=None,
        )
        return [weakref.ref(x), weakref.ref(o)]

    assert not any(wr() for wr in foo())


def test_thunder_jit_parts():
    m = torch.nn.Sequential(
        torch.nn.Linear(64, 128),
        torch.nn.ReLU(),
        torch.nn.Linear(128, 64),
    )

    inp = torch.randn((32, 64))

    jm = thunder.jit(m)

    ce, pro_to_comp, pro_to_epi = run_prologue(jm, inp)
    ce2, pro_to_comp2, pro_to_epi2 = thunder.compile_data(jm).get_computation_and_inputs(inp)

    def clean(tr):
        new_tr = thunder.core.trace.from_trace(tr)
        new_tr.bound_symbols = thunder.core.transform_common.canonicalize_proxies(tr.bound_symbols)
        res = str(new_tr)
        # some traces report timings, we don't want those to influcence
        res = re.sub(r"took \d+ ", "", res)
        return res

    assert clean(ce.prologue_traces[-1]) == clean(ce2.prologue_traces[-1])
    assert clean(ce.computation_traces[-1]) == clean(ce2.computation_traces[-1])
    assert clean(ce.epilogue_traces[-1]) == clean(ce2.epilogue_traces[-1])

    assert_close(pro_to_comp, pro_to_comp2)
    assert_close(pro_to_epi, pro_to_epi2)


def test_prims_pack_list():
    def foo():
        pass

    trace = TraceCtx(foo)

    a = torch.randn(2, 2)
    b = torch.randn(2, 2)

    with tracectx(trace):
        x = prims.unpack_trivial(a, name="x")
        y = prims.unpack_trivial(b, name="y")
        l = prims.pack_list(x, y)
        prims.python_return(l)

    func = trace.python_callable()
    actual = func()
    expected = [a, b]

    assert isinstance(actual, list) and actual == expected


def test_enum_printing():
    from enum import Enum

    def fn():
        pass

    class A(Enum):
        VALUE = 1

    trc = thunder.TraceCtx(fn)
    with thunder.core.trace.tracectx(trc):
        thunder.core.prims.python_return(A.VALUE)

    # the important bit here is that A_VALUE is there, so we can see
    # the enum constant's value
    assert "return _A_VALUE" in str(trc)<|MERGE_RESOLUTION|>--- conflicted
+++ resolved
@@ -2584,50 +2584,26 @@
             x = x.sin()
         return x
 
-<<<<<<< HEAD
-    for global_grad_enabled in [False, True]:
-        for n_flips, next_enable, starts_with_op, ends_with_op in itertools.product(
-            range(4), [False, True], [False, True], [False, True]
-        ):
-            x = torch.randn(10, requires_grad=True, device=device)
-            x_ref = x.detach().clone().requires_grad_(True)
-
-            torch.set_grad_enabled(global_grad_enabled)
-            jfn = executor.make_callable(fn)
-            y = jfn(x, n_flips, next_enable, starts_with_op, ends_with_op)
-            is_grad_enabled = torch.is_grad_enabled()
-
-            torch.set_grad_enabled(global_grad_enabled)
-            y_ref = fn(x_ref, n_flips, next_enable, starts_with_op, ends_with_op)
-            is_grad_enabled_ref = torch.is_grad_enabled()
-
-            torch.testing.assert_close(y, y_ref)
-            assert (y.grad_fn is None) == (y_ref.grad_fn is None)
-            assert is_grad_enabled == is_grad_enabled_ref
-            if y.grad_fn is not None:
-                with torch.enable_grad():
-                    y.sum().backward()
-                    y_ref.sum().backward()
-                    torch.testing.assert_close(x.grad, x_ref.grad)
-=======
     x = torch.randn(10, requires_grad=True, device=device)
     x_ref = x.detach().clone().requires_grad_(True)
 
     torch.set_grad_enabled(global_grad_enabled)
     jfn = executor.make_callable(fn)
     y = jfn(x)
+    is_grad_enabled = torch.is_grad_enabled()
 
     torch.set_grad_enabled(global_grad_enabled)
     y_ref = fn(x_ref)
+    is_grad_enabled_ref = torch.is_grad_enabled()
 
     torch.testing.assert_close(y, y_ref)
     assert (y.grad_fn is None) == (y_ref.grad_fn is None)
+    assert is_grad_enabled == is_grad_enabled_ref
     if y.grad_fn is not None:
         with torch.enable_grad():
             y.sum().backward()
             y_ref.sum().backward()
             torch.testing.assert_close(x.grad, x_ref.grad)
->>>>>>> 8622a581
 
 
 def test_serialize_trace():
