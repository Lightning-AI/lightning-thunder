import operator
import os
import tempfile
import traceback
from functools import partial, reduce
from itertools import product
import dataclasses
import re
import weakref

import pytest
import torch
from looseversion import LooseVersion
from torch.testing import assert_close, make_tensor
from types import FunctionType

import thunder
from thunder import last_traces, cache_option, cache_hits, cache_misses
import thunder.examine as examine
import thunder.clang as clang
import thunder.core.profile
import thunder.core.proxies as proxies
import thunder.tests.bf16
import thunder.torch as ltorch

import thunder.core.codeutils as codeutils
from thunder.tests.framework import (
    instantiate,
    NOTHING,
    TorchExecutor,
    nvFuserExecutor,
    requiresCUDA,
    TestExecutor,
    set_default_dtype_ctx,
)
import thunder.core.dtypes as dtypes
import thunder.core.prims as prims
from thunder.core.trace import TraceCtx, set_tracectx, reset_tracectx, tracectx
from thunder.core.symbol import BoundSymbol

#
# Tests related to the test framework itself
#
# TODO Move these into a new test_testing.py?

# Using instantiate with parametrize

_parametrize_decorator = pytest.mark.parametrize("num, s", ((2, "hi"), (-5, "bye")))


@instantiate(dtypes=NOTHING, decorators=(_parametrize_decorator,))
def test_instantiate_and_pytest_parametrize(executor, device: str, dtype: dtypes.dtype, num: int, s: str):
    assert isinstance(num, int)
    assert isinstance(s, str)

    assert num == 2 or num == -5
    assert s == "hi" or s == "bye"


#
# Tests related to running valid Python programs
#


@instantiate(dtypes=NOTHING)
def test_make_callable_from_trace(executor, device: str, dtype: dtypes.dtype):
    def foo(a, b):
        return a + b

    a = make_tensor((2, 2), device=device, dtype=torch.float32)
    b = make_tensor((2, 2), device=device, dtype=torch.float32)
    traced_foo = thunder.trace(inline_trace=False)(foo, a, b)
    assert len(traced_foo.bound_symbols) == 4
    assert traced_foo.bound_symbols[-2].sym.name == "add"

    # Ensure that the trace can be fused and executed
    fusion = executor.make_callable(traced_foo)
    actual = fusion(a, b)
    torch.testing.assert_close(actual, a + b)


# Tests that traces don't generate duplicate names
#   (at least not within the first 10k names tested below)
def test_name_generation():
    # NOTE This function is just because trace's currently require a function to
    #   construct them
    def foo():
        pass

    trace = TraceCtx(foo)

    names = set()
    for ctr in range(10000):
        name = trace._gen_name(ctr)
        assert name not in names, f"Found duplicate name {name}"

        names.add(name)


@instantiate(dtypes=(thunder.float32,))
def test_integer_isinstance_mimicry(executor, device: str, dtype: dtypes.dtype):
    # isinstance() works as expected
    def foo(a, b, c):
        if isinstance(a, int):
            return clang.add(a, b)

        return clang.add(b, c)

    traced_foo = executor.make_callable(foo)

    tdtype = ltorch.to_torch_dtype(dtype)
    a = make_tensor((2, 1), device=device, dtype=tdtype)
    b = make_tensor((2, 2), device=device, dtype=tdtype)
    c = make_tensor((1, 2), device=device, dtype=tdtype)

    thunder_result = traced_foo(a, b, c)
    torch_result = b + c
    assert_close(thunder_result, torch_result)

    thunder_result = traced_foo(2, b, c)
    torch_result = 2 + b
    assert_close(thunder_result, torch_result)

    # type() doesn't work (it returns the actual type)
    def bar(a, b, c):
        if type(a) is int:
            return clang.add(a, b)

        return clang.add(b, c)

    traced_bar = executor.make_callable(bar)

    try:
        thunder_result = traced_bar(a, b, c)
        torch_result = b + c
        assert_close(thunder_result, torch_result)
        pytest.fail()
    except BaseException:
        pass

    try:
        thunder_result = traced_bar(2, b, c)
        torch_result = 2 + b
        assert_close(thunder_result, torch_result)
        pytest.fail()
    except BaseException:
        pass


# TODO Subsume this by test_elementwise when sample inputs are expanded to include more numbers
@instantiate(dtypes=NOTHING)
def test_integer_return(executor, device, _):
    if executor == nvFuserExecutor:
        pytest.xfail("nvFuser does not support only scalar outputs")

    def foo(a, b):
        return clang.add(a, b)

    traced_foo = executor.make_callable(foo)

    thunder_result = traced_foo(3, 4)
    python_result = 3 + 4
    assert_close(thunder_result, python_result)


@instantiate(dtypes=(thunder.float32,))
def test_crazy_collections_in_and_out(executor, device, dtype):
    def foo(a, b, c, *, ka, kb, kc):
        d = {
            5: 2,
            7: 9,
            "a": [a, b],
            "b": {"a": a, "b": b, "c": [b, (a, c)]},
            "x": (a, [a, a, a], (b, (a, a, c, b))),
        }

        e = a["a"]["a"] + b[0]
        f = c[1]["c"] + b[1]
        g = e + f
        h = f + ka + kb
        # NOTE The following line is intentionally not returned
        i = ka + ka  # noqa
        j = kc[0] + kc[1]

        d["j"] = j

        return (
            a,
            (g,),
            (((j,),),),
            g,
            g,
            b,
            e,
            d["j"],
            (f, d, c, (d,), c, {"a": a, 5: f, "b": h}),
            (5,),
            (),
            (a,),
            [5, a, (b,), (), {}],
            {},
        )

    traced_foo = executor.make_callable(foo)
    tdtype = ltorch.to_torch_dtype(dtype)

    a = make_tensor((2,), device=device, dtype=tdtype)
    b = make_tensor((2, 2, 2), device=device, dtype=tdtype)
    c = make_tensor((2, 2), device=device, dtype=tdtype)

    args = ({"a": {"a": a}}, (b, c), (3, {"c": c}))
    kwargs = {"ka": b, "kb": 3.0, "kc": (a, 2)}
    thunder_result = traced_foo(*args, **kwargs)
    torch_result = foo(*args, **kwargs)

    assert_close(thunder_result, torch_result)


@instantiate(dtypes=(thunder.float32,))
def test_nested_empty_tuple_unpack(executor, device, dtype):
    def foo(a):
        pass

    cfoo = executor.make_callable(foo)
    torch_dtype = ltorch.to_torch_dtype(dtype)

    a = make_tensor((2, 2), device=device, dtype=torch_dtype)

    inp = {
        0: (
            (
                a,
                a,
            ),
            [a, (a, a), {}],
            {},
            (),
        )
    }

    cfoo(inp)


@instantiate(dtypes=(thunder.float32,))
def test_grad_unpack(executor, device, dtype):
    tdtype = ltorch.to_torch_dtype(dtype)
    a = make_tensor((2, 2), device=device, dtype=tdtype, requires_grad=True)
    a.grad = make_tensor((2, 2), device=device, dtype=tdtype)

    def get_grad_times_two(a):
        return a.grad * 2

    jitted_get_grad_times_two = executor.make_callable(get_grad_times_two)
    actual = jitted_get_grad_times_two(a)
    expected = a.grad * 2
    assert_close(actual, expected)

    # a.grad is unpacked before a
    def grad_first(a):
        return a.grad + a

    # a.grad is unpacked after a
    def grad_second(a):
        return a + a.grad

    jitted_grad_first = executor.make_callable(grad_first)
    jitted_grad_second = executor.make_callable(grad_second)
    actual_first = jitted_grad_first(a)
    actual_second = jitted_grad_second(a)
    expected = a + a.grad
    assert_close(actual_first, expected)
    assert_close(actual_second, expected)


@instantiate(dtypes=(thunder.float32,))
def test_grad_no_recompile(executor, device, dtype):
    # Checks that having .grad or not does not cause recompile

    def foo(a):
        return a * 2

    cfoo = executor.make_callable(foo)

    tdtype = ltorch.to_torch_dtype(dtype)
    a = make_tensor((2, 2), device=device, dtype=tdtype, requires_grad=True)
    a.grad = make_tensor((2, 2), device=device, dtype=tdtype)
    cfoo(a)
    assert thunder.cache_misses(cfoo) == 1

    a.grad = None
    cfoo(a)
    assert thunder.cache_misses(cfoo) == 1

    b = make_tensor((3, 3), device=device, dtype=tdtype, requires_grad=True)
    cfoo(b)
    assert thunder.cache_misses(cfoo) == 2

    b.grad = make_tensor((3, 3), device=device, dtype=tdtype)
    cfoo(b)
    assert thunder.cache_misses(cfoo) == 2


@instantiate(dtypes=(thunder.float32,))
def test_grad_recompile(executor, device, dtype):
    # Checks that change in the metadata of a.grad causes recompile

    def foo(a):
        return a.grad * 2

    cfoo = executor.make_callable(foo)

    tdtype = ltorch.to_torch_dtype(dtype)
    a = make_tensor((2, 2), device=device, dtype=tdtype, requires_grad=True)
    a.grad = make_tensor((2, 2), device=device, dtype=tdtype)
    cfoo(a)
    assert thunder.cache_misses(cfoo) == 1

    b = make_tensor((3, 3), device=device, dtype=tdtype, requires_grad=True)
    b.grad = make_tensor((3, 3), device=device, dtype=tdtype)
    cfoo(b)
    assert thunder.cache_misses(cfoo) == 2


@instantiate(dtypes=(thunder.float32,))
def test_optimizer_unpack(executor, device, dtype):
    class Optimizer(torch.optim.Optimizer):
        def __init__(self, params):
            self.param_groups = [{"params": params}]

        def _init_group(self, group, params, grads):
            for p in group["params"]:
                if p.grad is not None:
                    params.append(p)
                    grads.append(p.grad)

        @torch.no_grad
        def step(self):
            for group in self.param_groups:
                params = []
                grads = []
                self._init_group(group, params, grads)
                for param, grad in zip(params, grads):
                    param -= 0.1 * grad

    tdtype = ltorch.to_torch_dtype(dtype)

    a = make_tensor((2, 2), device=device, dtype=tdtype, requires_grad=True)
    ref_a = a.detach().clone()
    a.grad = make_tensor((2, 2), device=device, dtype=tdtype)

    b = make_tensor((2, 2), device=device, dtype=tdtype)
    ref_b = b.detach().clone()

    optimizer = Optimizer([a, b])
    cstep = executor.make_callable(optimizer.step)
    cstep()

    expected_a = ref_a - 0.1 * a.grad
    assert_close(a, expected_a)
    assert_close(b, ref_b)


@instantiate(dtypes=(thunder.float32,))
def test_varargs(executor, device, dtype):
    def foo(*args):
        return reduce(operator.add, args)

    traced_foo = executor.make_callable(foo)
    tdtype = ltorch.to_torch_dtype(dtype)

    a = make_tensor((2,), device=device, dtype=tdtype)
    packed = (a, a, a, a, a)

    thunder_result = traced_foo(*packed)
    torch_result = foo(*packed)

    assert_close(thunder_result, torch_result)


@instantiate(dtypes=(thunder.float32,))
def test_kwargs(executor, device, dtype):
    def foo(**kwargs):
        return kwargs["a"] + kwargs["b"]

    traced_foo = executor.make_callable(foo)
    tdtype = ltorch.to_torch_dtype(dtype)

    a = make_tensor((2,), device=device, dtype=tdtype)
    b = make_tensor((2,), device=device, dtype=tdtype)

    thunder_result = traced_foo(a=a, b=b)
    torch_result = foo(a=a, b=b)

    assert_close(thunder_result, torch_result)


@instantiate(dtypes=(thunder.float32,))
def test_varargs_and_kwargs(executor, device, dtype):
    def foo(a, b, *posargs, e, **kwargs):
        accum = a
        for x in posargs:
            accum = a + x

        d = b + e + kwargs["f"]

        return accum, d, kwargs["g"]

    traced_foo = executor.make_callable(foo)
    tdtype = ltorch.to_torch_dtype(dtype)

    a = make_tensor((2,), device=device, dtype=tdtype)
    b = make_tensor((2, 2, 2), device=device, dtype=tdtype)
    c = make_tensor((2, 2), device=device, dtype=tdtype)
    d = make_tensor((2,), device=device, dtype=tdtype)
    e = make_tensor((2,), device=device, dtype=tdtype)
    f = make_tensor((2,), device=device, dtype=tdtype)
    g = make_tensor((2,), device=device, dtype=tdtype)

    thunder_result = traced_foo(a, b, c, d, e=e, f=f, g=g)
    torch_result = foo(a, b, c, d, e=e, f=f, g=g)

    assert_close(thunder_result, torch_result)


@instantiate(dtypes=(thunder.float32,))
def test_no_return(executor, device, dtype):
    def foo(a, b):
        c = a + b  # noqa
        pass

    traced_foo = executor.make_callable(foo)
    tdtype = ltorch.to_torch_dtype(dtype)

    a = make_tensor((2,), device=device, dtype=tdtype)
    b = make_tensor((2, 2, 2), device=device, dtype=tdtype)

    thunder_result = traced_foo(a, b=b)
    torch_result = foo(a, b)

    assert_close(thunder_result, torch_result)


@instantiate(dtypes=NOTHING)
def test_no_input(executor, device, dtype):
    def foo():
        return 3, ()

    traced_foo = executor.make_callable(foo)

    thunder_result = traced_foo()
    torch_result = foo()

    assert_close(thunder_result, torch_result)


@instantiate(dtypes=(thunder.float32,))
def test_no_compute(executor, device, dtype):
    def foo(a, b):
        return a, 3.0

    traced_foo = executor.make_callable(foo)
    tdtype = ltorch.to_torch_dtype(dtype)

    a = make_tensor((2,), device=device, dtype=tdtype)
    b = make_tensor((2, 2, 2), device=device, dtype=tdtype)

    thunder_result = traced_foo(a, b=b)
    torch_result = foo(a, b)

    assert_close(thunder_result, torch_result)


@instantiate(dtypes=(thunder.float32,))
def test_strings_in_and_out(executor, device, dtype):
    def foo(a, b, c="ok"):
        return a, b, "hello"

    cfoo = executor.make_callable(foo)

    lc_result = cfoo("a", b="b")
    assert lc_result == ("a", "b", "hello")


@instantiate(dtypes=(thunder.float32,))
def test_objects_in_and_out(executor, device, dtype):
    a = object()
    b = object()
    c = object()

    def foo(a, b, c=c):
        return a, b, object()

    cfoo = executor.make_callable(foo)

    lc_result = cfoo(a, b=b)
    a, b, c = lc_result

    assert type(a) is object
    assert type(b) is object
    assert type(c) is object


@instantiate(dtypes=(thunder.float32,))
def test_devices_in_and_out(executor, device, dtype):
    dev = thunder.devices.Device(device)

    def foo(a, dev=dev):
        return a, dev

    cfoo = executor.make_callable(foo)

    lc_result = cfoo(1, dev)

    x, y = lc_result

    assert x == 1
    assert y == thunder.devices.to_torch_device(dev)


@instantiate(dtypes=(thunder.float32,))
def test_partial(executor, device, dtype):
    def foo(a, *, b, c=2):
        return a, b, c

    pfoo = partial(foo, b=3, c=4)
    cpfoo = executor.make_callable(pfoo)

    lc_result = cpfoo(1)
    py_result = pfoo(1)

    assert_close(lc_result, py_result)

    # Tests that later partials override earlier partials correctly
    ppfoo = partial(pfoo, b=2, c=8)
    cppfoo = executor.make_callable(ppfoo)

    lc_result = cppfoo(1)
    py_result = ppfoo(1)

    assert_close(lc_result, py_result)


# Tests that partials that specify default args are not supported (yet)
@instantiate(dtypes=(thunder.float32,))
def test_partial_args(executor, device, dtype):
    def foo(a, b):
        return a + b

    torch_dtype = ltorch.to_torch_dtype(dtype)
    a = make_tensor((2, 2), device=device, dtype=torch_dtype)
    b = make_tensor((2, 2), device=device, dtype=torch_dtype)

    pfoo = partial(foo, a)

    with pytest.raises(NotImplementedError):
        cpfoo = executor.make_callable(pfoo)
        cpfoo(b)


@instantiate(dtypes=(thunder.float32,))
def test_constant_creation(executor, device, dtype):
    def py_foo(a):
        return a + 1.0

    def foo(a):
        x = prims.convert_element_type(1, float)
        return a + x

    cfoo = thunder.jit(foo, executors=executor.executors_list())

    torch_dtype = ltorch.to_torch_dtype(dtype)
    a = make_tensor((2, 2), device=device, dtype=torch_dtype)

    lc_result = cfoo(a)
    python_result = py_foo(a)

    assert_close(lc_result, python_result)


#
# Tests related to printing signatures and bound symbols
#


def test_siginfo_printing():
    def foo(a=object(), b=torch.float32, *, c=(object(), object())):
        return a, b, c[0], a, c

    siginfo = codeutils.get_siginfo(foo, (), {})

    s0 = siginfo.prettyprint()
    s1 = siginfo.prettyprint()

    assert s0 == s1

    trace = TraceCtx(foo)
    with tracectx(trace):
        s0 = trace.python()
        s1 = trace.python()

        assert s0 == s1


def test_consistent_trace_and_boundsymbol_printing():
    def foo(a=object(), b=(torch.float32, object())):
        return a, b, b[1]

    cfoo = thunder.jit(foo)
    _ = cfoo()
    traces = thunder.last_traces(cfoo)

    # Tests consistent printing of traces
    s0 = str(traces[0])
    s1 = str(traces[0])

    assert s0 == s1

    # Tests consistent printing of bound symbols outside the trace context
    for bsym in traces[0].bound_symbols:
        s0 = str(bsym)
        s1 = str(bsym)
        assert s0 == s1


def test_consistent_boundsymbol_collection_printing():
    def foo(tup, d):
        (a, b), c = tup
        e = c + d["dict"]["val"]
        return a + b, e

    cfoo = thunder.jit(foo)
    _ = cfoo(((2, 3), 4), {"dict": {"val": 2}})
    traces = thunder.last_traces(cfoo)

    # Tests consistent printing of bound symbols outside the trace context
    for bsym in traces[0].bound_symbols:
        s0 = str(bsym)
        s1 = str(bsym)
        assert s0 == s1


def test_consistent_boundsymbol_collection_hard_printing():
    def foo(tup):
        (a, b), c = tup
        d = b["dict"]["val"]
        return a + d, c

    cfoo = thunder.jit(foo)
    _ = cfoo(((2, {"dict": {"val": 2}}), 4))
    traces = thunder.last_traces(cfoo)

    # Tests consistent printing of bound symbols outside the trace context
    for bsym in traces[0].bound_symbols:
        s0 = str(bsym)
        s1 = str(bsym)
        assert s0 == s1


def test_to_printable_not_collection():
    import numpy as np

    inps = ("abc", torch.Size([2, 2]), torch.Tensor(1, 2), np.ndarray((2, 2)))
    for inp in inps:
        out = codeutils.to_printable(None, inp)
        assert inp is out


def test_to_printable_collection():
    from collections import namedtuple

    MyTuple = namedtuple("MyTuple", ["x", "y"])

    inps = (MyTuple("abc", "def"),)
    for inp in inps:
        out = codeutils.to_printable(None, inp)
        assert inp == out


#
# Type promotion tests
#
# TODO Maybe move to test_type_promotion.py?


# TODO This test just spot-checks type promotion -- it could probably be better
@instantiate(dtypes=NOTHING)
def test_type_promotion_tensors(executor, device, _):
    if executor == TorchExecutor:
        pytest.xfail('see issue "vmap of sum doesn\'t work when dims are passed as a keyword argument"')

    def foo(a, b):
        return a + b

    traced_foo = executor.make_callable(foo)

    b1 = make_tensor((2, 2), device=device, dtype=torch.bool)
    i64 = make_tensor((2, 2), device=device, dtype=torch.int64)
    bf16 = make_tensor((2, 2), device=device, dtype=torch.bfloat16)
    f16 = make_tensor((2, 2), device=device, dtype=torch.float16)
    f32 = make_tensor((2, 2), device=device, dtype=torch.float32)

    # float16 x float16 type promotion -- float16 result dtype
    result = traced_foo(f16, f16)
    assert result.dtype is torch.float16

    # float16 x float32 type promotion -- float32 result dtype
    result = traced_foo(f16, f32)
    assert result.dtype is torch.float32

    # float16 x bfloat16 type promotion -- float32 result dtype
    if thunder.tests.bf16.device_supports_bf16(device):
        result = traced_foo(f16, bf16)
        assert result.dtype is torch.float32

    # int64 x float16 type promotion -- float16 result dtype
    result = traced_foo(f16, i64)
    assert result.dtype is torch.float16

    # bool x int64 type promotion -- int64 result dtype
    result = traced_foo(b1, i64)
    assert result.dtype is torch.int64

    # f x int64 type promotion -- float result dtype
    result = traced_foo(2.0, i64)
    assert result.dtype is torch.float32

    # b1 x int64 type promotion -- int64 result dtype
    result = traced_foo(b1, i64)
    assert result.dtype is torch.int64

    def bar(a, b, c):
        return a - b + c

    traced_bar = executor.make_callable(bar)

    # float x int64 x float16 type promotion -- float16 result dtype
    result = traced_bar(2.0, i64, f16)
    assert result.dtype is torch.float16

    # float x int x int64 -- float32 result dtype
    result = traced_bar(2.1, -1, i64)
    assert result.dtype is torch.float32


@instantiate(dtypes=NOTHING)
def test_type_promotion_numbers_and_tensors(executor, device, _):
    if executor == TorchExecutor:
        pytest.xfail('See issue "Type promotion with the torchexecutor and elementwise operations is incorrect"')

    def foo(a, b, c):
        return a + b + c

    cfoo = executor.make_callable(foo)

    f16 = make_tensor((2, 2), device=device, dtype=torch.float16)
    f32 = make_tensor((2, 2), device=device, dtype=torch.float32)
    i64 = make_tensor((2, 2), device=device, dtype=torch.int64)

    result = cfoo(5, f32, 2)
    assert result.dtype is torch.float32

    result = cfoo(f32, 1, f32)
    assert result.dtype is torch.float32

    result = cfoo(i64, 3.0, f16)
    assert result.dtype is torch.float16

    result = cfoo(i64, 3.0, i64)
    assert result.dtype is torch.float32


@instantiate(dtypes=NOTHING)
def test_int_to_float_type_promotion(executor, device, _):
    def foo(a, b):
        return a / b

    cfoo = executor.make_callable(foo)

    i64 = make_tensor((2, 2), device=device, dtype=torch.int64)
    f16 = make_tensor((2, 2), device=device, dtype=torch.float16)

    # int64 x int64 -- float32 result dtype
    result = cfoo(i64, i64)
    assert result.dtype is torch.float32

    # int x int64 -- float32 result dtype
    result = cfoo(2, i64)
    assert result.dtype is torch.float32

    # int64 x bool -- float32 result dtype
    result = cfoo(i64, True)
    assert result.dtype is torch.float32

    # int64 x float16 -- float16 result dtype
    result = cfoo(i64, f16)
    assert result.dtype is torch.float16


#
# Caching tests
#


@instantiate(dtypes=(thunder.float32,))
def test_static_caching(executor, device: str, dtype: dtypes.dtype):
    torch_dtype = ltorch.to_torch_dtype(dtype)
    a = make_tensor((2, 2), device=device, dtype=torch_dtype)
    b = make_tensor((2, 2), device=device, dtype=torch_dtype)
    c = make_tensor((2, 2), device=device, dtype=torch_dtype)
    d = make_tensor((2, 1), device=device, dtype=torch_dtype)
    e = make_tensor((2, 2), device=device, dtype=torch.bool)

    def foo(a, b):
        return a + b

    cfoo = thunder.jit(foo, cache_mode="constant values")

    assert cache_option(cfoo) == thunder.CACHE_OPTIONS.CONSTANT_VALUES

    # Tensor x tensor
    result = cfoo(a, b)
    assert cache_misses(cfoo) == 1
    assert cache_hits(cfoo) == 0
    assert_close(result, a + b)

    # Same tensors -- cache hit
    result = cfoo(a, b)
    assert cache_misses(cfoo) == 1
    assert cache_hits(cfoo) == 1
    assert_close(result, a + b)

    # Different tensor, same metadata -- cache hit
    result = cfoo(a, c)
    assert cache_misses(cfoo) == 1
    assert cache_hits(cfoo) == 2
    assert_close(result, a + c)

    # Different tensor, different shape -- cache miss
    result = cfoo(a, d)
    assert cache_misses(cfoo) == 2
    assert cache_hits(cfoo) == 2
    assert_close(result, a + d)

    # Different tensor, different dtype -- cache miss
    result = cfoo(a, e)
    assert cache_misses(cfoo) == 3
    assert cache_hits(cfoo) == 2
    assert_close(result, a + e)

    # Tensor x float number -- cache miss
    result = cfoo(a, 1.0)
    assert cache_misses(cfoo) == 4
    assert cache_hits(cfoo) == 2
    assert_close(result, a + 1.0)

    # Tensor x float number, different tensor data -- cache hit
    result = cfoo(b, 1.0)
    assert cache_misses(cfoo) == 4
    assert cache_hits(cfoo) == 3
    assert_close(result, b + 1.0)

    # Tensor x float number, different number value -- cache miss
    result = cfoo(b, 3.0)
    assert cache_misses(cfoo) == 5
    assert cache_hits(cfoo) == 3
    assert_close(result, b + 3.0)

    # Tensor x int number, different number type -- cache miss
    result = cfoo(b, 3)
    assert cache_misses(cfoo) == 6
    assert cache_hits(cfoo) == 3
    assert_close(result, b + 3)

    # Tensor x int number -- cache hit
    result = cfoo(b, 3)
    assert cache_misses(cfoo) == 6
    assert cache_hits(cfoo) == 4
    assert_close(result, b + 3)

    def bar(a, b):
        return a, b

    cbar = thunder.jit(bar, cache_mode="constant values")

    astr = "a"
    bstr = "b"

    # String x string -- cache miss
    cbar(astr, bstr)
    assert cache_misses(cbar) == 1
    assert cache_hits(cbar) == 0

    # Same strings -- cache hit
    cbar(astr, bstr)
    assert cache_misses(cbar) == 1
    assert cache_hits(cbar) == 1

    # Same string values -- different strings
    bother_str = "b"
    cbar(astr, bother_str)
    assert cache_misses(cbar) == 1
    assert cache_hits(cbar) == 2

    # Object x string -- cache miss
    cbar(object(), bother_str)
    assert cache_misses(cbar) == 2
    assert cache_hits(cbar) == 2

    # TODO: test objects in prologues
    # object() != object() -- cache miss
    # cbar(object(), bother_str)
    # assert cache_misses(cbar) == 3
    # assert cache_hits(cbar) == 2

    # Module tests
    m = torch.nn.Linear(5, 5, device=device, dtype=torch_dtype)
    cm = thunder.jit(m, cache_mode="constant values")

    inp = make_tensor((5, 5), device=device, dtype=torch_dtype)

    result = cm(inp)
    torch_result = m(inp)

    assert_close(result, torch_result)

    assert cache_misses(cm) == 1
    assert cache_hits(cm) == 0

    # Same input -- cache hit

    result = cm(inp)
    torch_result = m(inp)

    assert_close(result, torch_result)

    assert cache_misses(cm) == 1
    assert cache_hits(cm) == 1

    # Different input, same metadata -- cache hit
    inp = make_tensor((5, 5), device=device, dtype=torch_dtype)
    result = cm(inp)
    torch_result = m(inp)

    assert_close(result, torch_result)

    assert cache_misses(cm) == 1
    assert cache_hits(cm) == 2

    # Different input, different metadata -- cache miss
    inp = make_tensor((6, 5), device=device, dtype=torch_dtype)
    result = cm(inp)
    torch_result = m(inp)

    assert_close(result, torch_result)

    assert cache_misses(cm) == 2
    assert cache_hits(cm) == 2

    #
    # Sequence tests
    #
    def caz(tup):
        accum = 0
        for x in tup:
            accum += x
        return accum

    ccaz = thunder.jit(caz, cache_mode="constant values")

    inp0 = [5, 3, 7]
    thunder_result = ccaz(inp0)
    torch_result = caz(inp0)

    assert_close(thunder_result, torch_result)

    assert cache_misses(ccaz) == 1
    assert cache_hits(ccaz) == 0

    # List with different values -- cache miss
    inp1 = [6, 3, 7]
    thunder_result = ccaz(inp1)
    torch_result = caz(inp1)

    assert_close(thunder_result, torch_result)

    assert cache_misses(ccaz) == 2
    assert cache_hits(ccaz) == 0

    # List with same values -- cache hit
    inp2 = [5, 3, 7]
    thunder_result = ccaz(inp2)
    torch_result = caz(inp2)

    assert_close(thunder_result, torch_result)

    assert cache_misses(ccaz) == 2
    assert cache_hits(ccaz) == 1

    # List with same values but different types -- cache miss
    inp3 = [5.0, 3, 7]
    thunder_result = ccaz(inp3)
    torch_result = caz(inp3)

    assert_close(thunder_result, torch_result)

    assert cache_misses(ccaz) == 3
    assert cache_hits(ccaz) == 1

    #
    # Kwarg tests
    #
    def daz(*, a, b):
        return a + b

    cdaz = thunder.jit(daz, cache_mode="constant values")

    inp0 = {"a": a, "b": b}
    thunder_result = cdaz(**inp0)
    torch_result = daz(**inp0)

    assert_close(thunder_result, torch_result)

    assert cache_misses(cdaz) == 1
    assert cache_hits(cdaz) == 0

    # Same keys and tensor metadata the same -- cache hit
    inp1 = {"a": b, "b": a}
    thunder_result = cdaz(**inp1)
    torch_result = daz(**inp1)

    assert_close(thunder_result, torch_result)

    assert cache_misses(cdaz) == 1
    assert cache_hits(cdaz) == 1

    # Same keys but different tensor metadata -- cache hit
    inp2 = {"a": b, "b": e}
    thunder_result = cdaz(**inp2)
    torch_result = daz(**inp2)

    assert_close(thunder_result, torch_result)

    assert cache_misses(cdaz) == 2
    assert cache_hits(cdaz) == 1


#
# Tests related to trace manipulation and transformation
#
# TODO Maybe move to test_transforms.py?


@instantiate(dtypes=(thunder.float32,))
def test_bsym_toposort(executor: TestExecutor, device: str, dtype: dtypes.dtype):
    tdtype: torch.dtype = ltorch.to_torch_dtype(dtype)
    make = partial(make_tensor, device=device, dtype=tdtype, requires_grad=False)

    a = make((2, 2))
    b = make((2, 2))

    def foo(a, b):
        return a + b, a - b

    cfoo = executor.make_callable(foo)
    _, _ = cfoo(a, b)
    traces = thunder.last_traces(cfoo)
    trc = traces[0]

    from thunder.core.transforms import bsym_list_to_dag, TOPOSORT_ORDER, toposort_bsym_dag, Node

    roots, leaves = bsym_list_to_dag(trc.bound_symbols)
    top_down_bsyms = toposort_bsym_dag(roots, TOPOSORT_ORDER.TOP_DOWN)
    bottom_up_bsyms = toposort_bsym_dag(leaves, TOPOSORT_ORDER.BOTTOM_UP)

    top_down_add_bsym = top_down_bsyms[2]
    bottom_up_sub_bsym = bottom_up_bsyms[2]

    assert top_down_add_bsym.sym.id == "torch.add"
    assert bottom_up_sub_bsym.sym.id == "torch.sub"

    def prefer_sub_selector(eligible_nodes: list[Node]) -> int:
        for idx, node in enumerate(eligible_nodes):
            if node.bsym.sym.id == "torch.sub":
                return idx

        return 0

    sub_preferring_bsyms = toposort_bsym_dag(roots, TOPOSORT_ORDER.TOP_DOWN, prefer_sub_selector)
    sub_preferring_sub_bsym = sub_preferring_bsyms[2]

    assert sub_preferring_sub_bsym.sym.id == "torch.sub"

    # Tests collection and reshape with -1 input
    # NOTE Additions before and after the reshape are to prevent nvFuser from "bookending" the operation
    def bar(a, shape):
        b = a + 3
        c = a + 2.0
        return ltorch.reshape(b, shape) + 2, c

    a = make((4, 3, 2, 3))

    cbar = executor.make_callable(bar)
    expected = cbar(a, (12, -1))
    traces = thunder.last_traces(cbar)
    trc = traces[0]

    roots, leaves = bsym_list_to_dag(trc.bound_symbols)
    top_down_bsyms = toposort_bsym_dag(roots, TOPOSORT_ORDER.TOP_DOWN)
    bottom_up_bsyms = toposort_bsym_dag(leaves, TOPOSORT_ORDER.BOTTOM_UP)

    top_down_reshape_bsym = top_down_bsyms[3]
    bottom_up_reshape_bsym = bottom_up_bsyms[2]

    assert top_down_reshape_bsym.sym.id == "torch.reshape"
    assert bottom_up_reshape_bsym.sym.id == "torch.reshape"

    # Tests when the symbol list doesn't contain unpack operator
    bsyms_without_unpack = trc.bound_symbols[1:]
    roots, leaves = bsym_list_to_dag(bsyms_without_unpack)
    assert len(leaves) == 1 and leaves[0].bsym.sym.id == prims.PrimIDs.RETURN


# Verifies that using only some of the results of a function works as expected
#   (the other results are dce'd)
@instantiate(dtypes=(thunder.float32,))
def test_partial_results(executor: TestExecutor, device: str, dtype: dtypes.dtype):
    torch_dtype = ltorch.to_torch_dtype(dtype)
    a = make_tensor((2, 2), device=device, dtype=torch_dtype)

    def foo(a):
        a, b = torch.var_mean(a)
        return a

    cfoo = executor.make_callable(foo, disable_preprocessing=False)

    result = cfoo(a)
    torch_result = foo(a)

    assert_close(result, torch_result)


def test_visitor_transform():
    device = "cpu"
    dtype = torch.float32
    a = make_tensor((2, 2), device=device, dtype=dtype, requires_grad=True)
    b = make_tensor((2, 2), device=device, dtype=dtype, requires_grad=False)

    def foo(a, b):
        return a + b

    trc = thunder.trace()(foo, a, b)

    from thunder.core.transforms import visitor_transform, VISIT_TYPE

    # Adds a comment before each bound symbols
    def add_comments(bsym) -> VISIT_TYPE:
        prims.comment(f"{bsym.sym.id}")
        return VISIT_TYPE.INSERT_BEFORE

    transformed_trc = visitor_transform(trc, add_comments, provenance="Add comments")

    first_comment = transformed_trc.bound_symbols[0]
    second_comment = transformed_trc.bound_symbols[2]
    third_comment = transformed_trc.bound_symbols[4]
    fourth_comment = transformed_trc.bound_symbols[6]

    assert first_comment.sym.id is prims.PrimIDs.COMMENT
    assert second_comment.sym.id is prims.PrimIDs.COMMENT
    assert third_comment.sym.id is prims.PrimIDs.COMMENT
    assert fourth_comment.sym.id is prims.PrimIDs.COMMENT

    assert first_comment.args[0] == "PrimIDs.UNPACK_TRIVIAL"
    assert second_comment.args[0] == "PrimIDs.UNPACK_TRIVIAL"
    assert third_comment.args[0] == "torch.add"
    assert fourth_comment.args[0] == "PrimIDs.RETURN"

    # Comments result of additions
    def comment_add_results(bsym) -> VISIT_TYPE:
        if bsym.sym.id == "torch.add":
            add_result = bsym.output
            prims.comment(f"add result ndims is {add_result.ndim}")
            return VISIT_TYPE.INSERT_AFTER

        # NOTE In this case either of INSERT_BEFORE or INSERT_AFTER is fine (both just preserve the bsym)
        return VISIT_TYPE.INSERT_BEFORE

    transformed_trc = visitor_transform(trc, comment_add_results, provenance="Comment add results")

    comment = transformed_trc.bound_symbols[3]
    assert comment.sym.id is prims.PrimIDs.COMMENT
    assert comment.args[0] == "add result ndims is 2"


def test_insert_inplace():
    device = "cpu"
    dtype = torch.float32
    a = make_tensor((2, 2), device=device, dtype=dtype, requires_grad=True)
    b = make_tensor((2, 2), device=device, dtype=dtype, requires_grad=False)

    def foo(a, b):
        return a + b

    trc = thunder.trace()(foo, a, b)

    from thunder.core.transforms import insert_inplace

    def add_comments() -> None:
        prims.comment("Unpacking is done")
        prims.comment("About to add some tensors!")

    insert_inplace(trc, 2, add_comments)

    first_comment = trc.bound_symbols[2]
    second_comment = trc.bound_symbols[3]

    assert first_comment.sym.id is prims.PrimIDs.COMMENT
    assert second_comment.sym.id is prims.PrimIDs.COMMENT

    assert first_comment.args[0] == "Unpacking is done"
    assert second_comment.args[0] == "About to add some tensors!"


def test_replace_inplace():
    device = "cpu"
    dtype = torch.float32
    a = make_tensor((2, 2), device=device, dtype=dtype, requires_grad=True)
    b = make_tensor((2, 2), device=device, dtype=dtype, requires_grad=False)

    def foo(a, b):
        return a + b

    trc = thunder.trace()(foo, a, b)

    from thunder.core.transforms import insert_inplace, replace_inplace

    def add_comments() -> None:
        prims.comment("Unpacking is done")
        prims.comment("About to add some tensors!")

    insert_inplace(trc, 2, add_comments)

    def capitalize(bsym: BoundSymbol) -> None:
        assert bsym.sym.id is prims.PrimIDs.COMMENT
        prims.comment("The following comment is uppercase:")
        prims.comment(bsym.args[0].upper())

    replace_inplace(trc, 2, capitalize)

    first_comment = trc.bound_symbols[2]
    uppercase_comment = trc.bound_symbols[3]
    original_comment = trc.bound_symbols[4]

    assert first_comment.sym.id is prims.PrimIDs.COMMENT
    assert uppercase_comment.sym.id is prims.PrimIDs.COMMENT
    assert original_comment.sym.id is prims.PrimIDs.COMMENT

    assert first_comment.args[0] == "The following comment is uppercase:"
    assert uppercase_comment.args[0] == "UNPACKING IS DONE"
    assert original_comment.args[0] == "About to add some tensors!"


@instantiate(dtypes=NOTHING)
def test_detached_trace(executor, device: str, _):
    # This test ensures that the detached_trace context manager works as expected.
    #   It should be possible to enter a detached trace, and then exit it, and
    #   the trace should be restored to its original state.
    from thunder.core.trace import set_tracectx, get_tracectx, TraceCtx, reset_tracectx, detached_trace

    try:
        new_trace = TraceCtx(None)
        trace_token = set_tracectx(new_trace)
        outer_trace = get_tracectx()
        assert outer_trace is not None
        assert outer_trace is trace_token.var.get()
        with detached_trace():
            assert get_tracectx() is not None
            assert get_tracectx() is not outer_trace
    finally:
        reset_tracectx(trace_token)

    # Detached trace should work even if there is no outer trace
    assert get_tracectx() is None
    with detached_trace():
        pass


@instantiate(dtypes=(thunder.float32,))
def test_normalized_args_prims_sum(executor, device: str, dtype: dtypes.dtype):
    # This test verifies that the recorded trace for a call to prims.sum
    # has its positional and keyword arguments normalized to the same form.
    # See issue "vmap of sum doesn't work when dims are passed as a keyword
    # argument"
    a = make_tensor((2, 2), device=device, dtype=ltorch.to_torch_dtype(dtype))

    def func_dim_posarg(x):
        return prims.sum(x, (0, 1))

    def func_dim_kwarg(x):
        return prims.sum(x, dims=(0, 1))

    c1 = executor.make_callable(func_dim_posarg)
    c2 = executor.make_callable(func_dim_kwarg)
    out1 = c1(a)
    out2 = c2(a)
    torch.testing.assert_close(out1, out2)

    trace1 = thunder.last_traces(c1)[0]
    trace2 = thunder.last_traces(c2)[0]
    sum1 = next(s for s in trace1.bound_symbols if s.sym.name == "sum")
    sum2 = next(s for s in trace2.bound_symbols if s.sym.name == "sum")

    assert len(sum1.args) == 2
    assert len(sum2.args) == 2
    assert len(sum1.kwargs) == 0
    assert len(sum2.kwargs) == 0


@instantiate(dtypes=(thunder.float32,))
def test_symbol_all_constant_args(executor, device: str, dtype: dtypes.dtype):
    def foo():
        return clang.add(1, 2)

    trace = thunder.trace()(foo)

    assert len(trace.bound_symbols) == 1
    assert trace.bound_symbols[0].are_all_args_constant

    def bar(a, b):
        return clang.add(a, b)

    trace = thunder.trace()(bar, 1, 2)
    # Trace consists of two trivial unpack and addition
    assert len(trace.bound_symbols) == 4
    symbol = trace.bound_symbols[-2]
    assert symbol.sym.name == "add"
    assert not symbol.are_all_args_constant


@instantiate(dtypes=(thunder.float32,), executors=(TorchExecutor,))
def test_bound_symbol_header(executor, device: str, dtype: dtypes.dtype):
    def foo(x):
        return clang.sin(x)

    a = make_tensor((2, 2), device=device, dtype=ltorch.to_torch_dtype(dtype))
    trace = thunder.trace()(foo, a)

    assert len(trace.bound_symbols) == 3
    sin_symbol = trace.bound_symbols[1]
    assert sin_symbol.sym.name == "sin"

    # Test setting header with a string
    sin_symbol.header = "Testing\nThis symbol's\nHeader"
    assert "# Testing\n# This symbol's\n# Header\nt0 = prims.sin(x)" in str(sin_symbol)
    assert "\n  # Testing\n  # This symbol's\n  # Header\n  t0 = prims.sin(x)" in str(trace)

    # Test setting header with a list of strings
    sin_symbol.header = "Testing\nThis symbol's\nHeader".splitlines()
    assert "# Testing\n# This symbol's\n# Header\nt0 = prims.sin(x)" in str(sin_symbol)
    assert "\n  # Testing\n  # This symbol's\n  # Header\n  t0 = prims.sin(x)" in str(trace)


@instantiate(dtypes=(thunder.float32,), executors=(TorchExecutor,))
def test_bound_symbol_header_context(executor, device: str, dtype: dtypes.dtype):
    from thunder.core.symbol import bsym_header

    def foo(x):
        return clang.sin(x)

    a = make_tensor((2, 2), device=device, dtype=ltorch.to_torch_dtype(dtype))

    header = "Testing\nThis symbol's\nHeader"
    with bsym_header(header):
        trace = thunder.trace()(foo, a)

    assert len(trace.bound_symbols) == 3
    sin_symbol = trace.bound_symbols[1]
    assert sin_symbol.sym.name == "sin"
    assert "# Testing\n# This symbol's\n# Header\nt0 = prims.sin(x)" in str(sin_symbol)
    assert "\n  # Testing\n  # This symbol's\n  # Header\n  t0 = prims.sin(x)" in str(trace)
    assert str(trace).count("Testing") == 1


# Check to verify the issue in "KeyError thrown in thunder.executor.utils.Region
# when None is passed in as input".
@instantiate(dtypes=(thunder.float32,))
def test_argument_of_none(executor, device, dtype):
    from thunder.executors.utils import Region

    def foo(x, y, z):
        return x + y

    tdtype = ltorch.to_torch_dtype(dtype)
    a, b = (make_tensor((1,), device=device, dtype=tdtype) for _ in range(2))
    c = None
    trace = thunder.trace()(foo, a, b, c)

    producers = thunder.core.utils.producers(trace)
    consumers = thunder.core.utils.consumers(trace)
    region_bsyms = trace.bound_symbols[:3]
    region = Region(producers, consumers, region_bsyms)
    assert len(region.inputs) == 0 and sorted(str(v) for v in region.outputs) == [
        '<TensorProxy(name="t0", dtype=thunder.dtypes.float32, shape=(1,))>'
    ]


# This test ensures that calls to torch functions are recorded in the trace
@instantiate(executors=(TorchExecutor,), dtypes=NOTHING)
def test_torch_call_recording(executor, device: str, _):
    def func(a):
        return ltorch.dropout(a)

    a = make_tensor((2, 3), device=device, dtype=torch.float32)

    torch_trace = thunder.trace()(func, a)
    assert len(torch_trace.bound_symbols) == 3
    assert torch_trace.bound_symbols[-2].sym.name == "dropout"
    assert torch_trace.bound_symbols[-2].sym.id == "torch.nn.functional.dropout"

    # Ensure that the trace can be fused and executed
    fusion = executor.make_callable(torch_trace)
    actual = fusion(a)
    assert actual.shape == (2, 3)


# Asserts that all the elements of a collection are equal to each other.
def all_eq(l):
    for e1 in l:
        for e2 in l:
            assert e1 == e2


# Asserts that all the elements of a collection are not equal to each other,
# and that elements are equal to themselves.
def all_neq(l):
    el = enumerate(l)
    for i, e1 in el:
        for j, e2 in el:
            assert e1 == e2 if i == j else e1 != e2


# TODO This test needs to be updated because it no longer compares kwargs vs. positional args
@instantiate(dtypes=(thunder.float32,))
def test_boundsymbol_hash_eq_examples(executor, device, dtype: dtypes.dtype):
    torch_dtype = ltorch.to_torch_dtype(dtype)

    a = make_tensor((2, 2), device=device, dtype=torch_dtype)
    b = make_tensor((2, 2), device=device, dtype=torch_dtype)

    # Returns the bound symbols for a function and args.
    def compile_bsyms(fn, args):
        fn = executor.make_callable(fn)
        _ = fn(*args)
        traces = thunder.last_traces(fn)
        return traces[0].bound_symbols

    # Extracts the bound symbols for the function with
    # the given symbol names.
    def extract_bsyms(fn, args, ops):
        return [b for b in compile_bsyms(fn, args) if b.sym.name in ops]

    # We want .rhs for a * b and torch.mul() to hash and compare
    # the same for writing the CSE pass.
    def mul_rhs(a, b):
        c = a + b
        d = a + b
        e = ltorch.mul(a, b)
        return c, d, e

    bsyms = extract_bsyms(mul_rhs, (a, b), ("mul",))
    all_eq([hash(b.rhs) for b in bsyms])
    all_eq([b.rhs for b in bsyms])

    # The current way BoundSymbols are compared treats args and kwargs the same,
    # so the same semantic call can be considered 'equal' if the arguments are
    # passed differently.
    def mul_rhs_kwargs(a, b):
        c = a * b
        d = ltorch.mul(a, b)
        return c, d

    bsyms = extract_bsyms(mul_rhs_kwargs, (a, b), ("mul",))
    all_eq([hash(b.rhs) for b in bsyms])
    all_eq([b.rhs for b in bsyms])

    # Also make sure the symbols are the same.
    all_eq([b.sym for b in bsyms])
    all_eq([hash(b.sym) for b in bsyms])

    # Assert that rhs of identical operators with same kwargs are equal.
    def same_kwargs(device, dtype):
        a = ltorch.full((2, 2), 5, device=device, dtype=dtype)
        b = ltorch.full((2, 2), 5, device=device, dtype=dtype)
        return a + b

    bsyms = extract_bsyms(same_kwargs, (device, dtype), ("full",))
    all_eq([hash(b.rhs) for b in bsyms])
    all_eq([b.rhs for b in bsyms])

    # The symbols should be the same.
    all_eq([b.sym for b in bsyms])
    all_eq([hash(b.sym) for b in bsyms])

    # Assert that the kwargs are different and hash differently.
    def diff_kwargs(device, dtype):
        a = ltorch.full((1, 2), 2, device=device, dtype=dtype)
        b = ltorch.full((2, 3), 5, device=device, dtype=dtype)
        c = ltorch.full((2, 3), 5, device=device)
        return a, b, c

    bsyms = extract_bsyms(diff_kwargs, (device, dtype), ("full",))
    all_neq([hash(b.rhs) for b in bsyms])
    all_neq([b.rhs for b in bsyms])

    # Assert that boundsymbols for different ops hash/compare differently.
    def different_ops(a, b):
        c = a + b
        d = a - b
        return c, d

    c, d = extract_bsyms(different_ops, (a, b), ("add", "sub"))
    assert hash(c.sym) != hash(d.sym)
    assert hash(c) != hash(d)
    assert hash(c.rhs) != hash(d.rhs)
    assert c.sym != d.sym
    assert c != d
    assert c.rhs != d.rhs


# @instantiate(dtypes=NOTHING)
# @requiresCUDA
# def test_torch_call_lowering_for_nvfuser(executor, device, _):
#     pytest.xfail(reason="lower_for_nvfuser is removed and replaced with 'flattening'")
#     # This test ensures that calls to torch functions are lowered to the
#     # nvFuser supported primitives
#     from thunder import _get_executor
#     from thunder.executors.nvfuser import lower_for_nvfuser

#     def func(a):
#         cos = tlang.cos(a)
#         return ttorch.softmax(cos, 1) + a

#     a = make_tensor((2, 3), device=device, dtype=torch.float32)

#     trace = thunder.make_trace(func, executor=executor)(a)
#     assert len(trace.symbols) == 3
#     assert trace.symbols[0].name == "cos"
#     assert trace.symbols[1].name == "torch.nn.functional.softmax"
#     assert trace.symbols[2].name == "add"

#     nvfuser_trace = thunder.make_trace(lower_for_nvfuser(func), executor=executor)(a)
#     assert len(nvfuser_trace.symbols) == 11
#     assert not any(s.name == "torch.nn.functional.softmax" for s in nvfuser_trace.symbols)

#     # Ensure that the trace can be fused and executed
#     fusion = executor.make_callable(nvfuser_trace)
#     actual = fusion(a)
#     expected = thunder.make_traced(func, executor=executor)(a)
#     assert_close(actual, expected)


@instantiate(dtypes=NOTHING)
def test_nested_trace(executor, device, _):
    # This test ensures that trace() can be called from within a traced
    # function without leaking the trace context.
    # from thunder import _get_executor

    def foo(a, b):
        return clang.add(a, b)

    def bar(a, b):
        foo_trace = thunder.trace(inline_trace=False)(foo, a, b)
        assert len(foo_trace.bound_symbols) == 4
        assert foo_trace.bound_symbols[-2].sym.name == "add"
        return clang.mul(a, b)

    a = make_tensor((2, 2), device=device, dtype=torch.float32)
    b = make_tensor((2, 2), device=device, dtype=torch.float32)

    bar_trace = thunder.trace()(bar, a, b)
    assert len(bar_trace.bound_symbols) == 4
    assert bar_trace.bound_symbols[-2].sym.name == "mul"

    fusion = executor.make_callable(bar_trace)
    actual = fusion(a, b)
    expected = a * b
    assert_close(actual, expected)


@instantiate(dtypes=NOTHING)
def test_nested_trace_no_name_collision(executor, device, _):
    def foo(a, b):
        return clang.add(a, b)

    def bar(__a, __b):
        a, b = __a, __b
        foo_trace = thunder.trace(inline_trace=False)(foo, a, b)
        # The name of the output of the add symbol should not be the same as
        # the name of the first argument to the bar function.
        assert foo_trace.bound_symbols[-2].sym.name == "add"
        assert foo_trace.bound_symbols[-2].output.name != foo_trace.args[0].name
        return foo(a, b)

    a = make_tensor((2, 2), device=device, dtype=torch.float32)
    b = make_tensor((2, 2), device=device, dtype=torch.float32)

    thunder.trace()(bar, a, b)


@instantiate(dtypes=NOTHING)
def test_trace_args_no_name_collision(executor, device, _):
    from thunder.core.trace import detached_trace
    from thunder.core.proxies import TensorProxy

    with detached_trace():
        a = TensorProxy(
            name="__a",
            shape=(2, 2),
            device=thunder.core.devices.cpu,
            dtype=thunder.core.dtypes.float32,
            requires_grad=False,
        )

    def func(*args):
        return args[0] + args[1]

    trace = thunder.trace()(func, a, a)
    # trace.args must have non-duplicate names
    # because Python disallows duplicate names in function definitions
    assert trace.args[0].name != trace.args[1].name


@instantiate(dtypes=NOTHING)
def test_eval_trace(executor, device, _):
    # This test ensures that eval_trace() can be called from within a trace
    #   and that all the symbols in the trace are properly evaluated.

    from thunder.core.transforms import eval_trace
    from thunder.core.trace import TraceCtx, reset_tracectx, set_tracectx, maybe_start_trace
    from thunder.core.proxies import TensorProxy

    def foo(a, b, *, c=5):
        return clang.mul(clang.add(a, b), c)

    a = make_tensor((2, 2), device=device, dtype=torch.float32)
    b = make_tensor((2, 2), device=device, dtype=torch.float32)
    c = 4.0

    # Test eval_trace() with eager proxy execution
    foo_trace = thunder.trace()(foo, a, b, c=c)
    try:
        trace = TraceCtx(None)
        trace_token = set_tracectx(trace)
        new_args = [arg for arg in foo_trace.args]
        new_kwargs = {k: v for k, v in foo_trace.kwargs.items()}
        # TODO: trace object doesn't respect the original tuple/non-tuple spec
        # for output, it's always a tuple
        actual = eval_trace(foo_trace, *new_args, **new_kwargs)
        # actual = result[0]
        assert isinstance(actual, TensorProxy)
        # assert actual.shape == foo_trace.output[0].shape
        # assert actual.dtype == foo_trace.output[0].dtype
        # assert actual.device == foo_trace.output[0].device
        assert actual.shape == foo_trace.output.shape
        assert actual.dtype == foo_trace.output.dtype
        assert actual.device == foo_trace.output.device
    finally:
        reset_tracectx(trace_token)

    # Test eval_trace() with retracing + fusion + execution
    def eval_trace_as_function(trace):
        def func(*args, **kwargs):
            return eval_trace(trace, *args, **kwargs)

        return func

    foo_traced = executor.make_callable(eval_trace_as_function(foo_trace))
    actual = foo_traced(a, b, c=c)
    expected = (a + b) * c
    assert_close(actual, expected)

    # Test eval_trace() with retracing
    foo_trace2 = thunder.trace()(eval_trace_as_function(foo_trace), a, b, c=c)
    # How to test that two traces are equal?
    # Two operators and others are do-nothing annotations
    assert len(foo_trace2.bound_symbols) == 7
    assert foo_trace2.bound_symbols[-3].sym.name == "add"
    assert foo_trace2.bound_symbols[-2].sym.name == "mul"


@instantiate(
    dtypes=NOTHING,
    decorators=(pytest.mark.xfail(reason='issue "flaky test: test_transforms_vjp_{2_1, 1_2}_nvfuser_cuda_None"'),),
)
def test_transforms_vjp_1_2(executor, device, _):
    from thunder.core.transforms import vjp

    # 1 input, 2 outputs
    def func_1_2(x):
        a = clang.sin(x)
        b = clang.add(0.2, a)
        c = clang.asin(b)
        return b, c

    a = make_tensor((2, 3), device=device, dtype=torch.float32)

    g1 = make_tensor((2, 3), device=device, dtype=torch.float32)
    g2 = make_tensor((2, 3), device=device, dtype=torch.float32)

    primals = (a,)
    cotangents = (g1, g2)
    initial_trace = thunder.trace()(vjp(func_1_2), primals, cotangents)
    vjp_eager = executor.make_callable(initial_trace.python_callable(), disable_torch_autograd=True)
    out_p, grads = vjp_eager(primals, cotangents)
    expected_out_p = executor.make_callable(func_1_2)(a)
    assert_close(out_p, expected_out_p, equal_nan=True, atol=1e-3, rtol=1e-5)

    # Now check the gradients
    # TODO: We will have this automatically tested with OpInfo tests
    aa = a.clone().requires_grad_(True)

    def pt_func_1_2(x):
        a = torch.sin(x)
        b = torch.add(0.2, a)
        c = torch.asin(b)
        return b, c

    out = pt_func_1_2(aa)
    expected_grads = torch.autograd.grad(out, aa, grad_outputs=(g1, g2), retain_graph=True)
    assert_close(expected_grads, grads, equal_nan=True, atol=1e-3, rtol=1e-5)


@instantiate(
    dtypes=NOTHING,
)
def test_transforms_vjp_2_2_kwarg(executor, device, _):
    # This test ensures that combination of positional and keyword arguments
    # is differentiable.
    from thunder.core.transforms import vjp

    # 2 inputs, 1 kwarg, 2 outputs
    def func_2_2(x, y, *, z):
        def func(x):
            a = clang.sin(x)
            b = clang.add(0.2, a)
            c = clang.asin(b)
            return c

        a, b = func(x), func(y)
        c = clang.add(a, b)
        d = clang.add(c, func(z))
        return c, d

    x = make_tensor((2, 3), device=device, dtype=torch.float64)
    y = make_tensor((2, 3), device=device, dtype=torch.float64)
    z = make_tensor((2, 3), device=device, dtype=torch.float64)

    g1 = make_tensor((2, 3), device=device, dtype=torch.float64)
    g2 = make_tensor((2, 3), device=device, dtype=torch.float64)

    primals = (x, y)
    primal_kwargs = {"z": z}
    cotangents = (g1, g2)
    initial_trace = thunder.trace()(vjp(func_2_2), primals, cotangents, **primal_kwargs)
    vjp_eager = executor.make_callable(initial_trace.python_callable(), disable_torch_autograd=True)
    out_p, grads = vjp_eager(primals, cotangents, **primal_kwargs)
    expected_out_p = executor.make_callable(func_2_2)(*primals, **primal_kwargs)
    assert_close(out_p, expected_out_p, equal_nan=True)

    # Now check the gradients
    # TODO: We will have this automatically tested with OpInfo tests
    xx = x.clone().requires_grad_(True)
    yy = y.clone().requires_grad_(True)
    zz = z.clone().requires_grad_(True)

    def pt_func_2_2(x, y, *, z):
        def func(x):
            a = torch.sin(x)
            b = torch.add(0.2, a)
            c = torch.asin(b)
            return c

        a, b = func(x), func(y)
        c = torch.add(a, b)
        d = torch.add(c, func(z))
        return c, d

    out = pt_func_2_2(xx, yy, z=zz)
    expected_grads = torch.autograd.grad(out, [xx, yy, zz], grad_outputs=(g1, g2), retain_graph=True)
    # vjp returns a tuple of (primals, cotangents) where cotangents is a tuple of
    # derivatives with respect to the positional arguments and a dict of derivatives
    # with respect to the keyword arguments.
    *gprimals, gkwargs = grads
    assert_close(expected_grads[:2], gprimals, equal_nan=True)
    assert_close(expected_grads[2], gkwargs["z"], equal_nan=True)


@instantiate(
    dtypes=NOTHING,
    decorators=(pytest.mark.xfail(reason='issue "flaky test: test_transforms_vjp_{2_1, 1_2}_nvfuser_cuda_None"'),),
)
def test_transforms_vjp_2_1(executor, device, _):
    from thunder.core.transforms import vjp

    def pt_func_2_1(x, y):
        a = torch.sin(x + y)
        b = torch.add(0.2, a)
        c = torch.asin(b)
        return c

    def func_2_1(x, y):
        a = clang.sin(x + y)
        b = clang.add(0.2, a)
        c = clang.asin(b)
        return c

    a = make_tensor((2, 3), device=device, dtype=torch.float32)
    b = make_tensor((2, 3), device=device, dtype=torch.float32)
    g1 = make_tensor((2, 3), device=device, dtype=torch.float32)
    primals = (a, b)
    cotangents = (g1,)
    initial_trace = thunder.trace()(vjp(func_2_1), primals, cotangents)
    vjp_eager = executor.make_callable(initial_trace.python_callable(), disable_torch_autograd=True)
    out_p, grads = vjp_eager(primals, cotangents)
    expected_out_p = executor.make_callable(func_2_1)(*primals)
    assert_close(out_p, expected_out_p, equal_nan=True)

    aa = a.clone().requires_grad_(True)
    bb = b.clone().requires_grad_(True)
    out = pt_func_2_1(aa, bb)
    expected_grads = torch.autograd.grad(out, [aa, bb], grad_outputs=(g1,), retain_graph=True)
    assert_close(expected_grads, grads, equal_nan=True)


def test_traceback():
    def f(a):
        return -(a > 0)  # negating a bool tensor raises

    compiled_f = thunder.jit(f)
    a = torch.ones((), dtype=torch.float32)
    with pytest.raises(RuntimeError) as excinfo:
        compiled_f(a)
    assert "on a bool tensor" in str(excinfo.value)
    # this should actually be in excinfo.traceback[-1] but see
    # https://github.com/Lightning-AI/lightning-thunder/issues/844
    assert any(("torch.neg" in str(tb.statement)) for tb in excinfo.traceback)
    assert any(("thunder.computation" in str(tb.path)) for tb in excinfo.traceback)


@instantiate(
    dtypes=NOTHING,
    executors=(TorchExecutor,),
)
def test_torch_tensor_to_memory_format(executor: TestExecutor, device: str, _):
    inp = torch.randn(2, 4, 5, 3, device=device, dtype=torch.float32)

    def torch_to(a, memory_format):
        return a.to(memory_format=memory_format)

    cfn = executor.make_callable(torch_to, disable_preprocessing=False)

    for m_format in [torch.contiguous_format, torch.channels_last, torch.preserve_format]:
        thunder_result = cfn(inp, torch.contiguous_format)
        torch_result = torch_to(inp, torch.contiguous_format)
        assert_close(torch_result, thunder_result, check_stride=True)


# TODO See issue "Add contiguous and clang.stride_order OpInfos that check stride
# consistency with PyTorch"
@instantiate(
    dtypes=NOTHING,
    executors=(TorchExecutor,),
)
def test_contiguous_and_stride_order(executor: TestExecutor, device: str, _):
    inp = torch.randn(2, 4, 5, 3, device=device, dtype=torch.float32).permute(0, 3, 1, 2)

    def foo(a, order):
        return clang.stride_order(a, order)

    # stride order, expected strides (from shape 2, 4, 5, 3)
    test_cases = (
        ((3, 2, 1, 0), (60, 20, 5, 1)),
        ((3, 0, 2, 1), (60, 1, 15, 3)),
    )

    for stride_order, expected_strides in test_cases:
        cfoo = executor.make_callable(foo)
        o = cfoo(inp, stride_order)
        assert o.shape == inp.shape
        assert o.stride() == expected_strides
        assert_close(inp, o)

    # order=none case
    thunder_result = cfoo(inp, None)
    assert thunder_result.stride() == (60, 20, 5, 1)
    assert_close(thunder_result, inp)

    # Memory format tests
    def channels_last_2d(a, memory_format):
        return a.contiguous(memory_format=memory_format)

    cfn = executor.make_callable(channels_last_2d, disable_preprocessing=False)

    # Contiguous cases
    a = torch.randn((4, 3, 2), device=device, dtype=torch.float32)
    thunder_result = cfn(a, torch.contiguous_format)
    torch_result = channels_last_2d(a, torch.contiguous_format)
    assert_close(torch_result, thunder_result, check_stride=True)

    b = a.permute(0, 2, 1)
    thunder_result = cfn(a, torch.contiguous_format)
    torch_result = channels_last_2d(a, torch.contiguous_format)
    assert_close(torch_result, thunder_result, check_stride=True)

    # Channels last 2D cases
    a = torch.randn((5, 4, 3, 2), device=device, dtype=torch.float32)
    thunder_result = cfn(a, torch.channels_last)
    torch_result = channels_last_2d(a, torch.channels_last)
    assert_close(torch_result, thunder_result, check_stride=True)

    b = a.permute(3, 1, 0, 2)
    thunder_result = cfn(b, torch.channels_last)
    torch_result = channels_last_2d(b, torch.channels_last)
    assert_close(torch_result, thunder_result, check_stride=True)

    # Channels last 3D cases
    a = torch.randn((5, 4, 3, 7, 2), device=device, dtype=torch.float32)
    thunder_result = cfn(a, torch.channels_last_3d)
    torch_result = channels_last_2d(a, torch.channels_last_3d)
    assert_close(torch_result, thunder_result, check_stride=True)

    b = a.permute(0, 4, 2, 1, 3)
    thunder_result = cfn(a, torch.channels_last_3d)
    torch_result = channels_last_2d(a, torch.channels_last_3d)
    assert_close(torch_result, thunder_result, check_stride=True)


@instantiate(dtypes=NOTHING)
def test_inplace(executor, device, _):
    # Usually in this scenario we would make a big list of
    # the names of methods to test, then use getattr() to call
    # them in the trace. However, this would not also test that
    # the syntax wouldn't get broken by preprocessing.

    def test_add(s, o):
        s += o
        return s

    def test_and(s, o):
        s &= o
        return s

    def test_concat(s, o):
        s.__iconcat__(o)
        return s

    def test_floordiv(s, o):
        s //= o
        return s

    def test_lshift(s, o):
        s <<= o
        return s

    def test_matmul(s, o):
        s @= o
        return s

    def test_mod(s, o):
        s %= o
        return s

    def test_mul(s, o):
        s *= o
        return s

    def test_or(s, o):
        s |= o
        return s

    def test_pow(s, o):
        s **= o
        return s

    def test_rshift(s, o):
        s >>= o
        return s

    def test_sub(s, o):
        s -= o
        return s

    def test_truediv(s, o):
        s /= o
        return s

    def test_xor(s, o):
        s ^= o
        return s

    t1 = make_tensor((2, 3), device=device, dtype=torch.float32)
    t2 = make_tensor((1, 2), device=device, dtype=torch.float32)

    tests = (
        test_add,
        test_and,
        test_concat,
        test_floordiv,
        test_lshift,
        test_matmul,
        test_mod,
        test_mul,
        test_or,
        test_pow,
        test_rshift,
        test_sub,
        test_truediv,
        test_xor,
    )

    for t in tests:
        cfn = thunder.jit(t)
        # Some ops of `tests` already have in-place supported, leading to broadcast error
        with pytest.raises(RuntimeError, match="not supported|Attempting"):
            cfn(t1, t2)
        # Note: Python maps inplace operations on (immutuables) to
        #       out of place operations, NumberProxy does this, too.

        if t not in {
            test_concat,
            test_lshift,
            test_matmul,
            test_rshift,
        }:
            assert cfn(5, 6) == t(5, 6)

        if t not in {test_and, test_concat, test_lshift, test_matmul, test_or, test_rshift, test_xor}:
            assert cfn(1.2, 2.4) == t(1.2, 2.4)
            if t not in {test_floordiv, test_mod}:
                assert cfn(1.2j, 2.4j) == t(1.2j, 2.4j)


@instantiate(dtypes=NOTHING)
def test_thunder_autocast_transform(executor, device, _):
    from thunder.transforms.autocast import autocast

    def f(a, b, c):
        return a @ (b + c)

    # The following functions needs to be updated as autocast_impls grows.
    def g(a, b, c):
        return a + b - c

    def h(a, b, c):
        return (a @ b) + c

    for func, should_autocast in ((f, True), (g, False), (h, False)):
        dtype = thunder.bfloat16 if device == "cpu" else thunder.float16
        torch_dtype = ltorch.to_torch_dtype(dtype)
        x, y, z = (torch.randn((2, 2), device=device, dtype=torch.float32) for _ in range(3))
        initial_trace = thunder.trace()(autocast(func, dtype=dtype), x, y, z)
        compiled = thunder.jit(initial_trace.python_callable(), executors=executor.executors_list())
        out = compiled(x, y, z)
        traces = thunder.last_traces(compiled)
        assert out.dtype == (torch_dtype if should_autocast else torch.float32), traces[-1]

        # note(crcrpar): This test could be broken in the future as thunder autocast develops.
        devicetype = torch.device(device).type
        with torch.autocast(device_type=devicetype, dtype=torch_dtype):
            torch_output = func(x, y, z)
        assert out.dtype == torch_output.dtype


@instantiate(dtypes=NOTHING)
def test_torch_scaled_dot_product_attention_non_decomposed(executor, device, _):
    n_embd = 32
    B = 2
    qkv = make_tensor(B, n_embd, 3 * n_embd, device=device, dtype=torch.float32)

    def func(qkv):
        # Preprocessing doesn't support nonlocal variables yet, so
        # we need to define the constants here.
        n_embd = 32
        n_head = 16
        B = 2
        T = 32
        C = n_embd
        q, k, v = qkv.split(n_embd, dim=2)  # Results in 3 non-contiguous but "viewable" tensors
        k = k.view(B, T, n_head, C // n_head).transpose(1, 2)  # (B, nh, T, hs)
        q = q.view(B, T, n_head, C // n_head).transpose(1, 2)  # (B, nh, T, hs)
        v = v.view(B, T, n_head, C // n_head).transpose(1, 2)  # (B, nh, T, hs)
        y = torch.nn.functional.scaled_dot_product_attention(q, k, v, attn_mask=None, dropout_p=0, is_causal=True)
        return y

    compiled = thunder.jit(func, executors=executor.executors_list())
    out = compiled(qkv)
    traces = thunder.last_traces(compiled)
    torch.testing.assert_close(out, func(qkv))
    assert "scaled_dot_product_attention" in tuple(bsym.sym.id for bsym in traces[-1].bound_symbols)


@instantiate(dtypes=NOTHING)
def test_no_passthrough_symbol(executor, device, _):
    # A test case for the situation reported in
    # "backward trace contains symbols not present in forward that cause
    # NotImplementedError"
    # When an operation simply passes through its input, we should not
    # add it to the trace.

    def func(x):
        return x.type_as(x)

    x = make_tensor((2, 2), device=device, dtype=torch.float32)
    compiled = executor.make_callable(func)
    out = compiled(x)
    assert out is x
    initial_trace_with_dce = thunder.last_traces(compiled)[3]
    assert "Constructed by Dead Code Elimination" in str(initial_trace_with_dce)
    assert len(initial_trace_with_dce.bound_symbols) == 2
    assert initial_trace_with_dce.bound_symbols[0].sym.id == prims.PrimIDs.UNPACK_TRIVIAL
    assert initial_trace_with_dce.bound_symbols[1].sym.id == prims.PrimIDs.RETURN


@instantiate(
    dtypes=NOTHING,
    # https://github.com/Lightning-AI/lightning-thunder/issues/946
    decorators=(pytest.mark.xfail(reason="Thunder JIT may rename variables differently, causing the test to fail."),),
)
def test_cse(executor, device, _):
    from thunder.core.pytree import tree_flatten

    def func(x, y, device):
        a = x * y
        b = y / x
        c = x * y  # Expected to be removed in favor of `a`.
        d = y / x  # Expected to be removed in favor of `b`.
        z = a * b  # Expected to be intact.
        w = c * d  # Expected to be converted to `w = a * b` and then removed in favor of `z`.
        m = w * 1  # Expected to be updated to `m = z * 1`.
        a = clang.uniform(w.shape, device=device, dtype=thunder.float16)
        b = clang.uniform(w.shape, device=device, dtype=thunder.float16)
        c = clang.uniform(z.shape, device=device, dtype=thunder.float16)
        d = clang.uniform(z.shape, device=device, dtype=thunder.float16)
        return z, w, m, (a, b, c, d)

    x, y = (make_tensor((2, 2), device=device, dtype=torch.float32) for _ in range(2))
    initial_trace = thunder.trace()(func, x, y, device)
    print(initial_trace)
    compiled_func = thunder.jit(
        initial_trace.python_callable(),
        executors=executor.executors_list(),
    )
    compiled_func(x, y, device)
    traces = thunder.last_traces(compiled_func)
    flatten_dce_trace = [
        t for t in traces if t._provenance is not None and t._provenance.pss.startswith("Dead Code Elimination")
    ][1]

    from thunder.core.transform_common import cse

    flatten_cse_trace = cse(flatten_dce_trace)

    # # CSE is supposed to remove `c`, `d`, and `w`.
    assert len(flatten_cse_trace.bound_symbols) == len(flatten_dce_trace.bound_symbols) - 3
    assert len([bsym for bsym in flatten_cse_trace.bound_symbols if bsym.sym.id == prims.PrimIDs.UNIFORM]) == 4

    assert [t.name for t in tree_flatten(flatten_cse_trace.output)[0]] == ["t4", "t4", "t6", "t14", "t15", "t16", "t17"]


def test_symbol_flat_args():
    from thunder.core.symbol import Symbol, BoundSymbol

    def func(x, y, *, z):
        return x * y + z

    sym = Symbol(meta=func, name="func", id=0)
    bsym = BoundSymbol(sym, args=(1, 2), kwargs={"z": 3}, output=None)
    assert bsym.flat_args == [1, 2, 3]


@instantiate(dtypes=NOTHING)
def test_preserve_weight_names(executor, device: str, dtype: dtypes.dtype):
    import inspect

    class MLP(torch.nn.Module):
        def __init__(self):
            super().__init__()
            self.fc1 = torch.nn.Linear(3, 4)
            self.fc2 = torch.nn.Linear(4, 5)

        def forward(self, x):
            x = self.fc1(x)
            x = self.fc2(x)
            return x

    model = MLP().to(device=device, dtype=ltorch.to_torch_dtype(dtype))
    x = torch.randn(2, 3, device=device, dtype=ltorch.to_torch_dtype(dtype))

    compiled = thunder.jit(model, executors=executor.executors_list())
    compiled(x)
    traces = thunder.last_traces(compiled)
    sig = inspect.signature(traces[-1].python_callable())
    assert "t_fc1_bias" in sig.parameters
    assert "t_fc1_weight" in sig.parameters
    assert "t_fc2_bias" in sig.parameters
    assert "t_fc2_weight" in sig.parameters


@requiresCUDA
def test_clone():
    def foo(a):
        return a.clone()

    jfoo = thunder.jit(foo)
    for shp in ((3, 5), [7], (8, 6, 4)):
        for dev in (torch.device("cpu"), torch.device("cuda:0")):
            for dt in (torch.float32, torch.float16, torch.bfloat16):
                # there are issues with layouts other than strided; see
                # test_clone_sparse_coo.
                lout = torch.strided
                b = jfoo(torch.randn(shp, device=dev, layout=lout, dtype=dt))
                assert b.dtype == dt
                assert b.layout == lout
                assert b.device == dev
                assert b.shape == torch.Size(shp)


# Separate out the sparse test because creating a sparse tensor is tricky.
def test_clone_sparse_coo():
    def foo(a):
        return a.clone()

    jfoo = thunder.jit(foo)
    shp = (3, 5)
    dev = torch.device("cpu")
    dt = torch.float32
    # randn(layout=torch.sparse_coo, ...) will throw an exception deep in
    # PyTorch, so we use to_sparse() from a dense tensor to get a sparse one.
    b = jfoo(torch.randn(shp, device=dev, dtype=dt).to_sparse())
    assert b.dtype == dt
    assert b.layout == torch.sparse_coo
    assert b.device == dev
    assert b.shape == torch.Size(shp)


@pytest.mark.xfail(reason="we improperly use an alias")
def test_clone_alias():
    def foo(a):
        b = a.clone()
        b[0] = 42

    jfoo = thunder.jit(foo)
    arg = torch.tensor([7, 19])
    jfoo(arg)
    assert arg[0] == 7


@instantiate(dtypes=(thunder.float32,))
def test_default_method(executor, device: str, dtype: dtypes.dtype):
    # This test ensures that when no language context is given, it will fallback to the default implementation.
    from thunder.core.trace import detached_trace
    from thunder.core.proxies import TensorProxy

    torch_dtype = ltorch.to_torch_dtype(dtype)
    a = make_tensor((2, 2), device=device, dtype=torch_dtype)

    with detached_trace():
        b = TensorProxy(
            name="__b",
            shape=(2, 2),
            device=thunder.core.devices.cpu,
            dtype=thunder.core.dtypes.float32,
            requires_grad=False,
        )

    # torch.numel(a) and a.numel() will run on PyTorch contenxt
    # b.numel will fall back to the default implementation
    assert torch.numel(a) == a.numel() == b.numel


# @instantiate(
#     dtypes=NOTHING,
#     executors=[
#         TorchEx(),
#     ],
# )
# def test_get_executor(executor, device, _):
#     from thunder import _get_executor
#     from thunder.executors.torch import torchCtx

#     with pytest.raises(ValueError, match="No executor specified!"):
#         _get_executor(None)

#     ex = _get_executor(executor)
#     if executor.name == "TorchEx":
#         assert isinstance(ex, torchCtx)


# TODO Move to test_tensor_creation.py
# @instantiate(
#     dtypes=(thunder.float32, thunder.float16),
# )
# def test_uniform(executor, device, dtype):
#     if isinstance(executor, nvFuser) and LooseVersion(executor.version()) < "0.0.3":
#         pytest.skip("'uniform' not implemented before nvfuser 0.0.3")

#     thunder_uniform = executor.make_callable(tlang.uniform)
#     uniform = partial(thunder_uniform, dtype=dtype, device=device)

#     # lo, hi, shape
#     cases = (
#         (-12.0, 128, (8, 12, 7)),
#         (-0.3, 0.5, (2, 3, 4, 1)),
#         (0.0, 128.0, (2, 4)),
#         (-12.0, 0.0, (8, 3)),
#         (-1e-3, 1e-3, (8, 3)),
#         (0.0, 7.0, (0, 3)),
#         (0.0, 1.0, ()),
#     )

#     for lo, hi, shape in cases:
#         result = uniform(shape, lo, hi)
#         assert result.shape == shape
#         # note: numpy.random.uniform take value from [lo, hi)
#         #       But that doesn't seem to be the case for all backends. I'm relaxing this
#         if result.numel() != 0:
#             assert result.min() >= lo
#             assert result.max() <= hi

#     def foo():
#         return tlang.uniform([2, 3, 4], 0.5, 1.0, dtype=dtype, device=device)

#     thunder_static_uniform = executor.make_callable(foo)
#     result = thunder_static_uniform()
#     result.shape == (2, 3, 4)
#     result.min() >= 0.5
#     result.max() <= 1.0


# @instantiate(
#     dtypes=NOTHING,
# )
# def test_torch_gen_remove_last_used_variables(executor, device, _):
#     # This test is to make sure that the last used variables are removed
#     # from the generated code. This is important for freeing up memory.
#     from thunder.executors.torch import _fuse_region

#     def foo(a):
#         b = a + 1.0
#         c = b + 1.0
#         d = c + 1.0
#         e = d + 1.0
#         return e

#     a = make_tensor((2, 2), device=device, dtype=torch.float32)
#     trace = thunder.make_trace(foo, executor=executor)(a)
#     code_str, _ = _fuse_region((), [trace.outputs], trace.symbols)

#     # Check that there are for del commands
#     assert code_str.count("del") == 4

#     def foo(a):
#         b = a + 1.0
#         c = b + 1.0
#         d = c + 1.0
#         e = d + 1.0
#         return e, d

#     a = make_tensor((2, 2), device=device, dtype=torch.float32)
#     trace = thunder.make_trace(foo, executor=executor)(a)
#     code_str, _ = _fuse_region(_, [trace.outputs], trace.symbols, global_outputs=trace.outputs)
#     # Same as above, but now the last del should be removed since the variable
#     # is used in the output
#     assert code_str.count("del") == 3


@instantiate(dtypes=(thunder.float32,), executors=(TorchExecutor,))
def test_bound_symbol_source_location_context(executor, device: str, dtype: dtypes.dtype):
    def foo(x):
        return clang.sin(x)

    a = make_tensor((2, 2), device=device, dtype=ltorch.to_torch_dtype(dtype))

    lineno = foo.__code__.co_firstlineno + 1
    jfn = thunder.jit(foo)
    jfn(a)

    trace = thunder.last_traces(jfn)[0]

    assert len(trace.bound_symbols) == 3
    sin_symbol = trace.bound_symbols[1]
    assert str(trace).count("return clang.sin(x)") == 1
    assert str(trace).count(f"# {__file__}:{lineno}") == 1


@instantiate(dtypes=(thunder.float32,), executors=(TorchExecutor,))
def test_refine_source_location(executor, device: str, dtype: dtypes.dtype):
    def foo_thunder(x):
        return thunder.torch.softmax(x, 0)

    def foo_torch(x):
        return torch.softmax(x, 0)

    a = make_tensor((2, 2), device=device, dtype=ltorch.to_torch_dtype(dtype))

    jfn_thunder = thunder.jit(foo_thunder)
    jfn_thunder(a)
    jfn_torch = thunder.jit(foo_torch)
    jfn_torch(a)

    trace_thunder = thunder.last_traces(jfn_thunder)[0]
    trace_torch = thunder.last_traces(jfn_torch)[0]

    # make sure we are not showing the internals of Thunder
    assert str(trace_thunder).count("return _softmax(a, dim=dim, dtype=dtype)") == 0
    assert str(trace_thunder).count("return thunder.torch.softmax(x, 0)") == 1
    # torch.softmax should be traced as usual
    assert str(trace_torch).count(f"return torch.softmax(x, 0)") == 1


def test_torch_device():
    # Test `thunder.jit` support for `torch.device()`.
    if not torch.cuda.is_available():
        # thunder.core.devices.Device __init__ calls `torch.cuda.device_count()` when DeviceType is CUDA.
        # https://github.com/Lightning-AI/lightning-thunder/blob/067f15aae47ad71229732ca6c35a5d190135e48c/thunder/core/devices.py#L96-L101
        pytest.skip("CUDA not available")

    # Check the output against the PyTorch eager output.
    def _test(foo, inputs):
        for input in inputs:
            actual = thunder.jit(foo)(input)
            expected = foo(input)
            assert actual.device == expected.device

    # Test with str input
    device_strs = ("cpu", "cuda", "cuda:0", "meta")

    def foo1(dev):
        # If we return the device here, thunder.jit version will return `thunder.device`
        # while eager will return `torch.device`
        # https://github.com/Lightning-AI/lightning-thunder/issues/573
        return torch.ones(3, 3, device=torch.device(dev))

    _test(foo1, device_strs)

    # Test with str and index input
    device_strs_and_idxs = (("cpu", 0), ("cpu", 1), ("cuda", 0), ("meta", 0), ("meta", 1))

    def foo2(dev_and_idx):
        return torch.ones(3, 3, device=torch.device(*dev_and_idx))

    _test(foo2, device_strs_and_idxs)

    def foo2_1(dev_and_idx):
        dev_type, idx = dev_and_idx
        return torch.ones(3, 3, device=torch.device(type=dev_type, index=idx))

    _test(foo2_1, device_strs_and_idxs)

    # Test with `torch.device` as input
    torch_devices = (torch.device("cpu"), torch.device("cuda"), torch.device("meta"))

    def foo3(device):
        return torch.ones(3, 3, device=torch.device(device))

    _test(foo3, torch_devices)

    # Test with `thunder.device` as input
    tensor_proxy_devices = (
        torch.ones(1, device=torch.device("cpu")),
        torch.ones(1, device=torch.device("cuda")),
        torch.ones(1, device=torch.device("meta")),
    )

    # Here `torch.device()` will see a `thunder.device` as input.
    def foo4(ref_t):
        return torch.ones(3, 3, device=torch.device(ref_t.device))

    _test(foo4, tensor_proxy_devices)

    # Error inputs
    error_inputs = (
        ((torch.device("cpu"), 0), RuntimeError),
        (("cuda:0", 0), RuntimeError),
        (("cpu:",), ValueError),
        (("cuda:",), ValueError),
    )

    def foo_error(args):
        return torch.device(*args)

    for inp, err in error_inputs:
        with pytest.raises(err):
            thunder.jit(foo_error)(inp)


def test_grad_ctx():
    # NOTE - This test would start failing if tags on Proxies are dropped
    # as the computation under `no_grad` won't be treated as constant
    # and grad won't match with PyTorch eager.

    # Test `enable_grad` on a function works correctly
    @torch.enable_grad()
    def foo1(x):
        return x + 1

    x = torch.randn(3, 3, requires_grad=True)
    thunder.jit(foo1)(x).sum().backward()
    assert x.grad is not None

    # Test `no_grad` on a function works correctly
    @torch.no_grad()
    def foo2(x):
        return x + 1

    x = torch.randn(3, 3, requires_grad=True)
    res = thunder.jit(foo2)(x)
    assert not res.requires_grad

    # Test `no_grad` ctx correctly disable gradient computation
    def foo3(x):
        with torch.no_grad():
            y = x * 3
        return x * 2 + y

    x = torch.randn(3, 3, requires_grad=True)
    with torch.no_grad():
        x_ref = x.clone()
        x_ref.requires_grad_(True)

    foo3(x_ref).sum().backward()
    thunder.jit(foo3)(x).sum().backward()
    # Verify the gradients match
    torch.testing.assert_close(x.grad, x_ref.grad)

    # Test nested `no_grad` and `enable_grad`
    def foo4(x):
        with torch.enable_grad():
            with torch.no_grad():
                y = x * 3
            z = x * 4
        return x * 2 + y + z

    x = torch.randn(3, 3, requires_grad=True)
    with torch.no_grad():
        x_ref = x.clone()
        x_ref.requires_grad_(True)

    foo4(x_ref).sum().backward()
    thunder.jit(foo4)(x).sum().backward()
    # Verify the gradients match
    torch.testing.assert_close(x.grad, x_ref.grad)

    def foo5(x):
        return x * 2

    x = torch.randn(3, 3, requires_grad=True)
    with torch.no_grad():
        x_ref = x.clone()
        x_ref.requires_grad_(True)

    jfoo = thunder.jit(foo5)
    with torch.no_grad():
        o = jfoo(x)
        assert o.grad_fn is None
        assert thunder.cache_misses(jfoo) == 1  # First compilation

    # Running it out of `torch.no_grad`, should lead to recompile.
    foo5(x_ref).sum().backward()
    jfoo(x).sum().backward()
    torch.testing.assert_close(x.grad, x_ref.grad)
    assert thunder.cache_misses(jfoo) == 2


def test_serialize_trace():
    import dill as pickle

    def fn(a, b, l):
        res = a + b
        for t in l:
            res = res + t
        return res

    tm = thunder.jit(fn)
    a, b = torch.randn(2, 5, device=("cuda" if torch.cuda.is_available() else "cpu"))
    tm(a, b, [a, b])
    trace = thunder.last_traces(tm)[0]

    assert str(pickle.loads(pickle.dumps(trace))) == str(trace)

    prologue_trace = thunder.last_prologue_traces(tm)[0]

    assert str(pickle.loads(pickle.dumps(prologue_trace))) == str(prologue_trace)

    # check that these are looked up rather than duplicated
    device = thunder.devices.Device("cpu")
    assert pickle.loads(pickle.dumps(device)) is device
    fp32 = thunder.dtypes.float32
    assert pickle.loads(pickle.dumps(fp32)) is fp32


@pytest.mark.parametrize("requires_grad", (True, False))
def test_dataclass_output(requires_grad):
    # Test both `requires_grad={True, False}` as both have
    # different code path.
    @dataclasses.dataclass
    class TestDataclass:
        t: torch.Tensor
        s: torch.Tensor
        i: int
        f: float
        g: tuple

    def foo(x):
        # TestDataClass as the output and part of the nested output.
        return TestDataclass(x, x + 2, x.numel(), x.numel() / 2.0, (x,)), (
            TestDataclass(x, x + 2, x.numel(), x.numel() / 2.0, (x)),
            {"x": x, "y": x + 3},
        )

    jfoo = thunder.jit(foo)

    x = torch.randn(3, 3, requires_grad=requires_grad)
    x_jit = x.detach().clone()
    x_jit.requires_grad_(requires_grad)

    actual_container, actual_tuple = jfoo(x_jit)
    expected_container, expected_tuple = foo(x)

    def _test_container(actual_container, expected_container):
        assert dataclasses.is_dataclass(actual_container)
        assert isinstance(actual_container, TestDataclass)
        torch.testing.assert_close(actual_container.t, expected_container.t)
        torch.testing.assert_close(actual_container.s, expected_container.s)
        torch.testing.assert_close(actual_container.i, expected_container.i)
        torch.testing.assert_close(actual_container.f, expected_container.f)
        torch.testing.assert_close(actual_container.g[0], expected_container.g[0])

    _test_container(actual_container, expected_container)
    _test_container(actual_tuple[0], expected_tuple[0])
    torch.testing.assert_close(actual_tuple[1], expected_tuple[1])

    if requires_grad:
        # Test computing grad
        cotangent = torch.randn_like(expected_container.t)
        (actual_container.t + actual_tuple[0].s).backward(cotangent)
        (expected_container.t + expected_tuple[0].s).backward(cotangent)
        torch.testing.assert_close(x.grad, x_jit.grad)


@pytest.mark.parametrize("requires_grad", (True, False))
def test_dataclass_input(requires_grad):
    @dataclasses.dataclass
    class TestDataclass:
        t: torch.Tensor
        s: torch.Tensor

    def foo(x):
        return x.t + x.s

    jfoo = thunder.jit(foo)

    t = torch.randn(3, 3, requires_grad=requires_grad)
    s = torch.randn(3, 3, requires_grad=requires_grad)
    actual = jfoo(TestDataclass(t, s))
    expected = foo(TestDataclass(t, s))

    torch.testing.assert_close(actual, expected)


def test_proxy_repr():
    # Verify that we can call `__repr__` on different proxy subclasses.
    t = thunder.core.trace.TraceCtx()
    with thunder.core.trace.tracectx(t):
        p = thunder.core.proxies.NumberProxy("number", 1, python_type=int)
        c = thunder.core.proxies.CollectionProxy((1, 2), name="collection")
        t = thunder.core.proxies.TensorProxy(
            "tensor",
            shape=(1,),
            dtype=thunder.core.dtypes.float16,
            device=thunder.core.devices.Device("cpu"),
            requires_grad=True,
        )
        assert p.__repr__() == '<NumberProxy(name="number")>'
        assert t.__repr__() == '<TensorProxy(name="tensor", dtype=thunder.dtypes.float16, shape=(1,))>'
        assert c.__repr__() == '<CollectionProxy(name="collection")>'


def test_type_string():
    def fn(x):
        result = 2 * x
        return result

    jfn = thunder.jit(fn)

    a = torch.randn(2, 2)

    jfn(a)

    tr = thunder.last_traces(jfn)[0]

    assert tr.bound_symbols[1].sym == ltorch.mul
    (pystr,) = tr.bound_symbols[1].python(0)

    assert pystr == 'result = ltorch.mul(2, x)  # result: "cpu f32[2, 2]"'


def test_dtype_in_trace():
    def fn(x):
        return x.to(torch.float16)

    jfn = thunder.jit(fn)

    x = torch.randn(
        3,
    )

    jfn(x)

    tr = thunder.last_traces(jfn)[0]
    assert tr.bound_symbols[1].sym == ltorch.to
    (pystr,) = tr.bound_symbols[1].subsymbols[0].python(0)

    assert "convert_element_type(x, dtypes.float16)" in pystr


def test_factory_functions_default_dtype():

    def fn(x):
        o = torch.ones(x.shape)
        return o.dtype

    x = torch.randn(3, 3)
    jfn = thunder.jit(fn)
    actual_dtype = jfn(x)

    assert fn(x) == jfn(x)
    assert actual_dtype == torch.float32

    # Check with a different default dtype.
    with set_default_dtype_ctx(torch.float16):
        actual_dtype = jfn(x)
        assert actual_dtype == torch.float16

    assert thunder.cache_misses(jfn) == 2


def test_change_default_dtype_in_jitted_fn():
    default_dtype = torch.get_default_dtype()
    try:

        def fn(x):
            torch.set_default_dtype(torch.float16)
            o = torch.ones(x.shape)
            return o.dtype

        jfn = thunder.jit(fn)
        with pytest.raises(RuntimeError, match="Default dtype is changed during the execution of jitted function"):
            jfn(torch.randn(3, 3))
    finally:
        torch.set_default_dtype(default_dtype)


@requiresCUDA
def test_factory_functions_default_device():

    def fn(x):
        o = torch.ones(x.shape)
        return o.device

    x = torch.randn(3, 3)
    jfn = thunder.jit(fn)
    actual_device = jfn(x)

    assert fn(x) == jfn(x)
    assert actual_device == torch.device("cpu")

    # Check with a different default device.
    org_device = torch.get_default_device()
    torch.set_default_device("cuda")
    try:
        actual_device = jfn(x)
        assert actual_device == fn(x)
    finally:
        torch.set_default_device(org_device)
        # hard clean for https://github.com/Lightning-AI/lightning-thunder/issues/844
        try:
            torch._GLOBAL_DEVICE_CONTEXT.device_context.__exit__(None, None, None)
            del torch._GLOBAL_DEVICE_CONTEXT.device_context
        except Exception:
            pass

    assert thunder.cache_misses(jfn) == 2


@requiresCUDA
def test_change_default_device_in_jitted_fn():
    default_device = torch.get_default_device()
    try:

        def fn(x):
            torch.set_default_device("cuda")
            o = torch.ones(x.shape)
            return o.device

        jfn = thunder.jit(fn)
        with pytest.raises(RuntimeError, match="Default device is changed during the execution of jitted function"):
            jfn(torch.randn(3, 3))
    finally:
        torch.set_default_device(default_device)
        # hard clean for https://github.com/Lightning-AI/lightning-thunder/issues/844
        try:
            torch._GLOBAL_DEVICE_CONTEXT.device_context.__exit__(None, None, None)
            del torch._GLOBAL_DEVICE_CONTEXT.device_context
        except Exception:
            pass


@requiresCUDA
@pytest.mark.xfail(
    reason="When using device as context in PyTorch, it doesn't reflect in torch.get_default_device - see https://github.com/pytorch/pytorch/issues/131328",
    strict=True,
)
def test_change_default_device_with_ctx():
    def fn(x):
        o = torch.ones(x.shape)
        return o.device

    x = torch.randn(3)

    with torch.device("cuda"):
        jfn = thunder.jit(fn)
        actual_device = jfn(x)
        assert actual_device == fn(x)


def test_arange_default_dtype():
    # If any of start, end, or stop are floating-point, the dtype is inferred to be the default dtype, see get_default_dtype().
    # Otherwise, the dtype is inferred to be torch.int64.
    def fn():
        return torch.arange(start=1, end=2, step=0.5).dtype

    jfn = thunder.jit(fn)
    assert fn() == jfn()
    assert jfn() == torch.float32

    def fn():
        return torch.arange(start=1, end=3, step=1).dtype

    jfn = thunder.jit(fn)
    assert fn() == jfn()
    assert jfn() == torch.int64


def test_cat_mixed_dtypes():
    # We add a special test here instead of a sample in OpInfo.
    # When we add a mixed input sample in OpInfo, it will also be picked up for the test which
    # computes numerical Jacobian vector product and compares it with analytical. The test will produce failures
    # when run in precision lower than double (and we can't disable a sample based on tests).
    # See comment - https://github.com/Lightning-AI/lightning-thunder/pull/819#issuecomment-2244761476
    def fn(tensors):
        return torch.cat(tensors, dim=0)

    tensors = (torch.randn(3, requires_grad=True), torch.randn(3, dtype=torch.float16, requires_grad=True))
    with torch.no_grad():
        tensors_jit = tuple(t.detach().clone() for t in tensors)
        for t in tensors_jit:
            t.requires_grad_(True)

    # Compare forward
    jfn = thunder.jit(fn)
    expected = fn(tensors)
    actual = jfn(tensors_jit)
    torch.testing.assert_close(actual, expected)

    # Compare backward
    cotangent = torch.randn_like(expected)
    expected.backward(cotangent)
    actual.backward(cotangent)

    torch.testing.assert_close(tuple(t.grad for t in tensors), tuple(t.grad for t in tensors_jit))


@pytest.mark.parametrize("requires_grad", [True, False])
def test_reshape_noop_prims(requires_grad):
    # NOTE - We test for requires_grad with True and False,
    #        as the trace before execution may have `ltorch.reshape` (for requires_grad=False) or
    #        `prims.reshape` (for requires_grad=True) as the `grad` rule is only defined for `prims.reshape`.
    def fn(x: torch.Tensor, y: torch.Tensor):
        x_view = x.reshape(-1, 5)
        y_view = y.reshape(-1)
        return x_view + 3, y_view + 2

    t = torch.randn(8, 5, requires_grad=requires_grad)
    labels = torch.tensor([2, 4, 2, 3, 1, 0, 4, 4])

    jfn = thunder.jit(fn)
    actual = jfn(t, labels)
    expected = fn(t, labels)

    torch.testing.assert_close(actual, expected)


@requiresCUDA
@thunder.tests.framework.requiresNVFuser
def test_bound_symbol_sort_stability():
    class LlamaMLPLike(torch.nn.Module):
        def __init__(self) -> None:
            super().__init__()
            self.fc_1 = torch.nn.Linear(32, 32)
            self.fc_2 = torch.nn.Linear(32, 32)
            self.proj = torch.nn.Linear(32, 32)

        def forward(self, x: torch.Tensor) -> torch.Tensor:
            x_fc_1 = self.fc_1(x)
            x_fc_2 = self.fc_2(x)
            x = torch.nn.functional.silu(x_fc_1) * x_fc_2
            return self.proj(x)

    with torch.device("cuda"):
        mlp = torch.nn.Sequential(*[LlamaMLPLike() for _ in range(16)]).requires_grad_(False)
    j = thunder.jit(mlp)
    j(torch.randn(32, 32, device="cuda"))
    lt = thunder.last_traces(j)[-1]
    assert all(
        (i % 2 + 1 == i_2)
        for i, i_2 in enumerate(
            [
                int(s.args[1].name.split("_")[-2])
                for s in lt.bound_symbols
                if s.sym.name == "linear" and "fc" in s.args[1].name
            ]
        )
    )

    fusions = examine.get_fusion_symbols(lt)

    no_number = partial(re.sub, r"nvFusion\d+", "nvFusion")
    fusions = [no_number(str(thunder.core.transform_common.canonicalize_proxies([f])[0])) for f in fusions]

    f0 = fusions[0]
    for f in fusions[1:]:
        assert f0 == f


def test_state_dict():
    def make_model():
        return torch.nn.Sequential(
            torch.nn.Linear(3, 4),
            torch.nn.GELU(),
            torch.nn.Linear(4, 3),
        )

    m1 = make_model()
    m2 = make_model()

    jm1 = thunder.jit(m1)
    jm2 = thunder.jit(m2)

    inp = torch.randn(2, 3)

    jm2.load_state_dict(jm1.state_dict())

    torch.testing.assert_close(jm1(inp), jm2(inp))


def test_thunder_optimized_module_is_freed():
    mod = torch.nn.ReLU()
    opt_mod = thunder.jit(mod)
    ref_opt_mod = weakref.ref(opt_mod)
    x = torch.randn(10, 10)
    opt_mod(x)
    del x
    del mod
    del opt_mod
    assert ref_opt_mod() is None


@pytest.mark.xfail(strict=True)
def test_user_module_is_freed():
    mod = torch.nn.ReLU()
    opt_mod = thunder.jit(mod)
    ref_mod = weakref.ref(mod)
    x = torch.randn(10, 10)
    opt_mod(x)
    del x
    del mod
    del opt_mod
    assert ref_mod() is None


@pytest.mark.parametrize("requires_grad", [True, False])
def test_return_bsym_has_none_output(requires_grad):
    def fn(x):
        return x + 1

    x = torch.tensor([3.0], requires_grad=requires_grad)
    jfn = thunder.jit(fn)
    jfn(x)

    for trace in thunder.last_traces(jfn):
        return_bsym = trace.bound_symbols[-1]
        assert return_bsym.sym.id == thunder.prims.PrimIDs.RETURN
        assert return_bsym.output is None

    if requires_grad:
        for trace in thunder.last_backward_traces(jfn):
            return_bsym = trace.bound_symbols[-1]
            assert return_bsym.sym.id == thunder.prims.PrimIDs.RETURN
            assert return_bsym.output is None


def test_indexing_with_hashable_object():
    class HashableClass:
        def __hash__(self):
            return id(self)

    h = HashableClass()
    d = {h: 1, 1: 0}

    def fn():
        return d[h]

    jfn = thunder.jit(fn)
    assert jfn() == 1
    assert thunder.cache_misses(jfn) == 1  # Due to first compilation.

    # Call jfn with no changes
    # this should be cache hit.
    assert jfn() == 1
    assert thunder.cache_hits(jfn) == 1
    assert thunder.cache_misses(jfn) == 1

    # Change the value of the captured dict.
    # This should be a cache miss, verify that.
    d[h] = 2
    assert jfn() == 2  # Verify that jfn now returns 2
    assert thunder.cache_hits(jfn) == 1
    assert thunder.cache_misses(jfn) == 2


def test_profiling_decorator():
    @thunder.core.profile.annotate_for_profile("compile_and_run")
    def foo():
        def bar(a: torch.Tensor):
            t0 = torch.add(a, 42)
            t1 = torch.mul(t0, 0.25)
            return t1

        baz = thunder.jit(bar)
        baz(torch.randn(19))

    foo()


def test_saved_view_of_output_of_autograd_function_does_not_leak():
    # Verify that we have side-stepped the bug in torch.autograd.Function
    # where saving a view of the output for backward leads to leak.
    # See NOTE [Saved view of output of torch.autograd.Function leaks]
    def fn(idx, weight):
        tok_emb = torch.nn.functional.embedding(idx, weight)
        emb = torch.reshape(tok_emb, (2, 32))
        matmul = emb @ emb.T
        return tok_emb, matmul

    weight = make_tensor((16, 32), dtype=torch.float, device="cpu", requires_grad=True)
    x = make_tensor((1, 2), dtype=torch.int64, low=0, high=10, device="cpu")

    jfn = thunder.jit(fn)

    # Computation Trace for jfn
    # We save view of the output `tok_emb` for backward.
    # @torch.no_grad()
    # @no_autocast
    # def computation(idx, t_wte_weight):
    #   # idx: "cuda:0 i64[1, 2]"
    #   # t_wte_weight: "cuda:0 f32[16, 32]"
    #   tok_emb = torch.nn.functional.embedding(idx, t_wte_weight, None, None, 2.0, False, False)  # tok_emb: "cuda:0 f32[1, 2, 32]"
    #   [emb, t4] = nvFusion0(tok_emb)
    #       # emb = prims.reshape(tok_emb, (2, 32))  # emb: "cuda:0 f32[2, 32]"
    #       # t4 = prims.transpose(emb, (1, 0))  # t4: "cuda:0 f32[32, 2]"
    #   matmul = torch.matmul(emb, t4)  # matmul: "cuda:0 f32[2, 2]"
    #   return {'output': (tok_emb, matmul), 'flat_args': [idx, t_wte_weight], 'flat_output': (tok_emb, matmul)}, ((emb, idx, t4), ())

    prev_iter_refs = []
    for iter_n in range(4):
        tok_emb, _ = jfn(x, weight)
        if iter_n < 3:
            prev_iter_refs.append(weakref.ref(tok_emb))

    for ref in prev_iter_refs:
        assert ref() is None


def test_debug_options():
    from thunder import DebugOptions
    import dill

    initial_state = dill.dumps(dict(DebugOptions.__dict__))
    print(DebugOptions.__dict__)
    DebugOptions.register_option("test_option", bool, False, "Test Option")

    assert "Test Option" in DebugOptions.__doc__

    do = DebugOptions(test_option=True)
    assert do.test_option is True

    with pytest.raises(TypeError, match="test_option"):
        do = DebugOptions(test_option=5)

    del DebugOptions._docs["test_option"]
    del DebugOptions._defaults["test_option"]
    del DebugOptions.__annotations__["test_option"]
    del DebugOptions.test_option

    DebugOptions._set_docstring()

    print(DebugOptions.__dict__)
    assert dill.dumps(dict(DebugOptions.__dict__)) == initial_state


def test_default_tensor_proxy():
    from thunder.core.proxies import TensorProxy
    from thunder.core.dtypes import float32
    from thunder.core.devices import cpu

    # It should be possible to create a TensorProxy with default values for all
    # optional arguments
    t = TensorProxy(shape=(1,), device=cpu, dtype=float32)
    assert not t.requires_grad
    assert t.device == cpu
    assert t.dtype == float32


def test_proxy_same_name():
    from thunder.core.proxies import TensorProxy
    from thunder.core.dtypes import float32
    from thunder.core.devices import cpu

<<<<<<< HEAD
    t = TensorProxy(name="test", shape=(1,), device=cpu, dtype=float32)
    with pytest.raises(RuntimeError, match="already used"):
        t2 = TensorProxy(name="test", shape=(1,), device=cpu, dtype=float32)
=======
    with detached_trace():
        t = TensorProxy(name="test", shape=(1,), device=cpu, dtype=float32)
        with pytest.raises(RuntimeError, match="already used"):
            t2 = TensorProxy(name="test", shape=(1,), device=cpu, dtype=float32)


def test_save_trace():
    def fn(x):
        return x + 1

    jfn = thunder.jit(fn)
    jfn(
        torch.rand(
            3,
        )
    )

    fwd_trace = thunder.last_traces(jfn)[-1]

    with tempfile.TemporaryDirectory() as tmp_dir:
        trace_name = os.path.join(tmp_dir, "tmp_trace.py")
        fwd_trace.save_trace(trace_name)

        with open(trace_name) as f:
            trace_contents = f.readlines()

        # Verify we find a few expected things in the
        # saved trace.
        trace_contents = "".join(trace_contents)
        assert ".add" in trace_contents
        assert "@torch.no_grad" in trace_contents
>>>>>>> 28062ae5
<|MERGE_RESOLUTION|>--- conflicted
+++ resolved
@@ -3136,15 +3136,9 @@
     from thunder.core.dtypes import float32
     from thunder.core.devices import cpu
 
-<<<<<<< HEAD
     t = TensorProxy(name="test", shape=(1,), device=cpu, dtype=float32)
     with pytest.raises(RuntimeError, match="already used"):
         t2 = TensorProxy(name="test", shape=(1,), device=cpu, dtype=float32)
-=======
-    with detached_trace():
-        t = TensorProxy(name="test", shape=(1,), device=cpu, dtype=float32)
-        with pytest.raises(RuntimeError, match="already used"):
-            t2 = TensorProxy(name="test", shape=(1,), device=cpu, dtype=float32)
 
 
 def test_save_trace():
@@ -3171,5 +3165,4 @@
         # saved trace.
         trace_contents = "".join(trace_contents)
         assert ".add" in trace_contents
-        assert "@torch.no_grad" in trace_contents
->>>>>>> 28062ae5
+        assert "@torch.no_grad" in trace_contents