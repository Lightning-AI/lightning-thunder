--- conflicted
+++ resolved
@@ -25,11 +25,7 @@
 from thunder.core.symbol import Symbol
 import thunder.executors as executors
 from thunder.tests.framework import _all_devicetypes, JAX_AVAILABLE, custom_comparator, IS_WINDOWS
-<<<<<<< HEAD
-from thunder.tests.make_tensor import make_tensor
-=======
 from thunder.tests.make_tensor import make_tensor, make_tensor_like
->>>>>>> 52ee5410
 import thunder.tests.bf16
 import thunder.torch as ltorch
 
@@ -64,19 +60,6 @@
     return x - torch.round(x / y) * y
 
 
-<<<<<<< HEAD
-def push_away_from_singularities(x, singularity_fn, eps):
-    """This function takes a tensor and moves individual values away
-    from singularities in `eps` increments, until they are further than
-    `eps` away from them. The `singularity_fn`  returns the (signed)
-    distance from `x` to the nearest singularity."""
-    x_dist = singularity_fn(x)
-    x_ = torch.where((x_dist >= 0) & (x_dist < eps), x + eps, x)
-    return torch.where((x_dist <= 0) & (x_dist > -eps), x_ - eps, x_)
-
-
-=======
->>>>>>> 52ee5410
 # Randomly select a fraction of the elements in a tensor and set them to specified value
 def replace_random_percentage(a: torch.Tensor, value: Number, percentage: float) -> torch.Tensor:
     flat = torch.flatten(a.detach().clone())
@@ -1766,37 +1749,6 @@
 elementwise_unary_ops.append(relu6_opinfo)
 
 
-<<<<<<< HEAD
-# For positive lambd, hardshrink's singularities occur at lambd and -lambd, the locations of jump discontinuties
-# of its partial derivatives.  Since lambd is passed as an input kwarg, the singularity_fn depends upon the input
-# sample.  Therefore, mutliple opinfos with varying sample generator and singularity_fn pairs are added.
-def get_hardshrink_singularity_fn(lambd):
-    if lambd is None:
-        lambd = 0.5
-    return lambda a: torch.where(a >= 0, a - lambd, a + lambd)
-
-
-def hardshrink_opinfo_factory(lambds):
-    for lambd in lambds:
-        kwargs = {} if lambd is None else {"lambd": lambd}
-        name = "hardshrink_" + str(lambd)
-        singularity_fn = get_hardshrink_singularity_fn(lambd)
-
-        hardshrink_opinfo = OpInfo(
-            ltorch.hardshrink,
-            name=name,
-            dtypes=(datatypes.floating,),
-            sample_input_generator=get_elementwise_unary_with_kwargs_generator([kwargs]),
-            torch_reference=_elementwise_unary_torch(torch.nn.functional.hardshrink),
-            # fdm.jvp, which is used in test_vjp_correctness, behaves badly at jump discontinuties of the partial derviatives
-            singularity_fn=singularity_fn,
-            test_directives=(),
-        )
-        elementwise_unary_ops.append(hardshrink_opinfo)
-
-
-hardshrink_opinfo_factory([None, 0.25, -0.1])
-=======
 # fdm.jvp, which is used in test_vjp_correctness, behaves badly at jump discontinuties of the partial derviatives
 def hardshrink_singularity_fn_producer(sample: SampleInput):
     lambd = sample.kwargs.get("lambd", 0.5)
@@ -1812,7 +1764,6 @@
     test_directives=(),
 )
 elementwise_unary_ops.append(hardshrink_opinfo)
->>>>>>> 52ee5410
 
 
 hardswish_opinfo = OpInfo(
