import itertools
import math
import operator
from collections import namedtuple
from collections.abc import Sequence
from functools import partial, wraps
from numbers import Number
from typing import Union, Optional, Tuple, Any
from collections.abc import Callable
from collections.abc import Generator, Iterable

import numpy as np
import pytest
import random

# TODO: make this import conditional on Torch being available and querying if should test with torch
import torch
from looseversion import LooseVersion
from torch.testing import assert_close

import thunder.clang as clang
import thunder.core.devices as devices
import thunder.core.dtypes as datatypes
from thunder.core.dtypes import to_dtype, to_torch_dtype
import thunder.core.prims as prims
import thunder.executors as executors
import thunder.torch as ltorch
from thunder.core.pytree import tree_map
from thunder.core.symbol import Symbol
from thunder.tests.framework import _all_devicetypes, JAX_AVAILABLE, custom_comparator, IS_WINDOWS
from thunder.tests.make_tensor import make_tensor
import thunder.extend as extend
import thunder.tests.bf16

#
# Helpful constants and utility functions
#

# TODO This is a hack to support comparisons like nvfuser_version > LooseVersion("0.0.3") even when
#   nvfuser_version is None. A better approach would probably be to create a helper function
#   nvfuser_atleast(X) which handles nvfuser_version being None properly
nvfuser_version: LooseVersion = (
    LooseVersion(executors.get_nvfuser_executor().version) if executors.nvfuser_available() else LooseVersion("0.0.0")
)


# Useful when specifying the domain of an operation
# NOTE: Big enough such that -1 + eps != -1 in bfloat16
# TODO: improve domain specification to allow intervals to be open or closed at the left and right
#   Today, the domain is assumed to be closed on the left and open on the right, that is: [x, y)
eps = 1e-2


# NOTE This wrapper is necessary because prims cannot be compiled directly as they are not callable
# TODO Review if this is still necessary
def prims_wrapper(prim):
    def fn_(*args, **kwargs):
        return prim(*args, **kwargs)

    return fn_


def round_remainder(x, y):
    return x - torch.round(x / y) * y


def push_away_from_singularities(x, singularity_fn, eps):
    """This function takes a tensor and moves individual values away
    from singularities in `eps` increments, until they are further than
    `eps` away from them. The `singularity_fn`  returns the (signed)
    distance from `x` to the nearest singularity."""
    x_dist = singularity_fn(x)
    x_ = torch.where((x_dist > 0) & (x_dist < eps), x + eps, x)
    return torch.where((x_dist < 0) & (x_dist > -eps), x - eps, x_)


def make_number(**kwargs):
    v = make_tensor((), device="cpu", **kwargs).item()
    return v


# Returns a noncontiguous (tensor with the same shape and values as t
# The noncontiguous tensor is constructed such that elements in the innermost
#   dimension are separated by zeros or (whenever possible) nans
# TODO: consider more complicated noncontiguity schemes
def noncontiguous_like(t):
    # Short-circuits if t is already noncontiguous
    if not t.is_contiguous():
        return t

    # Choose a "weird" value that won't be accessed
    if t.dtype.is_floating_point or t.dtype.is_complex:
        value = math.nan
    elif t.dtype == torch.bool:
        value = True
    else:
        value = 12

    result = t.new_empty(t.shape + (2,))
    result[..., 0] = value
    result[..., 1] = t.detach()
    result = result[..., 1]
    result.requires_grad_(t.requires_grad)
    return result


_torch_to_numpy_dtype_map = {
    torch.bool: np.bool_,
    torch.uint8: np.uint8,
    torch.int8: np.int8,
    torch.int16: np.int16,
    torch.int32: np.int32,
    torch.int64: np.int64,
    torch.float16: np.float16,
    torch.float32: np.float32,
    torch.float64: np.float64,
    torch.complex64: np.complex64,
    torch.complex128: np.complex128,
}

_torch_to_jax_dtype_map = None
if JAX_AVAILABLE:
    import jax
    import jax.numpy as jnp

    _torch_to_jax_dtype_map = {
        torch.bool: jnp.bool_,
        torch.uint8: jnp.uint8,
        torch.int8: jnp.int8,
        torch.int16: jnp.int16,
        torch.int32: jnp.int32,
        torch.int64: jnp.int64,
        torch.bfloat16: jnp.bfloat16,
        torch.float16: jnp.float16,
        torch.float32: jnp.float32,
        torch.float64: jnp.float64,
        torch.complex64: jnp.complex64,
        torch.complex128: jnp.complex128,
    }


class TorchTensorComp:
    """
    This class provides a very simple wrapper over torch.testing.assert_close,
    and is used as a default comparator for per-SampleInput comparisons.
    """

    __slots__ = [
        "kwargs",
    ]

    def __init__(self, **kwargs):
        self.kwargs = kwargs

    def __call__(self, a, b, **kwargs):
        # Call assert_close with parameters defined as a union
        # of `kwargs` and `self.kwargs` with the preference
        # given to `self.kwargs`.
        assert_close(a, b, **(kwargs | self.kwargs))


class SampleInput:
    """Represents sample inputs to a function."""

    __slots__ = [
        "args",
        "kwargs",
        "comp",
    ]

    def __init__(self, *args, **kwargs):
        self.args = args
        self.kwargs = kwargs
        self.comp = None

    def __repr__(self):
        return f"[SampleInput args={self.args} kwargs={self.kwargs}]"

    def set_comparator(self, comp):
        self.comp = comp
        return self

    def noncontiguous(self):
        def to_noncontiguous(t):
            if isinstance(t, torch.Tensor):
                return noncontiguous_like(t)
            elif isinstance(t, torch.dtype):
                return t

            return t

        args, kwargs = tree_map(to_noncontiguous, self.args), tree_map(to_noncontiguous, self.kwargs)
        return SampleInput(*args, **kwargs).set_comparator(self.comp)

    def to(self, dtype: torch.dtype):
        def _to(x):
            if isinstance(x, torch.Tensor):
                return x.to(dtype)

            return x

        args, kwargs = tree_map(_to, self.args), tree_map(_to, self.kwargs)
        return SampleInput(*args, **kwargs)

    def remove_singularities(self, singularity_fn, eps):
        def _remove_singularities(x):
            if isinstance(x, torch.Tensor) and datatypes.is_float_dtype(datatypes.to_dtype(x)):
                return push_away_from_singularities(x, singularity_fn, eps)

            return x

        args, kwargs = tree_map(_remove_singularities, self.args), tree_map(_remove_singularities, self.kwargs)
        return SampleInput(*args, **kwargs)

    # NOTE This conversion is always to a jax cpu array, we could consider
    #   converting to a jax gpu array, although we would probably have to update
    #   how we're installing jax in ci
    def jax(self):
        def to_jax(t):
            if isinstance(t, torch.Tensor):
                return jnp.array(t.cpu().numpy())
            if isinstance(t, torch.dtype):
                return _torch_to_jax_dtype_map[t]

            return t

        args, kwargs = tree_map(to_jax, self.args), tree_map(to_jax, self.kwargs)
        return SampleInput(*args, **kwargs).set_comparator(self.comp)

    def numpy(self):
        def to_numpy(t):
            if isinstance(t, torch.Tensor):
                return t.cpu().numpy()
            if isinstance(t, torch.dtype):
                return _torch_to_numpy_dtype_map[t]

            return t

        args, kwargs = tree_map(to_numpy, self.args), tree_map(to_numpy, self.kwargs)
        return SampleInput(*args, **kwargs).set_comparator(self.comp)

    def thunder(self):
        def to_thunder(t):
            if isinstance(t, torch.dtype):
                return to_dtype(t)
            return t

        args, kwargs = tree_map(to_thunder, self.args), tree_map(to_thunder, self.kwargs)
        return SampleInput(*args, **kwargs).set_comparator(self.comp)


class DecorateInfo:
    """Describes which test, or type of tests, should be wrapped in the given decorator when testing an operator.

    Any test that matches all provided arguments will be decorated. The decorator will only be applied if the active_if
    argument is True.
    """

    __slots__ = [
        "decorator",
        "test_template_name",
        "executors",
        "devicetypes",
        "dtypes",
        "active_if",
    ]

    def __init__(
        self,
        decorator: Any,
        test_template_name: None | str = None,
        *,
        executors: None | Iterable[str] = None,
        devicetypes: None | Sequence[devices.DeviceType] = None,
        dtypes=None,
        active_if: bool = True,
    ):
        self.decorator = decorator
        self.test_template_name = test_template_name
        self.executors: None | set[str] = {ex.lower() for ex in executors} if executors is not None else None
        self.devicetypes: None | Sequence[devices.DeviceType] = devicetypes

        if devicetypes is not None:
            for x in devicetypes:
                assert isinstance(
                    x, devices.DeviceType
                ), f"Found non-devicetype {x} when initializing a DecorateInfo's devicetypes"

        self.dtypes = None if dtypes is None else datatypes.resolve_dtypes(dtypes)
        self.active_if = active_if

    def is_active(
        self, test_template_name, executor, device_or_devicetype: str | devices.Device | devices.DeviceType, dtype
    ):
        # Acquires devicetype
        devicetype_: devices.DeviceType
        if isinstance(device_or_devicetype, str):
            devicetype_ = devices.device_from_string(device_or_devicetype).devicetype
        elif isinstance(device_or_devicetype, devices.Device):
            devicetype_ = device_or_devicetype.devicetype
        else:
            assert False, f"Unknown device or devicetype {device_or_devicetype}, expect a string, device, or devicetype"

        executor_match = self.executors is None or executor.name.lower() in self.executors
        test_name_match = self.test_template_name is None or self.test_template_name == test_template_name
        devicetype_match = self.devicetypes is None or devicetype_ in self.devicetypes
        dtype_match = self.dtypes is None or dtype in self.dtypes

        return self.active_if and executor_match and test_name_match and devicetype_match and dtype_match


Domain = namedtuple("Domain", "low high")


class OpInfo:
    """Operator information and helper functions for acquiring it."""

    def __init__(
        self,
        op: Symbol | Callable,
        *,
        name: str | None = None,
        devicetypes: Sequence[devices.DeviceType] | None = None,
        dtypes=None,
        supports_grad: bool = False,
        sample_input_generator,
        reference_input_generator=None,
        error_input_generator=None,
        benchmark_generator=None,
        method_variant=None,
        operator_variant=None,
        torch_reference=None,
        numpy_reference=None,
        jax_reference=None,
        test_directives=(),
        domain=(None, None),
        singularity_fn=None,
        test_torch_compile_executor=False,
    ):
        self.op = op

        # Acquires or infers the name of the operation
        name_: str
        if name is not None:
            name_ = name
        elif isinstance(op, Symbol):
            name_ = op.name
        else:
            assert isinstance(op, Callable)
            name_ = op.__name__
        self.name = name_

        self._devicetypes = devicetypes if devicetypes is not None else _all_devicetypes()

        # Validates devicetypes
        for devtyp in self._devicetypes:
            assert isinstance(devtyp, devices.DeviceType), "OpInfo devicetypes must be DeviceTypes"

        self._dtypes = dtypes if dtypes is not None else (datatypes.exact, datatypes.inexact)
        self.supports_grad = supports_grad
        self.sample_input_generator = sample_input_generator
        self.reference_input_generator = reference_input_generator
        self.error_input_generator = error_input_generator
        self.benchmark_generator = benchmark_generator
        self.method_variant = method_variant
        self.operator_variant = operator_variant
        self.torch_reference = torch_reference
        self.numpy_reference = numpy_reference
        self.jax_reference = jax_reference
        self.test_directives = test_directives
        self.domain = Domain(*domain)
        self.singularity_fn = singularity_fn
        self.test_torch_compile_executor = test_torch_compile_executor

    def __call__(self, *args, **kwargs):
        """Calls the function variant of the operator."""
        return self.op(*args, **kwargs)

    # TODO Maybe allow sample input generation not using torch?
    # NOTE Today all sample inputs are generated with PyTorch, so Thunder objects,
    #   like dtypes, need to be translated into PyTorch objects
    def sample_inputs(
        self, device: str | devices.Device, dtype: datatypes.dtype, *, requires_grad: bool = False, **kwargs
    ) -> Generator:
        torch_dtype = to_torch_dtype(dtype)
        torch_device = str(device)
        return self.sample_input_generator(self, torch_device, torch_dtype, requires_grad, **kwargs)

    def reference_inputs(
        self, device: str | devices.Device, dtype: datatypes.dtype, *, requires_grad: bool = False, **kwargs
    ) -> Generator:
        torch_dtype = to_torch_dtype(dtype)
        torch_device = str(device)
        return self.reference_input_generator(self, torch_device, torch_dtype, requires_grad, **kwargs)

    def error_inputs(self, device: devices.Device, **kwargs):
        torch_device = str(device)
        return self.error_input_generator(self, torch_device, **kwargs)

    # NOTE Today all benchmarks are generated with PyTorch, so Thunder objects,
    #   like dtypes, need to be translated into PyTorch objects
    def benchmarks(self, device: devices.Device, dtype: datatypes.dtype, *, requires_grad: bool = False, **kwargs):
        torch_dtype = to_torch_dtype(dtype)
        torch_device = str(device)
        return self.benchmark_generator(self, torch_device, dtype, requires_grad, **kwargs)

    def devicetypes(self):
        return set(self._devicetypes)

    # TODO Add per-device dtype support
    def dtypes(self, devicetype: devices.DeviceType = None):
        if devicetype is not None:
            raise NotImplementedError

        return datatypes.resolve_dtypes(self._dtypes)

    def test_decorators(self, test_name, executor, devicetype: devices.DeviceType, dtype: datatypes.dtype):
        return [d.decorator for d in self.test_directives if d.is_active(test_name, executor, devicetype, dtype)]


opinfos: list[OpInfo] = []


def list_opinfos() -> None:
    for opinfo in opinfos:
        print(f"{opinfo.name}")


# Acquires an OpInfo by name
def get_opinfo(name: str) -> OpInfo:
    for opinfo in opinfos:
        if opinfo.name == name:
            return opinfo

    raise RuntimeError(f"Failed to find OpInfo {name}")


#
# Elementwise Unary OpInfos
#

# TODOA Create elementwise unary OpInfo subclass and maybe auto add to list
elementwise_unary_ops = []


# TODO Add small value, large value, and extremal-valued samples
def elementwise_unary_generator(
    op, device: torch.device, dtype: torch.dtype, requires_grad: bool, *, supports_numbers: bool = True, **kwargs
):
    low = None if op.domain.low is None else max(-9, op.domain.low)
    high = None if op.domain.high is None else min(9, op.domain.high)
    make_arg = partial(
        make_tensor, device=device, dtype=dtype, low=low, high=high, requires_grad=requires_grad, **kwargs
    )

    shapes = (
        # TODO: restore size zero cases
        # (0, 2, 1),
        # (5, 0, 3),
        (),
        (11,),
        (4, 4),
        (1024, 1024),
        (64, 64, 64),
        (4, 2, 4, 5),
    )

    # Typical inputs
    for shape in shapes:
        yield SampleInput(make_arg(shape))

    # Noncontiguous inputs
    for shape in shapes:
        yield SampleInput(make_arg(shape, noncontiguous=True))

    # Arbitrarily strided inputs
    # shape, strides, offset
    strided_cases = (
        ((5, 6, 2), (1, 1, 7), 2),
        ((5, 5, 4), (1, 1, 7), 2),
        ((5, 5, 2), (4, 5, 7), 3),
        ((5, 5, 2), (5, 5, 7), 3),
        ((5, 5, 2), (5, 5, 5), 3),
        ((9, 5, 2), (0, 1, 7), 3),
    )

    for shape, strides, offset in strided_cases:
        a = make_arg(
            500,
        ).as_strided(shape, strides, offset)
        a = a.detach().requires_grad_(requires_grad)
        yield SampleInput(a)


def elementwise_unary_benchmarks(op, device, dtype, requires_grad, **kwargs):
    make_arg = partial(make_tensor, device=device, dtype=dtype, requires_grad=requires_grad)

    # name x shape
    cases = (
        ("8x8", (8, 8)),
        ("64x64", (64, 64)),
        ("1024x1024", (1024, 1024)),
    )

    for name, shape in cases:
        yield name, SampleInput(make_arg(shape))


class ElementwiseOpInfo(OpInfo):
    def __init__(self, *args, **kwargs):
        super().__init__(*args, **kwargs)


class ElementwiseUnaryOpInfo(ElementwiseOpInfo):
    def __init__(
        self,
        *args,
        sample_input_generator=elementwise_unary_generator,
        benchmark_generator=elementwise_unary_benchmarks,
        **kwargs,
    ):
        super().__init__(
            *args,
            sample_input_generator=sample_input_generator,
            benchmark_generator=elementwise_unary_benchmarks,
            **kwargs,
        )

        elementwise_unary_ops.append(self)


# NOTE: many PyTorch operations don't accept numbers as inputs,
#   so this helper wraps and unwraps numbers
def _elementwise_unary_torch(op):
    @wraps(op)
    def _fn(x):
        if isinstance(x, torch.Tensor):
            return op(x)

        return op(torch.tensor(x)).item()

    return _fn


#
# Tensor Property OpInfos
#
tensor_properties: list[OpInfo] = []


def _is_cuda_torch(x: torch.Tensor) -> bool:
    return x.is_cuda


is_cuda_opinfo = OpInfo(
    _is_cuda_torch,
    sample_input_generator=partial(elementwise_unary_generator, supports_numbers=False),
    torch_reference=_is_cuda_torch,
    dtypes=(datatypes.all_dtypes),
)

tensor_properties.append(is_cuda_opinfo)


def numel_sample_generator(op, device, dtype, requires_grad, **kwargs):
    make = partial(make_tensor, device=device, dtype=dtype, requires_grad=requires_grad)

    cases = (
        (0,),
        (4, 2, 0),
        (2, 2),
    )

    for shape in cases:
        yield SampleInput(make(shape))


numel_opinfo = OpInfo(
    ltorch.numel,
    dtypes=(datatypes.floating,),
    sample_input_generator=numel_sample_generator,
    torch_reference=torch.numel,
)
tensor_properties.append(numel_opinfo)

opinfos.extend(tensor_properties)


# NOTE: slightly different from generic _elementwise_unary_torch helper
#   because this returns the input when given an unsigned type
@wraps(torch.abs)
def _abs_torch(x: torch.Tensor | Number):
    if isinstance(x, torch.Tensor):
        if datatypes.is_unsigned_dtype(to_dtype(x.dtype)):
            return x
        return torch.abs(x)

    # Handles numbers
    assert isinstance(x, Number)
    if datatypes.is_unsigned_dtype(type(x)):
        return x
    return torch.abs(torch.tensor(x)).item()


abs_opinfo = ElementwiseUnaryOpInfo(
    ltorch.abs,
    supports_grad=True,
    torch_reference=_abs_torch,
    singularity_fn=lambda x: torch.where(x == 0, 1.0, x),
    test_directives=(
        # complex32 cpu abs is sometimes flaky in CI
        DecorateInfo(
            pytest.mark.skip,
            "test_core_vs_torch_consistency",
            dtypes=(datatypes.complex32,),
            devicetypes=(devices.DeviceType.CPU,),
        ),
    ),
)

logical_not_opinfo = OpInfo(
    clang.logical_not,
    sample_input_generator=elementwise_unary_generator,
    torch_reference=_elementwise_unary_torch(torch.logical_not),
)
elementwise_unary_ops.append(logical_not_opinfo)

acos_opinfo = OpInfo(
    ltorch.acos,
    domain=(-1, 1),
    sample_input_generator=elementwise_unary_generator,
    torch_reference=_elementwise_unary_torch(torch.acos),
    test_directives=(
        # Torch doesn't support CPU float16 or complex32 acos
        DecorateInfo(
            pytest.mark.xfail,
            "test_core_vs_torch_consistency",
            dtypes=(datatypes.float16, datatypes.complex32),
            devicetypes=(devices.DeviceType.CPU,),
        ),
    ),
)
elementwise_unary_ops.append(acos_opinfo)

acosh_opinfo = OpInfo(
    ltorch.acosh,
    domain=(1, math.inf),
    sample_input_generator=elementwise_unary_generator,
    torch_reference=_elementwise_unary_torch(torch.acosh),
    test_directives=(
        # Torch doesn't support CPU float16 or complex32 acosh
        DecorateInfo(
            pytest.mark.xfail,
            "test_core_vs_torch_consistency",
            dtypes=(datatypes.float16, datatypes.complex32),
            devicetypes=(devices.DeviceType.CPU,),
        ),
        DecorateInfo(
            pytest.mark.xfail,
            executors=("nvfuser",),
            active_if=nvfuser_version < LooseVersion("0.0.3"),
        ),
    ),
)
elementwise_unary_ops.append(acosh_opinfo)

asin_opinfo = OpInfo(
    clang.asin,
    domain=(-1, 1),
    sample_input_generator=elementwise_unary_generator,
    torch_reference=_elementwise_unary_torch(torch.asin),
    test_directives=(
        # Torch doesn't support CPU float16 or complex32 asin
        DecorateInfo(
            pytest.mark.xfail,
            "test_core_vs_torch_consistency",
            dtypes=(datatypes.float16, datatypes.complex32),
            devicetypes=(devices.DeviceType.CPU,),
        ),
        # TODO: RuntimeError: Unexpected operator type sqrt in d4 = sqrt(double(0.33680657142871817));
        DecorateInfo(
            pytest.mark.xfail,
            "test_vjp_correctness",
            executors=("nvfuser",),
        ),
    ),
)
elementwise_unary_ops.append(asin_opinfo)

asinh_opinfo = OpInfo(
    clang.asinh,
    sample_input_generator=elementwise_unary_generator,
    torch_reference=_elementwise_unary_torch(torch.asinh),
    test_directives=(
        # Torch doesn't support CPU float16 or complex32 asinh
        DecorateInfo(
            pytest.mark.xfail,
            "test_core_vs_torch_consistency",
            dtypes=(datatypes.float16, datatypes.complex32),
            devicetypes=(devices.DeviceType.CPU,),
        ),
        DecorateInfo(
            pytest.mark.xfail,
            executors=("nvfuser",),
            active_if=nvfuser_version < LooseVersion("0.0.3"),
        ),
        # Sets (slightly) more permissive atol and rtol precisions for complex64
        #   vs. assert_close's default atol=1e-5 and rtol=1.3e-6
        DecorateInfo(
            custom_comparator(partial(assert_close, atol=1e-4, rtol=1.3e-6)),
            dtypes=(datatypes.complex64,),
        ),
    ),
)
elementwise_unary_ops.append(asinh_opinfo)

atan_opinfo = OpInfo(
    clang.atan,
    sample_input_generator=elementwise_unary_generator,
    torch_reference=_elementwise_unary_torch(torch.atan),
    test_directives=(
        # Torch doesn't support CPU float16 or complex32 atan
        DecorateInfo(
            pytest.mark.xfail,
            "test_core_vs_torch_consistency",
            dtypes=(datatypes.float16, datatypes.complex32),
            devicetypes=(devices.DeviceType.CPU,),
        ),
    ),
)
elementwise_unary_ops.append(atan_opinfo)

atanh_opinfo = OpInfo(
    clang.atanh,
    domain=(-1 + eps, 1 - eps),
    sample_input_generator=elementwise_unary_generator,
    torch_reference=_elementwise_unary_torch(torch.atanh),
    test_directives=(
        # Torch doesn't support CPU float16 or complex32 atanh
        DecorateInfo(
            pytest.mark.xfail,
            "test_core_vs_torch_consistency",
            dtypes=(datatypes.float16, datatypes.complex32),
            devicetypes=(devices.DeviceType.CPU,),
        ),
    ),
)
elementwise_unary_ops.append(atanh_opinfo)

bitwise_not_opinfo = OpInfo(
    clang.bitwise_not,
    dtypes=(datatypes.exact,),
    sample_input_generator=elementwise_unary_generator,
    torch_reference=_elementwise_unary_torch(torch.bitwise_not),
)
elementwise_unary_ops.append(bitwise_not_opinfo)

ceil_opinfo = OpInfo(
    clang.ceil,
    dtypes=(datatypes.floating, datatypes.exact),
    sample_input_generator=elementwise_unary_generator,
    torch_reference=_elementwise_unary_torch(torch.ceil),
    test_directives=(
        # Torch doesn't support bool ceil
        DecorateInfo(
            pytest.mark.xfail,
            "test_core_vs_torch_consistency",
            dtypes=(datatypes.bool8,),
        ),
        # Torch doesn't support cpu float16 ceil
        DecorateInfo(
            pytest.mark.xfail,
            "test_core_vs_torch_consistency",
            dtypes=(datatypes.float16,),
            devicetypes=(devices.DeviceType.CPU,),
        ),
        # PyTorch didn't support ceil on exact types before 1.13
        DecorateInfo(
            pytest.mark.skip,
            "test_core_vs_torch_consistency",
            dtypes=(datatypes.exact,),
            devicetypes=(devices.DeviceType.CPU,),
            active_if=LooseVersion(torch.__version__) < "1.13",
        ),
    ),
)
elementwise_unary_ops.append(ceil_opinfo)

cos_opinfo = OpInfo(
    clang.cos,
    sample_input_generator=elementwise_unary_generator,
    torch_reference=_elementwise_unary_torch(torch.cos),
    test_directives=(
        # Torch doesn't support CPU float16 or complex32 cos
        DecorateInfo(
            pytest.mark.xfail,
            "test_core_vs_torch_consistency",
            dtypes=(datatypes.float16, datatypes.complex32),
            devicetypes=(devices.DeviceType.CPU,),
        ),
    ),
)
elementwise_unary_ops.append(cos_opinfo)

cosh_opinfo = OpInfo(
    clang.cosh,
    sample_input_generator=elementwise_unary_generator,
    torch_reference=_elementwise_unary_torch(torch.cosh),
    test_directives=(
        # Torch doesn't support CPU float16 or complex32 cosh
        DecorateInfo(
            pytest.mark.xfail,
            "test_core_vs_torch_consistency",
            dtypes=(datatypes.float16, datatypes.complex32),
            devicetypes=(devices.DeviceType.CPU,),
        ),
    ),
)
elementwise_unary_ops.append(cosh_opinfo)

# digamma is defined for all complex numbers EXCEPT negative integers and zero
digamma_opinfo = OpInfo(
    clang.digamma,
    # NOTE: Restrict domain to avoid singularities because of issue
    # "OpInfos do not use singularity_fn to produce "more stable" samples."
    domain=(eps, math.inf),
    # NOTE: digamma returns NaN for all negative integers. It returns -Inf when x = 0.
    singularity_fn=lambda x: torch.where(x > 0, x, (x - torch.round(x))),
    sample_input_generator=elementwise_unary_generator,
    torch_reference=_elementwise_unary_torch(torch.digamma),
    test_directives=(
        # NOTE: Torch doesn't support CPU float16 digamma prior to v2.1
        DecorateInfo(
            pytest.mark.xfail,
            "test_core_vs_torch_consistency",
            dtypes=(datatypes.float16,),
            devicetypes=(devices.DeviceType.CPU,),
            active_if=LooseVersion(torch.__version__) < LooseVersion("2.1.0"),
        ),
        DecorateInfo(
            pytest.mark.xfail,
            executors=("torch"),
            dtypes=(datatypes.float16,),
            devicetypes=(devices.DeviceType.CPU,),
            active_if=LooseVersion(torch.__version__) < LooseVersion("2.1.0"),
        ),
        # NOTE Neither Torch nor NvFuser supports bfloat16 digamma
        DecorateInfo(
            pytest.mark.xfail,
            dtypes=(datatypes.bfloat16,),
            devicetypes=(devices.DeviceType.CUDA,),
        ),
        # NOTE Torch doesn't support complex digamma
        DecorateInfo(
            pytest.mark.xfail,
            "test_core_vs_torch_consistency",
            dtypes=(datatypes.complexfloating,),
        ),
        DecorateInfo(
            pytest.mark.xfail,
            executors=("torch"),
            dtypes=(datatypes.complexfloating,),
        ),
    ),
)
elementwise_unary_ops.append(digamma_opinfo)

erf_opinfo = OpInfo(
    clang.erf,
    supports_grad=True,
    sample_input_generator=elementwise_unary_generator,
    torch_reference=_elementwise_unary_torch(torch.erf),
    test_directives=(
        # Torch doesn't support CPU float16 erf
        DecorateInfo(
            pytest.mark.xfail,
            "test_core_vs_torch_consistency",
            dtypes=(datatypes.float16,),
            devicetypes=(devices.DeviceType.CPU,),
        ),
        # Torch doesn't support complex erf
        DecorateInfo(
            pytest.mark.xfail,
            "test_core_vs_torch_consistency",
            dtypes=(datatypes.complexfloating,),
        ),
    ),
)
elementwise_unary_ops.append(erf_opinfo)

erfc_opinfo = OpInfo(
    clang.erfc,
    sample_input_generator=elementwise_unary_generator,
    torch_reference=_elementwise_unary_torch(torch.erfc),
    test_directives=(
        # Torch doesn't support CPU float16 erfc
        DecorateInfo(
            pytest.mark.xfail,
            "test_core_vs_torch_consistency",
            dtypes=(datatypes.float16,),
            devicetypes=(devices.DeviceType.CPU,),
        ),
        # Torch doesn't support complex erfc
        DecorateInfo(
            pytest.mark.xfail,
            "test_core_vs_torch_consistency",
            dtypes=(datatypes.complexfloating,),
        ),
    ),
)
elementwise_unary_ops.append(erfc_opinfo)

erfcinv_opinfo = OpInfo(
    clang.erfcinv,
    dtypes=(datatypes.floating,),
    # erfcinv is only defined for x in [0, 2]
    # We use [0.3, 0.7] to avoid the stability issues because we're using
    # erfinv(1 - x) as the reference that is less accurate and less stable than
    # erfcinv
    # TODO Use a better reference (SciPy or pyerf)
    domain=(0.3, 0.7),
    sample_input_generator=partial(elementwise_unary_generator, supports_numbers=False),
    torch_reference=_elementwise_unary_torch(lambda x: torch.erfinv(1 - x)),
    test_directives=(
        # Torch doesn't support CUDA bfloat16 erfinv
        DecorateInfo(
            pytest.mark.xfail,
            "test_core_vs_torch_consistency",
            dtypes=(datatypes.bfloat16,),
            devicetypes=(devices.DeviceType.CUDA,),
        ),
        # The Torch executor doesn't run erfcinv (since torch doesn't have the operation)
        DecorateInfo(
            pytest.mark.xfail,
            executors=("torch"),
        ),
        # Torch doesn't support CPU float16 erfinv
        DecorateInfo(
            pytest.mark.xfail,
            "test_core_vs_torch_consistency",
            dtypes=(datatypes.float16,),
            devicetypes=(devices.DeviceType.CPU,),
        ),
        # Torch is not accurate enough with native bfloat16
        # torch.erfinv(1 - bfloat16) is far from torch.erfinv(1 - bfloat16.float())
        DecorateInfo(
            pytest.mark.skip,
            "test_core_vs_torch_consistency",
            dtypes=(datatypes.bfloat16,),
            devicetypes=(devices.DeviceType.CPU,),
        ),
        # Torch doesn't support complex erfinv
        DecorateInfo(
            pytest.mark.xfail,
            "test_core_vs_torch_consistency",
            dtypes=(datatypes.complexfloating,),
        ),
        DecorateInfo(
            pytest.mark.xfail,
            executors=("nvfuser",),
            active_if=nvfuser_version < "0.0.3",
        ),
    ),
)
elementwise_unary_ops.append(erfcinv_opinfo)

erfinv_opinfo = OpInfo(
    clang.erfinv,
    domain=(-1, 1),
    sample_input_generator=partial(elementwise_unary_generator, supports_numbers=False),
    torch_reference=_elementwise_unary_torch(torch.erfinv),
    test_directives=(
        # Torch doesn't support CUDA bfloat16 erfinv
        DecorateInfo(
            pytest.mark.xfail,
            "test_core_vs_torch_consistency",
            dtypes=(datatypes.bfloat16,),
            devicetypes=(devices.DeviceType.CUDA,),
        ),
        # Torch doesn't support CPU float16 erfinv
        DecorateInfo(
            pytest.mark.xfail,
            "test_core_vs_torch_consistency",
            dtypes=(datatypes.float16,),
            devicetypes=(devices.DeviceType.CPU,),
        ),
        # Torch doesn't support complex erfinv
        DecorateInfo(
            pytest.mark.xfail,
            "test_core_vs_torch_consistency",
            dtypes=(datatypes.complexfloating,),
        ),
        DecorateInfo(
            pytest.mark.xfail,
            executors=("nvfuser",),
            active_if=nvfuser_version < "0.0.3",
        ),
    ),
)
elementwise_unary_ops.append(erfinv_opinfo)

exp_opinfo = OpInfo(
    clang.exp,
    supports_grad=True,
    sample_input_generator=elementwise_unary_generator,
    torch_reference=_elementwise_unary_torch(torch.exp),
    test_directives=(
        # Torch doesn't support CPU float16 or complex32 exp
        DecorateInfo(
            pytest.mark.xfail,
            "test_core_vs_torch_consistency",
            dtypes=(datatypes.float16, datatypes.complex32),
            devicetypes=(devices.DeviceType.CPU,),
        ),
        # TODO: this test fails (slightly out of tolerance) on CI machines
        #   Maybe restrict the test to A100 and H100 cards?
        DecorateInfo(
            pytest.mark.skip,
            "test_core_vs_torch_consistency",
            dtypes=(datatypes.float64,),
            devicetypes=(devices.DeviceType.CUDA,),
        ),
    ),
)
elementwise_unary_ops.append(exp_opinfo)

exp2_opinfo = OpInfo(
    clang.exp2,
    sample_input_generator=partial(elementwise_unary_generator, supports_numbers=False),
    torch_reference=_elementwise_unary_torch(torch.exp2),
    test_directives=(
        # Torch doesn't support complex exp2
        DecorateInfo(
            pytest.mark.xfail,
            "test_core_vs_torch_consistency",
            dtypes=(datatypes.complexfloating,),
        ),
        DecorateInfo(
            pytest.mark.xfail,
            executors=("nvfuser",),
            active_if=nvfuser_version < "0.0.3",
        ),
    ),
)
elementwise_unary_ops.append(exp2_opinfo)

expm1_opinfo = OpInfo(
    clang.expm1,
    sample_input_generator=elementwise_unary_generator,
    torch_reference=_elementwise_unary_torch(torch.expm1),
    test_directives=(
        # Torch doesn't support CPU float16 expm1
        DecorateInfo(
            pytest.mark.xfail,
            "test_core_vs_torch_consistency",
            dtypes=(datatypes.float16,),
            devicetypes=(devices.DeviceType.CPU,),
        ),
        # Torch doesn't support complex expm1
        DecorateInfo(
            pytest.mark.xfail,
            "test_core_vs_torch_consistency",
            dtypes=(datatypes.complexfloating,),
        ),
    ),
)
elementwise_unary_ops.append(expm1_opinfo)

floor_opinfo = OpInfo(
    clang.floor,
    dtypes=(datatypes.floating, datatypes.exact),
    sample_input_generator=elementwise_unary_generator,
    torch_reference=_elementwise_unary_torch(torch.floor),
    test_directives=(
        # Torch doesn't support bool floor
        DecorateInfo(
            pytest.mark.xfail,
            "test_core_vs_torch_consistency",
            dtypes=(datatypes.bool8,),
        ),
        # Torch doesn't support cpu float16 floor
        DecorateInfo(
            pytest.mark.xfail,
            "test_core_vs_torch_consistency",
            dtypes=(datatypes.float16,),
            devicetypes=(devices.DeviceType.CPU,),
        ),
        # PyTorch didn't support floor on exact types before 1.13
        DecorateInfo(
            pytest.mark.skip,
            "test_core_vs_torch_consistency",
            dtypes=(datatypes.exact,),
            devicetypes=(devices.DeviceType.CPU,),
            active_if=LooseVersion(torch.__version__) < "1.13",
        ),
    ),
)
elementwise_unary_ops.append(floor_opinfo)

isfinite_opinfo = OpInfo(
    clang.isfinite,
    sample_input_generator=elementwise_unary_generator,
    torch_reference=_elementwise_unary_torch(torch.isfinite),
    test_directives=(
        # Torch preserves the uint8 dtype
        DecorateInfo(
            pytest.mark.xfail,
            "test_core_vs_torch_consistency",
            dtypes=(datatypes.uint8,),
        ),
    ),
)
elementwise_unary_ops.append(isfinite_opinfo)

# TODO The domain of rsqrt should be (0, math.inf), but too small values of rsqrt
#   can cause numerical issues in lower precision (like float16 overflowing)
#   We should think about how best to address this
rsqrt_opinfo = OpInfo(
    clang.rsqrt,
    domain=(0.1, math.inf),
    singularity_fn=torch.abs,
    supports_grad=True,
    sample_input_generator=partial(elementwise_unary_generator, exclude_zero=True),
    torch_reference=_elementwise_unary_torch(torch.rsqrt),
    test_directives=(
        # NOTE: Torch doesn't support CPU float16 or complex32 tanh
        DecorateInfo(
            pytest.mark.xfail,
            "test_core_vs_torch_consistency",
            dtypes=(datatypes.float16, datatypes.complex32),
            devicetypes=(devices.DeviceType.CPU,),
        ),
        # Used to be an nvFuser bug here; TODO explore removing this xfail
        DecorateInfo(
            pytest.mark.xfail,
            "test_core_vs_torch_consistency",
            dtypes=(datatypes.complexfloating,),
        ),
        # NOTE: low-precision types are too different
        # TODO: verify that thunder is weakly more accurate or reduce precision required in these cases
        DecorateInfo(
            pytest.mark.skip,
            "test_core_vs_torch_consistency",
            dtypes=(datatypes.float16, datatypes.complex32, datatypes.bfloat16),
            devicetypes=(devices.DeviceType.CPU,),
        ),
    ),
)
elementwise_unary_ops.append(rsqrt_opinfo)

silu_opinfo = OpInfo(
    clang.silu,
    dtypes=(datatypes.floating,),
    sample_input_generator=partial(elementwise_unary_generator, supports_numbers=False),
    torch_reference=_elementwise_unary_torch(torch.nn.functional.silu),
    test_directives=(
        DecorateInfo(
            pytest.mark.xfail,
            executors=("nvfuser",),
            active_if=nvfuser_version < "0.0.3",
        ),
        # NOTE: Torch doesn't support CPU float16 silu
        DecorateInfo(
            pytest.mark.xfail,
            "test_core_vs_torch_consistency",
            dtypes=(datatypes.float16,),
            devicetypes=(devices.DeviceType.CPU,),
        ),
        # test tols are too tight for these half precision tests
        DecorateInfo(
            pytest.mark.xfail,
            "test_core_vs_torch_consistency",
            dtypes=(datatypes.float16, datatypes.bfloat16),
        ),
    ),
)
elementwise_unary_ops.append(silu_opinfo)

sigmoid_opinfo = OpInfo(
    clang.sigmoid,
    sample_input_generator=elementwise_unary_generator,
    torch_reference=_elementwise_unary_torch(torch.sigmoid),
    test_directives=(
        # torch.sigmoid is not implemented for CPU float16 or complex32
        DecorateInfo(
            pytest.mark.xfail,
            "test_core_vs_torch_consistency",
            executors=("torch",),
            devicetypes=(devices.DeviceType.CPU,),
            dtypes=(datatypes.float16, datatypes.complex32),
        ),
        DecorateInfo(
            pytest.mark.skip,
            "test_core_vs_torch_consistency",
            executors=("torch",),
            devicetypes=(devices.DeviceType.CUDA,),
            dtypes=(
                # reciprocal_cuda for ComplexHalf is not implemented in torch
                datatypes.complex32,
            ),
        ),
        DecorateInfo(
            pytest.mark.skip,
            "test_core_vs_torch_consistency",
            executors=("torch",),
            dtypes=(
                # sometimes fails due to tight tolerances (passes with rtol=1e-4)
                datatypes.complex64,
            ),
        ),
        # test tols are too tight for these half precision tests
        DecorateInfo(
            pytest.mark.skip,
            "test_core_vs_torch_consistency",
            dtypes=(datatypes.float16, datatypes.bfloat16),
        ),
        # TODO Investigate this failure due to a significant numeric difference
        DecorateInfo(
            pytest.mark.skip,
            "test_core_vs_torch_consistency",
            executors=("nvfuser",),
            dtypes=(datatypes.complex64,),
        ),
    ),
)
elementwise_unary_ops.append(sigmoid_opinfo)

sign_opinfo = OpInfo(
    clang.sign,
    sample_input_generator=elementwise_unary_generator,
    torch_reference=_elementwise_unary_torch(torch.sgn),
    test_directives=(
        # TODO nvFuser needs support for complex sign
        DecorateInfo(
            pytest.mark.xfail,
            dtypes=(datatypes.complexfloating,),
            executors=("nvfuser",),
        ),
    ),
)
elementwise_unary_ops.append(sign_opinfo)

# NOTE signbit is not defined for complex types
signbit_opinfo = OpInfo(
    clang.signbit,
    dtypes=(datatypes.exact, datatypes.floating),
    sample_input_generator=elementwise_unary_generator,
    torch_reference=_elementwise_unary_torch(torch.signbit),
)
elementwise_unary_ops.append(signbit_opinfo)

silu_opinfo = OpInfo(
    clang.silu,
    dtypes=(datatypes.floating,),
    sample_input_generator=partial(elementwise_unary_generator, supports_numbers=False),
    torch_reference=_elementwise_unary_torch(torch.nn.functional.silu),
    test_directives=(
        DecorateInfo(
            pytest.mark.xfail,
            executors=("nvfuser",),
            active_if=nvfuser_version < "0.0.3",
        ),
        # NOTE: Torch doesn't support CPU float16 silu
        DecorateInfo(
            pytest.mark.xfail,
            "test_core_vs_torch_consistency",
            dtypes=(datatypes.float16,),
            devicetypes=(devices.DeviceType.CPU,),
        ),
        # test tols are too tight for these half precision tests
        DecorateInfo(
            pytest.mark.xfail,
            "test_core_vs_torch_consistency",
            dtypes=(datatypes.float16, datatypes.bfloat16),
        ),
    ),
)
elementwise_unary_ops.append(silu_opinfo)

sin_opinfo = OpInfo(
    clang.sin,
    sample_input_generator=elementwise_unary_generator,
    torch_reference=_elementwise_unary_torch(torch.sin),
    test_directives=(
        # NOTE: Torch doesn't support CPU float16 or complex32 sin
        DecorateInfo(
            pytest.mark.xfail,
            "test_core_vs_torch_consistency",
            dtypes=(datatypes.float16, datatypes.complex32),
            devicetypes=(devices.DeviceType.CPU,),
        ),
    ),
)
elementwise_unary_ops.append(sin_opinfo)

sinh_opinfo = OpInfo(
    clang.sinh,
    sample_input_generator=elementwise_unary_generator,
    torch_reference=_elementwise_unary_torch(torch.sinh),
    test_directives=(
        # NOTE: Torch doesn't support CPU float16 or complex32 sinh
        DecorateInfo(
            pytest.mark.xfail,
            "test_core_vs_torch_consistency",
            dtypes=(datatypes.float16, datatypes.complex32),
            devicetypes=(devices.DeviceType.CPU,),
        ),
    ),
)
elementwise_unary_ops.append(sinh_opinfo)

# TODO: refine domain vs. complex domain
sqrt_opinfo = OpInfo(
    clang.sqrt,
    domain=(0, math.inf),
    sample_input_generator=elementwise_unary_generator,
    torch_reference=_elementwise_unary_torch(torch.sqrt),
    test_directives=(
        # NOTE: Torch doesn't support CPU float16 or complex32 sqrt
        DecorateInfo(
            pytest.mark.xfail,
            "test_core_vs_torch_consistency",
            dtypes=(datatypes.float16, datatypes.complex32),
            devicetypes=(devices.DeviceType.CPU,),
        ),
    ),
)
elementwise_unary_ops.append(sqrt_opinfo)


tan_opinfo = OpInfo(
    clang.tan,
    singularity_fn=lambda x: round_remainder(x, torch.pi / 2),
    sample_input_generator=elementwise_unary_generator,
    torch_reference=_elementwise_unary_torch(torch.tan),
    test_directives=(
        # TODO investigate nvFuser's implementation here; for complex datatypes
        # nvFuser's tanh might be inaccurate, causing numerical mismatches, but
        # also this concern is potentially stale in 03/2024.
        DecorateInfo(
            pytest.mark.xfail, "test_core_vs_torch_consistency", executors=("nvfuser",), dtypes=(datatypes.complex64,)
        ),
        # NOTE: Torch doesn't support CPU float16 or complex32 tan
        DecorateInfo(
            pytest.mark.xfail,
            "test_core_vs_torch_consistency",
            dtypes=(datatypes.float16, datatypes.complex32),
            devicetypes=(devices.DeviceType.CPU,),
        ),
    ),
)
elementwise_unary_ops.append(tan_opinfo)

tanh_opinfo = OpInfo(
    clang.tanh,
    supports_grad=True,
    sample_input_generator=elementwise_unary_generator,
    torch_reference=_elementwise_unary_torch(torch.tanh),
    test_directives=(
        # TODO investigate nvFuser's implementation here; for complex datatypes
        # nvFuser's tanh might be inaccurate, causing numerical mismatches, but
        # also this concern is potentially stale in 03/2024.
        DecorateInfo(
            pytest.mark.xfail, "test_core_vs_torch_consistency", executors=("nvfuser",), dtypes=(datatypes.complex64,)
        ),
        # NOTE: Torch doesn't support CPU float16 or complex32 tanh
        DecorateInfo(
            pytest.mark.xfail,
            "test_core_vs_torch_consistency",
            dtypes=(datatypes.float16, datatypes.complex32),
            devicetypes=(devices.DeviceType.CPU,),
        ),
    ),
)
elementwise_unary_ops.append(tanh_opinfo)

# lgamma is defined for all complex numbers EXCEPT negative integers and zero
lgamma_opinfo = OpInfo(
    clang.lgamma,
    domain=(eps, math.inf),
    sample_input_generator=partial(elementwise_unary_generator, exclude_zero=True),
    torch_reference=_elementwise_unary_torch(torch.lgamma),
    test_directives=(
        # NOTE: Torch doesn't support CPU float16 lgamma
        DecorateInfo(
            pytest.mark.xfail,
            "test_core_vs_torch_consistency",
            dtypes=(datatypes.float16,),
            devicetypes=(devices.DeviceType.CPU,),
        ),
        # Torch doesn't support CUDA bfloat16 lgamma
        DecorateInfo(
            pytest.mark.xfail,
            "test_core_vs_torch_consistency",
            dtypes=(datatypes.bfloat16,),
            devicetypes=(devices.DeviceType.CUDA,),
        ),
        # Torch doesn't support complex lgamma
        DecorateInfo(
            pytest.mark.xfail,
            "test_core_vs_torch_consistency",
            dtypes=(datatypes.complexfloating,),
        ),
    ),
)
elementwise_unary_ops.append(lgamma_opinfo)

log_opinfo = OpInfo(
    clang.log,
    domain=(0, math.inf),
    supports_grad=True,
    sample_input_generator=partial(elementwise_unary_generator, exclude_zero=True),
    torch_reference=_elementwise_unary_torch(torch.log),
    test_directives=(
        # TODO investigate nvFuser's implementation here; for complex datatypes
        # nvFuser's tanh might be inaccurate, causing numerical mismatches, but
        # also this concern is potentially stale in 03/2024.
        DecorateInfo(
            pytest.mark.xfail, "test_core_vs_torch_consistency", executors=("nvfuser",), dtypes=(datatypes.complex64,)
        ),
        # NOTE: Torch doesn't support CPU float16 or complex32 log
        DecorateInfo(
            pytest.mark.xfail,
            "test_core_vs_torch_consistency",
            dtypes=(datatypes.float16, datatypes.complex32),
            devicetypes=(devices.DeviceType.CPU,),
        ),
    ),
)
elementwise_unary_ops.append(log_opinfo)

log10_opinfo = OpInfo(
    clang.log10,
    domain=(0, math.inf),
    sample_input_generator=partial(elementwise_unary_generator, exclude_zero=True),
    torch_reference=_elementwise_unary_torch(torch.log10),
    test_directives=(
        # TODO investigate nvFuser's implementation here; for complex datatypes
        # nvFuser's tanh might be inaccurate, causing numerical mismatches, but
        # also this concern is potentially stale in 03/2024.
        DecorateInfo(
            pytest.mark.xfail, "test_core_vs_torch_consistency", executors=("nvfuser",), dtypes=(datatypes.complex64,)
        ),
        # NOTE: Torch doesn't support CPU float16 log10
        DecorateInfo(
            pytest.mark.xfail,
            "test_core_vs_torch_consistency",
            dtypes=(datatypes.float16,),
            devicetypes=(devices.DeviceType.CPU,),
        ),
        # NOTE: Torch doesn't support complex32 log10
        DecorateInfo(
            pytest.mark.xfail,
            "test_core_vs_torch_consistency",
            dtypes=(datatypes.complex32,),
        ),
    ),
)
elementwise_unary_ops.append(log10_opinfo)

# TODO: need a way to specify that lhs of the domain is open
log1p_opinfo = OpInfo(
    clang.log1p,
    domain=(-1 + eps, math.inf),
    sample_input_generator=elementwise_unary_generator,
    torch_reference=_elementwise_unary_torch(torch.log1p),
    test_directives=(
        # TODO investigate nvFuser's implementation here; for complex datatypes
        # nvFuser's tanh might be inaccurate, causing numerical mismatches, but
        # also this concern is potentially stale in 03/2024.
        DecorateInfo(
            pytest.mark.xfail,
            "test_core_vs_torch_consistency",
            executors=("nvfuser",),
            dtypes=(datatypes.complexfloating,),
        ),
        # NOTE: Torch has an issue: https://github.com/pytorch/pytorch/issues/94333
        DecorateInfo(
            pytest.mark.skip,
            "test_core_vs_torch_consistency",
            dtypes=(datatypes.bfloat16,),
            devicetypes=(devices.DeviceType.CPU,),
        ),
        # NOTE: Torch doesn't support CPU float16 log1p
        DecorateInfo(
            pytest.mark.xfail,
            "test_core_vs_torch_consistency",
            dtypes=(datatypes.float16,),
            devicetypes=(devices.DeviceType.CPU,),
        ),
        # NOTE: Torch doesn't support complex32 log1p
        DecorateInfo(
            pytest.mark.xfail,
            "test_core_vs_torch_consistency",
            dtypes=(datatypes.complex32,),
        ),
        # PyTorch didn't support CPU complex log1p before 2.0
        DecorateInfo(
            pytest.mark.skip,
            "test_core_vs_torch_consistency",
            dtypes=(datatypes.complexfloating,),
            devicetypes=(devices.DeviceType.CPU,),
            active_if=LooseVersion(torch.__version__) < "2.0",
        ),
    ),
)
elementwise_unary_ops.append(log1p_opinfo)

log2_opinfo = OpInfo(
    clang.log2,
    domain=(0, math.inf),
    sample_input_generator=partial(elementwise_unary_generator, exclude_zero=True),
    torch_reference=_elementwise_unary_torch(torch.log2),
    test_directives=(
        # TODO investigate nvFuser's implementation here; for complex datatypes
        # nvFuser's tanh might be inaccurate, causing numerical mismatches, but
        # also this concern is potentially stale in 03/2024.
        DecorateInfo(
            pytest.mark.xfail, "test_core_vs_torch_consistency", executors=("nvfuser",), dtypes=(datatypes.complex64,)
        ),
        # NOTE: Torch doesn't support CPU float16 log2
        DecorateInfo(
            pytest.mark.xfail,
            "test_core_vs_torch_consistency",
            dtypes=(datatypes.float16,),
            devicetypes=(devices.DeviceType.CPU,),
        ),
        # NOTE: Torch doesn't support complex32 log2
        DecorateInfo(
            pytest.mark.xfail,
            "test_core_vs_torch_consistency",
            dtypes=(datatypes.complex32,),
        ),
    ),
)
elementwise_unary_ops.append(log2_opinfo)

neg_opinfo = OpInfo(
    clang.neg,
    supports_grad=True,
    dtypes=set(datatypes.all_dtypes) - set(datatypes.boolean_dtypes),
    sample_input_generator=elementwise_unary_generator,
    torch_reference=_elementwise_unary_torch(torch.neg),
)
elementwise_unary_ops.append(neg_opinfo)

ndtri_opinfo = OpInfo(
    clang.ndtri,
    # ndtri is well-define in (0, 1), and returns nan outside.
    # Currently, the vjp tests never fail when nan's are encountered,
    # so we force the (0, 1) domain to prioritize the grad corretness now.
    # TODO: change that once vjp can handle nan's.
    domain=(0, 1),
    sample_input_generator=partial(elementwise_unary_generator, supports_numbers=False),
    torch_reference=_elementwise_unary_torch(torch.special.ndtri),
    test_directives=(
        # Torch doesn't support bfloat16 and float16 ndtri
        DecorateInfo(
            pytest.mark.xfail,
            "test_core_vs_torch_consistency",
            dtypes=(datatypes.bfloat16, datatypes.float16),
        ),
        # Torch doesn't support complex ndtri
        DecorateInfo(
            pytest.mark.xfail,
            "test_core_vs_torch_consistency",
            dtypes=(datatypes.complexfloating,),
        ),
    ),
)
elementwise_unary_ops.append(ndtri_opinfo)

reciprocal_opinfo = OpInfo(
    clang.reciprocal,
    domain=(0 + eps, math.inf),
    singularity_fn=lambda x: x,
    sample_input_generator=elementwise_unary_generator,
    torch_reference=_elementwise_unary_torch(torch.reciprocal),
    test_directives=(
        # Torch doesn't support complex32 reciprocal
        DecorateInfo(
            pytest.mark.xfail,
            "test_core_vs_torch_consistency",
            dtypes=(datatypes.complex32,),
        ),
    ),
)
elementwise_unary_ops.append(reciprocal_opinfo)


def relu_error_generator(op, device, dtype=torch.float32, **kwargs):
    a = make_tensor((), dtype=dtype, device=device)
    yield (SampleInput(a, inplace=True), NotImplementedError, "relu only supports inplace=False")


def relu6_error_generator(op, device, dtype=torch.float32, **kwargs):
    a = make_tensor((), dtype=dtype, device=device)
    yield (SampleInput(a, inplace=True), NotImplementedError, "relu6 only supports inplace=False")


relu_opinfo = OpInfo(
    ltorch.relu,
    sample_input_generator=elementwise_unary_generator,
    error_input_generator=relu_error_generator,
    torch_reference=_elementwise_unary_torch(torch.relu),
    test_directives=(
        # PyTorch does not support bool and complex types
        # for both the CPU and CUDA relu
        DecorateInfo(
            pytest.mark.xfail,
            "test_core_vs_torch_consistency",
            dtypes=(datatypes.bool8, datatypes.complexfloating),
        ),
        # PyTorch does not support CPU Half relu
        DecorateInfo(
            pytest.mark.xfail,
            "test_core_vs_torch_consistency",
            dtypes=(datatypes.float16,),
            devicetypes=(devices.DeviceType.CPU,),
        ),
        # TODO: we might have a tolerance issue here with relu6.
        DecorateInfo(
            pytest.mark.xfail,
            "test_vjp_correctness",
        ),
    ),
)
elementwise_unary_ops.append(relu_opinfo)

relu6_opinfo = OpInfo(
    ltorch.relu6,
    sample_input_generator=elementwise_unary_generator,
    error_input_generator=relu6_error_generator,
    torch_reference=_elementwise_unary_torch(torch.nn.functional.relu6),
    test_directives=(
        # PyTorch does not support bool for both CPU and CUDA relu6
        DecorateInfo(
            pytest.mark.xfail,
            "test_core_vs_torch_consistency",
            dtypes=(datatypes.bool8,),
        ),
        # TODO: we might have a tolerance issue here with relu6.
        DecorateInfo(
            pytest.mark.xfail(strict=False),
            "test_vjp_correctness",
        ),
    ),
)
elementwise_unary_ops.append(relu6_opinfo)


def hardswish_error_generator(op, device, dtype=torch.float32, **kwargs):
    a = make_tensor((), dtype=dtype, device=device)
    yield (SampleInput(a, inplace=True), NotImplementedError, "hardswish only supports inplace=False")


hardswish_opinfo = OpInfo(
    ltorch.hardswish,
    sample_input_generator=elementwise_unary_generator,
    error_input_generator=hardswish_error_generator,
    torch_reference=_elementwise_unary_torch(torch.nn.functional.hardswish),
    dtypes=(datatypes.floating,),
    test_directives=(
        # PyTorch does not support CPU Half hardswish
        DecorateInfo(
            pytest.mark.xfail,
            "test_core_vs_torch_consistency",
            dtypes=(datatypes.float16,),
            devicetypes=(devices.DeviceType.CPU,),
        ),
        # TODO: we might have a tolerance issue here with hardsiwsh, a function of relu6
        DecorateInfo(
            pytest.mark.xfail(strict=False),
            "test_vjp_correctness",
        ),
    ),
)
elementwise_unary_ops.append(hardswish_opinfo)


def selu_error_generator(op, device, dtype=torch.float32, **kwargs):
    a = make_tensor((), dtype=dtype, device=device)
    yield (SampleInput(a, inplace=True), NotImplementedError, "selu only supports inplace=False")


selu_opinfo = OpInfo(
    ltorch.selu,
    dtypes=(datatypes.floating,),
    sample_input_generator=elementwise_unary_generator,
    error_input_generator=selu_error_generator,
    torch_reference=_elementwise_unary_torch(torch.selu),
    test_directives=(
        # Some versions of PyTorch do not support CPU float16 selu
        DecorateInfo(
            pytest.mark.xfail,
            "test_core_vs_torch_consistency",
            devicetypes=(devices.DeviceType.CPU,),
            dtypes=(datatypes.float16,),
        ),
        DecorateInfo(
            custom_comparator(partial(assert_close, atol=1e-2, rtol=1e-2)),
            dtypes=(
                datatypes.float16,
                datatypes.bfloat16,
            ),
        ),
        # TODO: we might have a tolerance issue here with relu6.
        DecorateInfo(
            pytest.mark.xfail,
            "test_vjp_correctness",
        ),
    ),
)
elementwise_unary_ops.append(selu_opinfo)


round_opinfo = OpInfo(
    clang.round,
    dtypes=(datatypes.floating, datatypes.exact),
    sample_input_generator=partial(elementwise_unary_generator, supports_numbers=False),
    torch_reference=_elementwise_unary_torch(torch.round),
    test_directives=(
        # Torch doesn't support CPU float16 and bool round
        DecorateInfo(
            pytest.mark.xfail,
            "test_core_vs_torch_consistency",
            dtypes=(datatypes.float16, datatypes.bool8),
            devicetypes=(devices.DeviceType.CPU,),
        ),
        # Torch doesn't support CUDA bool round
        DecorateInfo(
            pytest.mark.xfail,
            "test_core_vs_torch_consistency",
            dtypes=(datatypes.bool8,),
            devicetypes=(devices.DeviceType.CUDA,),
        ),
    ),
)
elementwise_unary_ops.append(round_opinfo)

trunc_opinfo = OpInfo(
    clang.trunc,
    dtypes=(datatypes.floating, datatypes.exact),
    sample_input_generator=elementwise_unary_generator,
    torch_reference=_elementwise_unary_torch(torch.trunc),
    test_directives=(
        # Torch doesn't support bool trunc
        DecorateInfo(
            pytest.mark.xfail,
            "test_core_vs_torch_consistency",
            dtypes=(datatypes.bool8,),
        ),
        # Torch doesn't support cpu float16 trunc
        DecorateInfo(
            pytest.mark.xfail,
            "test_core_vs_torch_consistency",
            dtypes=(datatypes.float16,),
            devicetypes=(devices.DeviceType.CPU,),
        ),
        # PyTorch didn't support trunc on exact types before 1.13
        DecorateInfo(
            pytest.mark.skip,
            "test_core_vs_torch_consistency",
            dtypes=(datatypes.exact,),
            devicetypes=(devices.DeviceType.CPU,),
            active_if=LooseVersion(torch.__version__) < "1.13",
        ),
        # TODO: nvFuser does not define an integer trunc() and thus compilation
        # fails. They should probably map integer trunc() to an identity op.
        # Until they do, this test won't work for integer types.
        DecorateInfo(
            pytest.mark.xfail,
            "test_core_vs_torch_consistency",
            executors=("nvfuser",),
            dtypes=(datatypes.int32, datatypes.int64),
        ),
    ),
)
elementwise_unary_ops.append(trunc_opinfo)


real_opinfo = OpInfo(
    clang.real,
    sample_input_generator=elementwise_unary_generator,
    torch_reference=_elementwise_unary_torch(torch.real),
    test_directives=(),
)
elementwise_unary_ops.append(real_opinfo)

# Puts all opinfos into the "opinfos" list
opinfos.extend(elementwise_unary_ops)


#
# Elementwise Binary OpInfos
#

# TODO Create elementwise binary OpInfo subclass and maybe auto add to list
elementwise_binary_ops = []


# TODO Extend this generator
# Generates sample inputs compatible with the elementwise binary primitives
def elementwise_binary_prims_generator(op, device, dtype, requires_grad, **kwargs):
    a = make_tensor((4, 4), device=device, dtype=dtype, requires_grad=requires_grad, **kwargs)
    b = make_tensor((4, 4), device=device, dtype=dtype, requires_grad=requires_grad, **kwargs)

    yield SampleInput(a, b)


# TODO Extend this generator
def elementwise_binary_generator(op, device, dtype, requires_grad, *, no_rhs_numbers: bool = False, **kwargs):
    yield from elementwise_binary_prims_generator(op, device, dtype, requires_grad, **kwargs)

    make = partial(make_tensor, device=device, dtype=dtype, requires_grad=requires_grad)
    number = partial(make_number, dtype=dtype)

    # Tests broadcasting
    a = make((4, 4), **kwargs)
    b = make((4, 1), **kwargs)
    yield SampleInput(a, b)

    if not no_rhs_numbers:
        # Tests tensor x number
        c = make((2, 2), **kwargs)
        d = number(**kwargs)
        yield SampleInput(c, d)


# TODO: update dtypes with Thunder dtypes (when they exist)
add_opinfo = OpInfo(
    clang.add,
    supports_grad=True,
    sample_input_generator=elementwise_binary_generator,
    torch_reference=torch.add,
    test_directives=(
        # See issue "broadcast_in_dim: The size of contiguity must equal to the
        # number of non-broadcasting IterDomains"
        DecorateInfo(
            pytest.mark.skip,
            "test_jvp_correctness",
            executors=("nvfuser",),
        ),
        DecorateInfo(
            pytest.mark.skip,
            "test_vjp_correctness",
            executors=("nvfuser",),
        ),
    ),
)
elementwise_binary_ops.append(add_opinfo)

atan2_opinfo = OpInfo(
    clang.atan2,
    dtypes=(datatypes.floating,),
    sample_input_generator=partial(elementwise_binary_generator, no_rhs_numbers=True),
    # NOTE If x == 0 and y == 0, then atan2(x, y) is undefined.
    singularity_fn=lambda x: x,
    torch_reference=torch.atan2,
    test_directives=(
        # RuntimeError: "atan2_cpu" not implemented for 'Half'
        DecorateInfo(
            pytest.mark.skip,
            "test_core_vs_torch_consistency",
            executors=("torch",),
            devicetypes=(devices.DeviceType.CPU,),
            dtypes=(datatypes.float16,),
        ),
    ),
)
elementwise_binary_ops.append(atan2_opinfo)


# NOTE: nvfuser does not currently support uint8, int8, or int16
bitwise_and_opinfo = OpInfo(
    clang.bitwise_and,
    dtypes=(datatypes.exact,),
    sample_input_generator=elementwise_binary_generator,
    torch_reference=torch.bitwise_and,
)
elementwise_binary_ops.append(bitwise_and_opinfo)

bitwise_or_opinfo = OpInfo(
    clang.bitwise_or,
    dtypes=(datatypes.exact,),
    sample_input_generator=elementwise_binary_generator,
    torch_reference=torch.bitwise_or,
)
elementwise_binary_ops.append(bitwise_or_opinfo)

bitwise_xor_opinfo = OpInfo(
    clang.bitwise_xor,
    dtypes=(datatypes.exact,),
    sample_input_generator=elementwise_binary_generator,
    torch_reference=torch.bitwise_xor,
)
elementwise_binary_ops.append(bitwise_xor_opinfo)

# NOTE copysign is not defined for complex numbers
copysign_opinfo = OpInfo(
    clang.copysign,
    dtypes=(datatypes.exact, datatypes.floating),
    sample_input_generator=elementwise_binary_generator,
    torch_reference=torch.copysign,
    test_directives=(
        # See issue: "flaky test:
        # test_vjp_correctness_copysign_torch_cuda_float64 is flaky"
        DecorateInfo(
            pytest.mark.xfail,
            "test_vjp_correctness",
        ),
    ),
)
elementwise_binary_ops.append(copysign_opinfo)

# For grad test stability it's better to use wider range of values
elementwise_comparison_generator = partial(elementwise_binary_generator, low=-1000, high=1000)

eq_opinfo = OpInfo(
    clang.eq,
    sample_input_generator=elementwise_comparison_generator,
    torch_reference=torch.eq,
    test_directives=(
        # TODO: enable this; there was a now-fixed nvFuser bug causing issues.
        DecorateInfo(
            pytest.mark.xfail,
            "test_vjp_correctness",
            executors=("nvfuser",),
        ),
    ),
)
elementwise_binary_ops.append(eq_opinfo)


# TODO (mruberry) For some reason the pytest decorators weren't working properly with
#   floor_divide -- I implemented this custom skip as a workaround
def skip(_):
    def fn_(*args, **kwargs):
        pytest.skip("Skipped!")

    return fn_


# NOTE floor division is not defined for complex numbers
floor_divide_opinfo = OpInfo(
    clang.floor_divide,
    dtypes=(datatypes.exact, datatypes.floating),
    sample_input_generator=partial(elementwise_binary_generator, exclude_zero=True),
    torch_reference=torch.floor_divide,
    test_directives=(
        # TODO FIXME
        # nvfuser's division operation is true division, so the dtypes are wrong
        DecorateInfo(
            skip,
            "test_core_vs_torch_consistency",
            dtypes=(datatypes.exact,),
            executors=("nvfuser",),
        ),
        # TODO FIXME Connect to nvfuser's trunc division correctly
        DecorateInfo(
            skip,
            "test_core_vs_torch_consistency",
            dtypes=(datatypes.float32,),
            executors=("nvfuser",),
        ),
        # TODO FIXME AssertionError: Tensor-likes are not close!
        DecorateInfo(
            skip,
            "test_core_vs_torch_consistency",
            dtypes=(datatypes.bfloat16,),
            executors=("torch",),
        ),
        # PyTorch doesn't support boolean floor division
        DecorateInfo(
            skip,
            "test_core_vs_torch_consistency",
            dtypes=(datatypes.bool8,),
        ),
    ),
)
elementwise_binary_ops.append(floor_divide_opinfo)


def fmod_sample_input_generator(op, device, dtype, requires_grad, **kwargs):
    make = partial(make_tensor, device=device, dtype=dtype, requires_grad=requires_grad)
    a = make((4, 4), **kwargs)
    b = make((4, 4), **kwargs)
    if dtype.is_floating_point or dtype.is_complex:
        # Fmod is differentiable only in the neighborhood where trunc(x / y) is constant.
        # We force x + dx never cross trunc(x) to avoid the finite-differences issues when testing the grad.
        with torch.no_grad():
            a[torch.fmod(a, b) > b - eps] -= eps
            b[torch.fmod(a, b) < eps] += eps

    yield SampleInput(a, b)


fmod_opinfo = OpInfo(
    clang.fmod,
    sample_input_generator=partial(fmod_sample_input_generator, exclude_zero=True, low=1),
    torch_reference=torch.fmod,
    test_directives=(
        # torch doesn't support bool or complex fmod
        DecorateInfo(
            pytest.mark.xfail, "test_core_vs_torch_consistency", dtypes=(datatypes.bool8, datatypes.complexfloating)
        ),
        # bfloat16 computation is too inconsistent
        # TODO: improve bfloat16 testing to allow more accurate computations and/or looser
        #   bfloat16 tolerances
        DecorateInfo(pytest.mark.skip, "test_core_vs_torch_consistency", dtypes=(datatypes.bfloat16,)),
    ),
)
elementwise_binary_ops.append(fmod_opinfo)

ge_opinfo = OpInfo(
    clang.ge,
    # NOTE Comparison operations are only defined for real numbers
    dtypes=(datatypes.exact, datatypes.floating),
    sample_input_generator=elementwise_comparison_generator,
    torch_reference=torch.ge,
    test_directives=(
        # TODO: enable this; there was a now-fixed nvFuser bug causing issues.
        DecorateInfo(
            pytest.mark.xfail,
            "test_vjp_correctness",
            executors=("nvfuser",),
        ),
        # This test is flaky in CI (which seems odd)
        # AssertionError: Scalars are not close!
        DecorateInfo(
            pytest.mark.skip,
            "test_vjp_correctness",
        ),
    ),
)
elementwise_binary_ops.append(ge_opinfo)

gt_opinfo = OpInfo(
    clang.gt,
    # NOTE Comparison operations are only defined for real numbers
    dtypes=(datatypes.exact, datatypes.floating),
    sample_input_generator=elementwise_comparison_generator,
    torch_reference=torch.gt,
)
elementwise_binary_ops.append(gt_opinfo)

# NOTE Comparing to the reference implementation is important because torch.logical_and
#   doesn't support complexhalf inputs on CPU or CUDA devices
# NOTE Unfortunately, refs.logical_and does not support RHS numbers
logical_and_opinfo = OpInfo(
    clang.logical_and,
    sample_input_generator=partial(elementwise_binary_generator, no_rhs_numbers=True),
    torch_reference=torch._refs.logical_and,
)
elementwise_binary_ops.append(logical_and_opinfo)

le_opinfo = OpInfo(
    clang.le,
    # NOTE Comparison operations are only defined for real numbers
    dtypes=(datatypes.exact, datatypes.floating),
    sample_input_generator=elementwise_comparison_generator,
    torch_reference=torch.le,
    test_directives=(
        # TODO: enable this; there was a now-fixed nvFuser bug causing issues.
        DecorateInfo(
            pytest.mark.xfail,
            "test_vjp_correctness",
            executors=("nvfuser",),
        ),
    ),
)
elementwise_binary_ops.append(le_opinfo)

lt_opinfo = OpInfo(
    clang.lt,
    # NOTE Comparison operations are only defined for real numbers
    dtypes=(datatypes.exact, datatypes.floating),
    sample_input_generator=elementwise_comparison_generator,
    torch_reference=torch.lt,
    test_directives=(
        # TODO: enable this; there was a now-fixed nvFuser bug causing issues.
        DecorateInfo(
            pytest.mark.xfail,
            "test_vjp_correctness",
            executors=("nvfuser",),
        ),
    ),
)
elementwise_binary_ops.append(lt_opinfo)

maximum_opinfo = OpInfo(
    clang.maximum,
    sample_input_generator=partial(elementwise_binary_generator, no_rhs_numbers=True),
    torch_reference=torch.maximum,
)
elementwise_binary_ops.append(maximum_opinfo)

minimum_opinfo = OpInfo(
    clang.minimum,
    sample_input_generator=partial(elementwise_binary_generator, no_rhs_numbers=True),
    torch_reference=torch.minimum,
)
elementwise_binary_ops.append(minimum_opinfo)

mul_opinfo = OpInfo(
    clang.mul,
    supports_grad=True,
    sample_input_generator=elementwise_binary_generator,
    torch_reference=torch.mul,
    test_directives=(
        # See issue "broadcast_in_dim: The size of contiguity must equal to the
        # number of non-broadcasting IterDomains"
        DecorateInfo(
            pytest.mark.skip,
            "test_jvp_correctness",
            executors=("nvfuser",),
        ),
        DecorateInfo(
            pytest.mark.skip,
            "test_vjp_correctness",
            executors=("nvfuser",),
        ),
    ),
)
elementwise_binary_ops.append(mul_opinfo)

ne_opinfo = OpInfo(
    clang.ne,
    # NOTE: comparison is only defined for real numbers
    dtypes=(datatypes.exact, datatypes.floating),
    sample_input_generator=elementwise_comparison_generator,
    torch_reference=torch.ne,
    test_directives=(
        # TODO: enable this; there was a now-fixed nvFuser bug causing issues.
        DecorateInfo(
            pytest.mark.xfail,
            "test_vjp_correctness",
            executors=("nvfuser",),
        ),
    ),
)
elementwise_binary_ops.append(ne_opinfo)

# NOTE torch.nextafter doens't support RHS numbers
nextafter_opinfo = OpInfo(
    clang.nextafter,
    sample_input_generator=partial(elementwise_binary_generator, no_rhs_numbers=True),
    torch_reference=torch.nextafter,
    numpy_reference=np.nextafter,
    # NOTE: nextafter is supported by PyTorch only for bfloat16, float32,
    # and float64 arguments (after normal promotion rules) and by NVFuser
    # only for float32, and float64 arguments (after normal promotion rules).
    dtypes=(datatypes.floating,),
    test_directives=(
        DecorateInfo(
            pytest.mark.skip,
            dtypes=(datatypes.float16, datatypes.bfloat16),
        ),
        # TODO There was an issue with nextafter in PyTorch that should now be
        # resolved; re-enable this and test.
        DecorateInfo(
            pytest.mark.skip,
            "test_core_vs_torch_consistency",
            devicetypes=(devices.DeviceType.CUDA,),
        ),
        # TODO There was an issue with nextafter in PyTorch that should now be
        # resolved; re-enable this and test.
        DecorateInfo(
            pytest.mark.skip,
            executors=("torch",),
            devicetypes=(devices.DeviceType.CUDA,),
        ),
        DecorateInfo(
            pytest.mark.xfail,
            executors=("nvfuser",),
            active_if=nvfuser_version < "0.0.7",
        ),
    ),
)
elementwise_binary_ops.append(nextafter_opinfo)


def polygamma_sample_input_generator(op, device, dtype, requires_grad, *, no_rhs_numbers: bool = False, **kwargs):
    rhs_generator = elementwise_unary_generator(op, device, dtype, requires_grad, exclude_zero=True)
    # NOTE Polygamma grows very fast because of factorial term; Limit lhs values to avoid extremal values.
    lhs_generator = range(5)

    for n, rhs_arg in itertools.product(lhs_generator, rhs_generator):
        yield SampleInput(n, rhs_arg.args[0])


polygamma_opinfo = OpInfo(
    ltorch.polygamma,
    # NOTE: Restrict domain to avoid singularities. See issue "OpInfos do not
    # use singularity_fn to produce "more stable" samples"
    # NOTE: polygamma returns NaN, -Inf, or Inf for all negative integers.
    domain=(eps, math.inf),
    sample_input_generator=polygamma_sample_input_generator,
    torch_reference=torch.polygamma,
    test_directives=(
        # NOTE Torch does not support complex, fp16, or bf16 polygamma
        DecorateInfo(
            pytest.mark.xfail,
            "test_core_vs_torch_consistency",
            dtypes=(datatypes.complexfloating, datatypes.bfloat16, datatypes.float16),
        ),
        DecorateInfo(
            pytest.mark.xfail,
            executors=("torch"),
            dtypes=(datatypes.complexfloating, datatypes.bfloat16, datatypes.float16),
        ),
    ),
)
elementwise_binary_ops.append(polygamma_opinfo)


def pow_sample_input_generator(op, device, dtype, requires_grad, *, no_rhs_numbers: bool = False, **kwargs):
    default_generator = partial(elementwise_binary_generator, no_rhs_numbers=True)
    yield from default_generator(op, device, dtype, requires_grad, **kwargs)

    # For backward of pow, we need to make sure that when the base is zero, the
    # backward result is not nan.
    yield (
        SampleInput(
            torch.tensor([0.0], device=device, dtype=dtype, requires_grad=requires_grad),
            3.0,
        )
    )


# TODO pow can accept RHS numbers, but not negative RHS numbers when the LHS is an exact tensor
#   we could extend the kwargs on elementwise_binary_generator to account for this when
#   generating the RHS values
pow_opinfo = OpInfo(
    clang.pow,
    sample_input_generator=pow_sample_input_generator,
    torch_reference=None if LooseVersion(torch.__version__) < "1.13" else torch._refs.pow,
    test_directives=(
        # NOTE: PyTorch doesn't support bool pow
        DecorateInfo(pytest.mark.xfail, "test_core_vs_torch_consistency", dtypes=(datatypes.bool8,)),
        # NOTE: PyTorch doesn't support cpu complex32 pow, and doesn't seem to promote it properly
        # NOTE: The CUDA version of this test also fails occasionally -- maybe switch to torch reference?
        DecorateInfo(
            pytest.mark.skip,
            "test_core_vs_torch_consistency",
            dtypes=(datatypes.complex32,),
        ),
        # TODO For complex numbers we have some numerical consistency issues.
        DecorateInfo(
            pytest.mark.xfail,
            "test_core_vs_torch_consistency",
            executors=("nvfuser,"),
            dtypes=(datatypes.complex64, datatypes.complex128),
        ),
    ),
)
elementwise_binary_ops.append(pow_opinfo)

remainder_prim_opinfo = OpInfo(
    prims_wrapper(prims.remainder),
    name="prims_remainder",
    dtypes=(datatypes.all_dtypes - datatypes.low_precision_dtypes),
    sample_input_generator=partial(elementwise_binary_prims_generator, exclude_zero=True),
    torch_reference=torch.remainder,
    jax_reference=jax.numpy.remainder if JAX_AVAILABLE else None,
    test_directives=(
        # torch doesn't support bool or complex remainder.
        # torch_reference is inaccurate since it computes in the lower precision dtype.
        DecorateInfo(
            pytest.mark.xfail,
            "test_core_vs_torch_consistency",
            dtypes=(datatypes.bool8, datatypes.float16, datatypes.bfloat16, datatypes.complexfloating),
        ),
        # Torch executor doesn't support bool or complex remainder
        DecorateInfo(pytest.mark.xfail, dtypes=(datatypes.bool8, datatypes.complexfloating), executors=("torch",)),
        # JAX doesn't support complex remainder
        DecorateInfo(
            pytest.mark.skip,
            "test_core_vs_jax_consistency",
            dtypes=(datatypes.complexfloating,),
        ),
    ),
)
elementwise_binary_ops.append(remainder_prim_opinfo)

remainder_torch_opinfo = OpInfo(
    ltorch.remainder,
    sample_input_generator=partial(elementwise_binary_generator, exclude_zero=True),
    torch_reference=torch.remainder,
    test_directives=(
        # torch doesn't support bool or complex remainder.
        DecorateInfo(
            pytest.mark.xfail, "test_core_vs_torch_consistency", dtypes=(datatypes.bool8, datatypes.complexfloating)
        ),
        # low precision tests are flaky due to numerical accuracy in CI
        DecorateInfo(
            pytest.mark.skip,
            "test_core_vs_torch_consistency",
            devicetypes=(devices.DeviceType.CPU,),
            dtypes=datatypes.low_precision_dtypes,
        ),
    ),
)
elementwise_binary_ops.append(remainder_torch_opinfo)

sub_opinfo = OpInfo(
    clang.sub,
    supports_grad=True,
    sample_input_generator=elementwise_binary_generator,
    torch_reference=torch.sub,
    test_directives=(
        # torch doesn't support bool sub
        DecorateInfo(pytest.mark.xfail, "test_core_vs_torch_consistency", dtypes=(datatypes.bool8,)),
    ),
)
elementwise_binary_ops.append(sub_opinfo)

true_divide_opinfo = OpInfo(
    clang.true_divide,
    supports_grad=True,
    sample_input_generator=elementwise_binary_generator,
    torch_reference=torch.true_divide,
    singularity_fn=torch.abs,  # true divide has a singularity where the denominator is zero
    test_directives=(
        # torch cpu doesn't support complex32 div
        DecorateInfo(
            pytest.mark.skip,
            "test_core_vs_torch_consistency",
            dtypes=(datatypes.complex32,),
            devicetypes=(devices.DeviceType.CPU,),
        ),
        # torch doesn't support bool true_divide
        DecorateInfo(pytest.mark.xfail, "test_core_vs_torch_consistency", dtypes=(datatypes.bool8,)),
        # See issue "broadcast_in_dim: The size of contiguity must equal to the
        # number of non-broadcasting IterDomains"
        DecorateInfo(
            pytest.mark.skip,
            "test_vjp_correctness",
            executors=("nvfuser",),
        ),
        # This test sometimes fails in CI
        #   Absolute difference: 12.348295743693598 (up to 1e-05 allowed)
        #   Relative difference: 6.48032003869975e-05 (up to 1.3e-06 allowed)
        DecorateInfo(
            pytest.mark.skip,
            "test_vjp_correctness",
            executors=("torch",),
            dtypes=(datatypes.float64,),
        ),
        # TODO Investigate this grad difference
        DecorateInfo(
            pytest.mark.skip,
            "test_phantom_grad_vs_torch_consistency",
            dtypes=(datatypes.bfloat16, datatypes.float16),
        ),
        DecorateInfo(
            custom_comparator(partial(assert_close, atol=1e-3, rtol=1e-3)),
            "test_phantom_grad_vs_torch_consistency",
            dtypes=(datatypes.float32,),
        ),
    ),
)
elementwise_binary_ops.append(true_divide_opinfo)

zeta_opinfo = OpInfo(
    clang.zeta,
    # NOTE The domain for x is any value greater than 1.
    # y's domain is any value greater than 0.
    domain=(1.0 + eps, math.inf),
    sample_input_generator=elementwise_binary_generator,
    torch_reference=torch.special.zeta,
    test_directives=(
        # NOTE Torch does not support zeta with complex, fp16 or bf16 dtypes
        DecorateInfo(
            pytest.mark.xfail,
            "test_core_vs_torch_consistency",
            dtypes=(datatypes.complexfloating, datatypes.bfloat16, datatypes.float16),
        ),
        # NOTE Skip Nvfuser executor because of segmentation fault
        # See https://github.com/NVIDIA/Fuser/issues/922 for more details.
        DecorateInfo(
            pytest.mark.skip,
            "test_core_vs_torch_consistency",
            executors=("nvfuser",),
            dtypes=(datatypes.exact,),
        ),
        # NOTE See issues 1095 and 1104
        DecorateInfo(
            pytest.mark.skip,
            "test_vjp_correctness",
            dtypes=(datatypes.float64,),
        ),
        # NOTE zeta(x, y) returns NaN when x < 1
        DecorateInfo(
            custom_comparator(partial(assert_close, equal_nan=True)),
        ),
    ),
)
elementwise_binary_ops.append(zeta_opinfo)


# Puts all opinfos into the "opinfos" list
opinfos.extend(elementwise_binary_ops)


def addcmul_addcdiv_sample_generator(op, device, dtype, requires_grad, **kwargs):
    S = 4
    cases = (
        ((S,), (S,), (S,)),
        ((S, S), (S, S), (S, S)),
        ((S, 1), (1, S), (S, 1)),
    )
    make = partial(make_tensor, device=device, dtype=dtype, requires_grad=requires_grad)
    number = partial(make_number, dtype=dtype)
    for s0, s1, s2 in cases:
        yield SampleInput(make(s0), make(s1), make(s2))
        val = number(**kwargs)
        yield SampleInput(make(s0), make(s1), make(s2), value=val)


addcmul_opinfo = OpInfo(
    ltorch.addcmul,
    sample_input_generator=addcmul_addcdiv_sample_generator,
    torch_reference=torch.addcmul,
    dtypes=(datatypes.exact, datatypes.inexact),
    test_directives=(
        # torch.addcmul doesn't support bool8
        DecorateInfo(
            pytest.mark.xfail,
            "test_core_vs_torch_consistency",
            dtypes=(datatypes.bool8,),
        ),
        # torch.addcmul doesn't support complex32 on CUDA
        DecorateInfo(
            pytest.mark.xfail,
            "test_core_vs_torch_consistency",
            dtypes=(datatypes.complex32,),
            devicetypes=(devices.DeviceType.CUDA,),
        ),
        # complex32 has flaky accuracy fails
        DecorateInfo(
            pytest.mark.skip,
            "test_core_vs_torch_consistency",
            executors=("torch",),
            dtypes=(datatypes.complex32,),
        ),
    ),
)
opinfos.append(addcmul_opinfo)


addcdiv_opinfo = OpInfo(
    ltorch.addcdiv,
    sample_input_generator=addcmul_addcdiv_sample_generator,
    torch_reference=torch.addcdiv,
    dtypes=(datatypes.exact, datatypes.inexact),
    test_directives=(
        # torch.addcdiv doesn't support half on CPU
        DecorateInfo(
            pytest.mark.xfail,
            "test_core_vs_torch_consistency",
            executors=("torch",),
            devicetypes=(devices.DeviceType.CPU,),
            dtypes=(datatypes.float16,),
        ),
        # torch.addcdiv doesn't support complex32
        DecorateInfo(
            pytest.mark.xfail,
            "test_core_vs_torch_consistency",
            dtypes=(datatypes.complex32,),
        ),
        # torch.addcdiv doesn't support Integer division
        DecorateInfo(
            pytest.mark.xfail,
            "test_core_vs_torch_consistency",
            dtypes=(datatypes.exact,),
        ),
        # See issue "flaky test:
        # test_vjp_correctness_addcdiv_nvfuser_cuda_float64"
        DecorateInfo(
            pytest.mark.xfail,
            "test_vjp_correctness",
        ),
    ),
)
opinfos.append(addcdiv_opinfo)


#
# Conditional and masking operations
#
conditional_and_mask_ops = []


# TODO: add number tensors for value
# TODO: error inputs
def masked_fill_sample_generator(op, device, dtype, requires_grad, **kwargs):
    make = partial(make_tensor, device=device, dtype=dtype, requires_grad=requires_grad)
    number = partial(make_number, dtype=dtype)

    # pred_shape, a_shape, value
    cases = (
        ((2, 1, 2), (1, 2, 2), number()),
        ((4, 6), (6, 4, 6), number()),
        ((3,), (3,), number()),
    )

    for pred_shape, a_shape, value in cases:
        pred, a = make(pred_shape, dtype=torch.bool, requires_grad=False), make(a_shape)
        yield SampleInput(a, pred, value)


masked_fill_opinfo = OpInfo(
    ltorch.masked_fill,
    supports_grad=True,
    sample_input_generator=masked_fill_sample_generator,
    torch_reference=torch.masked_fill,
)
conditional_and_mask_ops.append(masked_fill_opinfo)


def where_sample_generator(op, device, dtype, requires_grad, **kwargs):
    make = partial(make_tensor, device=device, dtype=dtype, requires_grad=requires_grad)

    # pred_shape, a_shape, b_shape
    # NOTE: shapes must be broadcastable
    cases = (
        ((5,), (5,), (5,)),
        ((2, 1, 2), (1, 2, 2), (2, 2, 1)),
    )

    # NOTE: pred must have a boolean dtype
    for pred_shape, a_shape, b_shape in cases:
        pred, a, b = make(pred_shape, dtype=torch.bool, requires_grad=False), make(a_shape), make(b_shape)
        yield SampleInput(pred, a, b)


def where_error_generator(op, device, dtype=torch.float32, **kwargs):
    make = partial(make_tensor, device=device, dtype=dtype)
    err_msg = r"torch.where\(\) does not support only specifying a condition"
    yield (
        SampleInput(
            make(
                5,
            )
        ),
        NotImplementedError,
        err_msg,
    )
    yield (SampleInput(make(2, 1, 2)), NotImplementedError, err_msg)


where_opinfo = OpInfo(
    ltorch.where,
    supports_grad=True,
    sample_input_generator=where_sample_generator,
    error_input_generator=where_error_generator,
    torch_reference=torch.where,
)
conditional_and_mask_ops.append(where_opinfo)


def nan_to_num_sample_generator(op, device, dtype, requires_grad, **kwargs):
    make = partial(make_tensor, device=device, dtype=dtype, requires_grad=requires_grad)

    a = make((4, 4), dtype=dtype, requires_grad=requires_grad)
    double_max = torch.finfo(torch.float64).max
    double_min = torch.finfo(torch.float64).min
    nan = float("nan")
    inf = float("inf")
    if dtype.is_floating_point:
        a = torch.tensor((0, nan, inf, -inf))
    elif dtype.is_complex:
        a = torch.tensor(
            (
                complex(0, 0),
                complex(nan, nan),
                complex(inf, -inf),
                complex(nan, 0),
                complex(nan, inf),
                complex(inf, 0),
                complex(0, inf),
                complex(-inf, 0),
                complex(nan, 5),
                complex(inf, 3),
            )
        )
    # input tensor, nan, posinf, neginf
    cases = (
        (a, None, None, None),
        (a, None, 1.0, None),
        (a, None, None, 1.0),
        (a, None, 1.0, 0.0),
        (a, 1, None, None),
        (a, 1, 1.0, None),
        (a, 1, None, 0.0),
        (a, 1, 1.0, 0.0),
        (a, None, double_max, 0.0),
        (a, 1, double_min, 0.0),
        (a, None, 1.0, double_min),
        (a, 1, 1.0, double_max),
        (a, double_max, None, double_max),
        (a, double_min, double_max, None),
    )

    for a, nan, posinf, neginf in cases:
        yield SampleInput(a, nan, posinf, neginf)


def nan_to_num_error_generator(op, device, dtype=torch.float32, **kwargs):
    make = partial(make_tensor, device=device, dtype=dtype)
    err_msg = "out is not None which is currently unsupported"
    yield (
        SampleInput(
            make(
                5,
            ),
            None,
            None,
            None,
            make(
                5,
            ),
        ),
        NotImplementedError,
        err_msg,
    )


nan_to_num_opinfo = OpInfo(
    ltorch.nan_to_num,
    sample_input_generator=nan_to_num_sample_generator,
    error_input_generator=nan_to_num_error_generator,
    torch_reference=torch.nan_to_num,
)
conditional_and_mask_ops.append(nan_to_num_opinfo)


def clamp_sample_generator(op, device, dtype, requires_grad, **kwargs):
    cases = (
        ((5,), (5,), (5,)),
        ((3, 1, 2), (1, 2, 2), (3, 2, 1)),
    )
    make = partial(make_tensor, device=device, dtype=dtype, requires_grad=requires_grad)
    number = partial(make_number, dtype=dtype)

    for a_shape, min_shape, max_shape in cases:
        yield SampleInput(make(a_shape), make(min_shape), make(max_shape))
        # Generates sample inputs with None and number min/max values
        for min_vals, max_vals in itertools.product((min_shape, None, number()), (max_shape, None, number())):
            # skip the type combination Torch doesn't support
            if not isinstance(min_vals, type(max_vals)) or (min_vals is None and max_vals is None):
                continue
            if isinstance(min_vals, tuple):
                min_vals = make(min_vals)
            if isinstance(max_vals, tuple):
                max_vals = make(max_vals)
            yield SampleInput(make(a_shape), min_vals, max_vals)

    # Generates samples contain nan and inf
    if dtype.is_floating_point:
        # Generates extremal value samples
        inf, neginf, nan = float("inf"), float("-inf"), float("nan")
        values = (inf, neginf, nan, 1.0)

        # Constructs all ternary combinations of values
        avals, bvals, cvals = [], [], []
        for a, b, c in itertools.product(values, values, values):
            avals.append(a)
            bvals.append(b)
            cvals.append(c)

        tensor = partial(torch.tensor, device=device, dtype=dtype, requires_grad=requires_grad)

        # Generates extremal value combinations, including numbers
        for min_vals, max_vals in itertools.product(
            (bvals, None, inf, neginf, nan, 1.0), (cvals, None, inf, neginf, nan, 1.0)
        ):
            # skip the type combination Torch doesn't support
            if not isinstance(min_vals, type(max_vals)) or (min_vals is None and max_vals is None):
                continue
            if isinstance(min_vals, list):
                min_vals = tensor(min_vals)

            if isinstance(max_vals, list):
                max_vals = tensor(max_vals)

            yield SampleInput(tensor(avals), min_vals, max_vals)


clamp_opinfo = OpInfo(
    ltorch.clamp,
    sample_input_generator=clamp_sample_generator,
    torch_reference=torch.clamp,
    dtypes=(datatypes.signedinteger, datatypes.unsignedinteger, datatypes.floating),
    test_directives=(
        # see issue "test_vjp_correctness_clamp_nvfuser_cuda_float64 is flaky"
        DecorateInfo(
            pytest.mark.skip,
            "test_vjp_correctness",
        ),
    ),
)
conditional_and_mask_ops.append(clamp_opinfo)


def tril_sample_generator(op, device, dtype, requires_grad, **kwargs):
    make = partial(make_tensor, device=device, dtype=dtype, requires_grad=requires_grad)
    make_diagonal = partial(make_number, dtype=torch.long)

    # shape
    cases = (
        (3, 5, 2),
        (1, 0, 7, 9),
        (6, 6),
        (9, 1),
        (1, 11),
        (7, 2, 3, 5),
    )

    for shape in cases:
        yield SampleInput(make(shape), make_diagonal())


tril_opinfo = OpInfo(
    ltorch.tril,
    sample_input_generator=tril_sample_generator,
    torch_reference=torch.tril,
    test_directives=(
        # Not all PyTorch versions support complex32 tril
        DecorateInfo(
            pytest.mark.xfail,
            "test_core_vs_torch_consistency",
            dtypes=(datatypes.complex32,),
        ),
        # PyTorch 2.0 doesn't support CUDA bfloat16 tril
        DecorateInfo(
            pytest.mark.xfail,
            "test_core_vs_torch_consistency",
            devicetypes=(devices.DeviceType.CUDA,),
            dtypes=(datatypes.bfloat16,),
            active_if=(LooseVersion(torch.__version__) < "2.1"),
        ),
    ),
)
conditional_and_mask_ops.append(tril_opinfo)

# Puts all elementwise ternary opinfos into the "opinfos" list
opinfos.extend(conditional_and_mask_ops)

#
# Data movement ops
#
data_movement_ops = []

# NOTE The following opinfo for convert_element_type is commented out because each language
#   needs its own dtype conversion (torch -> jax, and torch -> thunder conversions, in particular)
# def convert_element_type_sample_generator(op, device, dtype, requires_grad, **kwargs):
#     a = make_tensor((2, 3, 4), device=device, dtype=dtype, requires_grad=requires_grad)

#     # TODO Add more source and target dtype pairs
#     yield SampleInput(a, torch.float32)


# convert_element_type_opinfo = OpInfo(
#     prims.convert_element_type,
#     sample_input_generator=convert_element_type_sample_generator,
#     torch_reference=torch.Tensor.to,
#     jax_reference=jax.lax.convert_element_type if JAX_AVAILABLE else None,
#     test_directives=(
#         # These usually pass but tols are still too tight to perform these tests
#         DecorateInfo(
#             pytest.mark.skip,
#             "test_vjp_correctness",
#         ),
#     ),
# )
# data_movement_ops.append(convert_element_type_opinfo)


def to_sample_generator(op, device, dtype, requires_grad, **kwargs):
    make = partial(make_tensor, device=device, dtype=dtype, requires_grad=requires_grad)

    to_dtype = torch.complex128 if dtype.is_complex else torch.float64

    # None
    yield SampleInput(make(4, 4))

    # device
    yield SampleInput(make(4, 4), device)
    yield SampleInput(make(4, 4), "cpu")
    yield SampleInput(make(4, 4), "cpu", dtype=to_dtype)

    # dtype
    yield SampleInput(make(4, 4), dtype)

    # device and dtype
    yield SampleInput(make(4, 4), device, dtype)
    yield SampleInput(make(4, 4), "cpu", to_dtype)

    # tensor
    yield SampleInput(make(4, 4), make(2, 2))
    yield SampleInput(make(4, 4), make(2, 2, device="cpu", dtype=to_dtype))


to_opinfo = OpInfo(
    ltorch.to,
    sample_input_generator=to_sample_generator,
    torch_reference=torch.Tensor.to,
)
data_movement_ops.append(to_opinfo)


def cuda_sample_generator(op, device, dtype, requires_grad, **kwargs):
    make = partial(make_tensor, device=device, dtype=dtype, requires_grad=requires_grad)

    # None
    # cpu -> cuda
    # default cuda -> default cuda (no-op)
    yield SampleInput(make(4, 4))

    # Explictly pass device
    # default cuda -> default cuda
    if torch.device(device).type == "cuda":
        yield SampleInput(make(4, 4), device)


def cuda_error_generator(op, device, **kwargs):
    make = partial(make_tensor, device="cpu", dtype=torch.float, requires_grad=False)

    err_msg = "`non_blocking==True` is currently not supported."
    yield SampleInput(make(3, 3), non_blocking=True), RuntimeError, err_msg

    err_msg = "Invalid device cpu, must be cuda device"
    yield SampleInput(make(3, 3), device="cpu"), RuntimeError, err_msg


cuda_opinfo = OpInfo(
    ltorch.cuda,
    sample_input_generator=cuda_sample_generator,
    error_input_generator=cuda_error_generator,
    torch_reference=torch.Tensor.cuda,
    test_directives=(
        DecorateInfo(
            pytest.mark.skip,
            active_if=not torch.cuda.is_available(),
        ),
    ),
)
data_movement_ops.append(cuda_opinfo)


def type_as_sample_generator(op, device, dtype, requires_grad, **kwargs):
    make = partial(make_tensor, low=-1, high=1, device=device, dtype=dtype, requires_grad=requires_grad)

    shapes = (
        (),
        (0,),
        (2,),
        (1, 2),
        (1, 2, 3),
    )

    for a_shape, b_shape in itertools.product(shapes, shapes):
        yield SampleInput(make(a_shape), make(b_shape))
        yield SampleInput(make(a_shape), make(b_shape, dtype=torch.float32))


type_as_sample = OpInfo(
    ltorch.type_as,
    sample_input_generator=type_as_sample_generator,
    torch_reference=torch.Tensor.type_as,
)
data_movement_ops.append(type_as_sample)


opinfos.extend(data_movement_ops)

#
# Shape ops
#
shape_ops = []


# TODO: these samples could be improved
def broadcast_in_dim_sample_generator(op, device, dtype, requires_grad, **kwargs):
    make = partial(make_tensor, device=device, dtype=dtype, requires_grad=requires_grad)

    # The first 5 test cases below are taken from JAX's broadcast_in_dim tests
    #   https://github.com/google/jax/blob/main/tests/lax_test.py#L1171

    # inshape, outshape, dims
    cases = (
        ([2], [2, 2], [0]),
        ([2], [2, 2], [1]),
        ([2], [2, 3], [0]),
        ([], [2, 3], []),
        ([1], [2, 3], [1]),
        ((4, 6, 3, 1), (5, 4, 7, 6, 3, 6, 6), (1, 3, 4, 5)),
    )

    for inshape, outshape, dims in cases:
        a = make(inshape)
        yield SampleInput(a, outshape, dims)


def broadcast_in_dim_error_generator(op, device, **kwargs):
    make = partial(make_tensor, device=device, dtype=torch.float32)

    # inshape, outshape, dims, ex_info, err_msg_match or None for universal match
    # NOTE: all these tests xfail, so err_msg_match
    # is not yet specified.
    cases = (
        # broadcast dimensions must be strictly ascending
        ((2, 2), (2, 2), (1, 0), RuntimeError, None),
        # broadcast dimensions must have the same length as a.ndim
        ((3, 2, 2), (3, 2, 2), (0, 1), RuntimeError, None),
        ((3, 2, 2), (3, 2, 2), (0, 1, 2, 3), RuntimeError, None),
        # Invalid outshape
        ((3, 2, 2), (6, 2, 2), (0, 1, 2), RuntimeError, None),
        ((3, 2, 2), (3, 1, 2), (0, 1, 2), RuntimeError, None),
    )

    for inshape, outshape, dims, ex_info, err_msg_match in cases:
        a = make(inshape)
        yield SampleInput(a, outshape, dims), ex_info, err_msg_match


broadcast_in_dim_opinfo = OpInfo(
    prims.broadcast_in_dim,
    sample_input_generator=broadcast_in_dim_sample_generator,
    error_input_generator=broadcast_in_dim_error_generator,
    jax_reference=jax.lax.broadcast_in_dim if JAX_AVAILABLE else None,
    test_directives=(
        # AttributeError("module 'thunder.torch' has no attribute 'gt'"
        DecorateInfo(
            pytest.mark.xfail,
            "test_errors",
        ),
        # See issue "broadcast_in_dim: The size of contiguity must equal to the number of
        # non-broadcasting IterDomains"
        DecorateInfo(
            pytest.mark.skip,
            "test_jvp_correctness",
            executors=("nvfuser",),
        ),
        DecorateInfo(
            pytest.mark.skip,
            "test_vjp_correctness",
            executors=("nvfuser",),
        ),
    ),
)
shape_ops.append(broadcast_in_dim_opinfo)


def cat_sample_generator(op, device, dtype, requires_grad, **kwargs):
    make = partial(make_tensor, device=device, dtype=dtype, requires_grad=requires_grad)

    # shapes, dim
    cases = [
        ([(3,)], 0),  # single tensor provided
        # 1D
        ([(2,), (3,)], 0),
        ([(1,), (1,)], 0),
        ([(2,), (4,)], 0),
        ([(1,), (2,), (3,)], 0),
        ([(0,), (2,)], 0),
        ([(0,), (2,)], -1),
        ([(2, 3), (2, 4)], 1),
        ([(2, 1), (2, 1)], 1),
        ([(2, 3), (2, 4), (2, 5)], 1),
    ]

    for shapes, dim in cases:
        yield SampleInput(*[make(s) for s in shapes], dim=dim)

    # Tests concatenating with a tensor broadcast along the concatenation dimension
    a = make((5,))
    b = make((1,)).expand((5,))
    yield SampleInput(a, b, dim=0)


def cat_error_generator(op, device, dtype=torch.float32, **kwargs):
    make = partial(make_tensor, device=device, dtype=dtype)

    # shapes, dim, exception type, error message match or None for universal match
    cases = [
        ([], 0, RuntimeError, "expects a non-empty list of tensors"),
        ([(2,), (2,)], 1, IndexError, "Expected dimension in inclusive range of -1 and 0"),  # pos dim
        ([(1,), (2,)], -2, IndexError, "Expected dimension in inclusive range of -1 and 0"),  # neg dim
        ([(2,), (2, 3)], 0, RuntimeError, "Attempted to concatenate tensors of different dimension: got 1 and 2"),
        ([(2, 3), (4, 5)], 0, RuntimeError, "Sizes of tensors must match except in dimension"),
    ]

    for shapes, dim, exc_type, err_msg_match in cases:
        yield SampleInput(*[make(s) for s in shapes], dim=dim), exc_type, err_msg_match


# nvfuserex_impl.to_descriptors refuses to take a **nested** list of tensors,
# reporting `ValueError: unrecognized type in arguments: <class 'list'>`.
# `cat_wrapper` is created to work around that.
def cat_wrapper(*args, dim):
    return ltorch.cat(args, dim=dim)


cat_opinfo = OpInfo(
    cat_wrapper,
    supports_grad=True,
    sample_input_generator=cat_sample_generator,
    error_input_generator=cat_error_generator,
    torch_reference=lambda *args, dim: torch.cat(args, dim=dim),
    test_torch_compile_executor=True,
    test_directives=(
        # There's a bug in torch.compile + torch.cat for empty tensors in 2.1.0
        DecorateInfo(
            pytest.mark.xfail(strict=True),
            "test_core_vs_torch_consistency",
            active_if=(LooseVersion(torch.__version__) < "2.2.0"),
            executors=("torchcompile",),
        ),
        DecorateInfo(
            pytest.mark.xfail(strict=True),
            "test_vjp_correctness",
            active_if=(LooseVersion(torch.__version__) < "2.2.0"),
            executors=("torchcompile",),
        ),
        DecorateInfo(
            pytest.mark.xfail(strict=True),
            active_if=(nvfuser_version < "0.1.7"),
            executors=("nvFuser",),
        ),
    ),
)
shape_ops.append(cat_opinfo)


def diagonal_sample_generator(op, device, dtype, requires_grad, **kwargs):
    make = partial(make_tensor, device=device, dtype=dtype, requires_grad=requires_grad)

    # Input shape, offset, dim1, dim2
    cases = (
        ((4, 7, 9), 0, 0, 1),
        ((1, 2, 0, 3), -1, 0, -1),
        ((4, 7), 1, -2, -1),
        ((4, 3, 5, 7), 2, 1, 2),
    )

    for shape, offset, dim1, dim2 in cases:
        yield SampleInput(make(shape), offset, dim1, dim2)


diagonal_opinfo = OpInfo(
    ltorch.diagonal,
    sample_input_generator=diagonal_sample_generator,
    torch_reference=torch.diagonal,
    test_directives=(
        # thunder.torch.diagonal meta function is not correctly implemented for
        # input case ((1, 2, 0, 3), -1, 0, -1)
        DecorateInfo(pytest.mark.xfail(strict=True), "test_vjp_correctness"),
    ),
)
shape_ops.append(diagonal_opinfo)


def expand_sample_generator(op, device, dtype, requires_grad, **kwargs):
    make = partial(make_tensor, device=device, dtype=dtype, requires_grad=requires_grad)

    # Input shape, arg shape
    cases = (
        ((), ()),  # Scalar identity
        ((), (3, 4, 5)),  # Broadcast scalar tensor, adding dims
        ((0,), (0,)),  # Zero dim tensor identity
        ((0,), (-1,)),  # Scalar wildcard
        ((1, 0), (1, 0)),  # Nonleading zero dim
        # Empty output cases
        ((1, 0), (0, -1)),
        ((1, 0), (0, 0)),  # Empty input (one broadcast, one zero)
        ((1, 1), (0, 0)),  # Non-empty fully broadcast input
        ((1, 3), (1, 1, 3)),  # Add dim
        ((1, 1), (1, 2)),  # Broadcast trailing dim
        ((1, 1), (2, 1)),  # Broadcast leading dim
        ((2, 2), (-1, 2)),  # Wildcard leading dim
        ((1, 1), (1, 2, -1)),  # Broadcast trailing dim, wildcard, add dim
        ((1, 1), (3, -1, -1)),  # Broadcast leading dim, wildcard, add dim
    )

    # Yield both, to make sure the arguments get packed/unpacked correctly.
    # expand(tensor, args...) and expand(tensor, (args...)) should be equivalent.
    for ishape, argshape in cases:
        yield SampleInput(make(ishape), argshape)
        if argshape != ():
            yield SampleInput(make(ishape), *argshape)


def expand_error_generator(op, device, *, dtype=torch.float32, **kwargs):
    make = partial(make_tensor, device=device, dtype=dtype)

    # Input shape, arg shape, exception type, error message match or None for universal match
    cases = [
        ((0,), (1,), RuntimeError, "attempting to expand a dimension of length 0"),
        ((0,), (2,), RuntimeError, "attempting to expand a dimension of length 0"),
        # TODO: Bug - "Found invalid length [IntegerProxy name=i0, value=-1]"
        # is at least confusing, and might be wrong.
        ((1,), (-1, 2), RuntimeError, None),  # Expand nonexisting dim
        ((2, 2), (2, 4), RuntimeError, "attempting to expand a dimension of length 2"),
        # TODO: Bug - "Found invalid length [IntegerProxy name=i0, value=-1]"
        # is at least confusing, and might be wrong.
        ((1, 1), (-1, 3, -1), RuntimeError, None),  # Leading wildcard, expand, add dim with trailing wildcard
    ]

    for ishape, argshape, exc_type, err_msg_match in cases:
        yield SampleInput(make(ishape), argshape), exc_type, err_msg_match
        yield SampleInput(make(ishape), *argshape), exc_type, err_msg_match


expand_opinfo = OpInfo(
    ltorch.expand,
    sample_input_generator=expand_sample_generator,
    error_input_generator=expand_error_generator,
    torch_reference=torch.Tensor.expand,
    test_directives=(
        # vjp and jvp not yet implemented
        DecorateInfo(pytest.mark.xfail, "test_vjp_correctness"),
        DecorateInfo(pytest.mark.xfail, "test_jvp_correctness"),
    ),
)
shape_ops.append(expand_opinfo)


def expand_as_sample_generator(op, device, dtype, requires_grad, **kwargs):
    make = partial(make_tensor, device=device, dtype=dtype, requires_grad=requires_grad)

    # Input shape, output shape
    cases = (
        ((), ()),  # Scalar identity
        ((), (3, 4, 5)),  # Broadcast scalar tensor, adding dims
        ((0,), (0,)),  # Zero dim tensor identity
        ((1, 0), (1, 0)),  # Nonleading zero dim
        ((1, 0), (0, 0)),  # Empty input (one broadcast, one zero)
        ((1, 1), (0, 0)),  # Non-empty fully broadcast input
        ((1, 3), (1, 1, 3)),  # Add dim
        ((1, 1), (1, 2)),  # Broadcast trailing dim
        ((1, 1), (2, 1)),  # Broadcast leading dim
    )

    for ishape, oshape in cases:
        yield SampleInput(make(ishape), make(oshape))


def expand_as_error_generator(op, device, *, dtype=torch.float32, **kwargs):
    make = partial(make_tensor, device=device, dtype=dtype)

    # Input shape, output shape, exception type, error message match or None for universal match
    cases = [
        ((0,), (1,), RuntimeError, "attempting to expand a dimension of length 0"),
        ((1,), (), RuntimeError, "expand: the requested shape has too few dimensions!"),
        ((0,), (2,), RuntimeError, "attempting to expand a dimension of length 0"),
        ((2, 2), (2, 4), RuntimeError, "attempting to expand a dimension of length 2"),
    ]

    for ishape, oshape, exc_type, err_msg_match in cases:
        yield SampleInput(make(ishape), make(oshape)), exc_type, err_msg_match


expand_as_opinfo = OpInfo(
    ltorch.expand_as,
    sample_input_generator=expand_as_sample_generator,
    error_input_generator=expand_as_error_generator,
    torch_reference=torch.Tensor.expand_as,
    test_directives=(
        # vjp and jvp not yet implemented
        DecorateInfo(pytest.mark.xfail, "test_vjp_correctness"),
        DecorateInfo(pytest.mark.xfail, "test_jvp_correctness"),
    ),
)
shape_ops.append(expand_as_opinfo)


def flatten_sample_generator(op, device, dtype, requires_grad, **kwargs):
    make = partial(make_tensor, device=device, dtype=dtype)

    # shape, start_dim, end_dim
    cases = (
        ((1, 3), 0, -1),
        ((2), 0, -1),
        ((3, 7, 4, 2, 5, 2), 1, 3),
        ((3, 7, 4, 2, 5, 2), 2, 5),
        ((), 0, 0),
    )

    for shape, start_dim, end_dim in cases:
        yield SampleInput(make(shape), start_dim, end_dim)


flatten_opinfo = OpInfo(
    ltorch.flatten,
    sample_input_generator=flatten_sample_generator,
    torch_reference=torch.flatten,
)
shape_ops.append(flatten_opinfo)


def unbind_sample_generator(op, device, dtype, requires_grad, **kwargs):
    make = partial(make_tensor, device=device, dtype=dtype)

    # shape, dim
    cases = (
        ((1, 3), 0),
        ((1, 3), -1),
        ((2), 0),
        ((3, 7, 4, 2, 5, 2), 1),
        ((3, 7, 4, 2, 5, 2), 3),
    )

    for shape, dim in cases:
        yield SampleInput(make(shape), dim)


unbind_opinfo = OpInfo(
    ltorch.unbind,
    sample_input_generator=unbind_sample_generator,
    torch_reference=torch.unbind,
)
shape_ops.append(unbind_opinfo)


def unfold_sample_generator(op, device, dtype, requires_grad, **kwargs):
    make = partial(make_tensor, device=device, dtype=dtype, requires_grad=requires_grad)

    cases = (
        ((), 0, 1, 3),
        ((), -1, 0, 5),
        ((0,), 0, 0, 1),
        ((8,), 0, 2, 1),
        ((6, 2), 0, 2, 2),
    )

    for shape, dim, size, step in cases:
        yield SampleInput(make(shape), dim, size, step)


def unfold_error_generator(op, device, dtype=torch.float32, **kwargs):
    make = partial(make_tensor, device=device, dtype=dtype)

    cases = (
        ((), 0, 2, 1, RuntimeError, "Maximum size for tensor at dimension 0 is 1 but size is 2"),
        ((0,), 0, 0, -1, RuntimeError, "Step is -1 but must be > 0"),
        ((8,), 1, 2, 1, IndexError, r"Dimension out of range \(expected to be in range of \[-1, 0\], but got 1\)"),
        ((8,), 0, -5, 1, RuntimeError, "Size is -5 but must be >= 0"),
        ((8,), 0, 10, 1, RuntimeError, "Maximum size for tensor at dimension 0 is 8 but size is 10"),
    )

    for shape, dim, size, step, err_type, err_msg in cases:
        yield SampleInput(make(shape), dim, size, step), err_type, err_msg


unfold_opinfo = OpInfo(
    clang.unfold,
    sample_input_generator=unfold_sample_generator,
    error_input_generator=unfold_error_generator,
    torch_reference=torch.Tensor.unfold,
)

shape_ops.append(unfold_opinfo)


def flip_sample_generator(op, device, dtype, requires_grad, **kwargs):
    make = partial(make_tensor, device=device, dtype=dtype)

    for sample in elementwise_unary_generator(op, device, dtype, requires_grad, **kwargs):
        a, *_ = sample.args

        # No flip
        yield SampleInput(a, ())

        # Flip everything
        yield SampleInput(make(a.shape), tuple(range(a.ndim)))

        # Flip last dim, even for scalars.
        yield SampleInput(make(a.shape), (-1,))

        # 0-1D cases are exhausted above.
        # Now we can perform more interesting manipulations with ndim > 1
        if a.ndim > 1:
            # pos/neg-only dims
            for dims in (tuple(range(-a.ndim, 0)), tuple(range(a.ndim))):
                # Flip everything but a single dimension
                for i, _ in enumerate(dims):
                    yield SampleInput(make(a.shape), dims[:i] + dims[i + 1 :])


def flip_error_generator(op, device, dtype=torch.float32, **kwargs):
    make = partial(make_tensor, dtype=dtype, device=device)

    # Cases with scalar inputs
    yield (SampleInput(make(), (1, -1)), RuntimeError, "Expected dims(.*?) of length 1")
    yield (SampleInput(make(), (-2,)), RuntimeError, r"Expected dim(.*?) in range \[-1, 0\]")
    yield (SampleInput(make(), (0.0,)), RuntimeError, "Expected dim(.*?) to be a sequence of integers")

    # Cases with non-scalar inputs
    yield (
        SampleInput(make(1, 1), (1, -1)),
        RuntimeError,
        # 1 and -1 are the same dimesion
        "Duplicate value in list of dimensions",
    )
    yield (SampleInput(make(1, 1), (3,)), IndexError, "Dimension out of range")


flip_opinfo = OpInfo(
    ltorch.flip,
    sample_input_generator=flip_sample_generator,
    error_input_generator=flip_error_generator,
    torch_reference=torch.flip,
)
shape_ops.append(flip_opinfo)


def getitem_sample_generator(op, device, dtype, requires_grad, **kwargs):
    make = partial(make_tensor, device=device, dtype=dtype, requires_grad=requires_grad)

    # NOTE PyTorch does not allow negative steps
    # a.shape, key
    basic_indexing_cases = (
        # Fully specified slicing
        ((5, 5), (slice(1, 3, 1), slice(2, 4, 2))),
        ((11, 23), (slice(4, 9, 6), slice(3, 21, 4))),
        ((11, 23), (slice(4, 9, 33), slice(3, 21, 1))),
        # NOTE: PyTorch allows start > stop and will return a 0 length dim
        ((5, 3), (slice(3, 1), slice(1, 2))),
        # NOTE: NumPy allows slicing beyond the end of a dimension
        ((5, 3), (slice(6, 7), slice(0, 2))),
        ((5, 3), (slice(6, 2), slice(0, 2))),
        ((5, 3), (slice(1, 9), slice(0, 2))),
        # Inferred start
        ((5, 3), (slice(None, 9), slice(0, 2))),
        # Inferred end
        ((5, 3), (slice(2, None), slice(0, 2))),
        # Inferred start and end
        ((5, 3), (slice(None, None), slice(0, 2))),
        # Negative start and stop
        ((5, 3), (slice(-3, -1), slice(0, -2))),
        ((5, 3), (slice(-4, -1), slice(-1, -2))),
        # Partially specified slicing
        ((5, 3), (slice(-4, -1),)),
        ((5, 3), slice(-4, -1)),
        # Slicing and numbers
        # TODO: grad failure for the commented cases below! FIX IT!
        # ((1, 5, 3), (0, slice(2, 3), 2)),
        # ((1, 5, 3), (-1, slice(2, 3), -2)),
        # All numbers
        # ((1, 5, 3), (-1, 3, -2)),
        # Ellipses
        ((1, 5, 3), (..., slice(1, 2))),
        ((1, 5, 3), (0, ..., slice(1, 2))),
        ((1, 5, 3), ...),
        # Newaxis/None
        # NOTE: nvfuser cannot handle more than 8 dims.
        ((1, 5, 3), (None, 0, None, 2, ..., None, None)),
        ((1, 5, 3), (None, None, 0, None, 2, ..., None, None)),
        ((1, 5, 3), None),
        # Addtl. cases
        # NOTE: nvfuser cannot handle more than 8 dims.
        ((7, 9, 5), (slice(2, 6, 2), None, ..., slice(3, 7), None, 2, None)),
        ((11, 7, 9, 5), (None, slice(2, 6, 2), None, ..., slice(3, 7), None, 2, None)),
        # Basic cases + advanced indexing that dispatches to basic indexing
        ((5,), ([-1],)),
        ((5,), (..., [-1])),
        ((5,), ([-1], ...)),
        ((5, 5), (slice(1, 3, 1), [-1])),
        ((5, 5), (slice(1, 3, 1), [-3])),
        ((2, 2, 2), (slice(None, None), (-1,), slice(None, None))),
        ((2, 2), (..., [-1])),
        # This sample shows inconsistencies between PyTorch and Numpy
        # >>> t = torch.rand(2, 2, 2)
        # >>> n = np.random.rand(2, 2, 2)
        # >>> t.shape; n.shape
        # torch.Size([2, 2, 2])
        # (2, 2, 2)
        # >>> t.shape
        # torch.Size([2, 2, 2])
        # >>> n.shape
        # (2, 2, 2)
        # >>> t[0, ..., [-1]].shape
        # torch.Size([2, 1])
        # >>> n[0, ..., [-1]].shape
        # (1, 2)
        # ((2, 2, 2), (0, ..., [-1])),
        # TODO: grad failure for the commented cases below! FIX IT!
        # ((1, 5, 3), ([-1], None, None, 0, None, 2, ..., None, None)),
        # ((1, 5, 3), (None, [-1], None, 0, None, 2, ..., None, None)),
        # ((1, 5, 3), (None, None, 0, None, 2, ..., [-1], None, None)),
        # ((1, 5, 3), (None, None, 0, [-1], None, 2, ..., None, None)),
    )

    for shape, key in basic_indexing_cases:
        a = make(shape)
        yield SampleInput(a, key)

    def make_idx(dim_length: int, indices: int):
        return make_tensor((indices,), low=-dim_length, high=dim_length, device=device, dtype=torch.int64)

    # NOTE Advanced indexing currently supports:
    #   - a 0D or 1D integer tensor
    #   - a series of one or more 0D or 1D integer tensors containing at most one ellipsis as the first sequence element and at least one sequence element

    # 1D tensor cases
    a = make((5, 4, 7))
    idx = make_idx(5, 12)
    yield SampleInput(a, idx)

    # Empty idx
    a = make((5, 4, 7))
    idx = make_idx(5, 0)
    yield SampleInput(a, idx)

    # 0D tensor
    a = make((5, 4, 7))
    idx = make_idx(5, 1).squeeze()
    yield SampleInput(a, idx)

    # Tensor with no elements
    a = make((5, 0, 7))
    idx = make_idx(5, 9)
    yield SampleInput(a, idx)

    # Sequence cases

    # Fully specified
    a = make((5, 4, 7))
    idx0 = make_idx(5, 9)
    idx1 = make_idx(4, 1).squeeze()
    idx2 = make_idx(7, 9)
    yield SampleInput(a, (idx0, idx1, idx2))

    # Partially specified
    a = make((5, 4, 7))
    idx0 = make_idx(5, 3)
    idx1 = make_idx(4, 3)
    yield SampleInput(a, (idx0, idx1))

    a = make((5, 4, 7, 2, 1))
    idx0 = make_idx(5, 3)
    idx1 = make_idx(4, 3)
    yield SampleInput(a, (idx0, idx1))

    a = make((5, 4, 7, 2, 1))
    idx0 = make_idx(5, 4)
    idx1 = make_idx(4, 4)
    idx2 = make_idx(7, 1)
    yield SampleInput(a, (idx0, idx1, idx2))

    a = make((5, 4, 7, 2, 1))
    idx0 = make_idx(5, 4)
    idx1 = make_idx(4, 4)
    idx2 = make_idx(7, 1).squeeze()
    yield SampleInput(a, (idx0, idx1, idx2))

    # Ellipsis
    a = make((5, 2, 9, 4, 7))
    idx0 = make_idx(4, 8)
    idx1 = make_idx(7, 1)
    yield SampleInput(a, (Ellipsis, idx0, idx1))

    # Ellipsis indexing into a tensor with no elements
    a = make((5, 0, 9, 4, 7))
    idx0 = make_idx(7, 9)
    yield SampleInput(a, (Ellipsis, idx0))


# NOTE getitem intentionally defines 3 references, since advanced indexing is probably
#   the most complicated operation that any framework implements, and there's a good chance
#   that PyTorch, NumPy, and JAX have inconsistent behavior that we'd like to detect
getitem_opinfo = OpInfo(
    operator.getitem,
    supports_grad=True,
    sample_input_generator=getitem_sample_generator,
    torch_reference=operator.getitem,
    jax_reference=operator.getitem,
    numpy_reference=operator.getitem,
    test_directives=(
        DecorateInfo(
            pytest.mark.xfail,
            executors=("nvfuser",),
            active_if=nvfuser_version < LooseVersion("0.1.4"),
        ),
        DecorateInfo(pytest.mark.xfail, "test_vjp_correctness", active_if=IS_WINDOWS),
        DecorateInfo(pytest.mark.xfail, "test_phantom_grad_vs_torch_consistency", active_if=IS_WINDOWS),
    ),
)
shape_ops.append(getitem_opinfo)


def movedim_sample_generator(op, device, dtype, requires_grad, **kwargs):
    make = partial(make_tensor, device=device, dtype=dtype, requires_grad=requires_grad)

    # shape src dst
    cases = (
        ((2, 3, 4, 5), (0, -1), (2, 0)),
        ((), (-1,), (0,)),
        ((1, 3, 0, 2), (0, 1, 2, 3), (0, 1, 2, 3)),
        ((1, 3, 0, 2), (0, 1, 2, 3), (3, 2, 0, 1)),
        ((2, 7, 3), 1, -1),
        ((2, 7, 3), (0, 1), (0, 1)),
    )

    for shape, src, dst in cases:
        yield SampleInput(make(shape), src, dst)


movedim_opinfo = OpInfo(
    ltorch.movedim,
    sample_input_generator=movedim_sample_generator,
    torch_reference=torch.movedim,
)
shape_ops.append(movedim_opinfo)


def pad_sample_generator(op, device, dtype, requires_grad, **kwargs):
    make = partial(make_tensor, device=device, dtype=dtype, requires_grad=requires_grad)

    # shape, padding_config
    cases = (
        # 1-numel cases
        ((1, 1), ((0, 2, 0), (0, 2, 0))),
        # Other generic cases
        ((1, 3), ((0, 0, 0), (0, 0, 0))),
        ((3, 7, 5), ((-2, 1, 0), (1, 3, 0), (-1, 2, 0))),
        ((2, 2), ((1, 1, 1), (-1, 2, 0))),
        ((2, 0, 3), ((1, 0, 0), (1, 1, 2), (0, 0, 0))),
        ((7, 5), ((0, 0, 3), (-6, 2, 1))),
        ((3, 2, 5), ((-2, 1, 0), (1, -1, 0), (-1, 3, 1))),
        # Versions of above examples but with padding between elements set to 0
        ((2, 2), ((1, 1, 0), (-1, 2, 0))),
        ((2, 0, 3), ((1, 0, 0), (1, 1, 0), (0, 0, 0))),
        # See issue "PyTorch pad prim lowering handles out-of-bands negative padding incorrectly"
        # ((7, 5), ((0, 0, 0), (-6, 2, 0))),
        ((5, 7), ((0, 0, 0), (-6, 2, 0))),
        ((3, 2, 5), ((-2, 1, 0), (1, -1, 0), (-1, 3, 0))),  # negative pad in all 3 dims
    )

    for shape, padding_config in cases:
        yield SampleInput(make(shape), make_number(dtype=dtype), padding_config)


# NOTE: jax is very strict about tensor dtype vs number type, necessitating this helper
def _jax_pad(a, padding_value, padding_config):
    padding_value = jax.lax.convert_element_type(padding_value, a.dtype)
    return jax.lax.pad(a, padding_value, padding_config)


pad_opinfo = OpInfo(
    prims.pad,
    sample_input_generator=pad_sample_generator,
    jax_reference=_jax_pad if JAX_AVAILABLE else None,
    test_directives=(
        # PyTorch's pad doesn't support complex padding values
        DecorateInfo(
            pytest.mark.xfail,
            executors=("torch",),
            dtypes=(datatypes.complexfloating,),
        ),
        # See issue "pad+nvFuser: wrong results when applied to 1-numel inputs"
        DecorateInfo(
            pytest.mark.xfail,
            executors=("nvfuser",),
        ),
        # See issue "pad+nvFuser: wrong results when applied to 1-numel inputs"
        DecorateInfo(
            pytest.mark.xfail,
            "test_vjp_correctness",
            executors=("nvfuser",),
        ),
    ),
)
shape_ops.append(pad_opinfo)


def pad_torch_sample_generator(op, device, dtype, requires_grad, **kwargs):
    make = partial(make_tensor, device=device, dtype=dtype, requires_grad=requires_grad)

    # shape, padding_config
    cases = (
        ((1,), (0, 2)),
        ((1, 3), (0, 0, 0, 0)),
        ((2, 2), (1, 1, 1, 2)),
        ((2, 0, 3), (1, 0, 1, 1, 0, 0)),
        ((2, 0, 3), (1, 0, 1, 1)),
        ((5, 2, 1), ()),
        ((3, 3, 4, 2), (-1, -1)),
        ((3, 3, 4, 2), (-1, 0, 5, 2)),
        ((3, 3, 4, 4), (-1, -1, 5, 2)),
        ((3, 3, 4, 2), (1, 2, -3, 2)),
        ((3, 3, 4, 2), (1, 1, -2, -1)),
    )

    for shape, padding_config in cases:
        yield SampleInput(make(shape), padding_config, "constant", make_number(dtype=dtype))


def pad_torch_error_generator(op, device, dtype=torch.float32, **kwargs):
    make = partial(make_tensor, device=device, dtype=dtype)

    # shape, padding_config, error type, error message
    cases = (
        ((), (1, 1), RuntimeError, "Padding length should be less than or equal to two times the input dimension"),
        ((), (1,), RuntimeError, "Padding length must be divisible by 2"),
        (
            (1,),
            (1, 1, 1, 1),
            RuntimeError,
            "Padding length should be less than or equal to two times the input dimension",
        ),
    )

    for shape, padding_config, err_type, err_msg in cases:
        yield SampleInput(make(shape), padding_config, "constant", make_number(dtype=dtype)), err_type, err_msg


pad_torch_opinfo = OpInfo(
    ltorch.pad,
    name="torch_pad",
    sample_input_generator=pad_torch_sample_generator,
    error_input_generator=pad_torch_error_generator,
    torch_reference=torch.nn.functional.pad,
    test_directives=(
        # PyTorch's pad doesn't support complex padding values
        DecorateInfo(
            pytest.mark.xfail,
            executors=("torch",),
            dtypes=(datatypes.complexfloating,),
        ),
    ),
)
shape_ops.append(pad_torch_opinfo)


# TODO: only remove these cases when the executor is nvfuser
# TODO: zero-dim cases had a bug, now fixed; re-enable.
# FIXME: tensors with no elements are skipped because of no nvfuser support
def reshape_sample_generator(op, device, dtype, requires_grad, **kwargs):
    make = partial(make_tensor, device=device, dtype=dtype, requires_grad=requires_grad)

    # tensor shape, shape
    cases = (
        ((4, 2), (2, -1, 2)),
        # ((), (-1,)),  # neg index, empty
        ((4, 7, 9, 1, 1), (1, 4, 3, -1, 1)),  # neg index
    )

    reversible_cases = (
        ((4,), (4,)),  # no-op
        ((2, 2), (2, 2)),  # no-op
        ((1, 2, 1), (1, 2, 1)),  # no-op
        ((2, 2, 2), (4, 2)),
        ((125,), (25, 5)),
        ((25, 25), (1, 5, 5, 1, 5, 1, 5, 1)),
        ((16, 32), (2, 4, 1, 4, 4, 1, 4)),
        ((16, 12), (12, 16)),
        ((1, 16, 12), (12, 16)),
        ((1, 5, 1, 5), (25, 1)),
        ((2, 4, 2), (4, 4)),
        ((1, 4), (1, 1, 2, 1, 2)),
        ((3, 5, 7), (7, 5, 3)),
        # ((1,), ()),  # empty
        # ((5, 0, 2, 3), (5, 0, 2, 3)),
        # ((2, 1, 0, 3, 1), (5, 0)),
        # ((1,), ()),  # empty
        ((4, 5, 6), (4, 5, 6, 1, 1, 1)),
        # ((), (1, 1, 1, 1)),  # empty
        # ((), ()),
    )

    for tensor_shape, shape in cases:
        yield SampleInput(make(tensor_shape), shape)

    for shape0, shape1 in reversible_cases:
        yield SampleInput(make(shape0), shape1)
        yield SampleInput(make(shape1), shape0)


reshape_opinfo = OpInfo(
    clang.reshape,
    supports_grad=True,
    sample_input_generator=reshape_sample_generator,
    torch_reference=torch.reshape,
)
shape_ops.append(reshape_opinfo)


<<<<<<< HEAD
def view_as_sample_generator(op, device, dtype, requires_grad, **kwargs):
    make = partial(make_tensor, device=device, dtype=dtype, requires_grad=requires_grad)

    # Input shape, output shape
    cases = (
        ((4,), (4,)),  # no-op
        ((2, 2), (2, 2)),  # no-op
        ((1, 2, 1), (1, 2, 1)),  # no-op
        ((2, 2, 2), (4, 2)),
        ((125,), (25, 5)),
        ((25, 25), (1, 5, 5, 1, 5, 1, 5, 1)),
        ((16, 32), (2, 4, 1, 4, 4, 1, 4)),
        ((16, 12), (12, 16)),
        ((1, 16, 12), (12, 16)),
        ((1, 5, 1, 5), (25, 1)),
        ((2, 4, 2), (4, 4)),
        ((1, 4), (1, 1, 2, 1, 2)),
        ((3, 5, 7), (7, 5, 3)),
        ((1,), ()),  # empty
        ((5, 0, 2, 3), (5, 0, 2, 3)),
        ((2, 1, 0, 3, 1), (5, 0)),
        ((1,), ()),  # empty
        ((4, 5, 6), (4, 5, 6, 1, 1, 1)),
        ((), (1, 1, 1, 1)),  # empty
        ((), ()),
    )

    for ishape, oshape in cases:
        yield SampleInput(make(ishape), make(oshape))


view_as_opinfo = OpInfo(
    ltorch.view_as,
    sample_input_generator=view_as_sample_generator,
    torch_reference=torch.Tensor.view_as,
)
shape_ops.append(view_as_opinfo)
=======
def unflatten_sample_generator(op, device, dtype, requires_grad, **kwargs):
    make = partial(make_tensor, device=device, dtype=dtype, requires_grad=requires_grad)

    # shape, dim, unflatten_shape
    cases = (
        ((4,), 0, (4,)),  # no-op
        ((2, 2), -1, (2,)),  # no-op
        ((1, 2, 1), 1, (2,)),  # no-op
        ((4, 2), 0, (2, 2)),
        ((125, 3), 0, (25, 5)),
        ((25, 25), -1, (1, 5, 5)),
        ((16, 32), -1, (2, 4, 1, 4)),
        ((4, 5, 6), -1, (6, 1, 1, 1)),
        ((5, 125, 5), 1, (5, 5, 5)),
        ((4, 12, 6), 1, (2, 2, 3)),
        ((12, 2), 0, (-1, 6)),
        ((4, 12, 6), 1, (12, -1)),
        ((4, 12, 6), 1, (6, -1)),
    )

    for tensor_shape, dim, shape in cases:
        yield SampleInput(make(tensor_shape), dim, shape)


def unflatten_error_generator(op, device, dtype=torch.float32, **kwargs):
    make = partial(make_tensor, dtype=dtype, device=device)
    input_tensor = make(4, 4)
    yield (SampleInput(input_tensor, 0, ()), RuntimeError, r"unflatten\(\) sizes must be non-empty")

    err_msg = rf"Attempting to reshape a.shape=(.*?) to shape=(.*?), but a.numel=.* is different from the number of elements in shape, .*"
    yield (SampleInput(input_tensor, 1, (2, 3)), RuntimeError, err_msg)

    err_msg = rf"Trying to reshape, but can't infer how to reshape (.*?) to (.*?)"
    yield (SampleInput(input_tensor, 0, (-1, 3)), RuntimeError, err_msg)

    dim = 3
    yield (
        SampleInput(input_tensor, dim, (2, 2)),
        IndexError,
        rf"Dimension out of range \(expected to be in range of \[{-len(input_tensor.shape)}, {len(input_tensor.shape)-1}\], but got {dim}\)",
    )


unflatten_opinfo = OpInfo(
    ltorch.unflatten,
    sample_input_generator=unflatten_sample_generator,
    error_input_generator=unflatten_error_generator,
    torch_reference=torch.unflatten,
)

shape_ops.append(unflatten_opinfo)
>>>>>>> cb489c95


def repeat_sample_generator(op, device, dtype, requires_grad, **kwargs):
    make = partial(make_tensor, device=device, dtype=dtype, requires_grad=requires_grad)

    tensor_shapes = (
        (),
        (0,),
        (2,),
        (0, 0),
        (0, 2),
        (2, 0),
        (2, 2),
        (0, 0, 0),
        (2, 0, 3),
        (2, 1, 3),
        (1, 1, 1),
    )

    for shape in tensor_shapes:
        # all-zeros repeat with out.ndim == input.ndim
        repeat_shape = (0,) * len(shape)
        yield SampleInput(make(shape), repeat_shape)

        # all-zeros repeat with out.ndim == input.ndim + 1
        repeat_shape = (0,) + repeat_shape
        yield SampleInput(make(shape), repeat_shape)

        # repeat with out.ndim == input.ndim
        repeat_shape = tuple(range(1, len(shape) + 1))
        yield SampleInput(make(shape), repeat_shape)

        # repeat with out.ndim == input.ndim + 1
        repeat_shape = (2,) + repeat_shape
        yield SampleInput(make(shape), repeat_shape)

        # repeat with out.ndim == input.ndim + 2
        repeat_shape = (2,) + repeat_shape
        yield SampleInput(make(shape), repeat_shape)


repeat_opinfo = OpInfo(
    ltorch.repeat,
    sample_input_generator=repeat_sample_generator,
    torch_reference=torch.Tensor.repeat,
)
shape_ops.append(repeat_opinfo)


def slice_in_dim_sample_generator(op, device, dtype, requires_grad, **kwargs):
    make = partial(make_tensor, device=device, dtype=dtype, requires_grad=requires_grad)

    # shape, start_index, limit_index, stride, dim
    cases = (
        ((3, 2), 0, 3, 2, 0),
        ((4, 6, 7), 1, 3, 2, 1),
        ((4, 6, 7), 0, -1, 3, 2),
    )

    for shape, start_idx, limit_idx, stride, dim in cases:
        a = make(shape)
        yield SampleInput(a, start_idx, limit_idx, stride, dim)


slice_in_dim = OpInfo(
    clang.slice_in_dim,
    supports_grad=True,
    sample_input_generator=slice_in_dim_sample_generator,
    jax_reference=jax.lax.slice_in_dim if JAX_AVAILABLE else None,
    test_directives=(
        # TODO: nvfuser executor didn't support pad correctly, but now it should.
        # Test and re-enable.
        DecorateInfo(
            pytest.mark.xfail,
            "test_vjp_correctness",
            executors=("nvfuser",),
        ),
    ),
)
shape_ops.append(slice_in_dim)


# See issue "Slice prim samples need strides and slicing beyond tensor
# boundaries"
def slice_prim_sample_generator(op, device, dtype, requires_grad, **kwargs):
    make = partial(make_tensor, device=device, dtype=dtype, requires_grad=requires_grad)

    # shape, start_indices, end_indices
    cases = (
        ((5, 7, 8), (1, 0, 3), (2, 6, 8)),
        ((3,), (1,), (2,)),
    )

    for shape, start_indices, end_indices in cases:
        a = make(shape)
        yield SampleInput(a, start_indices, end_indices)


slice_prim_opinfo = OpInfo(
    prims.slice_prim,
    name="slice_prim",
    supports_grad=True,
    sample_input_generator=slice_prim_sample_generator,
    jax_reference=jax.lax.slice if JAX_AVAILABLE else None,
    test_directives=(
        # TODO: nvfuser executor didn't support pad correctly, but now it should.
        # Test and re-enable.
        DecorateInfo(
            pytest.mark.xfail,
            "test_vjp_correctness",
            executors=("nvfuser",),
        ),
    ),
)
shape_ops.append(slice_prim_opinfo)


def select_sample_generator(op, device, dtype, requires_grad, **kwargs):
    make = partial(make_tensor, device=device, dtype=dtype, requires_grad=requires_grad)

    # shape, dim, index
    cases = (
        ((1, 3, 3), 1, 1),
        # Extreme dims
        ((4, 5, 6), 0, 2),
        ((4, 5, 6), 2, 0),
        ((4, 5, 6), -1, 1),
        ((4, 5, 6), -3, 1),
        # Extreme indices
        ((4, 5, 6), 0, 0),
        ((4, 5, 6), 0, 3),
        ((4, 5, 6), 1, -5),
        ((4, 5, 6), 1, -1),
    )

    for shape, dim, index in cases:
        yield SampleInput(make(shape), dim, index)


def select_error_generator(op, device, dtype=torch.float32, **kwargs):
    make = partial(make_tensor, dtype=dtype, device=device)
    yield (SampleInput(make(), 0, 0), RuntimeError, r"select\(\) cannot be applied to a 0-dim tensor.")
    msg = r"out of range for tensor of size \(1, 2, 3\) at dimension"
    yield (SampleInput(make((1, 2, 3)), 1, 2), RuntimeError, msg)
    msg = r"out of range for tensor of size \(1, 2, 3\) at dimension"
    yield (SampleInput(make((1, 2, 3)), 1, -3), RuntimeError, msg)


select_opinfo = OpInfo(
    ltorch.select,
    sample_input_generator=select_sample_generator,
    error_input_generator=select_error_generator,
    torch_reference=torch.select,
)
shape_ops.append(select_opinfo)


def split_sample_generator(op, device, dtype, requires_grad, **kwargs):
    make = partial(make_tensor, device=device, dtype=dtype, requires_grad=requires_grad)

    # shape, size_or_sections, dim
    cases = (
        ((4, 6, 7), 2, 0),
        ((4, 6, 7), 3, 0),
        ((4, 6, 7), 3, -1),
        ((4, 6, 7), 9, 1),
        ((4, 6, 7), (1, 2, 1, 2), 1),
        # See issue "nvFuser split test failure"
        # ((4, 6, 7), (3, 1, 2, 0, 0, 1), -1),
        ((4, 4, 12), 4, 2),
    )

    for shape, size_or_sections, dim in cases:
        yield SampleInput(make(shape), size_or_sections, dim)


def split_error_generator(op, device, dtype=torch.float32, **kwargs):
    make = partial(make_tensor, dtype=dtype, device=device)
    msg = r"is zero then the length of the split dimension \(4\) must also be zero"
    yield (SampleInput(make(4, 5, 6), 0, 0), RuntimeError, msg)


split_opinfo = OpInfo(
    ltorch.split,
    sample_input_generator=split_sample_generator,
    error_input_generator=split_error_generator,
    torch_reference=torch.split,
)
shape_ops.append(split_opinfo)


def chunk_sample_generator(op, device, dtype, requires_grad, **kwargs):
    make = partial(make_tensor, device=device, dtype=dtype, requires_grad=requires_grad)

    # shape, chunks size, dim
    cases = (
        # Case - any size, chunk=1.
        ((0,), 1, 0),
        ((1,), 1, 0),
        ((0, 2, 3), 1, 0),
        ((2, 2, 3), 1, 0),
        # Case - shape[dim] == 0, any chunk.
        ((0,), 3, 0),
        ((0, 2, 3), 1, 0),
        ((0, 2, 3), 4, 0),
        # Exampes from the PyTorch's docs.
        ((11,), 6, 0),
        ((12,), 6, 0),
        ((13,), 6, 0),
        # Examples taken from split_sample_generator
        ((4, 6, 7), 2, 0),
        ((4, 6, 7), 3, 0),
        ((4, 6, 7), 3, -1),
        ((4, 6, 7), 9, 1),
        ((4, 4, 12), 4, 2),
        # Just interesting cases when you get not what you expected
        ((9, 2), 4, 0),  # Expects 3 chunks, not 4. See the impl code for more details.
    )

    for shape, size_or_sections, dim in cases:
        yield SampleInput(make(shape), size_or_sections, dim)


def chunk_error_generator(op, device, dtype=torch.float32, **kwargs):
    make = partial(make_tensor, dtype=dtype, device=device)
    yield (SampleInput(make(), 1), RuntimeError, "must be at least 1-dimensional")
    yield (SampleInput(make((0,)), -1), RuntimeError, "chunks(.*?) must be greater than 0")
    yield (SampleInput(make((0,)), 0), RuntimeError, "chunks(.*?) must be greater than 0")
    # NOTE: maybe not needed as it tests dim canonization.
    yield (SampleInput(make((0,)), 1, dim=1), IndexError, "Dimension out of range")


chunk_opinfo = OpInfo(
    ltorch.chunk,
    sample_input_generator=chunk_sample_generator,
    error_input_generator=chunk_error_generator,
    torch_reference=torch.chunk,
)
shape_ops.append(chunk_opinfo)


def squeeze_torch_sample_generator(op, device, dtype, requires_grad, **kwargs):
    make = partial(make_tensor, device=device, dtype=dtype, requires_grad=requires_grad)

    # a.shape, dim
    cases = (
        ((1, 2, 1, 1, 3, 1), None),
        ((), None),
        ((1, 1, 1), None),
        ((1, 2, 1, 1, 3, 1), 0),
        ((1, 2, 1, 1, 3, 1), 2),
        ((1, 2, 1, 1, 3, 1), 5),
        ((1, 2, 1, 1, 3, 1), (2, 3)),
        ((1, 1, 1), (0, 1, 2)),
        ((2, 2, 1), (0,)),
        ((2, 2, 1), (0, 1)),
        ((2, 2, 1), (0, 1, 2)),
    )

    for shape, dim in cases:
        a = make(shape)
        yield SampleInput(a, dim)


def torch_squeeze_helper(a, dim):
    # TODO: dim as a sequence is only supported on PyTorch 2.0 and greater
    if isinstance(dim, Sequence):
        for dim in sorted(dim, reverse=True):
            a = a.squeeze(dim)
        return a

    if dim is None:
        return torch.squeeze(a)

    # dim is a number
    return torch.squeeze(a, dim)


squeeze_torch_opinfo = OpInfo(
    ltorch.squeeze,
    name="squeeze_torch",
    supports_grad=True,
    sample_input_generator=squeeze_torch_sample_generator,
    torch_reference=torch_squeeze_helper,
)
shape_ops.append(squeeze_torch_opinfo)


def squeeze_sample_generator(op, device, dtype, requires_grad, **kwargs):
    make = partial(make_tensor, device=device, dtype=dtype, requires_grad=requires_grad)

    # a.shape, dim
    cases = (
        ((1, 2, 1, 1, 3, 1), (2, 3)),
        ((1, 1, 1), (0, 1, 2)),
    )

    for shape, dim in cases:
        a = make(shape)
        yield SampleInput(a, dim)


squeeze_opinfo = OpInfo(
    clang.squeeze,
    supports_grad=True,
    sample_input_generator=squeeze_sample_generator,
    jax_reference=jax.lax.squeeze if JAX_AVAILABLE else None,
)
shape_ops.append(squeeze_opinfo)


def stack_sample_generator(op, device, dtype, requires_grad, **kwargs):
    make = partial(make_tensor, device=device, dtype=dtype, requires_grad=requires_grad)

    # shapes, dim
    cases = [
        ([(3,)], 0),  # single tensor provided
        # 1D
        ([(3,), (3,)], 0),
        ([(4,), (4,)], 0),
        ([(3,), (3,)], 1),
        ([(3,), (3,)], -1),
        ([(2, 3), (2, 3)], 1),
        ([(2, 3), (2, 3), (2, 3)], 1),
    ]

    for shapes, dim in cases:
        yield SampleInput(*[make(s) for s in shapes], dim=dim)


def stack_error_generator(op, device, dtype=torch.float32, **kwargs):
    make = partial(make_tensor, device=device, dtype=dtype)

    # shapes, dim, exception type, error message match or None for universal match
    cases = [
        ([], 0, RuntimeError, "list of tensors cannot be empty"),
        ([(2,), (3,)], 1, RuntimeError, "tensors must be of the same shape"),
        ([(2,), (2,)], -3, IndexError, "Dimension out of range"),
        ([(2,), (2,)], 4, IndexError, "Dimension out of range"),
        # TODO: BUG - differing dimensions is not captured.
        ([(2,), (2, 3)], 0, RuntimeError, None),
        # TODO: BUG - same shape but dim is not captured.
        ([(2, 3), (4, 5)], 0, RuntimeError, None),
    ]

    for shapes, dim, exc_type, err_msg_match in cases:
        yield SampleInput(*[make(s) for s in shapes], dim=dim), exc_type, err_msg_match


# `stack_wrapper` is created for the same reason as `cat_wrapper.
def stack_wrapper(*args, dim):
    return ltorch.stack(args, dim=dim)


stack_opinfo = OpInfo(
    stack_wrapper,
    sample_input_generator=stack_sample_generator,
    error_input_generator=stack_error_generator,
    torch_reference=lambda *args, dim: torch.stack(args, dim=dim),
    test_directives=(
        # vjp and jvp not yet implemented
        DecorateInfo(pytest.mark.xfail, "test_jvp_correctness"),
    ),
)
shape_ops.append(stack_opinfo)


def tensor_split_sample_generator(op, device, dtype, requires_grad, **kwargs):
    make = partial(make_tensor, device=device, dtype=dtype, requires_grad=requires_grad)

    # shape, indices_or_sections, dim
    cases = (
        ((4, 6, 7), 2, 1),
        ((4, 6, 7), 2, 2),
        ((4, 6, 7), 3, 0),
        ((4, 6, 7), 5, -1),
        ((4, 6, 7), (0, 1), 1),
        ((4, 6, 7), (1, 5, 6), 2),
        ((4, 6, 7), (1, 5, 9, 9), 2),
        ((4, 6, 7), (1, 5, 6, 7), 2),
        ((4, 6, 7), (0, 0, 1, 1, 2), -2),
    )

    for shape, indices_or_sections, dim in cases:
        yield SampleInput(make(shape), indices_or_sections, dim)


tensor_split_opinfo = OpInfo(
    ltorch.tensor_split,
    sample_input_generator=tensor_split_sample_generator,
    torch_reference=torch.tensor_split,
    test_directives=(
        # TODO: nvfuser executor didn't support pad correctly, but now it should.
        # Test and re-enable.
        DecorateInfo(
            pytest.mark.xfail,
            "test_vjp_correctness",
            executors=("nvfuser",),
        ),
    ),
)
shape_ops.append(tensor_split_opinfo)


def transpose_torch_sample_generator(op, device, dtype, requires_grad, **kwargs):
    make = partial(make_tensor, device=device, dtype=dtype, requires_grad=requires_grad)

    # tensor shape, dim0, dim1
    cases = (
        ((2, 12, 1024, 64), 1, 2),
        ((4, 3, 2), 0, -1),
        ((4, 3, 2), 0, -2),
        ((4, 3, 2), 1, 2),
        ((1, 2), 0, -1),
        ((5,), 0, 0),
    )

    for shape, dim0, dim1 in cases:
        yield SampleInput(make(shape), dim0, dim1)


transpose_torch_opinfo = OpInfo(
    ltorch.transpose,
    name="torch_transpose",
    supports_grad=True,
    sample_input_generator=transpose_torch_sample_generator,
    torch_reference=torch.transpose,
)
shape_ops.append(transpose_torch_opinfo)


def transpose_sample_generator(op, device, dtype, requires_grad, **kwargs):
    make = partial(make_tensor, device=device, dtype=dtype, requires_grad=requires_grad)

    # shape, perm
    cases = (
        ((4, 7, 8), (0, 1, 2)),
        ((4, 7, 8), (1, 2, 0)),
        ((4, 7, 8), (2, 1, 0)),
        ((4, 7, 8), (0, 2, 1)),
        ((4, 7, 8), (0, -1, 1)),
        ((4, 7), (1, 0)),
        ((3, 4, 7, 8), (0, 1, 2, 3)),
        ((3, 4, 7, 8), (0, 2, 3, 1)),
        ((3, 4, 7, 8), (1, 3, 2, 0)),
        ((2, 3, 4, 7, 8), (0, 1, 2, 3, 4)),
        ((2, 3, 4, 7, 8), (0, 2, 3, 4, 1)),
        ((2, 3, 4, 7, 8), (1, 4, 3, 0, 2)),
    )

    for shape, perm in cases:
        yield SampleInput(make(shape), perm)


transpose_opinfo = OpInfo(
    clang.transpose,
    supports_grad=True,
    sample_input_generator=transpose_sample_generator,
    torch_reference=torch.permute,
)
shape_ops.append(transpose_opinfo)


def permute_sample_generator(op, device, dtype, requires_grad, **kwargs):
    make = partial(make_tensor, device=device, dtype=dtype, requires_grad=requires_grad)

    # shape, perm
    cases = (
        ((2, 3, 4), (0, 1, 2)),  # no-op
        ((2, 3, 4), (1, 2, 0)),
        ((2, 3, 4), (2, 1, 0)),
        ((2, 3, 4), (0, 2, 1)),
        ((2, 3, 4), (0, -1, 1)),
        ((4, 7), (1, 0)),
        ((3,), (0,)),  # no-op
    )

    # NOTE These cases are tuple-only because *() becomes no arguments to varargs
    # shape, perm
    tuple_only_cases = (((), ()),)

    for shape, perm in cases:
        # Tests specifying the permutation as a tuple
        yield SampleInput(make(shape), perm)
        # Tests specifying the permutation as varargs
        yield SampleInput(make(shape), *perm)

    for shape, perm in tuple_only_cases:
        yield SampleInput(make(shape), perm)


def permute_error_generator(op, device, dtype=torch.float32, **kwargs):
    make = partial(make_tensor, device=device, dtype=dtype)

    # Checks that a len(permutation) != rank(tensor) throws an error
    t = make(2, 3, 4)
    yield (
        SampleInput(t, (0, 1)),
        RuntimeError,
        r"Expected the length \(2\) of the permutation(.*?) to be the number of dimensions \(3\)",
    )


# NOTE This reference is required because torch.permute requires the
#   permutation be specified as a tuple, while torch.Tensor.permute
#   allows it to be specified as a tuple or varargs.
def torch_permute_reference(a, *dims):
    return a.permute(*dims)


permute_opinfo = OpInfo(
    ltorch.permute,
    supports_grad=True,
    sample_input_generator=permute_sample_generator,
    error_input_generator=permute_error_generator,
    torch_reference=torch_permute_reference,
)
shape_ops.append(permute_opinfo)


def t_sample_generator(op, device, dtype, requires_grad, **kwargs):
    make = partial(make_tensor, device=device, dtype=dtype, requires_grad=requires_grad)

    # shape
    cases = (
        (),
        (1),
        (4),
        (4, 5),
    )

    for shape in cases:
        yield SampleInput(make(shape))


def t_error_generator(op, device, dtype=torch.float32, **kwargs):
    make = partial(make_tensor, device=device, dtype=dtype)

    # shape, error type, error message
    cases = (
        ((4, 5, 6), RuntimeError, r"t\(\) expects a tensor with <= 2 dimensions, but self is 3D"),
        (
            (4, 5, 6, 7),
            RuntimeError,
            r"t\(\) expects a tensor with <= 2 dimensions, but self is 4D",
        ),
    )

    for shape, err_type, err_msg in cases:
        yield SampleInput(make(shape)), err_type, err_msg


t_opinfo = OpInfo(
    ltorch.t,
    sample_input_generator=t_sample_generator,
    error_input_generator=t_error_generator,
    torch_reference=lambda x: torch.Tensor.t(x),
)
shape_ops.append(t_opinfo)


def reverse_dims_T_sample_generator(op, device, dtype, requires_grad, **kwargs):
    make = partial(make_tensor, device=device, dtype=dtype, requires_grad=requires_grad)

    # shape
    cases = (
        (),
        (1),
        (4),
        (4, 5),
        (4, 5, 6),
        (4, 5, 6, 7),
    )

    for shape in cases:
        yield SampleInput(make(shape))


reverse_dims_T_opinfo = OpInfo(
    ltorch.reverse_dims_T,
    sample_input_generator=reverse_dims_T_sample_generator,
    torch_reference=lambda x: x.T,
)
shape_ops.append(reverse_dims_T_opinfo)


def matrix_transpose_sample_generator(op, device, dtype, requires_grad, **kwargs):
    make = partial(make_tensor, device=device, dtype=dtype, requires_grad=requires_grad)

    # shape
    cases = (
        (),
        (2, 3),
        (2, 3, 4),
        (2, 3, 4, 2),
    )

    for shape in cases:
        yield SampleInput(make(shape))


def matrix_transpose_error_generator(op, device, dtype=torch.float32, **kwargs):
    make = partial(make_tensor, device=device, dtype=dtype)

    # shape, error type, error message
    cases = (((3), RuntimeError, "tensor.mT is only supported on matrices or batches of matrices. Got 1-D tensor."),)

    for shape, err_type, err_msg in cases:
        yield SampleInput(make(shape)), err_type, err_msg


transpose_opinfo = OpInfo(
    clang.matrix_transpose,
    sample_input_generator=matrix_transpose_sample_generator,
    error_input_generator=matrix_transpose_error_generator,
    torch_reference=lambda x: x.mT,
)
shape_ops.append(transpose_opinfo)


# a.shape, dim, b.shape
take_cases = (
    ((4, 2, 3), 0, (8,)),
    ((4, 2, 3), 1, (7,)),
    ((4, 2, 3), 2, (2,)),
    ((4, 2, 3), -1, (2,)),
    ((4,), 0, (8,)),
    ((4,), 0, (1,)),
    ((4, 1), 0, (3,)),
    ((4, 1), 1, (5,)),
    ((1, 0, 3), 0, (8,)),
    ((4, 2, 3), 0, (0,)),
    ((4, 2, 3), 1, (0,)),
    ((4, 2, 3), 2, (0,)),
    ((4, 2, 3), 0, ()),
    ((4, 2, 3), 1, ()),
    ((4, 2, 3), 2, ()),
)


def take_sample_generator(op, device, dtype, requires_grad, **kwargs):
    make = partial(make_tensor, device=device, dtype=dtype, requires_grad=requires_grad)
    # Index is not differentiable! Marking requires_grad as False
    make_index = partial(make_tensor, device=device, requires_grad=False)

    for shape_a, dim, shape_b in take_cases:
        for index_dtype in [torch.int, torch.long]:
            a = make(shape_a)
            b = make_index(shape_b, low=0, high=shape_a[dim], dtype=index_dtype)
            yield SampleInput(a, b, dim)


def torch_index_select_wrapper(a, b, dim):
    return torch.index_select(a, dim, b)


# TODO: mapping jax.lax.gather for testing
take_opinfo = OpInfo(
    clang.take,
    supports_grad=True,
    sample_input_generator=take_sample_generator,
    torch_reference=torch_index_select_wrapper,
    test_directives=(
        DecorateInfo(
            pytest.mark.xfail,
            executors=("nvfuser",),
            active_if=nvfuser_version < "0.0.3",
        ),
    ),
)
shape_ops.append(take_opinfo)


def index_add_sample_generator(op, device, dtype, requires_grad, **kwargs):
    make = partial(make_tensor, device=device, dtype=dtype, requires_grad=requires_grad)
    # Index is not differentiable! Marking requires_grad as False
    make_index = partial(make_tensor, device=device, requires_grad=False)
    # Not sure if we need to consider higher order gradient, marking requires_grad as False
    make_source = partial(make_tensor, device=device, dtype=dtype, requires_grad=False)

    for shape_a, dim, shape_b in take_cases:
        for index_dtype in [torch.int, torch.long]:
            canonicalized_dim = dim if dim >= 0 else dim + len(shape_a)
            shape_source = list(shape_a)
            shape_source[canonicalized_dim] = shape_b[0] if len(shape_b) != 0 else 1
            a = make(shape_a)
            b = make_index(shape_b, low=0, high=shape_a[dim], dtype=index_dtype)
            c = make_source(shape_source)
            yield SampleInput(a, index=b, source=c, dim=dim)


index_add_opinfo = OpInfo(
    ltorch.index_add,
    sample_input_generator=index_add_sample_generator,
    torch_reference=torch.index_add,
)
shape_ops.append(index_add_opinfo)


# NOTE: index_put uses getitem in backward which currently doesn't support indices>1D and bool indices
# Cases with indices>1D are only tested for forward
# vjp test is disabled by setting values.requires_grad=False
def index_put_sample_generator(op, device, dtype, requires_grad, **kwargs):
    # a.shape, [index.shape], values.shape, accumulate
    cases_0D_1Dindices = (
        ((4,), [()], (), False),
        ((4, 2, 3), [(), (), ()], (), True),
        ((0,), [(0,)], (0,), False),
        ((4, 2, 3), [(), (), ()], (), False),
        ((4, 2, 3), [(3,), (3,), (3,)], (3,), False),
        ((4, 2, 3), [(2,), (2,)], (), True),
        ((4, 2, 3), [(4,), (), ()], (4,), True),
        ((4, 2, 3), [(4,), (1,), ()], (1,), True),
        ((4, 2, 3), [(), (2,), ()], (1,), False),
        ((4, 2, 3), [(2,), (2,)], (1,), True),
        ((4, 2, 3), [(3)], (1,), False),
        ((4, 2, 3), [(0,)], (2, 3), False),
        ((4, 2, 3), [(0,), (0,)], (1,), False),
        ((4,), [(2,)], (1,), True),
    )

    cases = (
        ((4, 2, 3), [(2, 2), (2, 2), (2, 2)], (2,), False),
        ((4, 2, 3), [(2, 2), (2, 1)], (1,), True),
        ((4, 2, 3), [(2, 2), (), (2, 1)], (2, 1), True),
        ((4, 2, 3), [(4, 2)], (1, 1), False),
        ((4,), [(2, 2)], (), True),
    )
    make = partial(make_tensor, device=device, dtype=dtype, requires_grad=requires_grad)
    # Index is not differentiable! Marking requires_grad as False
    make_index = partial(make_tensor, device=device, requires_grad=False)
    make_values = partial(make_tensor, device=device, dtype=dtype, requires_grad=False)

    # Cases with indices>1D are only tested for forward
    # vjp test is disabled by setting values.requires_grad=False
    for shape_a, index_shapes, shape_vals, accumulate in cases:
        for index_dtype in [torch.int, torch.long]:
            indices = []
            a = make(shape_a)
            vals = make_values(shape_vals)
            for i, index_shape in enumerate(index_shapes):
                indices.append(make_index(index_shape, low=-shape_a[i], high=shape_a[i], dtype=index_dtype))
            yield SampleInput(a, indices, vals, accumulate)

    # Tested for both forward and vjp tests
    for shape_a, index_shapes, shape_vals, accumulate in cases_0D_1Dindices:
        for index_dtype in [torch.int, torch.long]:
            indices = []
            a = make(shape_a)
            vals = make(shape_vals)
            for i, index_shape in enumerate(index_shapes):
                indices.append(make_index(index_shape, low=-shape_a[i], high=shape_a[i], dtype=index_dtype))
            yield SampleInput(a, indices, vals, accumulate)


index_put_opinfo = OpInfo(
    ltorch.index_put,
    sample_input_generator=index_put_sample_generator,
    torch_reference=torch.index_put,
)
shape_ops.append(index_put_opinfo)


# a.shape, dim, b.shape
take_along_axis_cases = (
    ((4, 2, 3), 0, (8, 2, 3)),
    ((4, 2, 3), 1, (4, 1, 3)),
    ((4, 2, 3), 2, (4, 2, 5)),
    ((4, 2, 3), -1, (4, 2, 5)),
    ((4,), 0, (8,)),
    ((4,), 0, (1,)),
    ((4, 1), 0, (3, 1)),
    ((4, 1), 1, (4, 5)),
    # broadcasting is supported by numpy.take_along_axis
    ((4, 2, 3), 2, (1, 2, 7)),
    ((4, 2, 3), -1, (1, 2, 7)),
)


def take_along_axis_sample_generator(op, device, dtype, requires_grad, **kwargs):
    make = partial(make_tensor, device=device, dtype=dtype, requires_grad=requires_grad)
    # torch.take_along_dim expects index to be long but not int
    # Index is not differentiable! Marking requires_grad as False
    make_index = partial(make_tensor, device=device, dtype=torch.long, requires_grad=False)

    for shape_a, dim, shape_b in take_along_axis_cases:
        a = make(shape_a)
        b = make_index(shape_b, low=0, high=shape_a[dim])
        yield SampleInput(a, b, dim)


take_along_axis_opinfo = OpInfo(
    clang.take_along_axis,
    supports_grad=True,
    sample_input_generator=take_along_axis_sample_generator,
    torch_reference=torch.take_along_dim,
    # Torch doesn't support complex half on take_along_dim
    test_directives=(
        DecorateInfo(
            pytest.mark.skip,
            "test_core_vs_torch_consistency",
            dtypes=(datatypes.complex32,),
        ),
        # Support for take_along_axis was added in nvfuser v0.0.10
        DecorateInfo(
            pytest.mark.skip,
            executors=("nvfuser"),
            active_if=nvfuser_version < LooseVersion("0.0.10"),
        ),
    ),
)
shape_ops.append(take_along_axis_opinfo)


def gather_sample_generator(op, device, dtype, requires_grad, **kwargs):
    make = partial(make_tensor, device=device, dtype=dtype, requires_grad=requires_grad)
    # torch.gather expects index to be long but not int
    # Index is not differentiable! Marking requires_grad as False
    make_index = partial(make_tensor, device=device, dtype=torch.long, requires_grad=False)

    for shape_a, dim, shape_b in take_along_axis_cases:
        canonicalized_dim = dim if dim >= 0 else dim + len(shape_a)
        a = make(shape_a)
        b = make_index(shape_b, low=0, high=shape_a[dim])
        yield SampleInput(a, index=b, dim=dim)

    # Note that gather doesn't have the broadcast requirement, it only requires
    # 1. a.shape[i]      >= index.shape[i] for i != dim
    #
    # a.shape, dim, index.shape
    scatter_add_cases = (
        ((4, 5, 3), 0, (3, 2, 3)),
        ((4, 5, 3), 1, (3, 5, 2)),
        ((4, 5, 3), 2, (3, 2, 8)),
    )
    for shape_a, dim, shape_b in scatter_add_cases:
        a = make(shape_a)
        b = make_index(shape_b, low=0, high=shape_a[dim])
        yield SampleInput(a, index=b, dim=dim)


gather_opinfo = OpInfo(
    ltorch.gather,
    supports_grad=True,
    sample_input_generator=gather_sample_generator,
    torch_reference=torch.gather,
)
shape_ops.append(gather_opinfo)


def scatter_add_sample_generator(op, device, dtype, requires_grad, **kwargs):
    make = partial(make_tensor, device=device, dtype=dtype, requires_grad=requires_grad)
    # torch.scatter_add expects index to be long but not int
    # Index is not differentiable! Marking requires_grad as False
    make_index = partial(make_tensor, device=device, dtype=torch.long, requires_grad=False)
    # Not sure if we need to consider higher order gradient, marking requires_grad as False
    make_source = partial(make_tensor, device=device, dtype=dtype, requires_grad=False)

    for shape_a, dim, shape_b in take_along_axis_cases:
        canonicalized_dim = dim if dim >= 0 else dim + len(shape_a)
        shape_source = list(shape_a)
        shape_source[canonicalized_dim] = shape_b[canonicalized_dim]
        a = make(shape_a)
        b = make_index(shape_b, low=0, high=shape_a[dim])
        c = make_source(shape_source)
        yield SampleInput(a, index=b, src=c, dim=dim)

    # Questionable use case. Do we want to support these?!
    # Note that scatter_add doesn't have the broadcast requirement, it only requires
    # 1. a.shape[i]      >= index.shape[i] for i != dim
    # 2. source.shape[i] >= index.shape[i] for all i
    #
    # a.shape, dim, index.shape, source.shape
    scatter_add_cases = (
        ((4, 5, 3), 0, (3, 2, 3), (4, 3, 9)),
        ((4, 5, 3), 1, (3, 5, 2), (3, 8, 8)),
        ((4, 5, 3), 2, (3, 2, 8), (5, 8, 8)),
    )
    for shape_a, dim, shape_b, shape_source in scatter_add_cases:
        a = make(shape_a)
        b = make_index(shape_b, low=0, high=shape_a[dim])
        c = make_source(shape_source)
        yield SampleInput(a, index=b, src=c, dim=dim)


scatter_add_opinfo = OpInfo(
    ltorch.scatter_add,
    sample_input_generator=scatter_add_sample_generator,
    torch_reference=torch.scatter_add,
    test_directives=(
        # Torch doesn't support complex half on scatter_add
        DecorateInfo(
            pytest.mark.skip,
            "test_core_vs_torch_consistency",
            dtypes=(datatypes.complex32,),
        ),
        DecorateInfo(
            custom_comparator(partial(assert_close, atol=1e-1, rtol=1e-1)),
            "test_core_vs_torch_consistency",
            dtypes=(datatypes.bfloat16, datatypes.float16),
            devicetypes=(devices.DeviceType.CUDA,),
        ),
    ),
)
shape_ops.append(scatter_add_opinfo)


def unsqueeze_sample_generator(op, device, dtype, requires_grad, **kwargs):
    make = partial(make_tensor, device=device, dtype=dtype, requires_grad=requires_grad)

    # a.shape, dims
    cases = (
        ((4, 2), (0, 1, 4)),
        ((2, 1, 3), ()),
        ((2, 1, 3), (-1,)),
        ((2, 1, 3), (-1, 1, 2, -2)),
        ((), (0, -1)),
        ((2, 2), (1,)),
    )

    for shape, dims in cases:
        a = make(shape)
        yield SampleInput(a, dims)


unsqueeze_opinfo = OpInfo(
    clang.unsqueeze,
    sample_input_generator=unsqueeze_sample_generator,
    jax_reference=jax.lax.expand_dims if JAX_AVAILABLE else None,
    test_directives=(
        # See issue "broadcast_in_dim: The size of contiguity must equal to the
        # number of non-broadcasting IterDomains"
        DecorateInfo(
            pytest.mark.skip,
            "test_jvp_correctness",
            executors=("nvfuser",),
        ),
        DecorateInfo(
            pytest.mark.skip,
            "test_vjp_correctness",
            executors=("nvfuser",),
        ),
    ),
)
shape_ops.append(unsqueeze_opinfo)

opinfos.extend(shape_ops)

#
# Reduction OpInfos
#
reduction_ops = []


# TODO: increase reduction samples and refacort amax and sum generators
def amax_amin_sample_generator(op, device, dtype, requires_grad, **kwargs):
    # For grad test stability it's better to use wider range of values
    make = partial(make_tensor, device=device, dtype=dtype, requires_grad=requires_grad, low=-1000, high=1000)

    # shape, dim, keepdim
    cases = (
        ((4, 4), None, False),
        ((8, 1, 6), (1,), True),
        ((8, 7, 5, 1), (0, 1), False),
    )

    for shape, dim, keepdim in cases:
        yield (SampleInput(make(shape), dim, keepdim))


amax_opinfo = OpInfo(
    ltorch.amax,
    supports_grad=True,
    sample_input_generator=amax_amin_sample_generator,
    torch_reference=torch.amax,
    # NOTE Complex numbers are unordered
    dtypes=(datatypes.exact, datatypes.floating),
)
reduction_ops.append(amax_opinfo)


amin_opinfo = OpInfo(
    ltorch.amin,
    sample_input_generator=amax_amin_sample_generator,
    torch_reference=torch.amin,
    # Complex numbers are unordered
    dtypes=(datatypes.exact, datatypes.floating),
)
reduction_ops.append(amin_opinfo)


def reduction_sample_generator(op, device, dtype, requires_grad, **kwargs):
    make = partial(
        make_tensor,
        device=device,
        dtype=dtype,
        requires_grad=requires_grad,
        # We set low (inclusive) and high (exclusive) here to avoid values
        # whose products can otherwise become extremely large
        low=-2,
        high=3,
    )

    # shape, dim, keepdim, dtype
    cases = (
        ((4, 4), None, False, None),
        ((5,), None, True, None),
        ((5,), 0, False, None),
        ((8, 1, 6), 1, True, None),
        ((8, 7, 5, 1), (0, 1), True, None),
        ((8, 7, 5, 1), (1, 3), False, None),
        # torch.prod() behaves differently when passing `dim=None` compared to
        # simply omitting the argument, due to pybind11's overload resolution
        # mechanism. Passing `None` in those cases instead leads to an error.
        # We test this behavior explicitly in order to try and catch such edge
        # cases.
        ((4, 4), None),
    )

    for c in cases:
        if len(c) == 2:
            shape, dim = c
            yield (SampleInput(make(shape), dtype=dtype))
        else:
            shape, dim, keepdim, dtype = c
            yield (SampleInput(make(shape), dim, keepdim=keepdim, dtype=dtype))


def logsumexp_sample_generator(op, device, dtype, requires_grad, **kwargs):
    make = partial(
        make_tensor,
        device=device,
        dtype=dtype,
        requires_grad=requires_grad,
        # We set low (inclusive) and high (exclusive) here to avoid values
        # whose products can otherwise become extremely large
        low=-2,
        high=3,
    )

    # shape, dim, keepdim
    cases = (
        ((4, 4), (0, 1), False),
        ((5,), 0, True),
        ((5,), 0, False),
        ((8, 1, 6), 1, True),
        ((8, 0, 5, 1), (0, 2), True),
        ((8, 0, 5, 1), (0, 2), False),
        ((8, 7, 5, 1), (0, 1), True),
        ((8, 7, 5, 1), (1, 3), False),
    )

    # Randomly select a fraction of the elements in a tensor and set them to specified value
    def _replace_random_percentage(a: torch.Tensor, value: Number, percentage: float) -> torch.Tensor:
        flat = torch.flatten(a.detach().clone())
        num_values_to_replace: int = math.floor(flat.numel() * percentage)
        choice_np = np.random.choice(np.arange(0, flat.numel()), (num_values_to_replace,), replace=False)
        choice = torch.asarray(choice_np, device=a.device)
        flat[choice] = value
        return flat.reshape(a.shape).requires_grad_(a.requires_grad)

    for shape, dim, keepdim in cases:
        yield (SampleInput(make(shape), dim, keepdim))

        # Test that positive and negative infinity are set to zero
        if dtype.is_floating_point:
            inf_input_tensor = make(shape)
            # Set a quarter of elements to positive infinity
            inf_input_tensor = _replace_random_percentage(inf_input_tensor, float("inf"), 0.25)
            # Set a quarter of elements to negative infinity
            inf_input_tensor = _replace_random_percentage(inf_input_tensor, float("-inf"), 0.25)
            yield (SampleInput(inf_input_tensor, dim, keepdim))


logsumexp_opinfo = OpInfo(
    ltorch.logsumexp,
    # NOTE Pytorch logsumexp does not support complex dtypes.
    # RuntimeError: logsumexp(): Expected floating point type for result tensor, but got: ComplexFloat
    dtypes=(datatypes.exact, datatypes.floating),
    sample_input_generator=logsumexp_sample_generator,
    torch_reference=torch.logsumexp,
    test_directives=(
        # NOTE Nvfuser fails with AssertionError: Tensor-likes are not close!
        DecorateInfo(
            pytest.mark.xfail,
            dtypes=(datatypes.bfloat16, datatypes.float16),
            executors=("nvfuser",),
        ),
        # RuntimeError: "exp_vml_cpu" not implemented for 'Half'
        DecorateInfo(
            pytest.mark.xfail,
            dtypes=(datatypes.bfloat16, datatypes.float16),
            devicetypes=(devices.DeviceType.CPU,),
        ),
    ),
)
reduction_ops.append(logsumexp_opinfo)


prod_opinfo = OpInfo(
    ltorch.prod,
    sample_input_generator=reduction_sample_generator,
    torch_reference=torch._refs.prod,
    test_directives=(
        # NOTE Test fails due to precision
        # TODO Investigate or reduce test precision
        DecorateInfo(
            pytest.mark.skip, "test_core_vs_torch_consistency", dtypes=(datatypes.float32,), executors=("nvfuser",)
        ),
        # Torch doesn't support cpu real (float16) or complex half prod
        DecorateInfo(
            pytest.mark.skip,
            "test_core_vs_torch_consistency",
            dtypes=(datatypes.complex32, datatypes.float16),
            devicetypes=(devices.DeviceType.CPU,),
        ),
        # TODO Review this
        # Greatest absolute difference: 11723436.0
        DecorateInfo(
            pytest.mark.xfail,
            dtypes=(datatypes.complexfloating,),
            executors=("nvfuser",),
        ),
        DecorateInfo(
            pytest.mark.xfail,
            executors=("nvfuser",),
            active_if=nvfuser_version < "0.0.4",
        ),
    ),
)
reduction_ops.append(prod_opinfo)


sum_opinfo = OpInfo(
    ltorch.sum,
    supports_grad=True,
    sample_input_generator=reduction_sample_generator,
    torch_reference=torch.sum,
    test_directives=(
        # Torch doesn't support cpu complex half sum
        DecorateInfo(
            pytest.mark.xfail,
            "test_core_vs_torch_consistency",
            dtypes=(datatypes.complex32,),
            devicetypes=(devices.DeviceType.CPU,),
        ),
        # nvFuser had issues with complex reductions, now fixed; TODO re-enable
        # this test.
        DecorateInfo(
            pytest.mark.xfail,
            dtypes=(datatypes.complexfloating,),
            executors=("nvfuser",),
        ),
        # Some PyTorch versions before PyTorch 1.13 throw a runtime error
        #   insisting, incorrectly, that dimensions be specified by name
        DecorateInfo(
            pytest.mark.skip,
            "test_core_vs_torch_consistency",
            active_if=LooseVersion(torch.__version__) < "1.13",
        ),
    ),
)
reduction_ops.append(sum_opinfo)


# TODO Update this so we can access sample input args/kwargs by name
#   instead of by offset, as is done here
def var_sample_generator(op, device, dtype, requires_grad):
    correction = (None, 0, 1)
    samples = reduction_sample_generator(op, device, dtype, requires_grad)
    for c, sample in itertools.product(correction, samples):
        a = sample.args[0]
        dim = sample.args[1] if len(sample.args) > 1 else None
        keepdim = sample.args[2] if len(sample.args) > 2 else False

        if c is not None:
            yield SampleInput(a, dim, keepdim=keepdim, correction=c)
        else:
            yield SampleInput(a, dim, keepdim=keepdim)

    # Tests zero-dim tensor
    yield SampleInput(make_tensor((), device=device, dtype=dtype, requires_grad=requires_grad))


mean_opinfo = OpInfo(
    ltorch.mean,
    sample_input_generator=reduction_sample_generator,
    torch_reference=torch.mean,
    dtypes=(datatypes.floating, datatypes.complexfloating),
    test_directives=(
        # PyTorch doesn't support CPU and CUDA complex half mean
        DecorateInfo(
            pytest.mark.xfail,
            "test_core_vs_torch_consistency",
            dtypes=(datatypes.complex32,),
            devicetypes=(devices.DeviceType.CPU, devices.DeviceType.CUDA),
        ),
        # nvFuser had issues with complex reductions, now fixed; TODO re-enable
        # this test.
        DecorateInfo(
            pytest.mark.xfail,
            dtypes=(datatypes.complexfloating,),
            executors=("nvfuser",),
        ),
        # The low precision floating point types sometimes fail
        #   test tolerances on CPU in CI
        DecorateInfo(
            pytest.mark.skip,
            dtypes=(datatypes.bfloat16, datatypes.float16),
            devicetypes=(devices.DeviceType.CPU,),
        ),
    ),
)
reduction_ops.append(mean_opinfo)

var_opinfo = OpInfo(
    ltorch.var,
    sample_input_generator=var_sample_generator,
    torch_reference=torch.var,
    # Complex var is not supported yet
    dtypes=(datatypes.floating,),
    test_directives=(
        # bfloat16 on CPU has accuracy things
        DecorateInfo(
            pytest.mark.xfail,
            "test_core_vs_torch_consistency",
            dtypes=(datatypes.bfloat16,),
            devicetypes=(devices.DeviceType.CPU,),
        ),
        # PyTorch doesn't support float16 and bfloat16 on CUDA
        DecorateInfo(
            pytest.mark.xfail,
            "test_core_vs_torch_consistency",
            dtypes=(datatypes.float16, datatypes.bfloat16),
            devicetypes=(devices.DeviceType.CUDA,),
        ),
    ),
)
reduction_ops.append(var_opinfo)

var_mean_opinfo = OpInfo(
    ltorch.var_mean,
    supports_grad=True,
    sample_input_generator=var_sample_generator,
    torch_reference=torch.var_mean,
    # Complex var is not supported yet
    dtypes=(datatypes.floating,),
    test_directives=(
        # See issue "nvFuser fails to compile some var_mean tests"
        DecorateInfo(
            pytest.mark.xfail,
            "test_core_vs_torch_consistency",
            dtypes=(datatypes.float16, datatypes.bfloat16),
            executors=("nvfuser",),
        ),
    ),
)
reduction_ops.append(var_mean_opinfo)


def cumsum_sample_generator(op, device, dtype, requires_grad, **kwargs):
    make = partial(make_tensor, device=device, dtype=dtype, requires_grad=requires_grad)

    # shape, dim
    cases = (
        ((), 0),
        ((4), -1),
        ((4, 4), 1),
        ((8, 1, 6), -2),
        ((8, 7, 5, 1), -3),
    )

    for shape, dim in cases:
        # torch.cumsum not implemented for dtype='Bool'
        output_dtype = torch.float if dtype is torch.bool else dtype
        yield (SampleInput(make(shape), dim, dtype=output_dtype))


cumsum_opinfo = OpInfo(
    ltorch.cumsum,
    sample_input_generator=cumsum_sample_generator,
    torch_reference=torch.cumsum,
    test_directives=(
        # Torch doesn't support cpu/cuda complex half cumsum
        DecorateInfo(
            pytest.mark.xfail,
            "test_core_vs_torch_consistency",
            dtypes=(datatypes.complex32,),
        ),
        # "cumsum_out_cpu" not implemented for 'Half'
        DecorateInfo(
            pytest.mark.xfail,
            "test_core_vs_torch_consistency",
            dtypes=(datatypes.float16,),
            devicetypes=(devices.DeviceType.CPU,),
        ),
    ),
)
reduction_ops.append(cumsum_opinfo)


def argmin_argmax_sample_generator(op, device, dtype, requires_grad, **kwargs):
    make = partial(make_tensor, device=device, dtype=dtype, requires_grad=requires_grad)

    # shape, dim
    cases = (
        ((), 0),
        ((), None),
        ((3, 0), 0),
        ((4, 4), 1),
        ((4, 1, 6), -1),
        ((4, 2, 3), None),
        ((4, 7, 5, 1), -3),
        ((4, 2, 5, 1), None),
    )

    for shape, dim in cases:
        for keepdim in (True, False):
            yield (SampleInput(make(shape), dim, keepdim=keepdim))


def argmin_argmax_error_generator(op, device, **kwargs):
    make = partial(make_tensor, device=device, dtype=torch.float32)

    err_msg = r"Expected reduction dim .* to have non-zero size."
    yield (SampleInput(make(3, 0), 1), RuntimeError, err_msg)

    err_msg = r"Expected reduction dim to be specified for a.numel\(\) == 0."
    yield (SampleInput(make(3, 0)), RuntimeError, err_msg)


argmax_opinfo = OpInfo(
    clang.argmax,
    sample_input_generator=argmin_argmax_sample_generator,
    error_input_generator=argmin_argmax_error_generator,
    torch_reference=torch.argmax,
    dtypes=(datatypes.signedinteger, datatypes.unsignedinteger, datatypes.floating),
)
reduction_ops.append(argmax_opinfo)

argmin_opinfo = OpInfo(
    clang.argmin,
    sample_input_generator=argmin_argmax_sample_generator,
    error_input_generator=argmin_argmax_error_generator,
    torch_reference=torch.argmin,
    dtypes=(datatypes.signedinteger, datatypes.unsignedinteger, datatypes.floating),
)
reduction_ops.append(argmin_opinfo)


def topk_sample_generator(op, device, dtype, requires_grad, **kwargs):
    make = partial(make_tensor, device=device, dtype=dtype, requires_grad=requires_grad)

    # shape, k, dim
    # NOTE: k = 0 is not consistent between the CPU and the CUDA PyTorch implementations,
    # unless shape[dim] == 0
    cases = (
        ((), 1),
        ((), 1, 0),
        ((3, 0), 0),
        ((4, 4), 2, 1),
        ((4, 1, 6), 3, -1),
        ((4, 1, 6), 3),
        ((4, 7, 5, 1), 2, -3),
        ((4, 2, 5, 1), 1),
    )

    for shape, *args in cases:
        for largest, sorted in itertools.product((True, False), repeat=2):
            yield SampleInput(make(shape), *args, largest=largest, sorted=sorted)


def topk_error_generator(op, device, **kwargs):
    make = partial(make_tensor, device=device, dtype=torch.float32)

    err_msg = r"selected index .* is out of range"
    yield (SampleInput(make(3, 2), 3), RuntimeError, err_msg)
    yield (SampleInput(make(3, 0), 1), RuntimeError, err_msg)

    err_msg = "Dimension out of range"
    yield (SampleInput(make(3, 3), 1, 3), IndexError, err_msg)
    yield (SampleInput(make(3, 3), 1, -3), IndexError, err_msg)


# Phantom grad tests do not handle tensor outputs
# that do not require grad and/or do not have grad_fn.
# Therefore we explicitly filter outputs.
# See https://github.com/Lightning-AI/lightning-thunder/issues/119 {
def topk_thunder_ref(*args, **kwargs):
    return clang.topk(*args, **kwargs)[0]


def topk_torch_ref(*args, **kwargs):
    return torch.topk(*args, **kwargs)[0]


# }


topk_opinfo = OpInfo(
    topk_thunder_ref,
    name="topk",
    supports_grad=True,
    # Without the fixed seed this generator does not guarantee
    # to produce inputs at which topk is differentiable
    # (i.e. when topk(x, ...).indices == topk(x + dx, ...).indices).
    # TODO: (@nikitaved): potentially modify these inputs to
    # fix the issue.
    sample_input_generator=topk_sample_generator,
    error_input_generator=topk_error_generator,
    torch_reference=topk_torch_ref,
    dtypes=(datatypes.signedinteger, datatypes.unsignedinteger, datatypes.floating),
    test_directives=(
        DecorateInfo(
            # See https://github.com/Lightning-AI/lightning-thunder/issues/120
            pytest.mark.skip(reason="Cannot handle inputs/outputs which do not require grads"),
            "test_vjp_correctness",
        ),
    ),
)
reduction_ops.append(topk_opinfo)


opinfos.extend(reduction_ops)


#
# Tensor Creation OpInfos
#
tensor_creation_ops = []


def arange_sample_generator(op, device, dtype, requires_grad, **kwargs):
    # start, end, step
    common_cases = (
        (0, 1, 2),
        (-5, -8, -1),
        (-3, 11, 3),
    )
    extra_cases = ()

    if datatypes.is_inexact_dtype(dtype):
        # start, end, step
        extra_cases = (
            (5, 11, 0.3),
            (3, -4.2, -1),
        )

    for start, end, step in itertools.chain(common_cases, extra_cases):
        yield SampleInput(start=start, end=end, step=step, dtype=dtype, device=device)

    # arange only requires end be specified
    partial_cases = (
        (5,),
        (3, 7),
    )

    for case in partial_cases:
        yield SampleInput(*case)


arange_opinfo = OpInfo(
    ltorch.arange,
    sample_input_generator=arange_sample_generator,
    torch_reference=torch.arange,
    dtypes=(datatypes.signedinteger, datatypes.unsignedinteger, datatypes.floating),
)
tensor_creation_ops.append(arange_opinfo)


def vargs_shape_sample_generator(op, device, dtype, requires_grad, **kwargs):
    # these shapes are valid for zeros, ones, empty, and randn
    cases = (
        (1,),
        (4, 4),
        (2, 0, 3),
        (8, 1, 6),
        (8, 7, 5, 1),
    )

    yield SampleInput((), device=device, dtype=dtype)
    for shape in cases:
        yield SampleInput(shape, device=device, dtype=dtype)
        yield SampleInput(*shape, device=device, dtype=dtype)


# TODO Think of how to test empty (the tensor values cannot be compared as close -- maybe pass custom comparator?)
# empty_opinfo = OpInfo(
#     ltorch.empty,
#     sample_input_generator=vargs_shape_sample_generator,
#     torch_reference=torch.zeros,
# )
# tensor_creation_ops.append(empty_opinfo)


def full_sample_generator(op, device, dtype, requires_grad, **kwargs):
    make_fv = partial(make_number, dtype=dtype)

    # shape, fill_value
    cases = (
        ((), make_fv()),
        ((4, 4), make_fv()),
        ((8, 1, 6), make_fv()),
        ((8, 7, 5, 1), make_fv()),
    )

    for shape, fill_value in cases:
        yield SampleInput(shape, fill_value, device=device, dtype=dtype)


def full_error_generator(op, device, **kwargs):
    err_msg = "Can't safely cast fill_value of numbertype <class 'complex'> to dtype float32"
    yield (SampleInput((1, 2), 1j, device=device, dtype=torch.float), RuntimeError, err_msg)


full_opinfo = OpInfo(
    ltorch.full,
    sample_input_generator=full_sample_generator,
    error_input_generator=full_error_generator,
    torch_reference=torch.full,
)
tensor_creation_ops.append(full_opinfo)


def full_like_sample_generator(op, device, dtype, requires_grad, **kwargs):
    make = partial(make_tensor, device=device, dtype=dtype)
    make_fv = partial(make_number, dtype=dtype)

    # shape, fill_value
    cases = (
        ((), make_fv()),
        ((4, 4), make_fv()),
        ((8, 1, 6), make_fv()),
        ((8, 7, 5, 1), make_fv()),
    )

    for shape, fill_value in cases:
        yield SampleInput(make(shape), fill_value)


full_like_opinfo = OpInfo(
    ltorch.full_like,
    sample_input_generator=full_like_sample_generator,
    torch_reference=torch.full_like,
)
tensor_creation_ops.append(full_like_opinfo)


def fixed_value_tensor_creation_op_sample_generator(op, device, dtype, requires_grad, **kwargs):
    # shape
    cases = (
        (),
        (4, 4),
        (8, 1, 6),
        (8, 7, 5, 1),
    )

    for shape in cases:
        yield SampleInput(shape, device=device, dtype=dtype)


# TODO Test overriding the "like" values, like by setting a different requires grad
#   This would probably require the "no dtype" and "no device" opinfo sample generator cases
def fixed_value_like_tensor_creation_op_sample_generator(op, device, dtype, requires_grad, **kwargs):
    # shape
    cases = (
        5,
        (),
        (4, 4),
        (8, 1, 6),
        (8, 7, 5, 1),
    )

    for shape in cases:
        a = make_tensor(shape, device=device, dtype=dtype, requires_grad=requires_grad)
        yield SampleInput(a)


def varargs_tensor_creation_op_sample_generator(*args, **kwargs):
    yield from fixed_value_tensor_creation_op_sample_generator(*args, **kwargs)
    yield from vargs_shape_sample_generator(*args, **kwargs)


ones_opinfo = OpInfo(
    ltorch.ones,
    sample_input_generator=varargs_tensor_creation_op_sample_generator,
    torch_reference=torch.ones,
)
tensor_creation_ops.append(ones_opinfo)

zeros_opinfo = OpInfo(
    ltorch.zeros,
    sample_input_generator=varargs_tensor_creation_op_sample_generator,
    torch_reference=torch.zeros,
)
tensor_creation_ops.append(zeros_opinfo)

zeros_like_opinfo = OpInfo(
    ltorch.zeros_like,
    sample_input_generator=fixed_value_like_tensor_creation_op_sample_generator,
    torch_reference=torch.zeros_like,
)
tensor_creation_ops.append(zeros_like_opinfo)


# Helper function for `randn` opinfo.
# It always returns zero tensors, so that the consistency tests pass.
def torch_randn_and_zero(*args, **kwargs):
    return ltorch.full_like(ltorch.randn(*args, **kwargs), 0)


def randn_error_generator(op, device, **kwargs):
    err_msg = "requires_grad=True is not yet supported"
    yield (SampleInput(1, 2, requires_grad=True), NotImplementedError, err_msg)
    err_msg = "generator is not None which"
    yield (SampleInput(1, 2, generator=torch.Generator()), NotImplementedError, err_msg)


# NOTE: This OpInfo ends up checking only `shape`, `device` and `dtype` consistency
# To test with OpInfo, we need operation to have deterministic output (for consistency tests).
# Since, randn returns random values, we call `full_like` on it to create output with fixed value.
# It is ok, as we just want to test `dtype`, `device` and `shape` for the output of `randn`
randn_opinfo = OpInfo(
    name="randn",
    op=torch_randn_and_zero,
    sample_input_generator=varargs_tensor_creation_op_sample_generator,
    error_input_generator=randn_error_generator,
    torch_reference=lambda *args, **kwargs: torch.randn(*args, **kwargs).fill_(0),
    dtypes=(datatypes.floating, datatypes.complexfloating),
)
tensor_creation_ops.append(randn_opinfo)


# Helper function for `randn_like` opinfo.
# It always returns zero tensors, so that the consistency tests pass.
def torch_randn_like_and_zero(*args, **kwargs):
    return ltorch.full_like(ltorch.randn_like(*args, **kwargs), 0)


# NOTE: This OpInfo ends up checking only `shape`, `device` and `dtype` consistency
# See the note on `randn` OpInfo for more details.
randn_like_opinfo = OpInfo(
    torch_randn_like_and_zero,
    sample_input_generator=fixed_value_like_tensor_creation_op_sample_generator,
    torch_reference=lambda *args, **kwargs: torch.randn_like(*args, **kwargs).fill_(0),
    dtypes=(datatypes.floating, datatypes.complexfloating),
)
tensor_creation_ops.append(randn_like_opinfo)


def bernoulli_sample_generator(op, device, dtype, requires_grad, **kwargs):
    make_t = partial(make_tensor, device=device, dtype=dtype, requires_grad=requires_grad, low=0, high=1)

    shapes = ((), (2, 2), (2, 0, 1), (1, 2, 3))

    for shape in shapes:
        yield SampleInput(make_t(shape))


def bernoulli_error_generator(op, device, **kwargs):
    err_msg = "bernoulli only supports floating point dtypes, got int64"
    yield (SampleInput(torch.ones(3, 3, device=device, dtype=torch.long)), RuntimeError, err_msg)

    err_msg = "generator is not None which is currently unsupported"
    yield (
        SampleInput(torch.ones(3, 3, device=device), generator=torch.Generator(device=device)),
        RuntimeError,
        err_msg,
    )

    err_msg = "bernoulli: out is not None which is currently unsupported"
    yield (SampleInput(torch.ones(3, 3, device=device), out=torch.ones(3, 3, device=device)), RuntimeError, err_msg)


# Helper function for `bernoulli` opinfo.
# It always returns zero tensors, so that the consistency tests and grad tests pass.
def torch_bernoulli_and_zero(*args, **kwargs):
    return ltorch.full_like(ltorch.bernoulli(*args, **kwargs), 0)


# NOTE: This OpInfo ends up checking only `shape`, `device` and `dtype` consistency
# similar to `randn`
# See the note on `randn` OpInfo for more details.
bernoulli_opinfo = OpInfo(
    name="bernoulli",
    op=torch_bernoulli_and_zero,
    sample_input_generator=bernoulli_sample_generator,
    error_input_generator=bernoulli_error_generator,
    torch_reference=lambda *args, **kwargs: torch.bernoulli(*args, **kwargs).fill_(0),
    supports_grad=False,
    dtypes=(datatypes.floating,),
)
opinfos.append(bernoulli_opinfo)


def tensor_constructor_sample_generator(op, device, dtype, requires_grad, **kwargs):
    # Used to generate sequence.
    make_t = partial(make_tensor, device="cpu", dtype=dtype, requires_grad=False)
    bool_list = [True, False] * 8
    unsigned_int_list = [0, 1, 2, 12, 24, 65, 127, 255] * 2
    small_int_list = [-127, -64, 0, 32, 64, 65, 123] * 2
    int_list = [-50000, -25000, 0, 1, 2, 5000, 10000, 150000] * 2
    INF = float("-inf")
    NEG_INF = -INF
    NAN = float("nan")
    float_list = [
        INF,
        NEG_INF,
        NAN,
        -0.0,
        0.0,
        2e30,
        -2e30,
        0.000012,
        -0.000012,
        -5e10,
        5e10,
        24e32,
        -24e32,
        1e-30,
        -1e-30,
        2.0,
    ]

    complex_list = [
        complex(INF, 0),
        complex(-0.0, NEG_INF),
        complex(NAN, NAN),
        complex(NAN, INF),
        10e5j,
        -10e5j,
        0.000012j,
        -0.0000012j,
        1 + 2j,
        -1 - 2j,
        1 - 2j,
        -1 + 2j,
        0.000012 + 0.0000012j,
        1e30 + 2e24j,
        -0.0 - 0j,
        0.0 + 0j,
    ]

    # Python Scalars
    yield SampleInput(False, device=device)
    yield SampleInput(2, device=device)
    yield SampleInput(3.14, device=device)
    yield SampleInput(2j, device=device)

    # Infer dtype
    yield SampleInput(
        bool_list,
        device=device,
    )
    yield SampleInput(
        [bool_list, int_list],
        device=device,
    )
    yield SampleInput(
        [[bool_list, int_list], [float_list, float_list]],
        device=device,
    )
    yield SampleInput(
        [[bool_list, int_list], [float_list, complex_list]],
        device=device,
    )

    # Interesting shapes
    yield SampleInput(make_t(()).tolist(), device=device)
    yield SampleInput(make_t(0).tolist(), device=device)
    yield SampleInput(make_t(0, 1, 2).tolist(), device=device)
    yield SampleInput(make_t(1, 2, 0).tolist(), device=device)
    yield SampleInput(make_t(1, 2, 0, 2, 3).tolist(), device=device)

    # Normal shapes
    yield SampleInput(make_t(1, 2, 3).tolist(), device=device)
    yield SampleInput(make_t(2, 2, 3).tolist(), device=device)
    yield SampleInput(make_t(1, 2, 1, 4, 3).tolist(), device=device)

    def get_seq_list(dtype):
        if dtype.is_complex:
            return complex_list
        elif dtype.is_floating_point:
            return float_list
        elif dtype == torch.bool:
            return bool_list
        elif dtype == torch.uint8:
            return unsigned_int_list
        elif dtype in (torch.int8, torch.int16):
            return small_int_list
        else:
            return int_list

    # dtype specified
    yield SampleInput(
        get_seq_list(dtype),
        dtype=dtype,
        device=device,
    )
    yield SampleInput(
        [[]],
        dtype=dtype,
        device=device,
    )


def tensor_constructor_error_generator(op, device, **kwargs):
    err_msg = "Expected seq of len=2 at dim 1"
    yield (SampleInput([[1, 0], [1]]), RuntimeError, err_msg)

    err_msg = "Expected sequences of numbers, but found type <class 'str'>"
    yield (SampleInput(["hi"]), ValueError, err_msg)

    err_msg = "Expected sequences of numbers, but found type <class 'str'>"
    yield (SampleInput([[1], ["hi"]]), ValueError, err_msg)

    err_msg = "Expected sequences of numbers, but found type <class 'list'>"
    yield (SampleInput([[1], [[6, 2]]]), ValueError, err_msg)

    err_msg = "Can't safely cast sequence with numbertype <class 'float'> to dtype int32"
    yield (SampleInput([[1, 2.0], [6, 2]], dtype=torch.int32), RuntimeError, err_msg)

    err_msg = "Can't safely cast sequence with numbertype <class 'complex'> to dtype int32"
    yield (SampleInput([[1, 2j], [6, 2]], dtype=torch.int32), RuntimeError, err_msg)

    err_msg = "Can't safely cast sequence with numbertype <class 'complex'> to dtype float64"
    yield (SampleInput([[1, 2j], [6, 2]], dtype=torch.float64), RuntimeError, err_msg)


tensor_constructor_opinfo = OpInfo(
    ltorch.tensor,
    sample_input_generator=tensor_constructor_sample_generator,
    error_input_generator=tensor_constructor_error_generator,
    torch_reference=torch.tensor,
)

tensor_creation_ops.append(tensor_constructor_opinfo)

opinfos.extend(tensor_creation_ops)

#
# Linear algebra OpInfos
#
linear_algebra_ops = []


def matmul_sample_generator(op, device, dtype, requires_grad, **kwargs):
    make = partial(make_tensor, device=device, dtype=dtype, requires_grad=requires_grad)

    M = 4
    N = 3
    B = 2
    # shape_a, shape_b
    cases = (
        ((M,), (M,)),
        ((M,), (M, N)),
        ((M, N), (N,)),
        ((M,), (B, M, N)),
        ((B, M, N), (N,)),
        ((M, N), (N, M)),
        ((B, M, N), (B, N, M)),
        ((B, B, M, N), (B, B, N, M)),
    )

    for shape_a, shape_b in cases:
        yield SampleInput(make(shape_a), make(shape_b))


matmul_opinfo = OpInfo(
    ltorch.matmul,
    supports_grad=True,
    sample_input_generator=matmul_sample_generator,
    torch_reference=torch.matmul,
    dtypes=(datatypes.floating, datatypes.complexfloating),
    test_directives=(
        # PyTorch CPU doesn't support float16 matmul
        DecorateInfo(
            pytest.mark.xfail,
            dtypes=(datatypes.float16,),
            devicetypes=(devices.DeviceType.CPU,),
        ),
        # PyTorch doesn't support complex32 matmul
        DecorateInfo(
            pytest.mark.xfail,
            dtypes=(datatypes.complex32,),
            devicetypes=(devices.DeviceType.CPU, devices.DeviceType.CUDA),
        ),
        # TODO Investigate the low precision difference -- PyTorch is slightly more accurate at this
        #   computation
        DecorateInfo(
            custom_comparator(partial(assert_close, atol=1e-1, rtol=1e-1)),
            "test_phantom_grad_vs_torch_consistency",
            dtypes=(datatypes.bfloat16, datatypes.float16),
            devicetypes=(devices.DeviceType.CPU, devices.DeviceType.CUDA),
        ),
    ),
)
linear_algebra_ops.append(matmul_opinfo)


def einsum_sample_generator(op, device, dtype, requires_grad, **kwargs):
    make = partial(make_tensor, device=device, dtype=dtype, requires_grad=requires_grad)

    # shapes, equation
    cases = (
        # Basic views/diagonal-like results
        ([(3,)], "i"),
        ([(3, 3)], "ij"),
        ([(3, 3)], "ji"),
        ([(3, 3)], "ii->i"),
        ([(3, 3, 3)], "iji->j"),
        ([(2, 2, 3, 3)], "iijj->ij"),
        ([(2, 2, 3, 3)], "iijj->ji"),
        ([(3, 3, 3, 3)], "iiij->ij"),
        ([(3, 3, 3, 3)], "iiii->i"),
        # Basic GEMM/TDOT pairs
        ([(1, 3, 4), (4, 3)], "bij,jk"),
        ([(1, 3, 4), (4, 3)], "bij,jk->bik"),
        ([(1, 3, 4), (4, 3)], "bij,jk->bki"),
        ([(2, 3, 3), (1, 3, 3)], "bij,bjk"),
        ([(2, 3, 3), (1, 3, 3)], "bij,bkj"),
        ([(2, 3, 3), (1, 3, 3)], "bij,bjk->bik"),
        ([(2, 3, 3), (2, 3, 3)], "bij,bkj->bik"),
        # Tensor-like products, aka 'OUTER'
        ([(3,), (4,)], "i,j->ij"),
        ([(3,), (2, 2)], "i,jk->jik"),
        ([(3,), (4,), (5,)], "i,j,k->ijk"),
        ([(3,), (4,), (5,), (2,)], "i,j,k,l->lkji"),
        # Multiple reductions
        ([(1, 2, 3, 4), (4, 3, 2)], "ijkl,lkj->i"),
        ([(2, 2, 2), (2, 2, 2)], "ijk,ijk->i"),
        ([(2, 2, 2), (2, 2, 2)], "ijk,kji->i"),
        ([(2, 2, 2, 2), (2, 2, 2, 2)], "aijk,ijkb->ba"),
        ([(2, 2, 2, 2), (2, 2, 2, 2)], "aijk,jikb->ba"),
        ([(2, 2, 2, 2), (2, 2, 2, 2)], "aijk,kjib->ba"),
        # From a Transformer model (T5 uses it?).
        ([(1, 3, 4, 5), (2, 3, 2, 5)], "bnqd,bnkd->bnqk"),
        # Cases from BERT.
        ([(1, 3, 4, 5), (1, 4, 5)], "bhld,lrd->bhlr"),
        ([(1, 3, 4, 5), (4, 6, 5)], "bhld,lrd->bhlr"),
        # Basic ellipsis
        ([(3, 3)], "i...->..."),
        ([(1, 2, 3), (3,)], "...ik, ...j->ij"),
        ([(4,), (4, 4, 4)], "...a, ...a->..."),
        ([(3, 3, 2, 2)], "...ii->...i"),
        ([(2, 3, 3, 2)], "i...i->...i"),
        ([(1, 2, 3, 4)], "...ijk->...kji"),
        ([(2, 3, 2, 2), (3, 2, 2, 2)], "ij...,jk...->ik..."),
        ([(3, 2), (4, 3)], "k...,jk"),
        # Let's go with >=3 operands!
        ([(2, 2, 2), (2, 2, 2), (2, 2, 2)], "ijk,kji,jki->ij"),
        ([(1, 2, 3, 4), (1, 1, 5), (2, 1, 2)], "i...j,...k,l...m->ijklm"),
        ([(2, 2, 2), (2, 2, 2), (2, 2, 2)], "...i,...j,...kl->ijk"),
        ([(2, 2, 2), (2, 2, 2), (2, 2, 2), (2, 2, 2)], "...i,...j,...kl,mn...->ijkm"),
    )

    for shapes, eq in cases:
        operands = [make(shape) for shape in shapes]
        yield SampleInput(eq, *operands)


def einsum_error_generator(op, device, **kwargs):
    make = partial(make_tensor, device=device, dtype=torch.float32)

    cases = (
        ([(3,)], "i->->j", "multiple arrows"),
        ([(3,), (3,)], "i->i", r"Found 1 operand\(s\) in the equation, but 2 tensor\(s\) were provided"),
        ([(3,)], "....i->i", "two or more ellipses"),
        ([(3,)], "...i...->i", "two or more ellipses"),
        ([(3, 3)], "i->i", "the number of subscripted dims 1 has to match the operand's dimensionality 2"),
        ([()], "i->i", r"subscripts more dimenions \(1\) then there are in the operand \(0\)"),
        ([(3, 3)], "ijk->i", r"subscripts more dimenions \(3\) then there are in the operand \(2\)"),
        ([(3,)], "i->j", "includes a 'j' label which does not apper in neither of the operand's subsripts"),
        ([(3,)], "i->ii", "Output subscript string 'ii' includes multiple 'i' labels"),
        ([(3, 1)], "ii->i", "label 'i' requires dimensions 1 and 0 to have the same lenght, but got 1 != 3"),
        ([(1, 3)], "ii->i", "label 'i' requires dimensions 1 and 0 to have the same lenght, but got 3 != 1"),
        (
            [(1, 2, 3), (2, 3, 1)],
            "i...j,k...l->ijkl",
            "Implied by ellipsis operands' dimensions do not jointy broadcast",
        ),
        (
            [(2, 2, 2), (3, 3, 3), (4, 4, 4)],
            "i...,...j,k...->ijk",
            "Implied by ellipsis operands' dimensions do not jointy broadcast",
        ),
        # opt_einsum throws.
        (
            [(1, 2, 3), (2, 3, 1)],
            "ijk,ljm->im",
            r"Size of label 'j' for operand 1 \(2\) does not match previous terms \(3\)",
        ),
    )

    for op_shapes, einsum_eq, err_msg in cases:
        yield (
            SampleInput(
                einsum_eq,
                *tuple(make(s) for s in op_shapes),
            ),
            ValueError,
            err_msg,
        )


einsum_opinfo = OpInfo(
    ltorch.einsum,
    sample_input_generator=einsum_sample_generator,
    error_input_generator=einsum_error_generator,
    torch_reference=torch.einsum,
    supports_grad=True,
    # TODO: test all integer types and figure out their dtype.
    dtypes=(datatypes.float32, datatypes.float64),
    # See issue "Disabled einsum tests might hide potential issues in our
    # testing/op implementations"
    # Testing only float32, float64 now.
    #  types=(datatypes.int64, datatypes.floating),
    #  domain=(-1, +1),
    test_directives=(
        DecorateInfo(
            pytest.mark.skip(reason="vjp is tested with manual tests"),
            "test_vjp_correctness",
        ),
        DecorateInfo(
            # Some flakiness in phantom grad tests.
            # TODO: investigate and restore lower values.
            custom_comparator(partial(assert_close, atol=1e-3, rtol=1e-3)),
            dtypes=(datatypes.float32,),
        ),
    ),
    #      DecorateInfo(
    #          pytest.mark.skip(reason="vjp is tested with manual tests"),
    #          "test_vjp_correctness",
    #      ),
    #      # RuntimeError: "addmm_impl_cpu" is not implemented for 'Half'
    #      DecorateInfo(
    #          pytest.mark.xfail,
    #          dtypes=(datatypes.float16,),
    #          devicetypes=(devices.DeviceType.CPU,),
    #      ),
    #      # PyTorch bug: tries to dispatch to bmm
    #      # which is not implemented for int64.
    #      DecorateInfo(
    #          pytest.mark.xfail,
    #          "test_core_vs_torch_consistency",
    #          dtypes=(datatypes.int64,),
    #          devicetypes=(devices.DeviceType.CUDA,),
    #      ),
    #      # Precision is very low on the CPU.
    #      # TODO: investigate.
    #      DecorateInfo(
    #          pytest.mark.xfail,
    #          "test_core_vs_torch_consistency",
    #          dtypes=(datatypes.bfloat16,),
    #          devicetypes=(devices.DeviceType.CPU,),
    #      ),
    #      DecorateInfo(
    #          custom_comparator(partial(assert_close, atol=1e-2, rtol=1e-2)),
    #          dtypes=(datatypes.float16,),
    #      ),
    #      # Spurious single values.
    #      # TODO: investigate.
    #      DecorateInfo(
    #          custom_comparator(partial(assert_close, atol=1e-1, rtol=1e-1)),
    #          dtypes=(datatypes.bfloat16,),
    #      ),
)
linear_algebra_ops.append(einsum_opinfo)


def linear_sample_generator(op, device, dtype, requires_grad, **kwargs):
    make = partial(make_tensor, device=device, dtype=dtype, requires_grad=requires_grad)

    in_features = 3
    out_features = 5
    batch_size = 2
    # shape_input, shape_weight
    cases_no_bias = (
        ((in_features,), (out_features, in_features)),
        ((batch_size, in_features), (out_features, in_features)),
    )

    for shape_input, shape_weight in cases_no_bias:
        yield SampleInput(make(shape_input), make(shape_weight))

    # shape_input, shape_weight, shape_bias
    cases_with_bias = (
        ((in_features,), (out_features, in_features), (out_features,)),
        ((batch_size, in_features), (out_features, in_features), (out_features,)),
    )

    for shape_input, shape_weight, shape_bias in cases_with_bias:
        yield SampleInput(make(shape_input), make(shape_weight), make(shape_bias))


linear_opinfo = OpInfo(
    ltorch.linear,
    supports_grad=True,
    sample_input_generator=linear_sample_generator,
    torch_reference=torch.nn.functional.linear,
    dtypes=(datatypes.floating, datatypes.complexfloating),
    test_directives=(
        # PyTorch CPU doesn't support float16 linear
        DecorateInfo(
            pytest.mark.xfail,
            dtypes=(datatypes.float16,),
            devicetypes=(devices.DeviceType.CPU,),
        ),
        # PyTorch doesn't support complex32 linear
        DecorateInfo(
            pytest.mark.xfail,
            dtypes=(datatypes.complex32,),
            devicetypes=(devices.DeviceType.CPU, devices.DeviceType.CUDA),
        ),
    ),
)
linear_algebra_ops.append(linear_opinfo)


def tensor_1d_sample_generator(op, device, dtype, requires_grad, **kwargs):
    make = partial(make_tensor, device=device, dtype=dtype, requires_grad=requires_grad)

    cases = (
        (4, 3),
        (2, 1),
        (5, 0),
    )

    for shape_a, shape_b in cases:
        yield SampleInput(make(shape_a), make(shape_b))


outer_opinfo = OpInfo(
    ltorch.outer, supports_grad=True, sample_input_generator=tensor_1d_sample_generator, torch_reference=torch.outer
)
linear_algebra_ops.append(outer_opinfo)


opinfos.extend(linear_algebra_ops)

#
# NN Ops
#
nn_ops = []


def _convolution_get_default_args():
    defaults = {
        "stride": (1,),
        "padding": (0,),
        "dilation": (1,),
        "transposed": False,
        "output_padding": (0,),
        "groups": 1,
    }

    return defaults


def convolution_1d_sample_generator(op, device, dtype, requires_grad, **kwargs):
    # Mostly taken from PyTorch

    make = partial(make_tensor, device=device, dtype=dtype, requires_grad=requires_grad)

    # Ordered as shapes for input, weight, bias,
    # and a dict of values of (stride, padding, dilation, groups)
    cases: tuple = (
        ((1, 3, 4), (3, 3, 3), (3,), {"stride": (2,), "padding": 2, "groups": 1}),
        ((2, 4, 8), (2, 2, 3), (2,), {"stride": 3, "padding": 1, "groups": 2, "dilation": 2}),
        ((1, 4, 5), (1, 4, 3), None, {"stride": (2,), "padding": "valid"}),
        ((2, 2, 4), (2, 1, 4), (2,), {"stride": (1,), "padding": "same", "groups": 2, "dilation": (2,)}),
        # With defaults
        ((1, 4, 5), (3, 4, 3), None, {}),
        # Empty inputs
        ((0, 3, 4), (3, 3, 3), None, {}),  # Empty batch
        # We cannot test empty out_channels, because:
        # - we do not allow groups == 0.
        # - PyTorch will error unless out_channels == 0 >= groups == 1,
        #   otherwise it will error if groups == 0.
        # ((1, 3, 4), (0, 3, 3), None, {}),  # Empty out_channels,
        # Empty in_channels (i.e. a.shape[1]) implies empty weight.shape[1]
        ((1, 0, 4), (3, 0, 3), None, {}),  # Empty in_channels (i.e. a.shape[1])
        ((0, 0, 4), (3, 0, 3), None, {}),  # Empty batch and in_channels (i.e. a.shape[1])
    )

    for a_shape, weight_shape, bias_shape, kwargs in cases:
        yield SampleInput(
            make(a_shape), make(weight_shape), make(bias_shape) if bias_shape is not None else None, **kwargs
        )


def convolution_1d_error_generator(op, device, dtype=torch.float32, **kwargs):
    make = partial(make_tensor, device=device, dtype=dtype)

    # Ordered as shapes for input, weight, bias,
    # and a dict of values of (stride, padding, dilation, groups)
    cases: tuple = (
        # groups should be > 0
        ((1, 1, 1), (1, 1, 1), None, {"groups": 0}, "groups(.*?) should be greater than 0"),
        # Wrong weight dim.
        # The string match is partial because
        # this generator is used for both conv1d and convolution,
        # and they produce different error messages.
        ((1, 1, 1), (1, 1), None, {}, ""),  # weight.ndim is too low
        # Wrong a dim,
        ((1, 1, 1, 1, 1), (1, 1, 1), None, {}, ""),  # a.ndim > weight.ndim
        # Zero-dim features
        ((1, 1, 0), (1, 1, 1), None, {}, "Input's shape(.*?) can be zero only in the(.*?)batch(.*?)channel"),
        # Zero-dim kernel
        ((1, 1, 1), (1, 1, 0), None, {}, "kernel_size(.*?) should not contain zero dimensions"),
        # weight.shape[1] ==  a.shape[1] / groups, i.e. in_channels / groups
        ((1, 4, 1), (1, 1, 1), None, {"groups": 2}, r"weight.shape(.*?)equal to \(in_channels / groups\)"),
        # groups should divide out_channels, i.e. weight.shape[0]
        ((1, 4, 1), (3, 2, 1), None, {"groups": 2}, "out_channels(.*?) should be divisible by groups"),
        # Wrong bias ndim/numel
        ((1, 2, 2), (3, 2, 2), (1, 1), {}, "bias.ndim(.*?) should be 1"),
        ((1, 2, 2), (3, 2, 2), (1,), {}, r"bias.numel(.*?) should match out_channels, \(i.e. weight.shape\[0\]=3"),
    )

    for a_shape, weight_shape, bias_shape, kwargs, err_msg in cases:
        yield (
            SampleInput(
                make(a_shape), make(weight_shape), make(bias_shape) if bias_shape is not None else None, **kwargs
            ),
            RuntimeError,
            err_msg,
        )

    # Produce all sorts of wrong values for stride, padding, dilation
    def incorrect_seq_gen():
        min_val_map = {"stride": 1, "dilation": 1, "padding": 0}

        for param in ("stride", "padding", "dilation"):
            yield param, (1, 1), rf"len\({param}\) should be(.*?) 1 or"
            # convolution does not support scalars for sequence params,
            # only conv does. However, scalars are wrapped to a sequence
            # before convolution fallback only if they are integers.
            # To trigger the right exeption, this wrontly typed scalar
            # is passed as a sequence.
            yield param, (1.0,), f"should be integers"
            yield param, (-1), f"should be (.*?) at least {min_val_map[param]}"

    for param, param_val, err_msg in incorrect_seq_gen():
        yield (SampleInput(make(1, 1, 1), make(1, 1, 1), None, **{param: param_val}), RuntimeError, err_msg)

    # padding == 'same' only works with all-1 strides
    yield (
        SampleInput(make(1, 1, 1), make(1, 1, 1), None, **{"padding": "same", "stride": 2}),
        RuntimeError,
        "padding='same' requires all `strides` to be 1",
    )

    # padded_a_dim = a_dim + 2 * padding
    # dilated_kernel = dilation * (kernel_size - 1) + 1
    # padded_a_dim < dilation_kernel signals shape inconsistency
    yield (
        SampleInput(make(2, 2, 2), make(2, 2, 2), None, **{"padding": 0, "dilation": 2}),
        RuntimeError,
        "Inconsistent shape",
    )


def _convolution_sample_dim_lifter(sample, **kwargs):
    make = partial(make_tensor, **kwargs)

    # Take an nD sample and lift it to (n+1)D by duplicating
    # the last dimension in the tensor inputs like a and weight.
    a, weight, bias = sample.args
    a = make(a.shape + (a.shape[-1],))
    weight = make(weight.shape + (weight.shape[-1],))
    bias = make(bias.shape) if bias is not None else None

    # Update the len of input sequences which are not strings
    for param_name, param_val in sample.kwargs.items():
        if not isinstance(param_val, str) and (isinstance(param_val, Sequence) and len(param_val) != 1):
            sample.kwargs[param_name] = tuple(param_val) + (param_val[-1],)

    return SampleInput(a, weight, bias, **sample.kwargs)


def _convolution_dim_lifter_sample_generator(sample_gen, op, **kwargs):
    # Iterate over nD samples from sample_gen and lift the dimension to (n+1)D
    # by duplicating the last dimension in the tensor inputs like a and weight.
    for sample in sample_gen(op, **kwargs):
        yield _convolution_sample_dim_lifter(sample, **kwargs)


def convolution_2d_sample_generator(op, device, dtype, requires_grad, **kwargs):
    # Mostly taken from PyTorch

    make = partial(make_tensor, device=device, dtype=dtype, requires_grad=requires_grad)

    # Ordered as shapes for input, weight, bias
    # and a dict of values of (stride, padding, groups, dilation)
    cases: tuple = (
        ((1, 3, 4, 4), (3, 3, 3, 3), (3,), {"stride": (2, 2), "padding": 2, "groups": 1}),
        ((2, 4, 8, 8), (2, 2, 3, 3), (2,), {"stride": (3, 2), "padding": (2, 1), "groups": 2, "dilation": (4, 4)}),
        ((1, 4, 5, 5), (1, 4, 2, 3), (1,), {"stride": 2, "padding": 1, "groups": 1, "dilation": (2, 3)}),
        ((1, 4, 5, 5), (1, 4, 2, 3), (1,), {"stride": 2, "padding": 1, "groups": 1, "dilation": (2, 3)}),
        ((1, 2, 4, 3), (4, 2, 3, 4), None, {"stride": 2, "padding": 1, "groups": 1}),
        ((1, 4, 5, 5), (1, 4, 2, 3), (1,), {"stride": 2, "padding": "valid"}),
        ((1, 4, 5, 6), (1, 4, 2, 3), (1,), {"stride": 1, "padding": "same", "dilation": 3}),
        # Below are the group related samples from common_nn.py
        ((2, 4, 6, 6), (4, 1, 3, 3), (4,), {"groups": 4}),
        ((2, 4, 6, 6), (8, 1, 3, 3), (8,), {"groups": 4}),
        ((2, 4, 6, 6), (8, 1, 3, 3), None, {"groups": 4}),
        ((2, 4, 6, 6), (4, 1, 3, 3), (4,), {"groups": 4, "stride": (3, 2)}),
        ((2, 4, 6, 6), (4, 1, 3, 3), (4,), {"groups": 4, "padding": (1, 1)}),
        ((2, 4, 5, 5), (4, 1, 2, 2), (4,), {"groups": 4, "dilation": (2, 2)}),
        ((2, 4, 6, 5), (6, 2, 3, 2), (6,), {"groups": 2}),
        # With defaults
        ((1, 4, 5, 5), (3, 4, 3, 3), None, {}),
        # Empty inputs
        ((0, 3, 4, 4), (3, 3, 3, 3), None, {}),  # Empty batch
        # We cannot test empty out_channels, because:
        # - we do not allow groups == 0.
        # - PyTorch will error unless out_channels == 0 >= groups == 1,
        #   otherwise it will error if groups == 0.
        # ((1, 3, 4, 4), (0, 3, 3, 3), None, {}),  # Empty out_channels,
        # Empty in_channels (i.e. a.shape[1]) implies empty weight.shape[1]
        ((1, 0, 4, 4), (3, 0, 3, 3), None, {}),  # Empty in_channels (i.e. a.shape[1])
        ((0, 0, 4, 4), (3, 0, 3, 3), None, {}),  # Empty batch and in_channels (i.e. a.shape[1])
    )

    for a_shape, weight_shape, bias_shape, kwargs in cases:
        yield SampleInput(
            make(a_shape), make(weight_shape), make(bias_shape) if bias_shape is not None else None, **kwargs
        )


def convolution_2d_error_generator(op, device, dtype=torch.float32, **kwargs):
    # We re-use 1D samples and lift them to 2D
    for sample, ex_type, err_msg in convolution_1d_error_generator(op, device, dtype, **kwargs):
        yield (_convolution_sample_dim_lifter(sample, device=device, dtype=dtype, **kwargs), ex_type, err_msg)


def convolution_3d_sample_generator(op, device, dtype, requires_grad, **kwargs):
    # PyTorch does not support 3D convolutions for bfloat16 CUDA.
    if torch.device(device).type == "cuda" and dtype is torch.bfloat16:
        return

    # We re-use 2D samples and lift them to 3D
    yield from _convolution_dim_lifter_sample_generator(
        convolution_2d_sample_generator, op, device=device, dtype=dtype, requires_grad=requires_grad, **kwargs
    )


def convolution_3d_error_generator(op, device, dtype=torch.float32, **kwargs):
    # We re-use 2D samples and lift them to 3D
    for sample, ex_type, err_msg in convolution_2d_error_generator(op, device, dtype, **kwargs):
        yield (_convolution_sample_dim_lifter(sample, device=device, dtype=dtype, **kwargs), ex_type, err_msg)


def _convolution_sample_materialize_defaults(sample, **kwargs):
    make = partial(make_tensor, **kwargs)

    # Materialize defaults
    defaults = _convolution_get_default_args()
    sample.kwargs = defaults | sample.kwargs

    for key in ("stride", "padding", "dilation"):
        param = sample.kwargs[key]
        if isinstance(param, int):
            sample.kwargs[key] = (param,)

    # Handle string padding
    padding = sample.kwargs["padding"]
    if isinstance(padding, str):
        if padding == "valid":
            sample.kwargs["padding"] = defaults["padding"]
        elif padding == "same":
            # Pad a, replace padding == 'same' with zero
            sample.kwargs["padding"] = (0,)

            a, weight, bias = sample.args

            def produce_pad_args():
                dim = weight.ndim - 2
                dilation = sample.kwargs.get("dilation", defaults["dilation"])
                if isinstance(dilation, int):
                    dilation = (dilation,) * dim
                elif len(dilation) == 1:
                    dilation = (dilation[0],) * dim

                pad = []
                _, _, *kernel_size = weight.shape
                for d, k in zip(reversed(dilation), reversed(kernel_size)):
                    total_pad = d * (k - 1)
                    lo = total_pad // 2
                    hi = total_pad - lo
                    pad.append(lo)
                    pad.append(hi)
                # No need to pad batch and channel dims
                pad.extend([0, 0, 0, 0])
                return pad

            return SampleInput(
                torch.nn.functional.pad(make(a.shape), produce_pad_args(), mode="constant", value=0),
                make(weight.shape),
                make(bias.shape) if bias is not None else None,
                **sample.kwargs,
            )

    return sample


def convolution_sample_generator(op, device, dtype, requires_grad, **kwargs):
    for sample in itertools.chain(
        convolution_1d_sample_generator(op, device, dtype, requires_grad, **kwargs),
        convolution_2d_sample_generator(op, device, dtype, requires_grad, **kwargs),
        convolution_3d_sample_generator(op, device, dtype, requires_grad, **kwargs),
    ):
        yield _convolution_sample_materialize_defaults(
            sample, device=device, dtype=dtype, requires_grad=requires_grad, **kwargs
        )


def convolution_error_generator(op, device, dtype=torch.float32, **kwargs):
    for sample, ex_type, err_msg in itertools.chain(
        convolution_1d_error_generator(op, device, dtype, **kwargs),
        convolution_2d_error_generator(op, device, dtype, **kwargs),
        convolution_3d_error_generator(op, device, dtype, **kwargs),
    ):
        # Leave padding == "same" to conv{1, 2, 3}d
        padding = sample.kwargs.get("padding", None)
        if padding == "same":
            continue

        yield (_convolution_sample_materialize_defaults(sample, device=device, dtype=dtype, **kwargs), ex_type, err_msg)


def _conv_remove_batch(sample, **kwargs):
    make = partial(make_tensor, **kwargs)

    a, weight, bias = sample.args
    # Batch dim is present in a
    if a.ndim == weight.ndim:
        a = make(a.shape[1:])
        weight = make(weight.shape)
        bias = make(bias.shape) if bias is not None else None
        return (SampleInput(a, weight, bias, **sample.kwargs),)
    else:
        return ()


def conv1d_sample_generator(op, device, dtype, requires_grad, **kwargs):
    for sample in itertools.chain(
        convolution_1d_sample_generator(op, device, dtype, requires_grad, **kwargs),
    ):
        yield sample
        yield from _conv_remove_batch(sample, device=device, dtype=dtype, requires_grad=requires_grad, **kwargs)


def conv1d_error_generator(op, device, dtype=torch.float32, **kwargs):
    for sample, ex_type, err_msg in itertools.chain(
        convolution_1d_error_generator(op, device, dtype, **kwargs),
    ):
        yield (sample, ex_type, err_msg)
        for s in _conv_remove_batch(sample, device=device, dtype=dtype, **kwargs):
            yield (s, ex_type, err_msg)


def conv2d_sample_generator(op, device, dtype, requires_grad, **kwargs):
    for sample in itertools.chain(
        convolution_2d_sample_generator(op, device, dtype, requires_grad, **kwargs),
    ):
        yield sample
        yield from _conv_remove_batch(sample, device=device, dtype=dtype, requires_grad=requires_grad, **kwargs)


def conv2d_error_generator(op, device, dtype=torch.float32, **kwargs):
    for sample, ex_type, err_msg in itertools.chain(
        convolution_2d_error_generator(op, device, dtype, **kwargs),
    ):
        yield (sample, ex_type, err_msg)
        for s in _conv_remove_batch(sample, device=device, dtype=dtype, **kwargs):
            yield (s, ex_type, err_msg)


def conv3d_sample_generator(op, device, dtype, requires_grad, **kwargs):
    for sample in itertools.chain(
        convolution_3d_sample_generator(op, device, dtype, requires_grad, **kwargs),
    ):
        yield sample
        yield from _conv_remove_batch(sample, device=device, dtype=dtype, requires_grad=requires_grad, **kwargs)


def conv3d_error_generator(op, device, dtype=torch.float32, **kwargs):
    for sample, ex_type, err_msg in itertools.chain(
        convolution_3d_error_generator(op, device, dtype, **kwargs),
    ):
        yield (sample, ex_type, err_msg)
        for s in _conv_remove_batch(sample, device=device, dtype=dtype, **kwargs):
            yield (s, ex_type, err_msg)


def generic_max_pool_sample_generator(conv_sample_generator):
    def sample_generator(op, device, dtype, requires_grad, **kwargs):
        make = partial(make_tensor, device=device, dtype=dtype, requires_grad=requires_grad)

        for sample in conv_sample_generator(op, device, dtype, requires_grad, **kwargs):
            # Filter out "same" padding for simplicity
            padding = sample.kwargs.get("padding", 0)
            if padding == "valid":
                padding = 0
            else:
                continue

            input, weights, *_ = sample.args

            # Empty channels is not supported!
            in_channels = input.shape[0] if input.ndim != weights.ndim else input.shape[1]
            if in_channels == 0:
                continue

            kernel_size = weights.shape[2:]
            stride = sample.kwargs.get("stride", None)
            dilation = sample.kwargs.get("dilation", 1)

            yield SampleInput(make(input.shape), kernel_size, padding=padding, stride=stride, dilation=dilation)
            # stride == None implies stride = kernel_size
            yield SampleInput(make(input.shape), kernel_size, padding=padding, stride=None, dilation=dilation)

    return sample_generator


def generic_avg_pool_sample_generator(max_pool_sample_generator):
    def sample_generator(op, device, dtype, requires_grad, **kwargs):
        make = partial(make_tensor, device=device, dtype=dtype, requires_grad=requires_grad)

        for sample in max_pool_sample_generator(op, device, dtype, requires_grad, **kwargs):
            input, *rest = sample.args

            # No dilation for avg_pool for some reason in PyTorch.
            # Good news: we can easily support that if needed!
            kwargs = sample.kwargs.copy()
            del kwargs["dilation"]

            yield SampleInput(make(input.shape), *rest, **kwargs)

    return sample_generator


convolution_opinfo = OpInfo(
    clang.convolution,
    sample_input_generator=convolution_sample_generator,
    error_input_generator=convolution_error_generator,
    torch_reference=torch.convolution,
    dtypes=(datatypes.floating, datatypes.complexfloating),
    test_directives=(
        # PyTorch does not support float16 on CPU
        DecorateInfo(
            pytest.mark.xfail,
            "test_core_vs_torch_consistency",
            dtypes=(datatypes.float16,),
            devicetypes=(devices.DeviceType.CPU,),
        ),
        DecorateInfo(
            pytest.mark.xfail,
            "test_core_vs_torch_consistency",
            # PyTorch supports complex dtypes only
            # in composite operations like
            # torch.nn.functional.conv{1, 2, 3}
            dtypes=(datatypes.complexfloating,),
            executors=("torch", "nvfuser"),
        ),
    ),
)
nn_ops.append(convolution_opinfo)


conv1d_opinfo = OpInfo(
    ltorch.conv1d,
    sample_input_generator=conv1d_sample_generator,
    error_input_generator=conv1d_error_generator,
    torch_reference=torch.nn.functional.conv1d,
    dtypes=(datatypes.floating, datatypes.complexfloating),
    test_directives=(
        # PyTorch does not support float16 on CPU
        DecorateInfo(
            pytest.mark.xfail,
            "test_core_vs_torch_consistency",
            dtypes=(datatypes.float16,),
            devicetypes=(devices.DeviceType.CPU,),
        ),
        DecorateInfo(
            pytest.mark.xfail,
            "test_core_vs_torch_consistency",
            # We do not support complex convolutions
            # because there is no access to real/imag yet.
            dtypes=(datatypes.complexfloating,),
            executors=("torch", "nvfuser"),
        ),
        # Skipped because it is slow.
        # TODO: remove once the grad tests are fast.
        DecorateInfo(
            pytest.mark.skip(reason="Slow test. Skipping for now."),
            "test_vjp_correctness",
        ),
    ),
)
nn_ops.append(conv1d_opinfo)


conv2d_opinfo = OpInfo(
    ltorch.conv2d,
    sample_input_generator=conv2d_sample_generator,
    error_input_generator=conv2d_error_generator,
    torch_reference=torch.nn.functional.conv2d,
    dtypes=(datatypes.floating, datatypes.complexfloating),
    test_directives=(
        # PyTorch does not support float16 on CPU
        DecorateInfo(
            pytest.mark.xfail,
            "test_core_vs_torch_consistency",
            dtypes=(datatypes.float16,),
            devicetypes=(devices.DeviceType.CPU,),
        ),
        DecorateInfo(
            pytest.mark.xfail,
            "test_core_vs_torch_consistency",
            # We do not support complex convolutions
            # because there is no access to real/imag yet.
            dtypes=(datatypes.complexfloating,),
            executors=("torch", "nvfuser"),
        ),
        # Skipped because it is slow.
        # TODO: remove once the grad tests are fast.
        DecorateInfo(
            pytest.mark.skip(reason="Slow test. Skipping for now."),
            "test_vjp_correctness",
        ),
    ),
)
nn_ops.append(conv2d_opinfo)


conv3d_opinfo = OpInfo(
    ltorch.conv3d,
    sample_input_generator=conv3d_sample_generator,
    error_input_generator=conv3d_error_generator,
    torch_reference=torch.nn.functional.conv3d,
    dtypes=(datatypes.floating, datatypes.complexfloating),
    test_directives=(
        # PyTorch does not support float16 on CPU
        DecorateInfo(
            pytest.mark.xfail,
            "test_core_vs_torch_consistency",
            dtypes=(datatypes.float16,),
            devicetypes=(devices.DeviceType.CPU,),
        ),
        DecorateInfo(
            pytest.mark.xfail,
            "test_core_vs_torch_consistency",
            # We do not support complex convolutions
            # because there is no access to real/imag yet.
            dtypes=(datatypes.complexfloating,),
            executors=("torch", "nvfuser"),
        ),
        # Skipped because it is slow.
        # TODO: remove once the grad tests are fast.
        DecorateInfo(
            pytest.mark.skip(reason="Slow test. Skipping for now."),
            "test_vjp_correctness",
        ),
    ),
)
nn_ops.append(conv3d_opinfo)


avg_pool1d_opinfo = OpInfo(
    ltorch.avg_pool1d,
    sample_input_generator=generic_avg_pool_sample_generator(
        generic_max_pool_sample_generator(conv1d_sample_generator)
    ),
    torch_reference=torch.nn.functional.avg_pool1d,
    dtypes=(datatypes.floating,),
    test_directives=(
        # PyTorch does not support float16 on CPU
        DecorateInfo(
            pytest.mark.xfail,
            "test_core_vs_torch_consistency",
            dtypes=(datatypes.float16,),
            devicetypes=(devices.DeviceType.CPU,),
        ),
        # Skipped because it is slow.
        # TODO: remove once the grad tests are fast.
        DecorateInfo(
            pytest.mark.skip(reason="Slow test. Skipping for now."),
            "test_vjp_correctness",
        ),
    ),
)
nn_ops.append(avg_pool1d_opinfo)


avg_pool2d_opinfo = OpInfo(
    ltorch.avg_pool2d,
    sample_input_generator=generic_avg_pool_sample_generator(
        generic_max_pool_sample_generator(conv2d_sample_generator)
    ),
    torch_reference=torch.nn.functional.avg_pool2d,
    dtypes=(datatypes.floating,),
    test_directives=(
        # PyTorch does not support float16 on CPU
        DecorateInfo(
            pytest.mark.xfail,
            "test_core_vs_torch_consistency",
            dtypes=(datatypes.float16,),
            devicetypes=(devices.DeviceType.CPU,),
        ),
        # Skipped because it is slow.
        # TODO: remove once the grad tests are fast.
        DecorateInfo(
            pytest.mark.skip(reason="Slow test. Skipping for now."),
            "test_vjp_correctness",
        ),
    ),
)
nn_ops.append(avg_pool2d_opinfo)


avg_pool3d_opinfo = OpInfo(
    ltorch.avg_pool3d,
    sample_input_generator=generic_avg_pool_sample_generator(
        generic_max_pool_sample_generator(conv3d_sample_generator)
    ),
    torch_reference=torch.nn.functional.avg_pool3d,
    dtypes=(datatypes.floating,),
    test_directives=(
        # PyTorch does not support {b}float16 on CPU
        DecorateInfo(
            pytest.mark.xfail,
            "test_core_vs_torch_consistency",
            dtypes=(datatypes.float16, datatypes.bfloat16),
            devicetypes=(devices.DeviceType.CPU,),
        ),
        # Skipped because it is slow.
        # TODO: remove once the grad tests are fast.
        DecorateInfo(
            pytest.mark.skip(reason="Slow test. Skipping for now."),
            "test_vjp_correctness",
        ),
    ),
)
nn_ops.append(avg_pool3d_opinfo)


max_pool1d_opinfo = OpInfo(
    ltorch.max_pool1d,
    sample_input_generator=generic_max_pool_sample_generator(conv1d_sample_generator),
    torch_reference=torch.nn.functional.max_pool1d,
    dtypes=(datatypes.floating,),
    test_directives=(
        # PyTorch does not support float16 on CPU
        DecorateInfo(
            pytest.mark.xfail,
            "test_core_vs_torch_consistency",
            dtypes=(datatypes.float16,),
            devicetypes=(devices.DeviceType.CPU,),
        ),
        # Skipped because it is slow.
        # TODO: remove once the grad tests are fast.
        DecorateInfo(
            pytest.mark.skip(reason="Slow test. Skipping for now."),
            "test_vjp_correctness",
        ),
    ),
)
nn_ops.append(max_pool1d_opinfo)


max_pool2d_opinfo = OpInfo(
    ltorch.max_pool2d,
    sample_input_generator=generic_max_pool_sample_generator(conv2d_sample_generator),
    torch_reference=torch.nn.functional.max_pool2d,
    dtypes=(datatypes.floating,),
    test_directives=(
        # PyTorch does not support float16 on CPU
        DecorateInfo(
            pytest.mark.xfail,
            "test_core_vs_torch_consistency",
            dtypes=(datatypes.float16,),
            devicetypes=(devices.DeviceType.CPU,),
        ),
        # Skipped because it is slow.
        # TODO: remove once the grad tests are fast.
        DecorateInfo(
            pytest.mark.skip(reason="Slow test. Skipping for now."),
            "test_vjp_correctness",
        ),
    ),
)
nn_ops.append(max_pool2d_opinfo)


max_pool3d_opinfo = OpInfo(
    ltorch.max_pool3d,
    sample_input_generator=generic_max_pool_sample_generator(conv3d_sample_generator),
    torch_reference=torch.nn.functional.max_pool3d,
    dtypes=(datatypes.floating,),
    test_directives=(
        # PyTorch does not support float16 on CPU
        DecorateInfo(
            pytest.mark.xfail,
            "test_core_vs_torch_consistency",
            dtypes=(datatypes.float16,),
            devicetypes=(devices.DeviceType.CPU,),
        ),
        # Skipped because it is slow.
        # TODO: remove once the grad tests are fast.
        DecorateInfo(
            pytest.mark.skip(reason="Slow test. Skipping for now."),
            "test_vjp_correctness",
        ),
    ),
)
nn_ops.append(max_pool3d_opinfo)


def one_hot_sample_generator(op, device, dtype, requires_grad, **kwargs):
    make = partial(make_tensor, device=device, dtype=dtype, requires_grad=requires_grad)

    test_shapes = [
        (0, 512),
        (10,),
        (5, 10),
        (3, 5, 10),
    ]

    max_value = 9
    for shape in test_shapes:
        for num_classes in range(1, max_value + 1):
            a = make(shape, low=0, high=num_classes - 1)  # use non-negative integers

            yield SampleInput(a, num_classes=num_classes)


one_hot_opinfo = OpInfo(
    ltorch.one_hot,
    sample_input_generator=one_hot_sample_generator,
    torch_reference=torch.nn.functional.one_hot,
    dtypes=(datatypes.int64,),  # akin to torch.long. F.one_hot expects input LongTensor
)
nn_ops.append(one_hot_opinfo)


def group_norm_sample_generator(op, device, dtype, requires_grad, **kwargs):
    # NOTE: we set low/high to -+ 1 to avoid numerical issues with reduced float types.
    make = partial(make_tensor, low=-1, high=+1, device=device, dtype=dtype, requires_grad=requires_grad)

    dim_len = (0, 2)
    groups = (1,)
    ndims = (2, 3, 4)
    for ndim in ndims:
        for shape in itertools.product(dim_len, repeat=ndim):
            _, num_channels, *inner_dims = shape

            # PyTorch has a bug, it causes:
            # RuntimeError: CUDA error: invalid configuration argument
            # for inputs with ndim >= 3 and num_channels == 0 with empty
            # weight and/or bias.
            if torch.device(device).type == "cuda" and ndim >= 3 and num_channels == 0:
                continue

            a = make(shape)

            for weight, bias in itertools.product((False, True), repeat=2):
                for group_len in groups:
                    yield SampleInput(
                        a, group_len, make((num_channels,)) if weight else None, make((num_channels,)) if bias else None
                    )


def group_norm_error_generator(op, device, **kwargs):
    make = partial(make_tensor, device=device, dtype=torch.float32)

    yield (
        SampleInput(make((1,)), 1),
        RuntimeError,
        f"a.ndim=1 should be at least 2",
    )
    yield (SampleInput(make((1, 1)), 0), RuntimeError, f"num_groups=(.*?) should be greater than 0")
    yield (SampleInput(make((1, 1)), 2), RuntimeError, f"num_channels=(.*?) should be divisible by num_groups")
    for param in ("weight", "bias"):
        yield (
            SampleInput(make((1, 1)), 1, **{param: make((1, 1))}),
            RuntimeError,
            f"{param}.ndim=(.*?) should be equal to 1",
        )
        yield (
            SampleInput(make((2, 3)), 1, **{param: make((4,))}),
            RuntimeError,
            f"{param}.numel=(.*?) to num_channels=3",
        )


group_norm_opinfo = OpInfo(
    ltorch.group_norm,
    sample_input_generator=group_norm_sample_generator,
    error_input_generator=group_norm_error_generator,
    torch_reference=torch.nn.functional.group_norm,
    # Complex var is not supported yet
    dtypes=(datatypes.floating,),
    test_directives=(
        # PyTorch does not support float16 on CPU
        DecorateInfo(
            pytest.mark.xfail,
            "test_core_vs_torch_consistency",
            dtypes=(datatypes.float16,),
            devicetypes=(devices.DeviceType.CPU,),
        ),
        # PyTorch doesn't support float16 and bfloat16 on CUDA
        DecorateInfo(
            pytest.mark.xfail,
            "test_core_vs_torch_consistency",
            dtypes=(datatypes.float16, datatypes.bfloat16),
            devicetypes=(devices.DeviceType.CUDA,),
        ),
        # This should be fixed now; TODO re-enable, test
        DecorateInfo(
            pytest.mark.xfail,
            executors=("nvfuser",),
        ),
    ),
)
nn_ops.append(group_norm_opinfo)


def layer_norm_reference_generator(op, device, dtype, requires_grad, **kwargs):
    yield from layer_norm_sample_generator(op, device, dtype, requires_grad, **kwargs)

    make_arg = partial(make_tensor, device=device, dtype=dtype, requires_grad=requires_grad)

    # batch, seq, embedding
    cases = (
        (16, 128, 768),
        (16, 128, 1024),
        (16, 128, 1280),
        (16, 128, 1600),
        (16, 512, 768),
        (16, 512, 1024),
        (16, 512, 1280),
        (16, 512, 1600),
    )

    for batch, seq_len, embedding in cases:
        a = make_arg(batch, seq_len, embedding)
        normalized_shape = (embedding,)

        weight = make_arg(normalized_shape)
        bias = make_arg(normalized_shape)

        yield SampleInput(a, normalized_shape, weight, bias, 1e-03)


def layer_norm_sample_generator(op, device, dtype, requires_grad, **kwargs):
    # input_shape, normalized_shape, kwargs
    cases = (
        ((1, 2, 3), (1, 2, 3), {"eps": 0.5}),
        ((2, 2, 3), (2, 3), {"eps": 0.5}),
        ((1,), (1,), {}),
        ((1, 2), (2,), {}),
        # ((0, 1), (1,), {}),  # nvfuser doesn't handle tensors with zeros in shape.
    )

    make_arg = partial(make_tensor, device=device, dtype=dtype, requires_grad=requires_grad)

    for input_shape, normalized_shape, kwargs in cases:
        # Shape of weight and bias should be the same as normalized_shape
        a = make_arg(input_shape)
        weight = make_arg(normalized_shape)
        bias = make_arg(normalized_shape)
        yield SampleInput(a, normalized_shape, weight, bias, **kwargs)


def layer_norm_error_generator(op, device, **kwargs):
    make = partial(make_tensor, device=device, dtype=torch.float32)

    yield (SampleInput(make(1, 1), ()), RuntimeError, "Expected normalized_shape=(.*?) to have length >= 1")
    yield (
        SampleInput(make(1), (1, 1)),
        RuntimeError,
        "Expected a.ndim=1 to be greater than or equal to len\\(normalized_shape\\)=2",
    )
    yield (
        SampleInput(make(1, 2, 3), (2, 1)),
        RuntimeError,
        "Expected the last 2 dimensions",  # a.shape[-len(normalized_shape):] == normalized_shape
    )
    for param in ("weight", "bias"):
        yield (
            SampleInput(make((1, 2, 3)), (2, 3), **{param: make((1, 1))}),
            RuntimeError,
            f"Expected {param}.shape(.*?) to be the same as normalized_shape",
        )


layer_norm_opinfo = OpInfo(
    ltorch.layer_norm,
    sample_input_generator=layer_norm_sample_generator,
    error_input_generator=layer_norm_error_generator,
    reference_input_generator=layer_norm_reference_generator,
    torch_reference=torch.nn.functional.layer_norm,
    # Complex var is not supported yet
    dtypes=(datatypes.floating,),
    test_directives=(
        # PyTorch does not support float16 on CPU
        DecorateInfo(
            pytest.mark.xfail,
            "test_core_vs_torch_consistency",
            dtypes=(datatypes.float16,),
            devicetypes=(devices.DeviceType.CPU,),
        ),
    ),
)
nn_ops.append(layer_norm_opinfo)


def batch_norm_reference_generator(op, device, dtype, requires_grad, **kwargs):
    yield from layer_norm_sample_generator(op, device, dtype, requires_grad, **kwargs)

    make_arg = partial(make_tensor, device=device, dtype=dtype, requires_grad=requires_grad)

    # batch, seq, embedding
    cases = (
        (16, 128, 768),
        (16, 128, 1024),
        (16, 128, 1280),
        (16, 128, 1600),
        (16, 512, 768),
        (16, 512, 1024),
        (16, 512, 1280),
        (16, 512, 1600),
    )

    for batch, seq_len, embedding in cases:
        a = make_arg(batch, seq_len, embedding)
        normalized_shape = (batch,)

        weight = make_arg(normalized_shape)
        bias = make_arg(normalized_shape)
        running_mean = make_arg(normalized_shape)
        running_var = make_arg(normalized_shape)

        yield SampleInput(a, running_mean, running_var, weight, bias, 1e-03)


def batch_norm_error_generator(op, device, **kwargs):
    make = partial(make_tensor, device=device, dtype=torch.float32)

    yield (
        SampleInput(
            make(
                0,
            ),
            (),
            (),
            (),
            (),
        ),
        RuntimeError,
        "Expected input_shape=(.*?) to have length >= 2",
    )
    yield (
        SampleInput(
            make(
                2,
            ),
            (),
            (),
            make(
                2,
            ),
            make(
                2,
            ),
        ),
        RuntimeError,
        "Expected input_shape=(.*?) to have length >= 2",
    )
    yield (
        SampleInput(
            make(
                2,
                2,
            ),
            (),
            (),
            make(2, 2),
            make(
                2,
            ),
        ),
        RuntimeError,
        "Expected weight.shape=(.*?) to be (.*?)!",
    )
    yield (
        SampleInput(
            make(
                2,
                2,
            ),
            (),
            (),
            make(
                2,
            ),
            make(
                2,
                2,
            ),
        ),
        RuntimeError,
        "Expected bias.shape=(.*?) to be (.*?)!",
    )


def batch_norm_sample_generator(op, device, dtype, requires_grad, **kwargs):
    # input_shape, kwargs
    # TODO: implement running_mean and running_var
    cases = (
        ((3, 4), {"momentum": 0.2, "eps": 0.5}),
        ((3, 3, 3), {"momentum": 0.2}),
        ((3, 3, 3), {"momentum": -1.2}),
        ((3, 3, 5, 6), {"momentum": 0.0}),
        ((3, 2, 3, 4), {"momentum": -1.0, "eps": 0.5}),
        ((3, 2, 3, 4, 12), {"momentum": -1.0, "eps": 0.5}),
    )

    make_arg = partial(make_tensor, device=device, dtype=dtype, requires_grad=requires_grad)
    make = partial(make_tensor, device=device, dtype=dtype, requires_grad=False)
    for input_shape, kwargs in cases:
        # Shape of weight and bias should be the same as normalized_shape
        normalized_shape = (input_shape[1],)
        for mean_var, w, b, training in itertools.product((True, False), (True, False), (True, False), (True, False)):
            if not training and not mean_var:
                continue
            a = make_arg(input_shape)
            weight = make_arg(normalized_shape) if w else None
            bias = make_arg(normalized_shape) if b else None
            # 'batch_norm' is not differentiable with respect to argument 'running_mean' and 'running_var'
            running_mean = make(normalized_shape) if mean_var else None
            running_var = make(normalized_shape) if mean_var else None
            yield SampleInput(a, running_mean, running_var, weight, bias, training, **kwargs)


batch_norm_opinfo = OpInfo(
    ltorch.batch_norm,
    sample_input_generator=batch_norm_sample_generator,
    error_input_generator=batch_norm_error_generator,
    reference_input_generator=batch_norm_reference_generator,
    torch_reference=torch.nn.functional.batch_norm,
    # Complex var is not supported yet
    dtypes=(datatypes.floating,),
    test_directives=(
        # PyTorch does not support float16 on CPU
        DecorateInfo(
            pytest.mark.xfail,
            "test_core_vs_torch_consistency",
            dtypes=(datatypes.float16,),
            devicetypes=(devices.DeviceType.CPU,),
        ),
    ),
)
nn_ops.append(batch_norm_opinfo)


def softmax_sample_generator(op, device, dtype, requires_grad, **kwargs):
    make = partial(make_tensor, device=device, dtype=dtype, requires_grad=requires_grad)

    S = 2
    M = 5
    # shape, dim
    cases = (
        ((S,), 0),
        ((S, S), 0),
        ((S, S), 1),
        ((S, S), -1),
        ((S, M, S), 2),
        ((), 0),
    )

    for shape, dim in cases:
        yield SampleInput(make(shape), dim=dim)

    # Adds dtype parameter testing when not doing grad testing
    # TODO Reconcile the grad and non-grad samples
    if not requires_grad:
        # NOTE: torch.log_softmax(x, dim, dtype=float) returns a float64 tensor while thunder returns a float32 tensor.
        supported_float_dtypes = {None, torch.float32, torch.float64}
        if thunder.tests.bf16.device_supports_bf16(device):
            supported_float_dtypes.update({torch.bfloat16})

        # Defines a custom comparator for when the output is bfloat16
        # TODO These are very loose tolerances, but observered differences can be up to 0.019 in absolute difference
        #   and .02 in relativle difference
        bfloat16_comp = TorchTensorComp(atol=1e-1, rtol=1e-1)

        for (shape, dim), dtype_option in itertools.product(cases, supported_float_dtypes):
            si = SampleInput(make(shape), dim=dim, dtype=dtype_option)

            # Sets the bfloat16 comparator with custom tolerances when the output is requrested
            #   to be in bfloat16
            if dtype_option is torch.bfloat16:
                si.set_comparator(bfloat16_comp)

            yield si


softmax_opinfo = OpInfo(
    ltorch.softmax,
    supports_grad=True,
    sample_input_generator=softmax_sample_generator,
    torch_reference=torch.softmax,
    dtypes=(datatypes.floating,),
    test_directives=(
        # torch.softmax doesn't support float16 on CPU
        # RuntimeError: "softmax_lastdim_kernel_impl" not implemented for 'Half'
        DecorateInfo(
            pytest.mark.xfail,
            dtypes=(datatypes.float16,),
            devicetypes=(devices.DeviceType.CPU,),
        ),
    ),
)
nn_ops.append(softmax_opinfo)


log_softmax_opinfo = OpInfo(
    ltorch.log_softmax,
    sample_input_generator=softmax_sample_generator,
    torch_reference=None if LooseVersion(torch.__version__) < "1.13" else torch._refs.log_softmax,
    dtypes=(datatypes.floating,),
    test_directives=(
        # torch.log_softmax doesn't support float16 on CPU
        # RuntimeError: "log_softmax_lastdim_kernel_impl" not implemented for 'Half'
        DecorateInfo(
            pytest.mark.xfail,
            "test_core_vs_torch_consistency",
            dtypes=(datatypes.float16,),
            devicetypes=(devices.DeviceType.CPU,),
        ),
        # Sets more permissive atol and rtol precisions for bfloat16 than assert_close's defaults
        #   (which are 1.6e-2 and 1e-5)
        DecorateInfo(
            custom_comparator(partial(assert_close, atol=1e-2, rtol=1e-2)),
            dtypes=(datatypes.bfloat16,),
        ),
    ),
)
nn_ops.append(log_softmax_opinfo)


def embedding_sample_generator(op, device, dtype, requires_grad, **kwargs):
    make = partial(make_tensor, device=device, dtype=dtype, requires_grad=requires_grad)

    N = 5
    S = 2
    # indices_shape, weight_shape, padding_idx, max_norm, norm_type, scale_grad_by_freq, sparse
    cases = (
        ((S,), (N, S), None, None, 2.0, False, False),
        ((S,), (N, S), 0, None, 2.0, False, False),
        ((S,), (N, S), None, None, 2.0, True, False),
        # nvfuser executor would raise an error when running this test
        # PyTorch works fine
        # RuntimeError: unsupported memory format option Contiguous
        # Because sparse=True, the output tensor is always in sparse format
        # ((S,), (N, S), None, None, 2.0, False, True),
    )

    for indices_shape, weight_shape, padding_idx, max_norm, norm_type, scale_grad_by_freq, sparse in cases:
        indices = make(indices_shape, low=0, high=N, dtype=torch.long, requires_grad=False)
        if padding_idx is not None:
            # ensure that padding_idx is present to ensure grad computation is correct
            indices[0] = padding_idx
        yield SampleInput(
            indices,
            make(weight_shape),
            padding_idx,
            max_norm,
            norm_type,
            scale_grad_by_freq,
            sparse,
        )


embedding_opinfo = OpInfo(
    ltorch.embedding,
    supports_grad=True,
    sample_input_generator=embedding_sample_generator,
    torch_reference=torch.nn.functional.embedding,
    dtypes=(datatypes.floating, datatypes.complexfloating),
    test_directives=(
        # TODO Investigate these discrepancies -- some dtype x executor configurations seem to be fine
        # See issue "phantom grad's embedding computation is divergent from
        # PyTorch's"
        DecorateInfo(
            custom_comparator(partial(assert_close, atol=1, rtol=2)),
            "test_phantom_grad_vs_torch_consistency",
        ),
    ),
)
nn_ops.append(embedding_opinfo)


def gelu_sample_generator(op, device, dtype, requires_grad, **kwargs):
    make = partial(make_tensor, device=device, dtype=dtype, requires_grad=requires_grad)
    for sample in elementwise_unary_generator(op, device, dtype, requires_grad, **kwargs):
        a, *_ = sample.args
        yield sample
        yield SampleInput(make(a.shape), approximate="none")
        yield SampleInput(make(a.shape), approximate="tanh")


gelu_opinfo = OpInfo(
    ltorch.gelu,
    # Note that Pytorch does not support complex inputs in gelu.
    dtypes=(datatypes.floating, datatypes.complexfloating),
    supports_grad=True,
    sample_input_generator=gelu_sample_generator,
    torch_reference=torch.nn.functional.gelu,
    test_directives=(
        # PyTorch does not support complex types
        # for both the CPU and CUDA gelu
        DecorateInfo(
            pytest.mark.xfail,
            "test_core_vs_torch_consistency",
            dtypes=(datatypes.complexfloating,),
        ),
        # PyTorch does not support CPU Half gelu
        DecorateInfo(
            pytest.mark.xfail,
            "test_core_vs_torch_consistency",
            dtypes=(datatypes.float16,),
            devicetypes=(devices.DeviceType.CPU,),
        ),
        # CPU Gelu phantom grad tests are very slow in CI
        DecorateInfo(
            pytest.mark.skip,
            "test_phantom_grad_vs_torch_consistency",
            devicetypes=(devices.DeviceType.CPU,),
        ),
        # TODO Investigate the low precision difference -- PyTorch is slightly more accurate at this
        #   computation
        DecorateInfo(
            custom_comparator(partial(assert_close, atol=1, rtol=2)),
            dtypes=(datatypes.bfloat16, datatypes.float16),
            devicetypes=(devices.DeviceType.CPU, devices.DeviceType.CUDA),
        ),
    ),
)
nn_ops.append(gelu_opinfo)


def scaled_dot_product_attention_reference_generator(op, device, dtype, requires_grad, **kwargs):
    yield from scaled_dot_product_attention_sample_generator(op, device, dtype, requires_grad, **kwargs)

    make = partial(make_tensor, device=device, dtype=dtype, requires_grad=requires_grad)

    # 4-dim (multiheaded) causal cases
    n_head = 8
    N, L, S, E, Ev = 2, 2, 64, 64, 64
    q, k, v = make(N, n_head, L, E), make(N, n_head, S, E), make(N, n_head, S, Ev)
    yield SampleInput(q, k, v, None, 0.0, True)


def scaled_dot_product_attention_sample_generator(op, device, dtype, requires_grad, **kwargs):
    """https://pytorch.org/docs/stable/generated/torch.nn.functional.scaled_dot_product_attention.html"""
    make = partial(make_tensor, device=device, dtype=dtype, requires_grad=requires_grad)

    # 3-dim causal cases. dropout_p is not parametrized because we don't have a way to control for rng
    for N, (L, S), (E, Ev) in itertools.product((1, 2), ((2, 2), (2, 3)), ((2, 2), (2, 3))):
        q, k, v = make(N, L, E), make(N, S, E), make(N, S, Ev)
        yield SampleInput(q, k, v, dropout_p=0.0, is_causal=True)

    # 4-dim (multiheaded) causal cases
    n_head = 3
    N, L, S, E, Ev = 2, 2, 3, 2, 3
    q, k, v = make(N, n_head, L, E), make(N, n_head, S, E), make(N, n_head, S, Ev)
    yield SampleInput(q, k, v, None, 0.0, True)

    # test the scale factor which was added in torch 2.1
    if LooseVersion(torch.__version__) >= LooseVersion("2.1.0"):
        q, k, v = make(N, n_head, L, E), make(N, n_head, S, E), make(N, n_head, S, Ev)
        yield SampleInput(q, k, v, is_causal=True, scale=0.123)

    # mask cases
    q, k, v = make(N, n_head, L, E), make(N, n_head, S, E), make(N, n_head, S, Ev)
    bool_attn_mask = make((L, S), dtype=torch.bool, low=1, high=1, requires_grad=False).tril()
    yield SampleInput(q, k, v, attn_mask=bool_attn_mask, is_causal=False)

    q, k, v = make(N, n_head, L, E), make(N, n_head, S, E), make(N, n_head, S, Ev)
    additive_attn_mask = make((L, S), dtype=q.dtype).tril()
    yield SampleInput(q, k, v, attn_mask=additive_attn_mask, is_causal=False)

    # mask with extra padding: this case will raise if https://github.com/pytorch/pytorch/issues/103749 is fixed
    # when that happens, update the SDPA impl and remove this comment
    q, k, v = make(N, n_head, L, E), make(N, n_head, S, E), make(N, n_head, S, Ev)
    bool_attn_mask = make((L, S), dtype=torch.bool, low=1, high=1, requires_grad=False).tril()
    bool_attn_mask[-1, :] = False
    yield SampleInput(q, k, v, attn_mask=bool_attn_mask, dropout_p=0.0, is_causal=False)


def scaled_dot_product_attention_error_generator(op, device, **kwargs):
    make = partial(make_tensor, device=device, dtype=torch.float32)

    q, k, v = make(1, 1, 1), make(1, 1, 1), make(1, 1, 1, 1)
    bool_attn_mask = make((1, 1), dtype=torch.bool, low=1, high=1)
    yield (
        SampleInput(q, k, v, attn_mask=bool_attn_mask, is_causal=True),
        ValueError,
        "Explicit attn_mask should not be set when is_causal=True",
    )

    q, k, v = make(1, 1, 1), make(1, 1, 1), make(1, 1, 1, 1)
    attn_mask = make((1, 1), dtype=torch.cfloat)
    yield (
        SampleInput(q, k, v, attn_mask=attn_mask, is_causal=False),
        ValueError,
        "attn_mask.dtype=(.*?) is expected to be of the boolean or a floating type",
    )

    # make q, k, v a non-floating tensor
    var_names = ("query", "key", "value")
    for pos, var_name in enumerate(var_names):
        args = [make(1, 1, 1, dtype=torch.bool) if i == pos else make(1, 1, 1) for i in range(3)]
        yield (SampleInput(*args), ValueError, f"{var_name}.dtype(.*?) is expected to be a floating type")


sdpa_opinfo = OpInfo(
    ltorch.scaled_dot_product_attention,
    sample_input_generator=scaled_dot_product_attention_sample_generator,
    reference_input_generator=scaled_dot_product_attention_reference_generator,
    error_input_generator=scaled_dot_product_attention_error_generator,
    torch_reference=torch.nn.functional.scaled_dot_product_attention,
    dtypes=(datatypes.floating,),
    test_directives=(
        # PyTorch CPU doesn't support float16 matmul
        DecorateInfo(
            pytest.mark.xfail,
            "test_core_vs_torch_consistency",
            dtypes=(datatypes.float16,),
            devicetypes=(devices.DeviceType.CPU,),
        ),
        DecorateInfo(
            pytest.mark.xfail,
            "test_core_vs_torch_consistency",
            dtypes=(datatypes.bfloat16,),
            devicetypes=(
                # Numerical issue with bfloat16: skipped since CPU is not a priority
                devices.DeviceType.CPU,
                # RuntimeError: "triu_tril_cuda_template" not implemented for 'BFloat16'
                devices.DeviceType.CUDA,
            ),
        ),
        # NOTE: NotImplementedError: Could not run 'aten::_scaled_dot_product_efficient_attention' with arguments from the 'CPU' backend.
        # NOTE: NotImplementedError: Could not run 'aten::_scaled_dot_product_efficient_attention_backward' with arguments from the 'CPU' backend
        DecorateInfo(
            pytest.mark.xfail,
            "test_vjp_correctness",
            executors=("torch",),
            devicetypes=(devices.DeviceType.CPU,),
        ),
        # RuntimeError: Only fp32, half & bf16 supported at the moment
        DecorateInfo(
            pytest.mark.xfail,
            "test_vjp_correctness",
            dtypes=(datatypes.float64,),
        ),
    ),
)
nn_ops.append(sdpa_opinfo)


def grad_scaled_dot_product_attention_sample_generator(op, device, dtype, requires_grad, **kwargs):
    """https://pytorch.org/docs/stable/generated/torch.nn.functional.scaled_dot_product_attention.html"""
    from thunder.executors.sdpaex import SpdaBackend

    make = partial(make_tensor, device=device, dtype=dtype, requires_grad=requires_grad)
    # Reference metadata:
    # https://github.com/pytorch/pytorch/blob/main/torch/_meta_registrations.py#L4863-L4899
    # * query (batch_size, num_heads, query_seq_len, E)
    # * key (batch_size, num_heads, key_seq_len, E)
    # * value (batch_size, num_heads, key_seq_len, Ev)
    # * attn_mask (batch_size, num_heads, query_seq_len, key_seq_len)

    # NOTE: aten::scaled_dot_product_efficient_attention does not support broadcastable batch sizes.
    n_head = 2
    N = 8
    alignment_factor = 8

    # NOTE If (6 * flash_threads) > L where flash_threads = N * n_head, then the cutlass memory efficient sdpa
    # is prioritized over flash attention sdpa. Reference: See "priority_order" function in
    # aten/src/ATen/native/transformers/cuda/sdp_utils.cpp
    flash_attn_threshold = 6 * N * n_head
    query_seq_length = (flash_attn_threshold - 32, flash_attn_threshold + 32)

    # We pad and slice the attention bias to ensure contiguity for the memory efficient sdpa.
    # Test Case: kv_seq_len > head_dim
    q, k, v = make(1, n_head, 12, 8), make(1, n_head, 14, 8), make(1, n_head, 14, 8)
    bool_attn_mask = make((1, n_head, 12, 14), dtype=torch.bool, low=1, high=1, requires_grad=False).tril()
    yield SampleInput(q, k, v, bool_attn_mask, dropout_p := 0.0, is_causal := False, scale=0.5)

    # Test Case: kv_seq_len < head_dim
    q, k, v = make(1, n_head, 12, 16), make(1, n_head, 14, 16), make(1, n_head, 14, 16)
    bool_attn_mask = make((1, n_head, 12, 14), dtype=torch.bool, low=1, high=1, requires_grad=False).tril()
    yield SampleInput(q, k, v, bool_attn_mask, dropout_p := 0.0, is_causal := False, scale=0.5)

    for L in query_seq_length:
        is_flash_attention = L <= flash_attn_threshold
        S = random.randint(1, 10) * alignment_factor

        # NOTE Flash attention requires the head dim be divisible by 8.
        # If input tensors requires_grad=True and gpu is sm86 or sm89, then head dim must be less than 64.
        if is_flash_attention:
            E = random.randint(1, 8) * alignment_factor
        else:
            E = random.randint(8, 20) * alignment_factor

        # NOTE Flash attention requires Ev == E.
        if is_flash_attention:
            Ev = E
        else:
            Ev = random.randint(1, 10) * alignment_factor

        # 4-dim (multiheaded) causal cases
        q, k, v = make(N, n_head, L, E), make(N, n_head, S, E), make(N, n_head, S, Ev)
        yield SampleInput(q, k, v, attn_mask := None, dropout_p := 0.0, is_causal := False)

        # Test padding case when head size is not a multiple of 8
        if is_flash_attention:
            offset = random.randint(1, 7)
            q, k, v = make(N, n_head, L, E + offset), make(N, n_head, S, E + offset), make(N, n_head, S, Ev + offset)

            # Skip these test cases if the flash attention kernel is not selected.
            # If the flash attention kernel is unavailable, _fused_sdp_choice uses the math reference.
            # When the dtype is not fp64, there is inconsistent results with torch autograd.
            backend = torch._fused_sdp_choice(q, k, v, attn_mask := None, dropout_p := 0.0, is_causal := False)
            if SpdaBackend(backend) == SpdaBackend.FLASH_ATTENTION:
                # fixed scale
                yield SampleInput(q, k, v, attn_mask := None, dropout_p := 0.0, is_causal := False, scale=0.5)

                # default scale
                yield SampleInput(q, k, v, attn_mask := None, dropout_p := 0.0, is_causal := False)

        # Non-contiguous input tensor case
        nq = make(N, n_head, L, E).permute(0, 1, 3, 2)
        nk = make(N, n_head, L, E).permute(0, 1, 3, 2)
        nv = make(N, n_head, L, E).permute(0, 1, 3, 2)
        yield SampleInput(nq, nk, nv, attn_mask := None, dropout_p := 0.0, is_causal := False)

        # Test the scale factor which was added in torch 2.1
        if LooseVersion(torch.__version__) >= LooseVersion("2.1.0"):
            q, k, v = make(N, n_head, L, E), make(N, n_head, S, E), make(N, n_head, S, Ev)
            yield SampleInput(q, k, v, attn_mask := None, dropout_p := 0.0, is_causal := False, scale=0.123)

        # NOTE Flash attention sdpa does not support attn_mask argument; These cases always use memory efficient sdpa.
        q, k, v = make(N, n_head, L, E), make(N, n_head, S, E), make(N, n_head, S, Ev)
        bool_attn_mask = make((N, n_head, L, S), dtype=torch.bool, low=1, high=1, requires_grad=False).tril()
        yield SampleInput(q, k, v, attn_mask := bool_attn_mask, is_causal=False)

        q, k, v = make(N, n_head, L, E), make(N, n_head, S, E), make(N, n_head, S, Ev)
        additive_attn_mask = make((N, n_head, L, S), dtype=q.dtype).tril()
        yield SampleInput(q, k, v, attn_mask := additive_attn_mask, is_causal=False)


# NOTE When calculating the gradient in the backwards pass, the torch executor calls fused sdpa functions.
# This opinfo test creates inputs that are valid for those functions.
grad_sdpa_opinfo = OpInfo(
    ltorch.scaled_dot_product_attention,
    name="grad_forward_scaled_dot_product_attention",
    sample_input_generator=grad_scaled_dot_product_attention_sample_generator,
    torch_reference=torch.nn.functional.scaled_dot_product_attention,
    # RuntimeError: Only fp32, half & bf16 supported at the moment
    dtypes=(
        datatypes.float32,
        datatypes.float16,
        datatypes.bfloat16,
    ),
    # NOTE: NotImplementedError: Could not run 'aten::_scaled_dot_product_efficient_attention' with arguments from the 'CPU' backend.
    # NOTE: NotImplementedError: Could not run 'aten::_scaled_dot_product_efficient_attention_backward' with arguments from the 'CPU' backend
    devicetypes=(devices.DeviceType.CUDA,),
)
nn_ops.append(grad_sdpa_opinfo)


# TODO When more bwd support is added merge the logic (but not all the cases) for sample generation
def cross_entropy_reference_generator(op, device, dtype, requires_grad, **kwargs):
    make = partial(make_tensor, device=device, dtype=dtype, requires_grad=requires_grad)

    # input_shape, target_shape
    shapes = (
        ((2, 16), (2,)),
        ((7, 18), (7,)),
        ((7, 18), (7, 18)),
        ((3, 4, 2, 3), (3, 4, 2, 3)),
        ((3, 4, 2, 3), (3, 2, 3)),
        ((5,), ()),
        ((3, 4, 0), (3, 0)),
        ((3, 4, 0), (3, 4, 0)),
        ((256, 1024), (256,)),
        ((256, 32768), (256,)),
        ((256, 1024), (256, 1024)),
        ((256, 32768), (256, 32768)),
    )

    weight_options = (True, False)
    reduction_options = ("none", "mean", "sum")
    label_smoothing_options = (0.0, 0.5)
    ignore_index_options = (-1, 3)

    for shape, weight_flag, reduction_str, label_smoothing, ignore_index in itertools.product(
        shapes, weight_options, reduction_options, label_smoothing_options, ignore_index_options
    ):
        input_shape, target_shape = shape
        probability_target = input_shape == target_shape
        # ignore_index can't be supplied with probablity target
        if probability_target and ignore_index >= 0:
            continue
        C = input_shape[1] if len(input_shape) >= 2 else input_shape[0]
        yield SampleInput(
            make(shape[0]),
            (
                make(shape[1], low=0, high=C, dtype=torch.long, requires_grad=False)
                if not probability_target
                else make(shape[1], low=0.0, high=1.0, requires_grad=True)
            ),
            weight=make(C) if weight_flag else None,
            ignore_index=ignore_index,
            reduction=reduction_str,
            label_smoothing=label_smoothing,
        )


# TODO Enable cross entropy bwd weight support
# TODO Enable test cases after adding support nll_loss_nd, weight tensor, and label_smoothing options.
# TODO see issue "Add support for remaining cross_entropy_loss arguments"
def cross_entropy_sample_generator(op, device, dtype, requires_grad, **kwargs):
    make = partial(make_tensor, device=device, dtype=dtype, requires_grad=requires_grad)

    # input_shape, target_shape
    shapes = (
        ((2, 16), (2,)),
        ((7, 18), (7,)),
        # ((7, 18), (7, 18)),
        # ((3, 4, 2, 3), (3, 4, 2, 3)),
        # ((3, 4, 2, 3), (3, 2, 3)),
        ((5,), ()),
        # ((3, 4, 0), (3, 0)),
        # ((3, 4, 0), (3, 4, 0)),
    )

    weight_options = (False,)
    reduction_options = ("none", "mean", "sum")
    label_smoothing_options = (0.0, 0.5)
    ignore_index_options = (-1, 3)

    for shape, weight_flag, reduction_str, label_smoothing, ignore_index in itertools.product(
        shapes, weight_options, reduction_options, label_smoothing_options, ignore_index_options
    ):
        input_shape, target_shape = shape
        probability_target = input_shape == target_shape
        # ignore_index can't be supplied with probablity target
        if probability_target and ignore_index >= 0:
            continue
        if not probability_target and label_smoothing > 0.0:
            continue
        C = input_shape[1] if len(input_shape) >= 2 else input_shape[0]
        yield SampleInput(
            make(shape[0]),
            (
                make(shape[1], low=0, high=C, dtype=torch.long, requires_grad=False)
                if not probability_target
                else make(shape[1], low=0.0, high=1.0, requires_grad=True)
            ),
            weight=make(C) if weight_flag else None,
            ignore_index=ignore_index,
            reduction=reduction_str,
            label_smoothing=label_smoothing,
        )


cross_entropy_opinfo = OpInfo(
    ltorch.cross_entropy,
    supports_grad=True,
    sample_input_generator=cross_entropy_sample_generator,
    reference_input_generator=cross_entropy_reference_generator,
    torch_reference=torch.nn.functional.cross_entropy,
    dtypes=(datatypes.floating,),
    test_directives=(
        # TODO Investigate why CPU torch executor tests fail in CI (but not locally)
        DecorateInfo(
            pytest.mark.skip,
            devicetypes=(devices.DeviceType.CPU,),
            executors=("torch",),
        ),
        # Grad tests are slightly inaccurate in lower precision floating-point types
        DecorateInfo(
            custom_comparator(partial(assert_close, atol=1e-2, rtol=1e-2)),
            dtypes=(
                datatypes.float16,
                datatypes.bfloat16,
            ),
        ),
    ),
)
nn_ops.append(cross_entropy_opinfo)


def nll_loss_sample_generator(op, device, dtype, requires_grad, **kwargs):
    make = partial(make_tensor, device=device, dtype=dtype, requires_grad=requires_grad)

    # input_shape, target_shape
    shapes = (
        ((7, 18), (7,)),
        ((3, 4, 2, 3), (3, 2, 3)),
        ((5,), ()),
        ((3, 4, 0), (3, 0)),
    )

    weight_options = (True, False)
    reduction_options = ("none", "mean", "sum")
    ignore_index_options = (-100, 3)

    # NOTE: The size_average and reduce parameters are not tested because they are deprecated.
    for shape, weight_flag, reduction_str, ignore_index in itertools.product(
        shapes, weight_options, reduction_options, ignore_index_options
    ):
        # NOTE According to pytorch/pytorch#64572, nll_loss should return NaN when reduction = "mean"
        # and the whole target is equal to ignore_index. However, if the inputs are cuda tensors, PyTorch returns 0.
        # Skip this case because we are consistent across devices.
        if torch.device(device).type == "cuda" and reduction_str == "mean" and ignore_index > 0:
            continue

        input_shape, target_shape = shape
        C = input_shape[1] if len(input_shape) >= 2 else input_shape[0]

        # Input is expected to be log-probs.
        # We provide a which is log-stochastic in channel dims.
        a = make(input_shape, requires_grad=False)
        for dim in range(2 if len(input_shape) >= 2 else 1, a.ndim):
            a = a.log_softmax(dim=dim)
        a.requires_grad_(requires_grad)

        yield SampleInput(
            a,
            target := make(target_shape, low=0, high=C, dtype=torch.long, requires_grad=False),
            weight=make(C, low=1.0, high=2.0, requires_grad=False) if weight_flag else None,
            ignore_index=ignore_index,
            reduction=reduction_str,
        )

    # Test empty input and target tensor short-circuit
    for reduction_str, ignore_index in itertools.product(reduction_options, ignore_index_options):
        yield SampleInput(
            empty_input_tensor := torch.tensor([], device=device, dtype=dtype),
            empty_target_tensor := torch.tensor([], device=device, dtype=torch.long),
            ignore_index=ignore_index,
            reduction=reduction_str,
        )


def nll_loss_error_generator(op, device, dtype=torch.float32, **kwargs):
    make = partial(make_tensor, device=device, dtype=dtype, requires_grad=False)

    input_shape = (7, 18)
    target_shape = (7,)
    C = input_shape[1] if len(input_shape) >= 2 else input_shape[0]
    valid_input = make(input_shape)
    valid_target = make(target_shape, low=0, high=C, dtype=torch.long, requires_grad=False)

    # unexpected reduction string argument
    yield (
        SampleInput(valid_input, valid_target, reduction="foo"),
        ValueError,
        'Expected reduction string to be "none", "sum", or "mean", but it is (.*?).',
    )

    # target tensor is not integer dtype
    float_target = make(target_shape, low=0, high=C, dtype=torch.float, requires_grad=False)
    yield (
        SampleInput(valid_input, float_target),
        RuntimeError,
        "Expected target to be a tensor with an integer dtype, but it has dtype (.*?).",
    )

    # input tensor has 0 dimensions
    scalar_input = make(scalar_shape := ())
    yield (
        SampleInput(scalar_input, valid_target),
        RuntimeError,
        f"Expected the input tensor to have more than 1 dimension, but it has {scalar_input.ndim} dimensions.",
    )

    # input ndims != (target ndims + 1)
    extra_dim_input = make(input_shape + (10,))
    yield (
        SampleInput(extra_dim_input, valid_target),
        RuntimeError,
        "Expected the input tensor to have (.*?) dimensions, but it has (.*?) dimensions.",
    )

    # target shape is input shape except channels dimension
    incorrect_batch_target = make((10,), low=0, high=C, dtype=torch.long, requires_grad=False)
    yield (
        SampleInput(valid_input, incorrect_batch_target),
        RuntimeError,
        "Expected the target tensor to have the same shape as the input tensor except for the channels dimension \
            (.*?), but it has shape (.*?).",
    )

    # weight tensor has more than 1 dimension
    multiple_dim_weight = make((C, 10), requires_grad=False)
    yield (
        SampleInput(valid_input, valid_target, weight=multiple_dim_weight),
        RuntimeError,
        f"Expected a 1D tensor with {C} elements for weight argument, \
            but found a tensor with {multiple_dim_weight.ndim} dimensions and {multiple_dim_weight.shape[0]} elements.",
    )

    # weight tensor numel != C
    incorrect_numel_weight = make((C + 10,), requires_grad=False)
    yield (
        SampleInput(valid_input, valid_target, weight=incorrect_numel_weight),
        RuntimeError,
        f"Expected a 1D tensor with {C} elements for weight argument, \
            but found a tensor with {incorrect_numel_weight.ndim} dimensions and {incorrect_numel_weight.shape[0]} elements.",
    )


nll_loss_opinfo = OpInfo(
    ltorch.nll_loss,
    sample_input_generator=nll_loss_sample_generator,
    error_input_generator=nll_loss_error_generator,
    torch_reference=torch.nn.functional.nll_loss,
    dtypes=(datatypes.floating,),
    test_directives=(
        # take_along_axis is disabled with nvfuser, which this operator relies on.
        DecorateInfo(
            pytest.mark.skip,
            executors=("nvfuser",),
        ),
        # FP16: RuntimeError: "nll_loss_out_frame" not implemented for 'Half'
        # BF16: AssertionError: Scalars are not close!
        DecorateInfo(
            pytest.mark.xfail,
            dtypes=(
                datatypes.float16,
                datatypes.bfloat16,
            ),
        ),
        # TODO FIXME -- These tests are hitting an odd issue where real torch tensors are being passed to nll_loss
        DecorateInfo(
            pytest.mark.skip,
            "test_vjp_correctness",
        ),
        # NOTE PyTorch returns NaN if ignore_index == target_index and reduction='mean'
        DecorateInfo(
            custom_comparator(partial(assert_close, equal_nan=True)),
        ),
    ),
)
nn_ops.append(nll_loss_opinfo)


def mse_loss_sample_generator(op, device, dtype, requires_grad, **kwards):
    make = partial(make_tensor, device=device, dtype=dtype, requires_grad=requires_grad)

    # input_shape, target_shape
    shapes = (
        ((2, 16), (2, 16)),
        ((7, 18), (7, 18)),
        ((3, 4, 2, 3), (3, 4, 2, 3)),
        ((3, 4, 2, 3), (4, 1, 3)),
        ((2, 3, 1), (3, 1)),
    )

    reduction_options = ("none", "mean", "sum")

    for shape, reduction_str in itertools.product(shapes, reduction_options):
        input_shape, target_shape = shape

        C = input_shape[1] if len(input_shape) >= 2 else input_shape[0]
        yield SampleInput(
            make(input_shape, low=0.0, high=1.0, dtype=dtype, requires_grad=True),
            make(target_shape, low=0.0, high=1.0, dtype=dtype, requires_grad=True),
            reduction=reduction_str,
        )


mse_loss_opinfo = OpInfo(
    ltorch.mse_loss,
    sample_input_generator=mse_loss_sample_generator,
    torch_reference=torch.nn.functional.mse_loss,
    dtypes=(datatypes.floating,),
    test_directives=(
        # NOTE: PyTorch does not support bf16 mse_loss
        DecorateInfo(
            pytest.mark.skip,
            "test_core_vs_torch_consistency",
            dtypes=(datatypes.bfloat16,),
            devicetypes=(devices.DeviceType.CPU,),
        ),
        # NOTE: currently, mse_loss is encountering the following errors
        # RuntimeError: "mse_cpu" not implemented for 'BFloat16'
        # RuntimeError: "mse_backward_cpu_out" not implemented for 'Half'
        DecorateInfo(
            pytest.mark.skip,
            "test_phantom_grad_vs_torch_consistency",
            dtypes=(
                datatypes.bfloat16,
                datatypes.float16,
            ),
            devicetypes=(devices.DeviceType.CPU,),
        ),
        # Sets more permissive atol and rtol precisions for float16 than assert_close's defaults
        #   (which are 1e-3 and 1e-5)
        DecorateInfo(
            custom_comparator(partial(assert_close, atol=1e-3, rtol=1e-2)),
            executors=("nvfuser",),
            dtypes=(datatypes.float16,),
        ),
    ),
)

nn_ops.append(mse_loss_opinfo)


def interpolate_sample_generator(op, device, dtype, requires_grad, **kwargs):
    make = partial(make_tensor, device=device, dtype=dtype, requires_grad=requires_grad)

    # Not that much variability in the batch and channels dims
    # since they are never modified.
    # NOTE: we had to cut it down.
    # Before:
    # batch = ((1,), (2,))
    # After:
    batch = ((1,),)
    channels = ((2,),)

    # For shape in dim_options we try size=dim_options[shape]
    dim_options = {
        # Nice prime number. We test co-prime with 5 sizes.
        # NOTE: if the tests take too much time, reducing
        # the tuple length is the best way to cut it down.
        # NOTE: we had to cut it down.
        # Before:
        # 5: (2, 3, 4, 7, 8, 9),
        # After:
        5: (3, 7),
        # Nice even number. We test *0.5 *1, and *2.
        # NOTE: we had to cut it down.
        # Before:
        # 6: (3, 6, 12),
        # After:
    }
    # Testing 3D-5D inputs only since they are the ones that PyTorch supports.
    # NOTE: we had to cut it down.
    # Before:
    # n_spatial_dims = (1, 2, 3)
    # After:
    n_spatial_dims = (1, 3)

    # All possible combinations to test that dependencies between dimensions are captured correctly.
    # Since specifying size will call the scale_factor path, we do not explicitly test scale_factor
    # in the loop below.
    for b, c, l, dim in itertools.product(batch, channels, dim_options, n_spatial_dims):
        for size in itertools.product(dim_options[l], repeat=dim):
            spatial_dims = (l,) * dim
            a_shape = b + c + spatial_dims

            yield SampleInput(make(a_shape), size=size)

    # Test scale/scale_factor passed as a scalar
    yield SampleInput(make(1, 1, 5, 5), scale_factor=0.5)
    yield SampleInput(make(1, 1, 5, 5), size=10)

    # Let's try some crazy scale_factor
    yield SampleInput(make(1, 1, 5, 5), scale_factor=(1.37, 0.26))
    yield SampleInput(make(1, 1, 5, 5), scale_factor=(0.26, 1.37))


def interpolate_error_generator(op, device, dtype=torch.float32, **kwargs):
    make = partial(make_tensor, device=device, dtype=dtype)

    yield (SampleInput(make(1, 1), scale_factor=2.0), RuntimeError, f"Expected (.*?)ndim(.*?) >= 3")
    yield (SampleInput(make(1, 1, 0), scale_factor=2.0), RuntimeError, f"Expected (.*?)numel(.*?) to be greater than 0")

    yield (SampleInput(make(1, 1, 1)), RuntimeError, f"Only one of `size` or `scale_factor` has to be specified")
    yield (
        SampleInput(make(1, 1, 1), size=(2,), scale_factor=2.0),
        RuntimeError,
        f"Only one of `size` or `scale_factor` has to be specified",
    )

    yield (SampleInput(make(1, 1, 1), size=0), RuntimeError, f"size(.*?) is expected to be greater than zero")
    yield (
        SampleInput(make(1, 1, 1), size=2.0),
        RuntimeError,
        f"size(.*?) is expected to be a greater than zero integer",
    )
    yield (
        SampleInput(make(1, 1, 1), size=(2, 2)),
        RuntimeError,
        f"size(.*?) is expected to be (.*?) a sequence (.*?) of length 1",
    )
    yield (
        SampleInput(make(1, 1, 1, 1), size=(2.0, 2)),
        RuntimeError,
        f"size(.*?) is expected to be (.*?) a sequence of strictly positive integers",
    )

    yield (
        SampleInput(make(1, 1, 1), scale_factor=0.0),
        RuntimeError,
        f"scale_factor(.*?) is expected to be strictly positive",
    )
    yield (
        SampleInput(make(1, 1, 1), scale_factor=2),
        RuntimeError,
        f"scale_factor(.*?) is expected to be a strictly positive floating point number",
    )
    yield (
        SampleInput(make(1, 1, 1), scale_factor=(2.0, 2.0)),
        RuntimeError,
        f"scale_factor(.*?) is expected to be (.*?) a sequence (.*?) of length 1",
    )
    yield (
        SampleInput(make(1, 1, 1, 1), scale_factor=(2.0, 2)),
        RuntimeError,
        f"scale_factor(.*?) is expected to be (.*?) a sequence of strictly positive floating point numbers",
    )


interpolate_opinfo = OpInfo(
    ltorch.interpolate,
    sample_input_generator=interpolate_sample_generator,
    error_input_generator=interpolate_error_generator,
    torch_reference=torch.nn.functional.interpolate,
    dtypes=(datatypes.floating,),
    test_directives=(
        # PyTorch does not support CPU Half upsample used in interpolate
        DecorateInfo(
            pytest.mark.xfail,
            "test_core_vs_torch_consistency",
            dtypes=(datatypes.float16,),
            devicetypes=(devices.DeviceType.CPU,),
        ),
        # This should be fixed now; TODO re-enable and test
        DecorateInfo(
            pytest.mark.xfail,
            "test_vjp_correctness",
        ),
    ),
)
nn_ops.append(interpolate_opinfo)


opinfos.extend(nn_ops)


# Ops related to Probability Distributions.
prob_distr_ops = []


# multinomial testing is currently disabled due to issue "randomness: enable
# PyTorch generators for operations like multinomial"
# def multinomial_sample_generator(op, device, dtype, requires_grad, **kwargs):
#     make = partial(make_tensor, device=device, dtype=dtype, requires_grad=requires_grad)

#     shapes = [
#         (10),
#         (10, 10),
#     ]
#     num_samples = (1, 3, 5)
#     replacement = (True, False)
#     seed = 13

#     for shape, ns, r in itertools.product(shapes, num_samples, replacement):
#         weights = make(shape).abs()
#         gen = torch.Generator(device).manual_seed(seed)
#         yield SampleInput(weights, ns, r, generator=gen)


# def torch_multinomial_like(
#     a: torch.Tensor,
#     num_samples: int,
#     replacement: bool,
#     *,
#     generator: torch.Generator,
# ):
#     return prims.multinomial(a, num_samples, replacement, generator.initial_seed())


# multinomial_prim_opinfo = OpInfo(
#     torch_multinomial_like,
#     name="multinomial_prim",
#     supports_grad=False,
#     sample_input_generator=multinomial_sample_generator,
#     torch_reference=torch.multinomial,
#     dtypes=(datatypes.floating,),
#     test_directives=(
#         # PyTorch does not support CUDA BFloat16 multinomial
#         DecorateInfo(
#             pytest.mark.xfail,
#             "test_core_vs_torch_consistency",
#             dtypes=(datatypes.bfloat16,),
#             devicetypes=(devices.DeviceType.CUDA,),
#         ),
#         # PyTorch does not support CPU Half multinomial
#         DecorateInfo(
#             pytest.mark.xfail,
#             "test_core_vs_torch_consistency",
#             dtypes=(datatypes.float16,),
#             devicetypes=(devices.DeviceType.CPU,),
#         ),
#     ),
# )
# prob_distr_ops.append(multinomial_prim_opinfo)


opinfos.extend(prob_distr_ops)


# Memory access ops
memory_access_ops = []


def item_sample_generator(op, device, dtype, requires_grad, **kwargs):
    make = partial(make_tensor, device=device, dtype=dtype, requires_grad=requires_grad)

    # Different flavors of 1-numel arrays with dims 0-4
    for d in range(5):
        yield SampleInput(make((1,) * d))


item_opinfo = OpInfo(
    prims.item,
    sample_input_generator=item_sample_generator,
    torch_reference=torch.Tensor.item,
)
memory_access_ops.append(item_opinfo)


opinfos.extend(memory_access_ops)<|MERGE_RESOLUTION|>--- conflicted
+++ resolved
@@ -3689,7 +3689,59 @@
 shape_ops.append(reshape_opinfo)
 
 
-<<<<<<< HEAD
+def unflatten_sample_generator(op, device, dtype, requires_grad, **kwargs):
+    make = partial(make_tensor, device=device, dtype=dtype, requires_grad=requires_grad)
+
+    # shape, dim, unflatten_shape
+    cases = (
+        ((4,), 0, (4,)),  # no-op
+        ((2, 2), -1, (2,)),  # no-op
+        ((1, 2, 1), 1, (2,)),  # no-op
+        ((4, 2), 0, (2, 2)),
+        ((125, 3), 0, (25, 5)),
+        ((25, 25), -1, (1, 5, 5)),
+        ((16, 32), -1, (2, 4, 1, 4)),
+        ((4, 5, 6), -1, (6, 1, 1, 1)),
+        ((5, 125, 5), 1, (5, 5, 5)),
+        ((4, 12, 6), 1, (2, 2, 3)),
+        ((12, 2), 0, (-1, 6)),
+        ((4, 12, 6), 1, (12, -1)),
+        ((4, 12, 6), 1, (6, -1)),
+    )
+
+    for tensor_shape, dim, shape in cases:
+        yield SampleInput(make(tensor_shape), dim, shape)
+
+
+def unflatten_error_generator(op, device, dtype=torch.float32, **kwargs):
+    make = partial(make_tensor, dtype=dtype, device=device)
+    input_tensor = make(4, 4)
+    yield (SampleInput(input_tensor, 0, ()), RuntimeError, r"unflatten\(\) sizes must be non-empty")
+
+    err_msg = rf"Attempting to reshape a.shape=(.*?) to shape=(.*?), but a.numel=.* is different from the number of elements in shape, .*"
+    yield (SampleInput(input_tensor, 1, (2, 3)), RuntimeError, err_msg)
+
+    err_msg = rf"Trying to reshape, but can't infer how to reshape (.*?) to (.*?)"
+    yield (SampleInput(input_tensor, 0, (-1, 3)), RuntimeError, err_msg)
+
+    dim = 3
+    yield (
+        SampleInput(input_tensor, dim, (2, 2)),
+        IndexError,
+        rf"Dimension out of range \(expected to be in range of \[{-len(input_tensor.shape)}, {len(input_tensor.shape)-1}\], but got {dim}\)",
+    )
+
+
+unflatten_opinfo = OpInfo(
+    ltorch.unflatten,
+    sample_input_generator=unflatten_sample_generator,
+    error_input_generator=unflatten_error_generator,
+    torch_reference=torch.unflatten,
+)
+
+shape_ops.append(unflatten_opinfo)
+
+
 def view_as_sample_generator(op, device, dtype, requires_grad, **kwargs):
     make = partial(make_tensor, device=device, dtype=dtype, requires_grad=requires_grad)
 
@@ -3727,59 +3779,6 @@
     torch_reference=torch.Tensor.view_as,
 )
 shape_ops.append(view_as_opinfo)
-=======
-def unflatten_sample_generator(op, device, dtype, requires_grad, **kwargs):
-    make = partial(make_tensor, device=device, dtype=dtype, requires_grad=requires_grad)
-
-    # shape, dim, unflatten_shape
-    cases = (
-        ((4,), 0, (4,)),  # no-op
-        ((2, 2), -1, (2,)),  # no-op
-        ((1, 2, 1), 1, (2,)),  # no-op
-        ((4, 2), 0, (2, 2)),
-        ((125, 3), 0, (25, 5)),
-        ((25, 25), -1, (1, 5, 5)),
-        ((16, 32), -1, (2, 4, 1, 4)),
-        ((4, 5, 6), -1, (6, 1, 1, 1)),
-        ((5, 125, 5), 1, (5, 5, 5)),
-        ((4, 12, 6), 1, (2, 2, 3)),
-        ((12, 2), 0, (-1, 6)),
-        ((4, 12, 6), 1, (12, -1)),
-        ((4, 12, 6), 1, (6, -1)),
-    )
-
-    for tensor_shape, dim, shape in cases:
-        yield SampleInput(make(tensor_shape), dim, shape)
-
-
-def unflatten_error_generator(op, device, dtype=torch.float32, **kwargs):
-    make = partial(make_tensor, dtype=dtype, device=device)
-    input_tensor = make(4, 4)
-    yield (SampleInput(input_tensor, 0, ()), RuntimeError, r"unflatten\(\) sizes must be non-empty")
-
-    err_msg = rf"Attempting to reshape a.shape=(.*?) to shape=(.*?), but a.numel=.* is different from the number of elements in shape, .*"
-    yield (SampleInput(input_tensor, 1, (2, 3)), RuntimeError, err_msg)
-
-    err_msg = rf"Trying to reshape, but can't infer how to reshape (.*?) to (.*?)"
-    yield (SampleInput(input_tensor, 0, (-1, 3)), RuntimeError, err_msg)
-
-    dim = 3
-    yield (
-        SampleInput(input_tensor, dim, (2, 2)),
-        IndexError,
-        rf"Dimension out of range \(expected to be in range of \[{-len(input_tensor.shape)}, {len(input_tensor.shape)-1}\], but got {dim}\)",
-    )
-
-
-unflatten_opinfo = OpInfo(
-    ltorch.unflatten,
-    sample_input_generator=unflatten_sample_generator,
-    error_input_generator=unflatten_error_generator,
-    torch_reference=torch.unflatten,
-)
-
-shape_ops.append(unflatten_opinfo)
->>>>>>> cb489c95
 
 
 def repeat_sample_generator(op, device, dtype, requires_grad, **kwargs):
