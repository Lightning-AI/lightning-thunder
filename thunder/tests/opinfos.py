--- conflicted
+++ resolved
@@ -561,8 +561,6 @@
 
 tensor_properties.append(is_cuda_opinfo)
 
-<<<<<<< HEAD
-=======
 
 def numel_sample_generator(op, device, dtype, requires_grad, **kwargs):
     make = partial(make_tensor, device=device, dtype=dtype, requires_grad=requires_grad)
@@ -587,7 +585,6 @@
 
 opinfos.extend(tensor_properties)
 
->>>>>>> 7921e439
 
 # NOTE: slightly different from generic _elementwise_unary_torch helper
 #   because this returns the input when given an unsigned type
