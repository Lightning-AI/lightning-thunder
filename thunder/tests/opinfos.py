--- conflicted
+++ resolved
@@ -2272,7 +2272,14 @@
 )
 elementwise_binary_ops.append(logical_and_opinfo)
 
-<<<<<<< HEAD
+logical_or_opinfo = OpInfo(
+    clang.logical_or,
+    dtypes=(datatypes.all_dtypes),
+    sample_input_generator=partial(elementwise_binary_generator, no_rhs_numbers=True),
+    torch_reference=torch._refs.logical_or,
+)
+elementwise_binary_ops.append(logical_or_opinfo)
+
 logical_xor_opinfo = OpInfo(
     clang.logical_xor,
     dtypes=(datatypes.all_dtypes),
@@ -2280,15 +2287,6 @@
     torch_reference=torch._refs.logical_xor,
 )
 elementwise_binary_ops.append(logical_xor_opinfo)
-=======
-logical_or_opinfo = OpInfo(
-    clang.logical_or,
-    dtypes=(datatypes.exact, datatypes.floating, datatypes.complexfloating),
-    sample_input_generator=partial(elementwise_binary_generator, no_rhs_numbers=True),
-    torch_reference=torch._refs.logical_or,
-)
-elementwise_binary_ops.append(logical_or_opinfo)
->>>>>>> 841acc31
 
 le_opinfo = OpInfo(
     clang.le,
