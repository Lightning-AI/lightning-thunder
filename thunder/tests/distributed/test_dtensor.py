--- conflicted
+++ resolved
@@ -79,12 +79,6 @@
         num_devices = self.world_size
         mesh = DeviceMesh("cuda", list(range(num_devices)))
 
-<<<<<<< HEAD
-=======
-        if executor == "nvfuser":
-            raise unittest.SkipTest("See PR: https://github.com/Lightning-AI/lightning-thunder/pull/2423")
-
->>>>>>> 105b8caa
         dim_size = 16
 
         def fn_reshape(x, shape):
