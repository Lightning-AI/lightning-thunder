import unittest
from itertools import product
from collections.abc import Sequence
from looseversion import LooseVersion

import pytest
import torch

if not torch.distributed.is_available():
    pytest.skip(allow_module_level=True)

import thunder

from thunder.tests.distributed.helper import DistributedParallelTestCase
from torch.distributed._tensor import DeviceMesh, distribute_tensor
from torch.distributed.tensor.placement_types import Shard, Replicate
from torch.testing._internal.distributed._tensor.common_dtensor import DTensorConverter
from torch.distributed.tensor.parallel import (
    parallelize_module,
    ColwiseParallel,
)

from torch.testing._internal import common_utils

from thunder.tests.distributed.helper import executors_map
from thunder.tests.opinfos import OpInfo, get_opinfo
from thunder.tests.utils import is_output_differentiable, filter_differentiable_outputs
import thunder.core.dtypes as dtypes
from thunder.core.pytree import tree_flatten
from thunder.dynamo import thunderfx


# NOTE: We run all these similar functions seperately
#       as we want to avoid nvfuser issue (https://github.com/NVIDIA/Fuser/issues/4507)
#       where trying to create FusionDefinition with same math operation can fail.
functions_to_test = {
    "torch.mul": lambda x, w: torch.mul(x, w),
    "x.mul(w)": lambda x, w: torch.Tensor.mul(x, w),
    "x * w": lambda x, w: x * w,
}


# NOTE: OpInfo may use `clang` or `ltorch` ops to be jitted with thunder.jit.
#       However, for the current DTensor implementation, we add a dispatch in the `torch` operation lookaside
#       to choose between DTensor supported symbol (from `dtensor_torch_and_prims.py`) or the usual `ltorch` symbol.
#       This is why we need to make sure that the OpInfo uses PyTorch native op as `op` which is passed to thunder.jit.
class DTensorOpInfo:
    def __init__(
        self,
        *,
        name,
        op,
        torch_reference,
        supports_grad,
        sample_inputs,
        skip_noncontiguous_for_executor=(),
        skip_for_executor=(),
    ):
        self.name = name
        assert "torch" in op.__module__, "OpInfo must use PyTorch native op as `op` which is passed to thunder.jit"
        self.op = op
        self.torch_reference = torch_reference
        # NOTE: Not all DTensor ops support grad initially, use this to disable grad tests for them
        self.supports_grad = supports_grad
        # NOTE: This should generally reuse the sample_inputs from the OpInfo
        self.sample_inputs = sample_inputs

        # In some cases, non-contiguous inputs are not supported by the executor.
        assert isinstance(skip_noncontiguous_for_executor, tuple), "skip_noncontiguous_for_executor must be a tuple"
        self.skip_noncontiguous_for_executor = skip_noncontiguous_for_executor

        assert isinstance(skip_for_executor, tuple), "skip_for_executor must be a tuple"
        self.skip_for_executor = skip_for_executor


# DTensor supported ops
dtensor_supported_opinfos = (
    DTensorOpInfo(
        name="reshape",
        op=torch.reshape,
        torch_reference=torch.reshape,
        supports_grad=True,
        sample_inputs=get_opinfo("reshape").sample_inputs,
    ),
    DTensorOpInfo(
        name="linear",
        op=torch.nn.functional.linear,
        torch_reference=torch.nn.functional.linear,
        supports_grad=False,
        sample_inputs=get_opinfo("linear").sample_inputs,
    ),
    DTensorOpInfo(
        name="exp",
        op=torch.exp,
        torch_reference=torch.exp,
        supports_grad=True,
        sample_inputs=get_opinfo("exp").sample_inputs,
        # Ref:https://github.com/NVIDIA/Fuser/pull/5124
        skip_noncontiguous_for_executor=("nvfuser",),
    ),
    DTensorOpInfo(
        name="neg",
        op=torch.neg,
        torch_reference=torch.neg,
        supports_grad=False,
        sample_inputs=get_opinfo("neg").sample_inputs,
        # Ref:https://github.com/NVIDIA/Fuser/pull/5124
        skip_noncontiguous_for_executor=("nvfuser",),
    ),
    DTensorOpInfo(
        name="reciprocal",
        op=torch.reciprocal,
        torch_reference=torch.reciprocal,
        supports_grad=False,
        sample_inputs=get_opinfo("reciprocal").sample_inputs,
        # Ref:https://github.com/NVIDIA/Fuser/pull/5124
        skip_noncontiguous_for_executor=("nvfuser",),
    ),
    DTensorOpInfo(
        name="add",
        op=torch.add,
        torch_reference=torch.add,
        supports_grad=False,
        sample_inputs=get_opinfo("add").sample_inputs,
        # Ref:https://github.com/NVIDIA/Fuser/issues/5314
        skip_for_executor=("nvfuser",),
    ),
    DTensorOpInfo(
        name="silu",
        op=torch.nn.functional.silu,
        torch_reference=torch.nn.functional.silu,
        supports_grad=False,
        sample_inputs=get_opinfo("silu").sample_inputs,
        # Ref:https://github.com/NVIDIA/Fuser/pull/5124
        skip_noncontiguous_for_executor=("nvfuser",),
    ),
)

skip_opinfos = (
    # RuntimeError: Metadata (placement and mesh) has changed for cotangent between tracing and runtimeduring tracing
    # it was Spec(S(1) on (1, 2, 1)) but at runtime it is Spec(S(1) on (1, 2, 1)).
    "reshape",
)


@unittest.skipUnless(
    torch.cuda.is_available() and torch.distributed.is_nccl_available(),
    "DTensor test requires CUDA and NCCL `torch.distributed` backend",
)
class DTensorTest(DistributedParallelTestCase):
    @common_utils.parametrize("executor, fn_key", product(tuple(executors_map.keys()), functions_to_test.keys()))
    def test_dtensor_basic_op(self, executor, fn_key):
        num_devices = self.world_size
        mesh = DeviceMesh("cuda", list(range(num_devices)))

        dim_size = 16

        def _helper(fn, in_dtensor, w_dtensor):
            expected = torch.compile(fn)(in_dtensor, w_dtensor)
            tmodel = thunder.jit(fn, executors=executors_map[executor].executors_list())
            actual = tmodel(in_dtensor, w_dtensor)

            torch.testing.assert_close(actual, expected)

            g_o = distribute_tensor(torch.ones(dim_size, dim_size), mesh, [Shard(0)])
            expected_g = torch.autograd.grad(
                expected,
                (in_dtensor, w_dtensor),
                g_o,
            )
            actual_g = torch.autograd.grad(actual, (in_dtensor, w_dtensor), g_o)

            torch.testing.assert_close(actual_g, expected_g)

        w_dtensor = distribute_tensor(torch.randn(dim_size, dim_size, requires_grad=True), mesh, [Shard(0)])
        in_dtensor = distribute_tensor(torch.randn(dim_size, dim_size, requires_grad=True), mesh, [Shard(0)])

        # Verify torch API works
        _helper(functions_to_test[fn_key], in_dtensor, w_dtensor)

    def test_dtensor_unsupported(self):
        num_devices = self.world_size
        mesh = DeviceMesh("cuda", list(range(num_devices)))

        dim_size = 16

        w_dtensor = distribute_tensor(torch.randn(dim_size, dim_size, requires_grad=True), mesh, [Shard(0)])

        in_dtensor = distribute_tensor(torch.randn(dim_size, dim_size, requires_grad=True), mesh, [Shard(0)])

        def fn(x, w):
            return torch.div(x, w)

        tmodel = thunder.jit(fn)
        with pytest.raises(AssertionError):
            tmodel(in_dtensor, w_dtensor)

        def fn(x, w):
            return x / w

        tmodel = thunder.jit(fn)
        with pytest.raises(AssertionError):
            tmodel(in_dtensor, w_dtensor)

    def test_dtensor_unsupported_mixed_input(self):
        num_devices = self.world_size
        mesh = DeviceMesh("cuda", list(range(num_devices)))

        dim_size = 16

        def fn(x, w):
            return torch.div(x, w)

        w = torch.randn(dim_size, dim_size, requires_grad=True)

        in_dtensor = distribute_tensor(torch.randn(dim_size, dim_size, requires_grad=True), mesh, [Shard(0)])

        tmodel = thunder.jit(fn, executors=thunder.get_always_executors())
        with pytest.raises(AssertionError):
            tmodel(in_dtensor, w)

    def test_dtensor_incorrect_cotangent(self):
        num_devices = self.world_size
        mesh = DeviceMesh("cuda", list(range(num_devices)))

        dim_size = 16

        w_dtensor = distribute_tensor(torch.randn(dim_size, dim_size, requires_grad=True), mesh, [Shard(0)])
        in_dtensor = distribute_tensor(torch.randn(dim_size, dim_size, requires_grad=True), mesh, [Shard(0)])

        def fn(x, w):
            return torch.mul(x, w)

        tmodel = thunder.jit(fn, executors=thunder.get_always_executors())
        actual = tmodel(in_dtensor, w_dtensor)
        g_o = distribute_tensor(torch.ones(dim_size, dim_size), mesh, [Shard(1)])

        with pytest.raises(RuntimeError, match="has changed for cotangent between tracing and runtime"):
            torch.autograd.grad(actual, (in_dtensor, w_dtensor), g_o)

    @common_utils.parametrize("executor", tuple(executors_map.keys()))
    def test_dtensor_convert_element_type(self, executor):
        from thunder.torch.experimental.dtensor_torch_and_prims import dtensor_convert_element_type_prim

        num_devices = self.world_size
        mesh = DeviceMesh("cuda", list(range(num_devices)))

        dim_size = 16

        in_dtensor = distribute_tensor(torch.randn(dim_size, dim_size, requires_grad=True), mesh, [Shard(0)])

        def fn(x):
            return dtensor_convert_element_type_prim(x, dtypes.bfloat16)

        tmodel = thunder.jit(fn, executors=executors_map[executor].executors_list())
        actual = tmodel(in_dtensor)
        expected = in_dtensor.to(torch.bfloat16)

        torch.testing.assert_close(actual, expected)

        g_o = distribute_tensor(torch.ones(dim_size, dim_size), mesh, [Shard(0)])
        expected_g = torch.autograd.grad(
            expected,
            (in_dtensor,),
            g_o,
        )
        actual_g = torch.autograd.grad(actual, (in_dtensor,), g_o)

        torch.testing.assert_close(actual_g, expected_g)

    @common_utils.parametrize("executor", tuple(executors_map.keys()))
    def test_dtensor_broadcast_in_dim(self, executor):
        from thunder.torch.experimental.dtensor_torch_and_prims import dtensor_broadcast_in_dim_prim

        num_devices = self.world_size
        mesh = DeviceMesh("cuda", list(range(num_devices)))
        dim_size = 16
        in_dtensor = distribute_tensor(torch.randn(dim_size, dim_size, requires_grad=False), mesh, [Shard(0)])

        def fn(x):
            return dtensor_broadcast_in_dim_prim(x, (dim_size, dim_size), (0, 1))

        tmodel = thunder.jit(fn, executors=executors_map[executor].executors_list())
        actual = tmodel(in_dtensor)
        expected = in_dtensor.broadcast_to((dim_size, dim_size))

        torch.testing.assert_close(actual, expected)

    @common_utils.parametrize("jit_fn", (thunder.jit, thunderfx), name_fn=lambda jit_fn: jit_fn.__name__)
    def test_dtensor_columnwise_parallel(self, jit_fn):
<<<<<<< HEAD
        if jit_fn == thunder.jit:
            # File "/opt/pytorch/lightning-thunder/thunder/core/jit_ext.py", line 444, in _general_jit_getattr_lookaside
            # obj.original_value.__dict__,
            # ^^^^^^^^^^^^^^^^^^^^^^^^^^^
            # AttributeError: 'object' object has no attribute '__dict__'. Did you mean: '__dir__'?
            raise unittest.SkipTest("thunder.jit fails with AttributeError")

=======
>>>>>>> 57400020
        num_devices = self.world_size
        mesh = DeviceMesh("cuda", list(range(num_devices)))
        dim_size = 16
        in_dtensor = torch.randn(dim_size, dim_size, requires_grad=False)
        m = torch.nn.Linear(dim_size, dim_size)
        m.requires_grad_(False)

        parallelized_model = parallelize_module(m, mesh, ColwiseParallel())

        # `parallelize_module` sets `requires_grad` to True, set it to False again.
        parallelized_model.requires_grad_(False)

        actual = parallelized_model(in_dtensor)
        expected = m(in_dtensor)
        torch.testing.assert_close(actual, expected)

        tmodel = jit_fn(parallelized_model, nv_enable_linear=True)
<<<<<<< HEAD
        actual = tmodel(in_dtensor)
        torch.testing.assert_close(actual, expected)
=======

        if jit_fn == thunder.jit:
            # Original error caught by the interpreter:
            # File "/opt/pytorch/lightning-thunder/thunder/core/jit_ext.py", line 444, in _general_jit_getattr_lookaside
            # obj.original_value.__dict__,
            # ^^^^^^^^^^^^^^^^^^^^^^^^^^^
            # AttributeError: 'object' object has no attribute '__dict__'. Did you mean: '__dir__'?
            with self.assertRaises(thunder.core.interpreter.InterpreterError):
                actual = tmodel(in_dtensor)
        else:
            actual = tmodel(in_dtensor)
            torch.testing.assert_close(actual, expected)
>>>>>>> 57400020

        if jit_fn == thunderfx:
            assert len(tmodel._backend.subgraph_infos) == 1
            assert len(tmodel._backend.subgraph_infos[0].thunder_compiled_fns) == 1
            assert len(tmodel._backend.subgraph_infos[0].split_reasons) == 0

    @common_utils.parametrize("executor", tuple(executors_map.keys()))
    @common_utils.parametrize(
        "input_shardings",
        [
            (
                [
                    Shard(
                        -1,
                    )
                ],
                [
                    Shard(1),
                ],
                [Replicate()],
            ),
        ],
    )
    def test_dtensor_grouped_mm(self, executor, input_shardings):
        if LooseVersion(torch.__version__) < "2.8":
            raise unittest.SkipTest("test_dtensor_grouped_mm: torch._grouped_mm is not available in torch < 2.8")

        num_devices = self.world_size
        mesh = DeviceMesh("cuda", list(range(num_devices)))

        if (torch.cuda.get_device_capability() < (9, 0)) and executor == "torch":
            raise unittest.SkipTest(
                "test_dtensor_grouped_mm: torch._grouped_mm doesn't support device capability < 9.0"
            )

        M = 16
        N = 64
        K = 32
        G = 2

        inp_shard, w_shard, offsets_shard = input_shardings
        in_dtensor = distribute_tensor(torch.randn(M, K, requires_grad=False, dtype=torch.bfloat16), mesh, inp_shard)
        w_dtensor = distribute_tensor(torch.randn(G, K, N, requires_grad=False, dtype=torch.bfloat16), mesh, w_shard)
        offsets_dtensor = distribute_tensor(torch.tensor([0, 16], dtype=torch.int32), mesh, offsets_shard)

        tfn = thunder.jit(torch._grouped_mm, executors=executors_map[executor].executors_list())

        tfn(in_dtensor, w_dtensor, offsets_dtensor)

        trcs = thunder.last_traces(tfn)
        init_trc = trcs[0]

        from thunder.torch.experimental.dtensor_torch_and_prims import dtensor_grouped_mm

        assert any(bsym.sym == dtensor_grouped_mm for bsym in init_trc.bound_symbols)

    @common_utils.parametrize(
        "op, executor",
        product(dtensor_supported_opinfos, tuple(executors_map.keys())),
        lambda op, executor: op.name + "_" + executor,
    )
    def test_dtensor_opinfo(self, op: OpInfo, executor):
        if op.name in skip_opinfos:
            raise unittest.SkipTest(f"test_dtensor_opinfo: Skipping {op.name} as it is in skip_opinfos")

        if executor in op.skip_for_executor:
            raise unittest.SkipTest(f"test_dtensor_opinfo: Skipping {op.name} as it is in skip_for_executor")

        # NOTE: This test only tests for dtype=torch.float32 and requires_grad=True
        #       not for all dtype which are supported by the operation.
        num_devices = self.world_size
        mesh = DeviceMesh("cuda", list(range(num_devices)))

        thunder_op = thunder.jit(op.op, executors=executors_map[executor].executors_list(), nv_enable_linear=True)
        torch_op = op.torch_reference

        tested_sample_count = 0

        for sample in op.sample_inputs("cpu", dtypes.float32, requires_grad=op.supports_grad):
            # Skip if non-contiguous inputs are not supported by the executor.
            if executor in op.skip_noncontiguous_for_executor and not sample.args[0].is_contiguous():
                continue

            # DTensorConverter converts inputs tensors to DTensor and creates DTensor
            # with possible placements based on the input shapes.
            # See - https://github.com/pytorch/pytorch/blob/eaa5d9d3d3dc642832b269b184f0c3ab8c990274/torch/testing/_internal/distributed/_tensor/common_dtensor.py#L521
            dtensor_converter = DTensorConverter(mesh, sample.args, sample.kwargs)
            for dtensor_args, dtensor_kwargs in dtensor_converter:
                if not dtensor_converter.successful():
                    continue

                # Computes PyTorch result
                try:
                    torch_result = torch_op(*dtensor_args, **dtensor_kwargs)
                except Exception:
                    # Unsupported input passed to `torch_op`, we expect an exception from `thunder_op` as well.
                    with pytest.raises(Exception):
                        thunder_op(*dtensor_args, **dtensor_kwargs)
                    continue

                thunder_result = thunder_op(*dtensor_args, **dtensor_kwargs)
                torch.testing.assert_close(thunder_result, torch_result)

                trace = thunder.last_traces(thunder_op)[0]
                assert any("dtensor" in bsym.sym.name for bsym in trace.bound_symbols)

                if op.supports_grad:
                    torch_flats, _ = tree_flatten((dtensor_args, dtensor_kwargs))
                    torch_result = filter_differentiable_outputs(torch_result)
                    if torch_result == []:
                        raise RuntimeError("test_dtensor_opinfo: Expected atleast 1 differentiable output.")

                    grads = []
                    assert isinstance(torch_result, torch.Tensor) or isinstance(torch_result, Sequence), (
                        "test_dtensor_opinfo:Expected a single torch tensor or a sequence of torch tensors"
                    )
                    if isinstance(torch_result, Sequence):
                        for x in torch_result:
                            assert isinstance(x, torch.Tensor), (
                                "test_dtensor_opinfo: Expected a single torch tensor or a sequence of torch tensors"
                            )
                            if is_output_differentiable(x):
                                grads.append(torch.ones_like(x))
                    else:
                        if is_output_differentiable(torch_result):
                            grads = [torch.ones_like(torch_result)]

                    torch_tensors_requiring_grad = tuple(
                        f for f in torch_flats if isinstance(f, torch.Tensor) and f.requires_grad
                    )
                    torch_grad_result = torch.autograd.grad(torch_result, torch_tensors_requiring_grad, grads)

                    thunder_result = filter_differentiable_outputs(thunder_result)
                    thunder_grad_result = torch.autograd.grad(thunder_result, torch_tensors_requiring_grad, grads)
                    torch.testing.assert_close(thunder_grad_result, torch_grad_result)

                # Increment tested sample count
                tested_sample_count += 1

        assert tested_sample_count > 0, f"test_dtensor_opinfo:No samples tested for {op.name} with {executor} executor"


common_utils.instantiate_parametrized_tests(DTensorTest)

if __name__ == "__main__":
    common_utils.run_tests()<|MERGE_RESOLUTION|>--- conflicted
+++ resolved
@@ -288,16 +288,6 @@
 
     @common_utils.parametrize("jit_fn", (thunder.jit, thunderfx), name_fn=lambda jit_fn: jit_fn.__name__)
     def test_dtensor_columnwise_parallel(self, jit_fn):
-<<<<<<< HEAD
-        if jit_fn == thunder.jit:
-            # File "/opt/pytorch/lightning-thunder/thunder/core/jit_ext.py", line 444, in _general_jit_getattr_lookaside
-            # obj.original_value.__dict__,
-            # ^^^^^^^^^^^^^^^^^^^^^^^^^^^
-            # AttributeError: 'object' object has no attribute '__dict__'. Did you mean: '__dir__'?
-            raise unittest.SkipTest("thunder.jit fails with AttributeError")
-
-=======
->>>>>>> 57400020
         num_devices = self.world_size
         mesh = DeviceMesh("cuda", list(range(num_devices)))
         dim_size = 16
@@ -315,10 +305,6 @@
         torch.testing.assert_close(actual, expected)
 
         tmodel = jit_fn(parallelized_model, nv_enable_linear=True)
-<<<<<<< HEAD
-        actual = tmodel(in_dtensor)
-        torch.testing.assert_close(actual, expected)
-=======
 
         if jit_fn == thunder.jit:
             # Original error caught by the interpreter:
@@ -331,7 +317,6 @@
         else:
             actual = tmodel(in_dtensor)
             torch.testing.assert_close(actual, expected)
->>>>>>> 57400020
 
         if jit_fn == thunderfx:
             assert len(tmodel._backend.subgraph_infos) == 1
