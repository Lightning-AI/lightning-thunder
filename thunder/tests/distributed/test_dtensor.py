--- conflicted
+++ resolved
@@ -39,7 +39,7 @@
 #       to choose between DTensor supported symbol (from `dtensor_torch_and_prims.py`) or the usual `ltorch` symbol.
 #       This is why we need to make sure that the OpInfo uses PyTorch native op as `op` which is passed to thunder.jit.
 class DTensorOpInfo:
-    def __init__(self, *, name, op, torch_reference, supports_grad, sample_inputs):
+    def __init__(self, *, name, op, torch_reference, supports_grad, sample_inputs, supports_noncontiguous_input=True):
         self.name = name
         assert "torch" in op.__module__, "OpInfo must use PyTorch native op as `op` which is passed to thunder.jit"
         self.op = op
@@ -51,9 +51,6 @@
 
 
 # DTensor supported ops
-<<<<<<< HEAD
-dtensor_supported_ops = ("reshape", "exp")
-=======
 dtensor_supported_opinfos = (
     DTensorOpInfo(
         name="reshape",
@@ -69,8 +66,14 @@
         supports_grad=False,
         sample_inputs=get_opinfo("linear").sample_inputs,
     ),
+    DTensorOpInfo(
+        name="exp",
+        op=torch.exp,
+        torch_reference=torch.exp,
+        supports_grad=True,
+        sample_inputs=get_opinfo("exp").sample_inputs,
+    ),
 )
->>>>>>> 70c04211
 
 skip_opinfos = (
     # RuntimeError: Metadata (placement and mesh) has changed for cotangent between tracing and runtimeduring tracing
@@ -236,12 +239,8 @@
         num_devices = self.world_size
         mesh = DeviceMesh("cuda", list(range(num_devices)))
 
-<<<<<<< HEAD
-        thunder_op = thunder.jit(op.torch_reference, executors=executors_map[executor].executors_list())
-=======
         thunder_op = thunder.jit(op.op, executors=executors_map[executor].executors_list(), nv_enable_linear=True)
         torch_op = op.torch_reference
->>>>>>> 70c04211
 
         tested_sample_count = 0
 
@@ -266,40 +265,6 @@
                 thunder_result = thunder_op(*dtensor_args, **dtensor_kwargs)
                 torch.testing.assert_close(thunder_result, torch_result)
 
-<<<<<<< HEAD
-                torch_flats, _ = tree_flatten((dtensor_args, dtensor_kwargs))
-                torch_result = filter_differentiable_outputs(torch_result)
-                if torch_result == []:
-                    raise RuntimeError("test_dtensor_opinfo: Expected atleast 1 differentiable output.")
-
-                grads = []
-                assert isinstance(torch_result, torch.Tensor) or isinstance(torch_result, Sequence), (
-                    "test_dtensor_opinfo:Expected a single torch tensor or a sequence of torch tensors"
-                )
-                if isinstance(torch_result, Sequence):
-                    for x in torch_result:
-                        assert isinstance(x, torch.Tensor), (
-                            "test_dtensor_opinfo: Expected a single torch tensor or a sequence of torch tensors"
-                        )
-                        if is_output_differentiable(x):
-                            grads.append(x.new_ones(x.shape, dtype=x.dtype, device=x.device))
-                else:
-                    if is_output_differentiable(torch_result):
-                        grads = [
-                            torch_result.new_ones(
-                                torch_result.shape, dtype=torch_result.dtype, device=torch_result.device
-                            )
-                        ]
-
-                torch_tensors_requiring_grad = tuple(
-                    f for f in torch_flats if isinstance(f, torch.Tensor) and f.requires_grad
-                )
-                torch_grad_result = torch.autograd.grad(torch_result, torch_tensors_requiring_grad, grads)
-
-                thunder_result = filter_differentiable_outputs(thunder_result)
-                thunder_grad_result = torch.autograd.grad(thunder_result, torch_tensors_requiring_grad, grads)
-                torch.testing.assert_close(thunder_grad_result, torch_grad_result)
-=======
                 trace = thunder.last_traces(thunder_op)[0]
                 assert any("dtensor" in bsym.sym.name for bsym in trace.bound_symbols)
 
@@ -332,7 +297,6 @@
                     thunder_result = filter_differentiable_outputs(thunder_result)
                     thunder_grad_result = torch.autograd.grad(thunder_result, torch_tensors_requiring_grad, grads)
                     torch.testing.assert_close(thunder_grad_result, torch_grad_result)
->>>>>>> 70c04211
 
                 # Increment tested sample count
                 tested_sample_count += 1
