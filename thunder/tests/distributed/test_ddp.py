import math
import multiprocessing as mp
import os
import sys
import tempfile
import unittest
import weakref
from collections.abc import Sequence
from functools import partial, wraps
from itertools import product
from collections.abc import Callable

import pytest
import torch
import torch.distributed as tdist
import torch.nn as nn
import torch.utils.data as tudata
from torch.distributed import distributed_c10d as c10d
from torch.nn.parallel import DistributedDataParallel as DDP
from torch.distributed.fsdp import FullyShardedDataParallel
from torch.distributed.fsdp.wrap import always_wrap_policy
from torch.testing import assert_close, make_tensor

import thunder
import thunder.torch as ltorch
from thunder.core import devices
from thunder.distributed import FSDPBucketingStrategy, FSDPType
from thunder.distributed import ddp, fsdp
from thunder.distributed import prims
from thunder.tests.framework import TorchExecutor, nvFuserExecutor
from thunder.tests.framework import instantiate

from thunder.executors.transformer_engineex import transformer_engine_ex, TE_AVAILABLE

is_fp8_supported: bool = False
# This will be correctly updated below when TE Engine is installed
# and if the current environment doesn't support FP8.
fp8_support_reason: str = ""
if TE_AVAILABLE:
    from transformer_engine.pytorch import fp8_autocast
    from transformer_engine.pytorch import Linear as TELinear
    from transformer_engine.pytorch.fp8 import check_fp8_support, FP8GlobalStateManager

    is_fp8_supported, fp8_support_reason = check_fp8_support()

try:
    import expecttest  # noqa: F401
    import hypothesis  # noqa: F401
except ImportError:
    raise ImportError(
        "Required packages of `expecttest` and/or `hypothesis` are missing. "
        "Install them with `pip install expecttest hypothesis`"
    )
from torch.testing._internal import common_distributed, common_utils

executors_map = {
    TorchExecutor.name: TorchExecutor,
}
if nvFuserExecutor is not None:
    executors_map[nvFuserExecutor.name] = nvFuserExecutor


# Compile - DDP tests
def new_gelu(x):
    return 0.5 * x * (1.0 + torch.tanh(math.sqrt(2.0 / math.pi) * (x + 0.044715 * torch.pow(x, 3.0))))


class ToyModel(nn.Module):
    def __init__(self):
        super().__init__()
        self.net1 = nn.Linear(12, 12)
        self.net2 = nn.Linear(12, 8)

    def forward(self, x):
        return self.net2(new_gelu(self.net1(x)))


# note(crcrpar): How to write a test with `DDP`
# Just add a method to :class:`CompileDDPTest`. The class is responsible for
#     - calling `torch.distributed.init_process_group` with NCCL backend
#     - setting rank to each process group / device
# so what you'd need to do is to prepare a model and tensors, wrap the model with DDP, and
# `thunder.jit` the original model or the DDP'd model, and do some computation and/or
# examine the traces of the `thunder.jit`d.
# If you force a test to be run with >2 GPUs for a test, you might want to inherit `CompileDDPTest`
# and modify `world_size` to e.g. `max(torch.cuda.device_count(), 2)`.


# note(crcrpar): Why inheriting `common_distributed.MultiProcessTestCase`?
# When we're quite sure that we would only use `pytest` instead of `unittest`,
# IIUC it's possible to run a test that is dependent on `DistributedDataParallel` and/or
# `torch.distributed` by running the test file with [`torchrun`](https://pytorch.org/docs/stable/elastic/run.html),
# but I don't think (a) it's quite intuitive to require `torchrun` explicitly to run a test and
# (b) it's quite friendly to our CI as it's currently simply runs `pytest thunder/tests`.
# I would say it's feasible to write a test with `torch.distributed` by using `torch.multiprocessing`,
# but it would require us to make the function which defines the test logic picklable and would
# lead to boilerplate test functions.
# Ref: https://github.com/NVIDIA/apex/blob/7b2e71b0d4013f8e2f9f1c8dd21980ff1d76f1b6/apex/transformer/testing/distributed_test_base.py#L22
class DataParallelTestCase(common_distributed.MultiProcessTestCase):
    DISTRIBUTED_BACKEND = "nccl"

    def __init__(self, *args, **kwargs) -> None:
        super().__init__(*args, **kwargs)

    def setUp(self) -> None:
        super().setUp()
        self._spawn_processes()

    def tearDown(self) -> None:
        torch.cuda.empty_cache()
        super().tearDown()

    # note(crcrpar): This means the world_size is up to two.
    @property
    def world_size(self) -> int:
        return min(torch.cuda.device_count(), 2)

    @property
    def init_method(self):
        return f"{common_utils.FILE_SCHEMA}{self.file_name}"

    @classmethod
    def _run(cls, rank, test_name, file_name, pipe):
        self = cls(test_name)
        self.rank = rank
        self.file_name = file_name

        torch.distributed.init_process_group(
            init_method=self.init_method,
            backend=self.DISTRIBUTED_BACKEND,
            world_size=self.world_size,
            rank=self.rank,
        )

        local_rank = self.rank % torch.cuda.device_count()
        torch.cuda.set_device(local_rank)
        os.environ["LOCAL_RANK"] = str(local_rank)

        torch.distributed.barrier()
        self.run_test(test_name, pipe)
        torch.distributed.barrier()

        torch.distributed.destroy_process_group()
        sys.exit(0)


@unittest.skipUnless(
    torch.cuda.is_available() and torch.distributed.is_available() and torch.distributed.is_nccl_available(),
    "DDP test requires CUDA and NCCL `torch.distributed` backend",
)
class CompileDDPTest(DataParallelTestCase):
    # Reference issue "Add an example of DDP(compile(model)) to tests"
    def test_ddp_compile_module(self):
        model = ToyModel().to(self.rank)
        ddp_model = DDP(thunder.jit(model, device_ids=[self.rank]))

        loss_fn = nn.MSELoss()
        optimizer = torch.optim.SGD(ddp_model.parameters(), lr=0.001)

        x, labels = torch.randn(20, 12).to(self.rank), torch.randn(20, 8).to(self.rank)

        init_loss, last_loss = None, None
        for i in range(3):
            optimizer.zero_grad()
            outputs = ddp_model(x)
            loss = loss_fn(outputs, labels)
            loss.backward()
            optimizer.step()
            if i == 0:
                init_loss = loss.detach().item()
            if i == 2:
                last_loss = loss.detach().item()
        assert init_loss > last_loss

    # Reference issue "[tracker] Support DistributedDataParallel"
    def test_compile_ddp_module(self):
        model = ToyModel().to(self.rank)
        with self.assertRaisesRegex(
            NotImplementedError,
            r"DistributedDataParallel.*not supported",
        ):
            cm = thunder.jit(DDP(model, device_ids=[self.rank]))
            x = torch.randn(20, 12).to(self.rank)
            outputs = cm(x)

    @common_utils.parametrize("executor", tuple(executors_map.keys()))
    def test_sort_waits(self, executor):
        from thunder.distributed.utils import sort_waits

        _executor = executors_map[executor]

        def func(
            a,
            b,
            process_group: torch.distributed.ProcessGroup,
        ):
            d = ltorch.all_reduce(a, group=process_group, async_op=True).wait()
            c = a + b
            e = c @ b + a
            return e, d

        cfunc = thunder.jit(func, executors=_executor.executors_list())
        device = f"cuda:{self.rank}"
        a = make_tensor((2, 2), device=device, dtype=torch.float32)
        b = make_tensor((2, 2), device=device, dtype=torch.float32)
        process_group = c10d.new_group()
        _ = cfunc(a, b, process_group)
        execution_trace = thunder.last_traces(cfunc)[-2]
        sorted_execution_trace = sort_waits(execution_trace)
        # assert that there is at least one node between the all_reduce and wait
        all_reduce_idx = sorted_execution_trace.bound_symbols.index(
            next(filter(lambda n: n.sym.name == "torch_all_reduce_prim_impl", execution_trace.bound_symbols))
        )
        wait_idx = sorted_execution_trace.bound_symbols.index(
            next(filter(lambda n: n.sym.name == "torch_wait_prim_impl", execution_trace.bound_symbols))
        )
        self.assertGreater(wait_idx - all_reduce_idx, 1)
        self.assertEqual(wait_idx, len(sorted_execution_trace.bound_symbols) - 2)

    # TODO(crcrpar): Mandate multiple GPUs so that the timing of collectives matters especially for
    # nvfuser executor.
    @common_utils.parametrize("executor", tuple(executors_map.keys()))
    def test_all_reduce(self, executor):
        _executor = executors_map[executor]

        # NOTE torch.distributed.all_reduce is an inplace operation
        def foo(
            a,
            b,
            op: torch.distributed.ReduceOp | None,
            process_group: torch.distributed.ProcessGroup,
            async_op: bool,
        ):
            c = a + b

            handle = None
            if op is not None:
                handle = torch.distributed.all_reduce(c, op, group=process_group, async_op=async_op)
            else:
                handle = torch.distributed.all_reduce(c, group=process_group, async_op=async_op)

            if async_op:
                handle.wait()

            e = c + 1
            return a, e

        # NOTE thunders all_reduce is a functional operation
        def lc_foo(
            a,
            b,
            op: torch.distributed.ReduceOp | None,
            process_group: torch.distributed.ProcessGroup,
            async_op: bool,
        ):
            c = a + b

            d = None
            if op is not None:
                d = ltorch.all_reduce(c, op, group=process_group, async_op=async_op)
            else:
                d = ltorch.all_reduce(c, group=process_group, async_op=async_op)

            if async_op:
                d = prims.wait(d)

            e = d + 1
            return a, e

        device = f"cuda:{self.rank}"
        a = make_tensor((2, 2), device=device, dtype=torch.float32)
        b = make_tensor((2, 2), device=device, dtype=torch.float32)
        process_group = c10d.new_group()

        # NOTE Preprocessing is disabled because we call thunder.torch operations directly
        cfoo = thunder.jit(lc_foo, executors=_executor.executors_list())

        for op, async_op in product((None, torch.distributed.ReduceOp.SUM), (False, True)):
            expected = foo(a, b, op, process_group, async_op)
            actual = cfoo(a, b, op, process_group, async_op)

            self.assertEqual(actual, expected)

    @common_utils.parametrize("executor", tuple(executors_map.keys()))
    def test_all_gather(self, executor):
        _executor = executors_map[executor]

        # NOTE torch.distributed.all_gather is an inplace operation
        def foo(
            a,
            b,
            process_group: torch.distributed.ProcessGroup,
            async_op: bool,
        ):
            c = a + b
            d = torch.empty((c.shape[0] * process_group.size(), *c.shape[1:]), device=c.device, dtype=c.dtype)
            handle = torch.distributed.all_gather_into_tensor(d, c, group=process_group, async_op=async_op)

            if async_op:
                handle.wait()

            e = d + 1
            return a, e

        # NOTE thunder.torch.all_gather is a functional operation
        def lc_foo(
            a,
            b,
            process_group: torch.distributed.ProcessGroup,
            async_op: bool,
        ):
            c = a + b

            d = ltorch.all_gather(c, group=process_group, async_op=async_op)

            if async_op:
                d = prims.wait(d)

            e = d + 1
            return a, e

        device = f"cuda:{self.rank}"
        a = make_tensor((2, 2), device=device, dtype=torch.float32)
        b = make_tensor((2, 2), device=device, dtype=torch.float32)
        process_group = c10d.new_group()

        # NOTE Preprocessing is disabled because we call thunder.torch operations directly
        cfoo = thunder.jit(lc_foo, executors=_executor.executors_list())

        for async_op in (True, False):
            expected = foo(a, b, process_group, async_op)
            actual = cfoo(a, b, process_group, async_op)

            self.assertEqual(actual, expected)

    @common_utils.parametrize("executor", tuple(executors_map.keys()))
    def test_broadcast(self, executor):
        _executor = executors_map[executor]

        # NOTE torch.distributed.broadcast is an inplace operation
        def foo(
            a,
            b,
            process_group: torch.distributed.ProcessGroup,
            async_op: bool,
        ):
            if process_group.rank() == 0:
                c = a + b
            else:
                c = a * b - 888.0

            handle = torch.distributed.broadcast(c, 0, group=process_group, async_op=async_op)

            if async_op:
                handle.wait()

            e = c + 1
            return a, e

        # NOTE thunder.torch.all_gather is a functional operation
        def lc_foo(
            a,
            b,
            process_group: torch.distributed.ProcessGroup,
            async_op: bool,
        ):
            if process_group.rank() == 0:
                c = a + b
            else:
                c = a * b + 888.0

            d = ltorch.broadcast(c, 0, group=process_group, async_op=async_op)

            if async_op:
                d = prims.wait(d)

            e = d + 1
            return a, e

        device = f"cuda:{self.rank}"
        a = make_tensor((2, 2), device=device, dtype=torch.float32)
        b = make_tensor((2, 2), device=device, dtype=torch.float32)
        process_group = c10d.new_group()

        # NOTE Preprocessing is disabled because we call thunder.torch operations directly
        cfoo = thunder.jit(lc_foo, executors=_executor.executors_list())

        for async_op in (True, False):
            expected = foo(a, b, process_group, async_op)
            actual = cfoo(a, b, process_group, async_op)

            self.assertEqual(actual, expected)

    @common_utils.parametrize("executor", tuple(executors_map.keys()))
    def test_reduce_scatter(self, executor):
        _executor = executors_map[executor]

        # NOTE torch.distributed.all_gather is an inplace operation
        def foo(
            a,
            b,
            op,
            process_group: torch.distributed.ProcessGroup,
            async_op: bool,
        ):
            c = a + b
            d = torch.empty((c.shape[0] // process_group.size(), *c.shape[1:]), device=c.device, dtype=c.dtype)
            if op is not None:
                handle = torch.distributed.reduce_scatter_tensor(d, c, op, group=process_group, async_op=async_op)
            else:
                handle = torch.distributed.reduce_scatter_tensor(d, c, group=process_group, async_op=async_op)

            if async_op:
                handle.wait()

            e = d + 1
            return a, e

        # NOTE thunder.torch.all_gather is a functional operation
        def lc_foo(
            a,
            b,
            op,
            process_group: torch.distributed.ProcessGroup,
            async_op: bool,
        ):
            c = a + b

            d = ltorch.reduce_scatter(c, op, group=process_group, async_op=async_op)

            if async_op:
                d = prims.wait(d)

            e = d + 1
            return a, e

        device = f"cuda:{self.rank}"
        a = make_tensor((4, 2), device=device, dtype=torch.float32)
        b = make_tensor((4, 2), device=device, dtype=torch.float32)
        process_group = c10d.new_group()

        # NOTE Preprocessing is disabled because we call thunder.torch operations directly
        cfoo = thunder.jit(lc_foo, executors=_executor.executors_list())

        for op, async_op in product((None, torch.distributed.ReduceOp.SUM), (False, True)):
            expected = foo(a, b, op, process_group, async_op)
            actual = cfoo(a, b, op, process_group, async_op)

            self.assertEqual(actual, expected)

    @common_utils.parametrize("executor,bucket_size_in_mb", product(tuple(executors_map.keys()), (0, 1000)))
    def test_ddp_grad_bucketing(self, executor, bucket_size_in_mb: int):
        from thunder.distributed import ddp
        from thunder.executors.torchex import (
            pack_prim_impl,
            unpack_prim_impl,
            update_bucket_view_prim_impl,
            all_reduce_prim_impl,
        )

        device = torch.device("cuda", self.rank)
        m = ToyModel().to(device)
        cm = thunder.jit(
            ddp(m, bucket_size_in_mb=bucket_size_in_mb),
            executors=executors_map[executor].executors_list(),
        )
        x = torch.ones((2, 12)).to(device)
        cm(x).mean().backward()

        bwd_extrace = thunder.last_backward_traces(cm)[-1]
        bsym_sym_id_list = [bsym.sym.id for bsym in bwd_extrace.bound_symbols]
        pack_syms = tuple(filter(lambda a: a == pack_prim_impl.id, bsym_sym_id_list))
        unpack_syms = tuple(filter(lambda a: a == unpack_prim_impl.id, bsym_sym_id_list))
        update_bucket_view_syms = tuple(filter(lambda a: a == update_bucket_view_prim_impl.id, bsym_sym_id_list))
        if bucket_size_in_mb == 0:
            self.assertEqual(len(pack_syms), 0)
            self.assertEqual(len(unpack_syms), 0)
            self.assertEqual(len(update_bucket_view_syms), 0)
            for bsym in bwd_extrace.bound_symbols:
                if bsym.sym.id == all_reduce_prim_impl.id:
                    # oh, everything is put into `bsym.args`?
                    msg = f"{bsym.args=}, {bsym.kwargs=}"
                    self.assertTrue(bsym.args[-1], msg=msg)
        else:
            self.assertEqual(len(pack_syms), 1, msg=f"{pack_syms}")
            self.assertEqual(len(unpack_syms), 1, msg=f"{unpack_syms}")
            self.assertEqual(len(update_bucket_view_syms), 4, msg=f"{update_bucket_view_prim_impl}")

    def test_rematerialize_all_gather(self):
        device = torch.device("cuda", self.rank)
        m = ToyModel().to(device)
        cm = thunder.jit(
            fsdp(m, device=device, broadcast_from=0),
        )
        x = torch.ones((2, 12), device=device)
        cm(x).mean().backward()

        fwd_trc = [
            t for t in thunder.last_traces(cm) if getattr(t.get_provenance(), "pss", "") == "Augmented forward pass"
        ][0]
        bwd_trc = thunder.last_backward_traces(cm)[0]
        from thunder.core.rematerialization import rematerialize_all_gather

        result_fwd_trc, result_bwd_trc = rematerialize_all_gather(fwd_trc, bwd_trc)

        # check the return statement in forward trace is updated
        # TODO: this is not stable w.r.t. details of the processing, the sharded correspond to ("t_net1_weight", "t_net2_weight")
        #       in the original trace and are inputs to all_gather, the unshard are the outputs fo the corresponding wait
        #       If you fix this to be dynamically discerned, you'll be my hero.
        sharded_param_names = ("t_net1_weight", "t_net2_weight")
        # t3 and t16 are all-gather'ed t_net1_weight and t_net2_weight, respectively.
        unshard_param_names = ("t3", "t16")
        result_saved_for_bwd = [x.name for x in fwd_trc.bound_symbols[-1].args[1][0]]
        self.assertTrue(all(t not in sharded_param_names for t in result_saved_for_bwd))
        self.assertTrue(all(t in result_saved_for_bwd for t in unshard_param_names))

        result_saved_for_bwd = [x.name for x in result_fwd_trc.bound_symbols[-1].args[1][0]]
        self.assertTrue(all(t in result_saved_for_bwd for t in sharded_param_names))
        self.assertTrue(all(t not in unshard_param_names for t in result_saved_for_bwd))

        # check allgather is inserted in backward trace
        from thunder.distributed.prims import PrimIDs

        self.assertTrue(all(bsym.sym.id != PrimIDs.ALL_GATHER for bsym in bwd_trc.bound_symbols))
        self.assertTrue(any(bsym.sym.id == PrimIDs.ALL_GATHER for bsym in result_bwd_trc.bound_symbols))

    @unittest.mock.patch.dict(os.environ, {"KINETO_LOG_LEVEL": "5"})  # silence torch.profiler logs
    @common_utils.parametrize(
        "executor,bucket_size_in_mb,dataset_size",
        product(tuple(executors_map.keys()), (0, 25), (1, 2)),
    )
    def test_ddp_with_no_sync_grad_accumulation(self, executor: str, bucket_size_in_mb: float, dataset_size: int):
        # This case tries to guarantee the parity between `thunder.distributed.ddp` with and without `no_sync`
        # from the perspectives of trace and numeric.
        # At trace level, in `no_sync`, the backward trace should NOT have AllReduce while outside of `no_sync`,
        # the trace should have.
        # For numerical parity, we compare the accumulated gradients with and without `no_sync` and even against gradients without accumulation.
        # If they are different, it'd be impossible to keep replicas identical.
        from thunder.common import CACHE_OPTIONS
        from thunder.distributed import ddp
        from thunder.distributed import get_skip_data_parallel_grad_sync

        def get_model_and_optimizer(device):
            m = ToyModel().to(device)
            ddp_m = ddp(m, bucket_size_in_mb=bucket_size_in_mb)
            jitted_ddp_m = thunder.jit(
                ddp_m,
                cache_mode=CACHE_OPTIONS.CONSTANT_VALUES,
                executors=executors_map[executor].executors_list(),
            )
            optimizer = torch.optim.SGD(jitted_ddp_m.parameters(), lr=1e-3)
            return jitted_ddp_m, optimizer

        def is_comm(k: str) -> bool:
            return "allreduce_" in k or "all_reduce" in k

        self._run_no_sync_grad_accumulation_test(get_model_and_optimizer, is_comm, dataset_size)

    @common_utils.parametrize(
        "executor,bucketing_strategy,fsdptype",
        product(
            tuple(executors_map.keys()),
            (FSDPBucketingStrategy.BLOCK,),
            (FSDPType.ZERO2, FSDPType.ZERO3),
        ),
        name_fn=lambda executor, bucketing_strategy, fsdptype: (
            f"executor_{executor}_bucketing_{str(bucketing_strategy).split('.')[1].lower()}_{(str(fsdptype).lower().split('.')[1])}"
        ),
    )
    def test_fsdp_with_no_sync_grad_accumulation(
        self,
        executor: str,
        bucketing_strategy: FSDPBucketingStrategy,
        fsdptype: FSDPType,
    ):
        from thunder.common import CACHE_OPTIONS
        from thunder.distributed import fsdp

        def get_model_and_optimizer(device):
            m = ToyModel().to(device)
            fsdp_m = fsdp(m, bucketing_strategy=bucketing_strategy, sharding_strategy=fsdptype)
            jitted_ddp_m = thunder.jit(
                fsdp_m,
                cache_mode=CACHE_OPTIONS.CONSTANT_VALUES,
                executors=executors_map[executor].executors_list(),
            )
            optimizer = torch.optim.SGD(jitted_ddp_m.parameters(), lr=1e-3)
            return jitted_ddp_m, optimizer

        def is_comm(k: str) -> bool:
            return "reducescatter" in k or "reduce_scatter" in k

        self._run_no_sync_grad_accumulation_test(get_model_and_optimizer, is_comm, dataset_size=2)

    def _run_no_sync_grad_accumulation_test(
        self,
        get_model_and_optimizer: Callable[[torch.device], tuple[torch.nn.Module, torch.optim.Optimizer]],
        is_comm: Callable[[str], bool],
        dataset_size,
    ):
        from collections import defaultdict
        from contextlib import nullcontext
        from thunder.distributed import get_skip_data_parallel_grad_sync

        device = torch.device("cuda", self.rank)
        batch_size = 128
        num_micro_batch = 4
        micro_batch_size = batch_size // num_micro_batch
        with torch.no_grad():
            dataloader = [
                (torch.randn(batch_size, 12, device=device), torch.randn(batch_size, 8, device=device))
                for _ in range(dataset_size)
            ]

        # TODO(crcrpar): Use `last_traces` to check if allreduce was called, instead of `torch.profiler.profile`
        # See: https://github.com/Lightning-AI/lightning-thunder/pull/1881#issuecomment-1910455732
        def run_fwd_bwd(iter_count, model, x, y, num_grad_accum_steps: int | None = None):
            with torch.profiler.profile() as prof:
                pred = model(x)
                loss = torch.nn.functional.mse_loss(pred, y)
                if num_grad_accum_steps is not None:
                    loss /= num_grad_accum_steps
                loss.backward()

            keys = tuple([e.key for e in prof.key_averages()])
            has_comms = any(is_comm(k) for k in keys)
            msg = f"{keys=}"
            if get_skip_data_parallel_grad_sync():
                self.assertFalse(has_comms, msg=msg)
            else:
                self.assertTrue(has_comms, msg=msg)

            return loss

        def get_ground_truth_loss_grads(device, dataloader):
            compiled_ddp_m, optimizer = get_model_and_optimizer(device)
            initial_state_dict = compiled_ddp_m.state_dict()

            losses, grads = [], []

            for iter_count, (x, y) in enumerate(dataloader):
                optimizer.zero_grad()
                losses.append(run_fwd_bwd(iter_count, compiled_ddp_m, x, y, num_grad_accum_steps=None))
                grads.append([p.grad for p in compiled_ddp_m.parameters() if p.grad is not None])
                optimizer.step()

            return initial_state_dict, losses, grads

        device = torch.device("cuda", self.rank)
        initial_state_dict, ground_truth_losses, ground_truth_grads = get_ground_truth_loss_grads(device, dataloader)

        gradients = defaultdict(list)
        for use_no_sync in (True, False):
            jitted_model, optimizer = get_model_and_optimizer(device)
            jitted_model.load_state_dict(initial_state_dict)

            for iter_count, (x, y) in enumerate(dataloader):
                loss = torch.zeros((), device=device)
                with jitted_model.no_sync() if use_no_sync else nullcontext():
                    for i in range(num_micro_batch - 1):
                        cur_loss = run_fwd_bwd(
                            iter_count,
                            jitted_model,
                            x[i * micro_batch_size : (i + 1) * micro_batch_size, :],
                            y[i * micro_batch_size : (i + 1) * micro_batch_size, :],
                            num_micro_batch,
                        )
                        with torch.no_grad():
                            loss += cur_loss
                        if use_no_sync and i == 0 and iter_count == 0:
                            # make sure the backward trace under `no_sync` has actual math computations.
                            no_sync_bwd_trc = thunder.last_backward_traces(jitted_model)[-1]
                            self.assertGreater(len(no_sync_bwd_trc.bound_symbols), 1)
                cur_loss = run_fwd_bwd(
                    iter_count, jitted_model, x[-micro_batch_size:, :], y[-micro_batch_size:, :], num_micro_batch
                )
                with torch.no_grad():
                    loss += cur_loss
                optimizer.step()
                gradients[use_no_sync].append([p.grad for p in jitted_model.parameters() if p.grad is not None])
                optimizer.zero_grad(set_to_none=True)

                num_expected_caches: int
                if use_no_sync:
                    num_expected_caches = 2
                else:
                    num_expected_caches = 1
                self.assertEqual(len(jitted_model._lc_cs.interpreter_cache), num_expected_caches)

                torch.testing.assert_close(loss, ground_truth_losses[iter_count], atol=1e-4, rtol=1e-4)
                torch.testing.assert_close(
                    actual=gradients[use_no_sync][iter_count],
                    expected=ground_truth_grads[iter_count],
                    atol=5e-5,
                    rtol=5e-3,
                )
                if not use_no_sync:
                    torch.testing.assert_close(
                        actual=gradients[True][iter_count],
                        expected=gradients[False][iter_count],
                    )

    @common_utils.parametrize("executor", tuple(executors_map.keys()))
    def test_ddp_grad_parity_with_without_bucketing(self, executor):
        from thunder.distributed import ddp

        device = torch.device("cuda", self.rank)
        initial_model_state = ToyModel().to(device).state_dict()

        for bucket_size_in_mb in (0, 100):
            m = ToyModel().to(device)
            m.load_state_dict(initial_model_state)
            cm = thunder.jit(
                ddp(m, bucket_size_in_mb=bucket_size_in_mb),
                executors=executors_map[executor].executors_list(),
            )
            x = torch.ones((2, 12)).to(device)
            cm(x).mean().backward()

            if bucket_size_in_mb == 0:
                gradients = tuple(p.grad for p in cm.parameters() if p.grad is not None)
            else:
                self.assertEqual(tuple(p.grad for p in cm.parameters() if p.grad is not None), gradients)

    # TODO(crcrpar): Add torch compile to executors_list
    @common_utils.parametrize(
        "executor,bucketing_strategy,fsdptype",
        product(
            tuple(executors_map.keys()),
            (
                FSDPBucketingStrategy.LAYER,
                FSDPBucketingStrategy.BLOCK,
            ),
            (FSDPType.ZERO2, FSDPType.ZERO3),
        ),
        name_fn=lambda executor, bucketing_strategy, fsdptype: (
            f"executor_{executor}_bucketing_{str(bucketing_strategy).split('.')[1].lower()}_{(str(fsdptype).lower().split('.')[1])}"
        ),
    )
    def test_fsdp_grad_parity_with_without_bucketing(
        self,
        executor,
        bucketing_strategy: FSDPBucketingStrategy,
        fsdptype: FSDPType,
    ):
        from thunder.distributed import fsdp

        device = torch.device("cuda", self.rank)
        initial_model_state = ToyModel().state_dict()

        for strategy in (FSDPBucketingStrategy.NONE, bucketing_strategy):
            m = ToyModel()
            m.load_state_dict(initial_model_state)
            cm = thunder.jit(
                fsdp(m, device=device, bucketing_strategy=bucketing_strategy, sharding_strategy=fsdptype),
                executors=executors_map[executor].executors_list(),
            )
            x = torch.ones((2, 12), device=device)
            loss = cm(x).mean()
            loss.backward()

            if strategy == FSDPBucketingStrategy.NONE:
                gradients = tuple(p.grad for p in cm.parameters() if p.grad is not None)
                orig_loss = loss.detach()
            else:
                self.assertEqual(loss, orig_loss)
                self.assertEqual(tuple(p.grad for p in cm.parameters() if p.grad is not None), gradients)

                # Make sure that at least one of "pack" takes multiple tensors.
                from thunder.executors.torchex import pack_for_fsdp_prim_impl
                from thunder.distributed.prims import PrimIDs as DistPrimIDs

                for ex_trace in (thunder.last_traces(cm)[-1], thunder.last_backward_traces(cm)[-1]):
                    pack_bsyms = list(
                        filter(
                            lambda bsym: bsym.sym.id in {DistPrimIDs.PACK_FOR_FSDP, pack_for_fsdp_prim_impl.id},
                            ex_trace.bound_symbols,
                        )
                    )
                    has_pack_multiple_tensors = False
                    for bsym in pack_bsyms:
                        first_arg = bsym.args[0]
                        self.assertIsInstance(first_arg, list)
                        has_pack_multiple_tensors |= len(first_arg) > 1
                    # note(crcrpar): The way creating a bucket name from an FQN could be better for models with simple structure
                    # see https://github.com/Lightning-AI/lightning-thunder/blob/b24e5b23/thunder/distributed/__init__.py#L278-L301
                    if bucketing_strategy == FSDPBucketingStrategy.LAYER:
                        self.assertTrue(has_pack_multiple_tensors, msg=f"{[bsym.args[0] for bsym in pack_bsyms]=}")

    @pytest.mark.skipif(torch.cuda.device_count() < 2, reason="Requires 2 devices")
    def test_fsdp_shard_unshard(self):
        from thunder.distributed import _shard_params, _unshard_params

        device = torch.device("cuda", self.rank)
        pg = c10d.new_group()

        model = torch.nn.Linear(3, 5, bias=False, device="meta")
        with pytest.raises(RuntimeError, match=r"parameter 'weight' \(5\) to be divisible by the world size \(2\)"):
            _shard_params(model, pg, device, None)

        model = torch.nn.Linear(3, 4, bias=False, device="meta")
        weight = torch.arange(3 * 4, device="cpu", dtype=torch.float).view(4, 3)
        model.load_state_dict({"weight": weight}, assign=True)

        # each shard got its corresponding piece of the weight
        _shard_params(model, pg, device, None)
        expected = [[0.0, 1.0, 2.0], [3.0, 4.0, 5.0]] if self.rank == 0 else [[6.0, 7.0, 8.0], [9.0, 10.0, 11.0]]
        # the weight was moved to device
        assert torch.equal(model.weight, torch.tensor(expected, device=device))

        # unsharding reconstructs the original weight (and cpu offloads)
        _unshard_params(model, pg, cpu_offload=True)
        assert torch.equal(model.weight, weight)

    @pytest.mark.skipif(torch.cuda.device_count() < 2, reason="Requires 2 devices")
    def test_fsdp_broadcast_from(self):
        from thunder.distributed import _shard_params

        device = torch.device("cuda", self.rank)
        pg = c10d.new_group()

        model = torch.nn.Linear(3, 4, bias=False, device="meta")
        model.register_buffer("foo", torch.tensor([123.0]), persistent=False)
        weight = torch.arange(3 * 4, device="cpu", dtype=torch.float).view(4, 3)
        if self.rank == 0:
            weight *= -1.0
            model.foo *= -1.0
        model.load_state_dict({"weight": weight}, assign=True)

        _shard_params(model, pg, device, 0)
        # since rank 0's params are negative and rank 1's are positive, we know broadcasting worked if all params are negative
        expected = (
            [[-0.0, -1.0, -2.0], [-3.0, -4.0, -5.0]] if self.rank == 0 else [[-6.0, -7.0, -8.0], [-9.0, -10.0, -11.0]]
        )
        # the weight was moved to device
        assert torch.equal(model.weight, torch.tensor(expected, device=device))
        # same check for the buffer
        assert torch.equal(model.foo, torch.tensor([-123.0], device=device))

    @pytest.mark.skipif(torch.cuda.device_count() < 2, reason="Requires 2 devices")
    def test_materialize_meta_tensors(self):
        from thunder.distributed import _shard_params

        class Submodule(torch.nn.Module):
            def __init__(self):
                super().__init__()
                self.l = torch.nn.Linear(4, 8)

        class MyModel(torch.nn.Module):
            def __init__(self):
                super().__init__()
                self.register_buffer("buf", torch.tensor(0))
                self.l = torch.nn.Linear(2, 4)
                self.inner = Submodule()

        device = torch.device("cuda", self.rank)
        pg = c10d.new_group()

        with torch.device("meta"):
            model = MyModel()
        with pytest.raises(TypeError, match="MyModel.reset_parameters` method is implemented"):
            _shard_params(model, pg, device, None)

        class MyModel2(MyModel):
            def reset_parameters(self):
                self.buf = torch.empty_like(self.buf)

        with torch.device("meta"):
            model = MyModel2()

        _shard_params(model, pg, device, None)
        # all parameters were moved
        assert len(list(model.parameters())) == 4
        assert all(p.device.type == "cuda" for p in model.parameters())
        # buffers were moved too
        assert model.buf.device.type == "cuda"

    @common_utils.parametrize(
        "executor,bucketing_strategy,fsdptype",
        product(
            tuple(executors_map.keys()),
            (FSDPBucketingStrategy.NONE, FSDPBucketingStrategy.LAYER, FSDPBucketingStrategy.BLOCK),
            (FSDPType.ZERO3,),
        ),
        name_fn=lambda executor, bucketing_strategy, fsdptype: (
            f"executor_{executor}_bucketing_{str(bucketing_strategy).split('.')[1].lower()}_{(str(fsdptype).lower().split('.')[1])}"
        ),
    )
    def test_limit_in_flight_allgathers(
        self,
        executor,
        bucketing_strategy: FSDPBucketingStrategy,
        fsdptype: FSDPType,
    ):
        from thunder.distributed import fsdp
        from thunder.tests.nanogpt_model import Block, GPTConfig

        def check_inflight_allgather_number(trc, n: int, is_bucket: bool):
            from thunder.core.utils import producers
            from thunder.executors.torchex import all_gather_prim_impl, pack_for_fsdp_prim_impl, wait_prim_impl

            producers = producers(trc)
            cnt = 0
            for idx, bsym in enumerate(trc.bound_symbols):
                if bsym.sym.id == all_gather_prim_impl.id:
                    cnt += 1
                    if is_bucket:
                        self.assertEqual(trc.bound_symbols[idx - 1].sym.id, pack_for_fsdp_prim_impl.id)
                self.assertLessEqual(cnt, n)
                if bsym.sym.id == wait_prim_impl.id:
                    if producers[bsym.flat_proxy_args[0]].sym.id == all_gather_prim_impl.id:
                        cnt -= 1

        device = torch.device("cuda", self.rank)
        config = GPTConfig(dropout=0)
        m = Block(config).to(device=device)
        cm = thunder.jit(
            fsdp(m, device=device, broadcast_from=0, bucketing_strategy=bucketing_strategy, sharding_strategy=fsdptype),
            executors=executors_map[executor].executors_list(),
        )
        x = torch.ones((2, config.block_size, config.n_embd), device=device)
        loss = cm(x).mean()
        loss.backward()

        # get the trace before sorting
        fwd_trc = thunder.last_traces(cm)[-2]
        bwd_trc = thunder.last_backward_traces(cm)[-2]

        from thunder.distributed.utils import limit_in_flight_allgathers

        is_bucketing = bucketing_strategy != FSDPBucketingStrategy.NONE
        for i in range(1, 12):
            aft_trc = limit_in_flight_allgathers(fwd_trc, i, is_bucketing)
            check_inflight_allgather_number(aft_trc, i, is_bucketing)
        for i in range(1, 6):
            aft_trc = limit_in_flight_allgathers(bwd_trc, i, is_bucketing)
            check_inflight_allgather_number(aft_trc, i, is_bucketing)

    def test_ddp_model_as_argument(self):
        # Sanity test to make sure passing model as argument to
        # thunder.jit with `ddp` compiles.
        device = torch.device("cuda", self.rank)
        model = torch.nn.Linear(5, 10, bias=False, device=device)
        x = torch.randn(2, 5, device=device)

        def fwd_loss(m, x):
            return m(x).sum()

        model = thunder.distributed.ddp(model)
        fwd_loss = thunder.jit(fwd_loss)
        fwd_loss(model, x)

        # notice how we cannot do `model.no_sync()` because it's not a ThunderModule
        with thunder.ThunderModule.no_sync(model):
            fwd_loss(model, x)


common_utils.instantiate_parametrized_tests(CompileDDPTest)


# Configures PyTorch's default process group, must be called at the start of each
#   distributed process
def init_per_process_distributed(
    init_method: str, devicetype: devices.DeviceType, world_size: int, rank: int
) -> tdist.ProcessGroup:
    backend: str
    if devicetype is devices.DeviceType.CUDA:
        backend = "nccl"
    elif devicetype is devices.DeviceType.CPU:
        backend = "gloo"
    else:
        raise ValueError(f"Unknown devicetype {devicetype}")

    tdist.init_process_group(init_method=init_method, backend=backend, world_size=world_size, rank=rank)

    # NOTE _get_default_group is not a public PyTorch function, but there is no
    #   public mechanism to acquire the default process group, which is specified
    #   in operations by setting process_group=None.
    #   Actually acquiring the default ProcessGroup is not typically necessary, but
    #   thunder doesn't like to model primitives with implicit defaults,
    #   so we want to pass the ProcessGroup explicitly
    return tdist.distributed_c10d._get_default_group()


# A simple map-style dataset design to support multiprocess testing
#   Creates a series of tensors on the CPU, and accepts a seed to ensure
#   tensor generation is consistent across processes
# See PyTorch's definition of a Dataset here:
#   https://github.com/pytorch/pytorch/blob/main/torch/utils/data/dataset.py#L41
# See the documentation for constructing a Dataset here:
#   https://pytorch.org/docs/master/data.html#torch.utils.data.Dataset
# TODO Maybe in the future consider creating tensors on a device other than the CPU,
#   like the CUDA device associated with the process
# TODO Maybe a better name for this would something like SimpleSeededDataset?
class PerProcessDataset(torch.utils.data.Dataset):
    def __init__(
        self,
        num_samples: int,
        tensor_shape: Sequence[int],
        tensor_dtype: torch.dtype,
        sample_seed: int | None = None,
    ):
        self._tensors = []

        device = torch.device("cpu")
        make = partial(make_tensor, tensor_shape, device=device, dtype=tensor_dtype, requires_grad=False)

        if sample_seed is not None:
            torch.manual_seed(sample_seed)

        for _ in range(num_samples):
            self._tensors.append(make())

        # Restores a random seed so that further random communications aren't synchronized
        #   across processes
        if sample_seed is not None:
            torch.seed()

    # __getitem__() and __len__() are the two methods required of PyTorch's
    #   Dataset interface
    def __getitem__(self, idx: int) -> torch.Tensor:
        return self._tensors[idx]

    def __len__(self) -> int:
        return len(self._tensors)


# Creates a dataloader for a process
#   If sample_seed is specified then the dataloader will load tensors with the same values
#   on each process.
#   If devicetype is specified and is CUDA, then the loaded tensors are placed on
#   the CUDA device corresponding to the process's "rank"
def create_per_process_dataloader(
    rank: int,
    num_samples: int,
    tensor_shape: Sequence[int],
    tensor_dtype: torch.dtype,
    sample_seed: int | None = None,
    *,
    devicetype: devices.DeviceType,
) -> tudata.DataLoader:
    dataset = PerProcessDataset(num_samples, tensor_shape, tensor_dtype, sample_seed=sample_seed)
    sampler = tudata.SequentialSampler(dataset)

    collate_fn = None

    if devicetype is not devices.DeviceType.CPU:
        assert devicetype is devices.DeviceType.CUDA, f"Unknown devicetype {devicetype}"
        device = torch.device("cuda", rank)

        def to_device(tensors: list[torch.Tensor]) -> list[torch.Tensor]:
            return list([t.to(device) for t in tensors])

        collate_fn = to_device

    dataloader = tudata.DataLoader(dataset, sampler=sampler, collate_fn=collate_fn)

    return dataloader


# TODO Update this to accept input shape and output shape parameters
class SmallModel(nn.Module):
    def __init__(self, device, dtype):
        super().__init__()
        self.net1 = nn.Linear(2, 2, device=device, dtype=dtype)
        self.net2 = nn.Linear(2, 2, device=device, dtype=dtype)

    def forward(self, x):
        return self.net2(new_gelu(self.net1(x)))


# Wraps a function so that it becomes one process of several executing the test
#   See test_native_ddp and its helper _test_native_ddp_helper below for an example
#   of how to use this wrapper.
# NOTE This actually requires wrapping a stub, because the test framework manipulates
#   functions in a way that does not allow them to be pickled.
#   The actual logic must be implemented in a helper that can be pickled.
# NOTE Tests wrapped with ddp_wrapper can be invoked directly, but you must invoke them
#   like:
#   if __name__ == '__main__':
#       test_ddp.test_native_ddp_TorchEx_cpu_float32()
class ddp_wrapper:
    def __init__(self, name, fn):
        self.fn = fn
        self.__name__ = name

    def __call__(self, test_stub):
        if not tdist.is_available():
            pytest.skip("This test requires torch.distributed be available")

        # Creates a temporary file for process group discovery
        FILE_SCHEMA: str = "file://"
        if sys.platform == "win32":
            FILE_SCHEMA = "file:///"
        file_name = tempfile.NamedTemporaryFile(delete=False).name
        init_method = f"{FILE_SCHEMA}{file_name}"

        @wraps(test_stub)
        def test_fn(executor, devices, dtype, **kwargs):
            world_size = len(devices)
            input_data = []

            for rank in range(world_size):
                process_data = (init_method, world_size, rank, executor, devices[rank], dtype, kwargs)
                input_data.append(process_data)

            ctx = mp.get_context("spawn")
            pool = ctx.Pool(world_size)

            def callback(result):
                pass

            def error_callback(ex):
                # NOTE: Don't raise the exception here, because it will be
                # raised in the main process. Raising it here will cause a
                # deadlock.
                pass

            # The seconds to wait before the pool tasks complete
            TIMEOUT: int = 30
            try:
                results_future = pool.map_async(self.fn, input_data, 1, callback, error_callback)
                results = results_future.get(TIMEOUT)
            finally:
                pool.close()
                pool.join()

            # Raises the first assertion if any occurred
            root_results = results[0]
            if len(root_results) > 0:
                raise (root_results[0])

        return test_fn


# NOTE This assumes that one process will have rank=0 -- could generalize that to root
# TODO Test training, this test just currently tests forward
def _test_native_ddp_helper(input_data):
    init_method, world_size, rank, executor, device, dtype, kwargs = input_data
    bucket_size_in_mb = kwargs.get("bucket_size_in_mb", 0)

    num_samples = 2
    tensor_shape = (2, 2)
    sample_seed = 3456
    num_epochs = 1
    devicetype = devices.device_from_string(device).devicetype
    torch_dtype = ltorch.to_torch_dtype(dtype)

    pg = init_per_process_distributed(init_method, devicetype, world_size, rank)
    tdist.barrier(pg)

    dataloader = create_per_process_dataloader(
        rank,
        num_samples=num_samples,
        tensor_shape=tensor_shape,
        tensor_dtype=torch_dtype,
        sample_seed=sample_seed,
        devicetype=devicetype,
    )

    # Creates, compiles, and DDPs the model
    model = SmallModel(device, torch_dtype)
    ddp_model = ddp(model)
    cmodel = thunder.jit(
        ddp_model,
        executors=executor.executors_list(),
    )

    comparison_exceptions = []
    for _ in range(num_epochs):
        for step, data in enumerate(dataloader):
            (inp,) = data
            pred = cmodel(inp)

            # Validates that each process got the same result by gathering all the tensors
            #   on rank 0 and comparing them
            # NOTE Exceptions thrown during the comparison process are recorded and returned
            #   to the spawning process for analysis
            gather_list = None
            if rank == 0:
                gather_list = []
                for _ in range(world_size):
                    gather_list.append(torch.empty_like(pred))

            tdist.gather(pred, gather_list, dst=0, group=pg, async_op=False)

            if rank == 0:
                for other in gather_list:
                    try:
                        assert_close(pred, other)
                    except Exception as e:
                        comparison_exceptions.append(e)

            pred.mean().backward()

            grad_gather_list = None
            for param_with_grad in filter(lambda p: p.grad is not None, cmodel.parameters()):
                if rank == 0:
                    grad_gather_list = []
                    for _ in range(world_size):
                        grad_gather_list.append(torch.empty_like(param_with_grad))

                grad = param_with_grad.grad

                tdist.gather(grad, grad_gather_list, dst=0, group=pg, async_op=False)

                if rank == 0:
                    for other in grad_gather_list:
                        try:
                            assert_close(grad, other)
                        except Exception as e:
                            comparison_exceptions.append(e)

    # NOTE This function is undocumented; its definition is here:
    #   https://github.com/pytorch/pytorch/blob/416bf4e/torch/distributed/distributed_c10d.py#L1359
    tdist.barrier(pg)
    tdist.destroy_process_group(pg)

    if rank == 0:
        bwd_extrace_sym_ids = [bsym.sym.id for bsym in thunder.last_backward_traces(cmodel)[-1].bound_symbols]
        pack_unpack_update_bucket_view_found = (
            "torch_pack_prim_impl" in bwd_extrace_sym_ids
            and "torch_unpack_prim_impl" in bwd_extrace_sym_ids
            and "torch_update_bucket_view_prim_impl" in bwd_extrace_sym_ids
        )
        return comparison_exceptions and (pack_unpack_update_bucket_view_found or bucket_size_in_mb == 0)

    return None


<<<<<<< HEAD
def _test_native_fsdp_helper(input_data, new_fsdp=True):
    init_method, world_size, rank, executor, device, dtype, bucketing_strategy = input_data
=======
def _test_native_fsdp_helper(input_data):
    init_method, world_size, rank, executor, device, dtype, kwargs = input_data
    bucketing_strategy = kwargs["fsdp_bucketing_strategy"]
>>>>>>> b1f44702

    num_samples = 2
    tensor_shape = (2, 2)
    sample_seed = 3456
    num_epochs = 1
    devicetype = devices.device_from_string(device).devicetype
    torch_dtype = ltorch.to_torch_dtype(dtype)

    pg = init_per_process_distributed(init_method, devicetype, world_size, rank)
    tdist.barrier(pg)

    def finalize_pg(pg):
        # NOTE This function is undocumented; its definition is here:
        # https://github.com/pytorch/pytorch/blob/416bf4e/torch/distributed/distributed_c10d.py#L1359
        tdist.barrier(pg)
        tdist.destroy_process_group(pg)

    weakref.finalize(pg, finalize_pg, pg)

    dataloader = create_per_process_dataloader(
        rank,
        num_samples=num_samples,
        tensor_shape=tensor_shape,
        tensor_dtype=torch_dtype,
        sample_seed=sample_seed,
        devicetype=devicetype,
    )

    # Creates, compiles, and FSDPs the model
    model = SmallModel(device, torch_dtype)

    original_weight_net1_shape = model.net1.weight.shape

    if new_fsdp:
        cmodel0 = thunder.jit(
            model,
            executors=executor.executors_list(),
        )
        cmodel = fsdp(cmodel0, bucketing_strategy=bucketing_strategy, device=device)
    else:
        fsdp_model = fsdp(model, bucketing_strategy=bucketing_strategy, device=device)

        # Check that the model is sharded
        sharded_weight_net1 = fsdp_model.net1.weight
        assert sharded_weight_net1.shape != original_weight_net1_shape
        assert sharded_weight_net1.shape == (1, 2)

        cmodel = thunder.jit(
            fsdp_model,
            executors=executor.executors_list(),
        )

    comparison_exceptions = []
    for _ in range(num_epochs):
        for step, data in enumerate(dataloader):
            (inp,) = data
            pred = cmodel(inp)

            # Validates that each process got the same result by gathering all the tensors
            #   on rank 0 and comparing them
            # NOTE Exceptions thrown during the comparison process are recorded and returned
            #   to the spawning process for analysis
            gather_list = None
            if rank == 0:
                gather_list = []
                for _ in range(world_size):
                    gather_list.append(torch.empty_like(pred))

            tdist.gather(pred, gather_list, dst=0, group=pg, async_op=False)

            if rank == 0:
                for other in gather_list:
                    try:
                        assert_close(pred, other)
                    except Exception as e:
                        comparison_exceptions.append(e)

            pred.mean().backward()

            for param_with_grad in filter(lambda p: p.grad is not None, cmodel.parameters()):
                sharded_grad = param_with_grad.grad
                assert sharded_grad.shape == param_with_grad.shape

    if rank == 0:
        return comparison_exceptions

    return None


def _test_ddp_transformer_engine(input_data):
    # Test Description: We run a dummy training loop for a simple `Linear(Relu(Linear(x)))`
    # model with thunder (using TE executor) and with PyTorch eager + TE
    # and verify that the weights have converged to same value and
    # fp8 meta state is same after `n_iter`.
    init_method, world_size, rank, executor, device, dtype, _unused_kwargs = input_data
    devicetype = devices.device_from_string(device).devicetype
    _unused_dtype = ltorch.to_torch_dtype(dtype)
    init_per_process_distributed(init_method, devicetype, world_size, rank)

    torch.cuda.set_device(rank)

    dim = 256
    n_iter = 10

    class ThunderModel(torch.nn.Module):
        def __init__(self) -> None:
            super().__init__()
            self.fc1 = torch.nn.Linear(dim, dim, bias=False)
            self.fc2 = torch.nn.Linear(dim, dim, bias=False)

        def forward(self, x):
            return self.fc2(torch.nn.functional.relu(self.fc1(x)))

    # Weights
    fc1_weight = torch.randn(dim, dim, requires_grad=True).cuda()
    fc2_weight = torch.randn(dim, dim, requires_grad=True).cuda()

    # Inputs (different input on different rank).
    if rank == 0:
        x = torch.arange(dim * dim, dtype=torch.float).view(dim, dim).cuda()
    if rank == 1:
        x = torch.randn(dim, dim).cuda() * 100

    thunder_model = ThunderModel().cuda()
    thunder_model.fc1.weight.data = fc1_weight.clone()
    thunder_model.fc2.weight.data = fc2_weight.clone()

    jit_model = thunder.jit(
        thunder.distributed.ddp(thunder_model),
        executors=[
            transformer_engine_ex,
        ]
        + executor.executors_list(),
    )

    optim = torch.optim.SGD(thunder_model.parameters())

    for _ in range(n_iter):
        o = jit_model(x).sum()
        o.backward()
        optim.step()
        optim.zero_grad()

    # See https://github.com/NVIDIA/TransformerEngine/issues/814
    FP8GlobalStateManager.reset()

    class TEModel(torch.nn.Module):
        def __init__(self) -> None:
            super().__init__()
            self.fc1 = TELinear(dim, dim, bias=False)
            self.fc2 = TELinear(dim, dim, bias=False)

        def forward(self, x):
            return self.fc2(torch.nn.functional.relu(self.fc1(x)))

    te_model = TEModel().cuda()
    te_model.fc1.weight.data = fc1_weight.clone()
    te_model.fc2.weight.data = fc2_weight.clone()

    ddp_model = DDP(te_model)

    optim = torch.optim.SGD(te_model.parameters())

    for _ in range(n_iter):
        with fp8_autocast():
            o = ddp_model(x).sum()

        o.backward()
        optim.step()
        optim.zero_grad()

    thunder_to_te_layer_map = {"te_linear_0": te_model.fc1, "te_linear_1": te_model.fc2}

    fwd_traces = thunder.last_traces(jit_model)

    def is_same_across_ranks(t):
        t_clone = t.clone()
        torch.distributed.all_reduce(t_clone, op=torch.distributed.ReduceOp.AVG)
        assert_close(t, t_clone)

    # Compare the state of the two models.
    comparison_exceptions = []
    for bound_symbol in fwd_traces[-1].bound_symbols:
        if "te_linear" in bound_symbol.sym.name:
            thunder_fp8_meta = bound_symbol._call_ctx[bound_symbol.sym.name].func.fp8_meta
            te_fp8_meta = thunder_to_te_layer_map[bound_symbol.sym.name].fp8_meta
            try:
                # fwd tensor history
                assert_close(thunder_fp8_meta["scaling_fwd"].scale, te_fp8_meta["scaling_fwd"].scale)
                assert_close(thunder_fp8_meta["scaling_fwd"].scale_inv, te_fp8_meta["scaling_fwd"].scale_inv)
                assert_close(thunder_fp8_meta["scaling_fwd"].amax_history, te_fp8_meta["scaling_fwd"].amax_history)
                # bwd tensor history
                assert_close(thunder_fp8_meta["scaling_bwd"].scale, te_fp8_meta["scaling_bwd"].scale)
                assert_close(thunder_fp8_meta["scaling_bwd"].scale_inv, te_fp8_meta["scaling_bwd"].scale_inv)
                assert_close(thunder_fp8_meta["scaling_bwd"].amax_history, te_fp8_meta["scaling_bwd"].amax_history)

                # This has to be on all ranks so that the computation is not blocked
                is_same_across_ranks(thunder_fp8_meta["scaling_fwd"].scale)
                is_same_across_ranks(thunder_fp8_meta["scaling_fwd"].scale_inv)
                # NOTE: TE forward tensor meta-data sync
                # Syncing of FP8 meta-data happens in two step in the forward pass.
                # 1. When we enter the fp8_autocast(), all the forward fp8 meta-data
                # in global buffer is synced.
                # See: https://github.com/NVIDIA/TransformerEngine/blob/6a9edc38bf9b941b7d369af5103fa8fe0b121d61/transformer_engine/pytorch/fp8.py#L409-L412
                # 2. Post this, in the forward pass of the module in `prepare_forward`,
                # we read from the global-buffer the synced meta-data.
                # See: https://github.com/NVIDIA/TransformerEngine/blob/6a9edc38bf9b941b7d369af5103fa8fe0b121d61/transformer_engine/pytorch/module/base.py#L539-L545
                # However, at the end of this forward pass, we have seen new inputs and outputs. Their amax are recorded on
                # 0th row of `amax_history` (which will be synced only in the next forward pass).
                # So, here we check that every row except for `0` is same.
                is_same_across_ranks(thunder_fp8_meta["scaling_fwd"].amax_history[1:])
                is_same_across_ranks(thunder_fp8_meta["scaling_bwd"].scale)
                is_same_across_ranks(thunder_fp8_meta["scaling_bwd"].scale_inv)
                is_same_across_ranks(thunder_fp8_meta["scaling_bwd"].amax_history)
            except Exception as e:
                # Return exceptions only for rank==0
                if rank == 0:
                    comparison_exceptions.append(e)

    # Compare weights after `n_iters`
    try:
        assert_close(thunder_model.fc1.weight, te_model.fc1.weight)
        assert_close(thunder_model.fc2.weight, te_model.fc2.weight)
    except Exception as e:
        # Return exceptions only for rank==0
        if rank == 0:
            comparison_exceptions.append(e)

    return comparison_exceptions


def _test_ddp_transformer_engine_llama_sanity(input_data):
    # Test Description: We run a dummy training loop for a Transformer Model
    # We run a few iterations to see that TransformerEngine doesn't throw internal assertion
    # due to reordering of forward and backward operators.
    # (This test will fail without `_rearrange_transformer_engine_linear` in `torch_autograd.py`)
    # For more details, see docstring for `_rearrange_transformer_engine_linear` in transformer_engine_ex.py.
    from thunder.tests.llama2_model import Transformer, ModelArgs

    init_method, world_size, rank, executor, device, dtype, _unused_kwargs = input_data
    devicetype = devices.device_from_string(device).devicetype
    _unused_dtype = ltorch.to_torch_dtype(dtype)
    init_per_process_distributed(init_method, devicetype, world_size, rank)

    torch.cuda.set_device(rank)
    # data
    batch_size = 2
    max_seq_len = 32
    vocab_size = 32

    model_args = dict(
        dim=32,
        n_layers=1,
        n_heads=2,
        n_kv_heads=2,
        vocab_size=vocab_size,
        multiple_of=32,
        max_seq_len=max_seq_len,
        dropout=0.0,
    )
    gptconf = ModelArgs(**model_args)
    model = Transformer(gptconf)
    model.to(device)
    x = torch.randint(0, vocab_size, (batch_size, max_seq_len), dtype=torch.int64, device=device)
    y = torch.randint(0, vocab_size, (batch_size, max_seq_len), dtype=torch.int64, device=device)
    jit_model = thunder.jit(
        thunder.distributed.ddp(model), executors=(transformer_engine_ex,) + thunder.get_default_executors()
    )

    sanity_exceptions = []
    try:
        for _ in range(5):
            out = jit_model(x, y).sum()
            out.backward()

        fwd_exec_trace = thunder.last_traces(jit_model)[-1]
        bwd_exec_trace = thunder.last_backward_traces(jit_model)[-1]

        # Verify that the first te_linear in fwd_exec_trace is the
        # last one in bwd_exec_tarce.
        # We verify that by managing the `ctx` (CollectionProxy) output by `te_linear` which is
        # passed to backward.
        # As CollectionProxy don't implement __eq__, we verify them by name.
        first_ctx_name = None
        for bsym in fwd_exec_trace.bound_symbols:
            if bsym.sym.name.startswith("te_linear"):
                first_ctx_name = bsym.output[1].name
                break

        for bsym in reversed(bwd_exec_trace.bound_symbols):
            if bsym.sym.name.startswith("te_functional"):
                assert first_ctx_name == bsym.args[-1].name, (first_ctx_name, bsym.args[-1].name)
                break
    except Exception as e:
        sanity_exceptions.append(e)

    if rank == 0:
        return sanity_exceptions
    return None


def _test_fsdp_transformer_engine(input_data):
    # Test Description: We run a dummy training loop for a simple `Linear(Relu(Linear(x)))`
    # model with thunder (using TE executor) and with PyTorch eager + TE
    # and verify that the weights have converged to same value and
    # fp8 meta state is same after `n_iter`.
    init_method, world_size, rank, executor, device, _unused_dtype, kwargs = input_data
    thunder_fsdp_strategy = kwargs["thunder_fsdp_strategy"]
    devicetype = devices.device_from_string(device).devicetype

    # Setting LOCAL_RANK is necessary for thunder.distributed.fsdp
    with unittest.mock.patch.dict(os.environ, {"LOCAL_RANK": str(rank)}):
        init_per_process_distributed(init_method, devicetype, world_size, rank)
        torch.cuda.set_device(rank)

        dim = 256
        n_iter = 10

        class ThunderModel(torch.nn.Module):
            def __init__(self) -> None:
                super().__init__()
                self.fc1 = torch.nn.Linear(dim, dim, bias=False)
                self.fc2 = torch.nn.Linear(dim, dim, bias=False)

            def forward(self, x):
                return self.fc2(torch.nn.functional.relu(self.fc1(x)))

        # Weights
        fc1_weight = torch.randn(dim, dim, requires_grad=True, device="cuda")
        fc2_weight = torch.randn(dim, dim, requires_grad=True, device="cuda")

        # Inputs (different input on different rank).
        if rank == 0:
            x = torch.arange(dim * dim, dtype=torch.float, device="cuda").view(dim, dim)
        if rank == 1:
            x = torch.randn(dim, dim, device="cuda") * 100

        with torch.device("cuda"):
            thunder_model = ThunderModel()
        thunder_model.fc1.weight.data = fc1_weight.clone()
        thunder_model.fc2.weight.data = fc2_weight.clone()

        jit_model = thunder.jit(
            thunder.distributed.fsdp(thunder_model, sharding_strategy=thunder_fsdp_strategy),
            executors=[
                transformer_engine_ex,
            ]
            + executor.executors_list(),
        )

        optim = torch.optim.SGD(thunder_model.parameters())

        for _ in range(n_iter):
            o = jit_model(x).sum()
            o.backward()
            optim.step()
            optim.zero_grad()

        # See https://github.com/NVIDIA/TransformerEngine/issues/814
        FP8GlobalStateManager.reset()

        class TEModel(torch.nn.Module):
            def __init__(self) -> None:
                super().__init__()
                self.fc1 = TELinear(dim, dim, bias=False)
                self.fc2 = TELinear(dim, dim, bias=False)

            def forward(self, x):
                return self.fc2(torch.nn.functional.relu(self.fc1(x)))

        with torch.device("cuda"):
            te_model = TEModel()
        te_model.fc1.weight.data = fc1_weight.clone()
        te_model.fc2.weight.data = fc2_weight.clone()

        fsdp_model = FullyShardedDataParallel(te_model, auto_wrap_policy=always_wrap_policy)

        optim = torch.optim.SGD(te_model.parameters())

        for _ in range(n_iter):
            with fp8_autocast():
                o = fsdp_model(x).sum()

            o.backward()
            optim.step()
            optim.zero_grad()

        thunder_to_te_layer_map = {"te_linear_0": te_model.fc1, "te_linear_1": te_model.fc2}

        fwd_traces = thunder.last_traces(jit_model)

        def is_same_across_ranks(t):
            t_clone = t.clone()
            torch.distributed.all_reduce(t_clone, op=torch.distributed.ReduceOp.AVG)
            assert_close(t, t_clone)

        # Compare the state of the two models.
        comparison_exceptions = []
        for bound_symbol in fwd_traces[-1].bound_symbols:
            if "te_linear" in bound_symbol.sym.name:
                thunder_fp8_meta = bound_symbol._call_ctx[bound_symbol.sym.name].func.fp8_meta
                te_fp8_meta = thunder_to_te_layer_map[bound_symbol.sym.name].fp8_meta
                try:
                    # fwd tensor history
                    assert_close(thunder_fp8_meta["scaling_fwd"].scale, te_fp8_meta["scaling_fwd"].scale)
                    assert_close(thunder_fp8_meta["scaling_fwd"].scale_inv, te_fp8_meta["scaling_fwd"].scale_inv)
                    assert_close(thunder_fp8_meta["scaling_fwd"].amax_history, te_fp8_meta["scaling_fwd"].amax_history)
                    # bwd tensor history
                    assert_close(thunder_fp8_meta["scaling_bwd"].scale, te_fp8_meta["scaling_bwd"].scale)
                    assert_close(thunder_fp8_meta["scaling_bwd"].scale_inv, te_fp8_meta["scaling_bwd"].scale_inv)
                    assert_close(thunder_fp8_meta["scaling_bwd"].amax_history, te_fp8_meta["scaling_bwd"].amax_history)

                    # This has to be on all ranks so that the computation is not blocked
                    is_same_across_ranks(thunder_fp8_meta["scaling_fwd"].scale)
                    is_same_across_ranks(thunder_fp8_meta["scaling_fwd"].scale_inv)
                    # See NOTE: TE forward tensor meta-data sync
                    is_same_across_ranks(thunder_fp8_meta["scaling_fwd"].amax_history[1:])
                    is_same_across_ranks(thunder_fp8_meta["scaling_bwd"].scale)
                    is_same_across_ranks(thunder_fp8_meta["scaling_bwd"].scale_inv)
                    is_same_across_ranks(thunder_fp8_meta["scaling_bwd"].amax_history)
                except Exception as e:
                    # Return exceptions only for rank==0
                    if rank == 0:
                        comparison_exceptions.append(e)

        # Compare weights after `n_iters`
        shard_size = int(dim / world_size)
        fsdp_te_params = tuple(te_model.parameters())
        try:
            assert_close(thunder_model.fc1.weight, fsdp_te_params[0].view(shard_size, dim))
            assert_close(thunder_model.fc2.weight, fsdp_te_params[1].view(shard_size, dim))
        except Exception as e:
            # Return exceptions only for rank==0
            if rank == 0:
                comparison_exceptions.append(e)

        return comparison_exceptions


# NOTE This is just a stub, see the NOTE for ddp_wrapper
@instantiate(
    dtypes=(thunder.float32,),
    num_devices=2,
    decorators=(pytest.mark.parametrize("bucket_size_in_mb", (0, 25)),),
)
@ddp_wrapper("test_native_ddp", _test_native_ddp_helper)
def test_native_ddp(executor, devices, dtype, bucket_size_in_mb):
    pass


# NOTE CPU is skipped because of
# RuntimeError: no support for _allgather_base in Gloo process group
@instantiate(
    dtypes=(thunder.float32,),
    num_devices=2,
    devicetypes=(devices.DeviceType.CUDA,),
    decorators=(
        pytest.mark.parametrize(
            "fsdp_bucketing_strategy",
            (
                FSDPBucketingStrategy.NONE,
                FSDPBucketingStrategy.LAYER,
                FSDPBucketingStrategy.BLOCK,
            ),
        ),
    ),
)
@ddp_wrapper("test_native_fsdp", _test_native_fsdp_helper)
def test_native_fsdp(executor, devices, dtype, fsdp_bucketing_strategy):
    pass


@instantiate(
    dtypes=(thunder.float32,),
    num_devices=2,
    devicetypes=(devices.DeviceType.CUDA,),
    executors=(TorchExecutor,),
    decorators=(
        pytest.mark.skipif(not TE_AVAILABLE, reason="TransformerEngine is not installed."),
        pytest.mark.skipif(not is_fp8_supported, reason=fp8_support_reason),
        # NOTE: Setting `NVTE_TORCH_COMPILE`
        # It is important to set this flag so that TE doesn't use
        # `torch.compile` to fuse a few operations. This is because
        # `torch.compile` creates a new process and that leads to
        # the error : daemonic processes are not allowed to have children
        # when running the tests.
        # With the setting below, we use `torch.jit` for this test suite
        # See: https://github.com/NVIDIA/TransformerEngine/blob/a38b291b0d1b04847e8ab1df8550df642a03a27d/transformer_engine/pytorch/jit.py#L11-L19
        # NOTE: We don't pass `clear=True` to `unittest.mock.patch.dict` as that may clear paths
        # from environment leading to picking up of incorrect dependencies in the spawned process.
        unittest.mock.patch.dict(os.environ, {"NVTE_TORCH_COMPILE": "0"}),
    ),
)
@ddp_wrapper("test_ddp_transformer_engine", _test_ddp_transformer_engine)
def test_ddp_transformer_engine(executor, devices, dtype):
    pass


@instantiate(
    dtypes=(thunder.float32,),
    num_devices=2,
    devicetypes=(devices.DeviceType.CUDA,),
    executors=(TorchExecutor,),
    decorators=(
        pytest.mark.skipif(not TE_AVAILABLE, reason="TransformerEngine is not installed."),
        pytest.mark.skipif(not is_fp8_supported, reason=fp8_support_reason),
        # See NOTE: Setting `NVTE_TORCH_COMPILE`
        # NOTE: We don't pass `clear=True` to `unittest.mock.patch.dict` as that may clear paths
        # from environment leading to picking up of incorrect dependencies in the spawned process.
        unittest.mock.patch.dict(os.environ, {"NVTE_TORCH_COMPILE": "0"}),
    ),
)
@ddp_wrapper("test_ddp_transformer_engine_llama_sanity", _test_ddp_transformer_engine_llama_sanity)
def test_ddp_transformer_engine_llama_sanity(executor, devices, dtype):
    pass


@instantiate(
    dtypes=(thunder.float32,),
    num_devices=2,
    devicetypes=(devices.DeviceType.CUDA,),
    executors=(TorchExecutor,),
    decorators=(
        # NOTE: ddp_wrapper
        pytest.mark.parametrize(
            "thunder_fsdp_strategy",
            (
                FSDPType.ZERO2,
                FSDPType.ZERO3,
            ),
        ),
        pytest.mark.skipif(not TE_AVAILABLE, reason="TransformerEngine is not installed."),
        pytest.mark.skipif(not is_fp8_supported, reason=fp8_support_reason),
        # See NOTE: Setting `NVTE_TORCH_COMPILE`
        # NOTE: We don't pass `clear=True` to `unittest.mock.patch.dict` as that may clear paths
        # from environment leading to picking up of incorrect dependencies in the spawned process.
        unittest.mock.patch.dict(os.environ, {"NVTE_TORCH_COMPILE": "0"}),
    ),
)
@ddp_wrapper("test_fsdp_transformer_engine", _test_fsdp_transformer_engine)
def test_fsdp_transformer_engine(executor, devices, dtype, thunder_fsdp_strategy):
    pass


if __name__ == "__main__":
    common_utils.run_tests()<|MERGE_RESOLUTION|>--- conflicted
+++ resolved
@@ -1228,14 +1228,9 @@
     return None
 
 
-<<<<<<< HEAD
 def _test_native_fsdp_helper(input_data, new_fsdp=True):
-    init_method, world_size, rank, executor, device, dtype, bucketing_strategy = input_data
-=======
-def _test_native_fsdp_helper(input_data):
     init_method, world_size, rank, executor, device, dtype, kwargs = input_data
     bucketing_strategy = kwargs["fsdp_bucketing_strategy"]
->>>>>>> b1f44702
 
     num_samples = 2
     tensor_shape = (2, 2)
