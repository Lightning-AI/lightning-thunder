--- conflicted
+++ resolved
@@ -755,7 +755,30 @@
                 check_dtypes(bsym)
 
 
-<<<<<<< HEAD
+def test_prune_prologue_checks():
+    DIM = 2
+    m = MiniModel(DIM)
+    inp = torch.randn(4, DIM)
+
+    def count_tensor_checks(tr):
+        return len([bsym for bsym in tr.bound_symbols if "check_tensor" in bsym.sym.name])
+
+    # without pruning: checks for 1 input and each parameter
+    jm = thunder.jit(m)
+    jm(inp)
+    assert count_tensor_checks(thunder.last_prologue_traces(jm)[-1]) == 1 + len(list(jm.parameters()))
+
+    # with default of pruning module checks: check for 1 input
+    jm = thunder.jit(m, transforms=(thunder.transforms.PrunePrologueChecks(),))
+    jm(inp)
+    assert count_tensor_checks(thunder.last_prologue_traces(jm)[-1]) == 1
+
+    # with pruning all checks: none left
+    jm = thunder.jit(m, transforms=(thunder.transforms.PrunePrologueChecks(prune_all_checks=True),))
+    jm(inp)
+    assert count_tensor_checks(thunder.last_prologue_traces(jm)[-1]) == 0
+
+
 def test_dce_duplicate_number_proxies():
     from thunder.core.prims import PrimIDs
 
@@ -783,28 +806,4 @@
 
     # dce should remove duplicate shape queries
     trace = thunder.core.transforms.dce(trace)
-    assert _count_shape_query(trace) == 1
-=======
-def test_prune_prologue_checks():
-    DIM = 2
-    m = MiniModel(DIM)
-    inp = torch.randn(4, DIM)
-
-    def count_tensor_checks(tr):
-        return len([bsym for bsym in tr.bound_symbols if "check_tensor" in bsym.sym.name])
-
-    # without pruning: checks for 1 input and each parameter
-    jm = thunder.jit(m)
-    jm(inp)
-    assert count_tensor_checks(thunder.last_prologue_traces(jm)[-1]) == 1 + len(list(jm.parameters()))
-
-    # with default of pruning module checks: check for 1 input
-    jm = thunder.jit(m, transforms=(thunder.transforms.PrunePrologueChecks(),))
-    jm(inp)
-    assert count_tensor_checks(thunder.last_prologue_traces(jm)[-1]) == 1
-
-    # with pruning all checks: none left
-    jm = thunder.jit(m, transforms=(thunder.transforms.PrunePrologueChecks(prune_all_checks=True),))
-    jm(inp)
-    assert count_tensor_checks(thunder.last_prologue_traces(jm)[-1]) == 0
->>>>>>> c951fdb8
+    assert _count_shape_query(trace) == 1