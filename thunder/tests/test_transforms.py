--- conflicted
+++ resolved
@@ -223,7 +223,6 @@
         assert prologue_proxy.dtype == thunder.core.dtypes.to_dtype(t.dtype)
 
 
-<<<<<<< HEAD
 def test_debug_transform():
     from thunder.dev_utils.debug_transform import debug_execution_trace
 
@@ -263,7 +262,8 @@
     debug_headers = {sym.header for sym in debug_syms}
     expected_headers = {"Pre - true_divide", "Pre - add", "Pre - mul", "Post - true_divide", "Post - add", "Post - mul"}
     assert debug_headers == expected_headers
-=======
+
+
 @requiresCUDA
 def test_materialization_init():
     from thunder.transforms import MaterializationTransform
@@ -314,5 +314,4 @@
     assert_close(jm(inp), jm_ref(inp))
 
     assert jm_ref._get_shared_names()["0.weight"] == {"0.weight", "4.weight"}
-    assert jm._get_shared_names()["0.weight"] == {"0.weight", "4.weight"}
->>>>>>> dcf4782a
+    assert jm._get_shared_names()["0.weight"] == {"0.weight", "4.weight"}