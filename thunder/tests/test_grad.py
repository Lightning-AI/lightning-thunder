--- conflicted
+++ resolved
@@ -1137,14 +1137,9 @@
     a = make_tensor((2, 3), device=device, dtype=torch.float64, requires_grad=True)
     b = make_tensor((2, 3), device=device, dtype=torch.float64, requires_grad=True)
     c = make_tensor((3,), device=device, dtype=torch.float64, requires_grad=True)
-<<<<<<< HEAD
-    trace = trace(inline_trace=False)(func, a, b, c=c)
-    trace = wrap_return_value_together_with_argments(trace)
-    fw_trace, bw_trace = forward_and_backward_from_trace(trace)
-=======
     initial_trace = trace(inline_trace=False)(func, a, b, c=c)
-    fw_trace, bw_trace = forward_and_backward_from_trace(initial_trace)
->>>>>>> 3770bf02
+    wrapped_trace = wrap_return_value_together_with_argments(initial_trace)
+    fw_trace, bw_trace = forward_and_backward_from_trace(wrapped_trace)
     fw = executor.make_callable(fw_trace)
     bw = executor.make_callable(bw_trace)
     fw_out, saved_for_backward = fw(a, b, c=c)
