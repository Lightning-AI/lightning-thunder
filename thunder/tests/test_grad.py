--- conflicted
+++ resolved
@@ -116,16 +116,6 @@
                     yield opinfo.name
 
 
-<<<<<<< HEAD
-def _jvp_symbol_checker(symbol):
-    from thunder.core.transforms import jvp_impls
-    from thunder.core.transforms import trace_interpreter_skip_list
-
-    return symbol.sym.id in jvp_impls or symbol.sym.id in trace_interpreter_skip_list
-
-
-=======
->>>>>>> f7bdd5a3
 supported_vjp_ops = set(_generate_supported_op_list(check_bsym_for_vjp)).union(vjp_op_force)
 
 
