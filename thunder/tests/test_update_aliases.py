from collections.abc import Callable
from contextlib import nullcontext
from functools import partial
import pytest
import torch.testing


import torch
import thunder
from thunder.examine import get_fusions
import thunder.core.dtypes as dtypes
from thunder.core.symbol import Symbol
import thunder.core.devices as devices
from thunder.tests.opinfos import opinfos, OpInfo, make_number, SampleInput
from thunder.tests.make_tensor import make_tensor, make_tensor_like
from thunder.tests.framework import (
    instantiate,
    nvFuserExecutor,
    ops,
    NOTHING,
    TorchExecutor,
    TorchCompileExecutor,
    requiresCUDA,
)
from thunder.torch import _torch_to_thunder_function_map, _inplace_to_out_of_place


# `SampleInput`s of ops with `inplace` argument do not seem to come with `inplace` arg, so give it to them.
def sample_generator_wrapper(sample_generator):
    def f(*args, **kwargs):
        for sample in sample_generator(*args, **kwargs):
            sample.kwargs["inplace"] = True
            yield SampleInput(*sample.args, **sample.kwargs)

    return f


def inplace_masked_fill_sample_generator(op, device, dtype, requires_grad, **kwargs):
    make = partial(make_tensor, device=device, dtype=dtype, requires_grad=requires_grad)
    number = partial(make_number, dtype=dtype)

    # pred_shape, a_shape, value
    cases = (((2, 2, 2), (2, 2, 2), number()),)

    for pred_shape, a_shape, value in cases:
        pred, a = make(pred_shape, dtype=torch.bool, requires_grad=False), make(a_shape)
        yield SampleInput(a, pred, value)


_torchsymbol_to_torch: dict[Symbol, Callable] = {v: k for k, v in _torch_to_thunder_function_map.items()}
_functional_to_inplace: dict[Callable, Callable] = {
    functional: inplace for inplace, (functional, index) in _inplace_to_out_of_place.items() if index == -1
}
_functional_to_functional_with_inplace_arg: dict[Callable, tuple[Callable, int]] = {
    functional: (inplace, index) for inplace, (functional, index) in _inplace_to_out_of_place.items() if index >= 0
}

_inplace_opinfos: list[OpInfo] = []
for op in opinfos:
    if not (op.op in _functional_to_inplace or op.op in _functional_to_functional_with_inplace_arg):
        continue
    # ops that have an argument of `inplace` such as `F.relu` and `F.gelu`
    if op.op in _functional_to_functional_with_inplace_arg:
        inplace_op, _ = _functional_to_functional_with_inplace_arg[op.op]
        assert op.name != "masked_fill"
        inplace_opinfo = OpInfo(
            inplace_op,
            sample_input_generator=sample_generator_wrapper(op.sample_input_generator),
            torch_reference=getattr(torch.nn.functional, op.name),
        )
        _inplace_opinfos.append(inplace_opinfo)
    # in-place ops whose name ends with `_`
    if op.op in _functional_to_inplace:
        inplace_op = _functional_to_inplace[op.op]
        inplace_opinfo = OpInfo(
            inplace_op,
            sample_input_generator=(
                op.sample_input_generator if op.name != "masked_fill" else inplace_masked_fill_sample_generator
            ),
            torch_reference=_torchsymbol_to_torch[inplace_op],
        )
        _inplace_opinfos.append(inplace_opinfo)


@instantiate(
    dtypes=(thunder.float32, thunder.float64),
    devicetypes=(devices.DeviceType.CUDA,),
    decorators=(pytest.mark.parametrize("train", (False, True)),),
)
@requiresCUDA
def test_parse_resnet18(executor, device, dtype, train: bool):
    torchvision = pytest.importorskip("torchvision")

    tdtype = thunder.torch.to_torch_dtype(dtype)
    model = torchvision.models.resnet18(weights=None).to(device=device, dtype=tdtype)
    ref_model = torchvision.models.resnet18(weights=None).to(device=device, dtype=tdtype)
    if not train:
        model = model.eval()
        ref_model = ref_model.eval()
        ctx = torch.no_grad
    else:
        model = model.train()
        ref_model = ref_model.train()
        ctx = nullcontext
    ref_model.load_state_dict(model.state_dict())

    jitted = executor.make_callable(model)
    x = make_tensor((1, 3, 224, 224), dtype=tdtype, device=device)

    with ctx():
        out1 = ref_model(x)
        out2 = jitted(x)
        torch.testing.assert_close(out1, out2, atol=1e-4, rtol=1e-1)
        # TODO: https://github.com/Lightning-AI/lightning-thunder/issues/2497
        # Numerical accuracy error when dtype is fp32.
        if train and dtype == thunder.float64:
            torch_grads = torch.autograd.grad(out1, ref_model.parameters(), torch.ones_like(out1))
            thunder_grads = torch.autograd.grad(out2, jitted.parameters(), torch.ones_like(out2))
            torch.testing.assert_close(torch_grads, thunder_grads, atol=1e-3, rtol=1e-1)


@ops(_inplace_opinfos, supported_dtypes=(dtypes.float32,))
def test_update_aliases(op, device, dtype, executor, _):
    sample = next(op.sample_inputs(device, dtype))
    # The sample generator is the one for `polygamma`.
    # `polygamma` expects an int as its first argument and a tensor as its second but
    # `polygamma_` wants opposite; tensor first, int second.
    args = list(sample.args)
    if op.name == "polygamma_":
        args[0], args[1] = args[1], args[0]

    j_op = executor.make_callable(op.torch_reference)
    actual = j_op(*args, **sample.kwargs)
    expected = op.torch_reference(*args, **sample.kwargs)
    torch.testing.assert_close(actual, expected, equal_nan=True)


# These tests fail with nvFuser because its fusion pass dce's the final copy_ bsym, which has no output.
@instantiate(
    dtypes=NOTHING,
    executors=(
        TorchExecutor,
        TorchCompileExecutor,
    ),
)
def test_setitem_on_view(executor, device, dtype):
    def f(x, _):
        y = x.view((3, 2))
        y[0][0] = 0
        return x

    def g(x, _):
        y = x.view((3, 2))
        y[0][0] = 0
        return y

    for fn in [f, g]:
        a = make_tensor((2, 3), dtype=torch.float32, device=device)
        b = make_tensor((2, 3), dtype=torch.float32, device=device)
        a_, b_ = a.clone().detach(), b.clone().detach()
        jfn = executor.make_callable(fn)
        actual = jfn(a, b)
        expected = fn(a_, b_)
        torch.testing.assert_close(actual, expected)


@instantiate(
    dtypes=NOTHING,
    decorators=(pytest.mark.parametrize("inplace_op", [torch.Tensor.mul_, torch.Tensor.copy_]),),
)
def test_inplace_on_intermediate(executor, device, dtype, inplace_op):
    def h(x, y):
        c = torch.exp(x)
        d = torch.tanh(y)
        e = c.view(-1)

        inplace_op(d, x)
        e += d.flatten()

        return c, d, e

    def i(x, y):
        c = torch.exp(x)
        d = torch.tanh(y)
        e = c.view(-1)

        e += d.flatten()
        inplace_op(d, x)

        return c, d, e

<<<<<<< HEAD
    for fn in [h, i]:
=======
    def j(x, _):
        a = x.view(-1)
        b = x.view(-1)
        x.add_(1)
        aa = a + 1
        bb = b + 1
        return aa, bb

    def k(x, _):
        y = x.view(2, 3)
        return x.exp_() * y.tanh_()

    for fn in [h, i, j, k]:
>>>>>>> 7fd18032
        a = make_tensor((2, 3), dtype=torch.float32, device=device)
        b = make_tensor((2, 3), dtype=torch.float32, device=device)
        a_, b_ = a.clone().detach(), b.clone().detach()
        jfn = executor.make_callable(fn)
        actual = jfn(a, b)
        expected = fn(a_, b_)
        torch.testing.assert_close(actual, expected)


# These tests fail with nvFuser with stride issues.
# See https://github.com/NVIDIA/Fuser/issues/3957.
@instantiate(
    dtypes=NOTHING,
    executors=(
        TorchExecutor,
        TorchCompileExecutor,
    ),
)
def test_inplace_on_chunk_non_default_dim(executor, device, dtype):
    def f(x):
        y, z = x.chunk(2, dim=1)
        y.relu_()
        return y, z

    for fn in [f]:
        a = make_tensor((2, 3), dtype=torch.float32, device=device)
        a_ = a.clone().detach()
        jfn = executor.make_callable(fn)
        actual = jfn(a)
        expected = fn(a_)
        torch.testing.assert_close(actual, expected)


@instantiate(
    dtypes=NOTHING,
)
def test_inplace_on_chunk(executor, device, dtype):
    def g(x):
        y, z = x.chunk(2, dim=0)
        y.relu_()
        yy = y + 1
        return yy, z

    def h(x):
        x.relu_()
        y = x.chunk(2, dim=0)
        y[0].add_(1)
        return y

    for fn in [g, h]:
        a = make_tensor((2, 3), dtype=torch.float32, device=device)
        a_ = a.clone().detach()
        jfn = executor.make_callable(fn)
        actual = jfn(a)
        expected = fn(a_)
        torch.testing.assert_close(actual, expected)


@instantiate(
    dtypes=NOTHING,
)
def test_chained_inplace(executor, device, dtype):
    def f(x):
        y = x.add_(1)
        z = y.sin_()
        w = z.mul_(y.copy_(z.cos()))
        return w

    def g(x):
        x.add_(1).sin().mul_(5)
        return x

    def h(x):
        x.exp_()
        x.copy_(x.tan())
        x.sin_()
        y = x.cos()
        return y

    for fn in [f, g, h]:
        a = make_tensor((2, 3), dtype=torch.float32, device=device)
        a_ = a.clone().detach()
        jfn = executor.make_callable(fn)
        actual = jfn(a)
        expected = fn(a_)
        torch.testing.assert_close(actual, expected)


@instantiate(
    dtypes=NOTHING,
)
def test_nn_module_inplace(executor, device, dtype):
    def f(x):
        m = torch.nn.ReLU(inplace=True)
        y = m(x)
        return y

    a = make_tensor((2, 3), dtype=torch.float32, device=device)
    a_ = a.clone().detach()
    jf = executor.make_callable(f)
    actual = jf(a)
    expected = f(a_)
    torch.testing.assert_close(actual, expected)


@instantiate(
    dtypes=NOTHING,
)
def test_inplace(executor, device, dtype):
    def f(a, b):
        c = a + b
        c.add_(1)
        return c

    def g(a, b):
        c = a + b
        c.add_(1)
        d = c + c
        d.add_(1)
        c.add_(d)
        return c, d

    for fn in [f, g]:
        a = make_tensor((2, 3), dtype=torch.float32, device=device)
        b = make_tensor((2, 3), dtype=torch.float32, device=device)
        a_, b_ = a.clone().detach(), b.clone().detach()
        jfn = executor.make_callable(fn)
        actual = jfn(a, b)
        expected = fn(a_, b_)
        torch.testing.assert_close(actual, expected)


@instantiate(
    dtypes=NOTHING,
    decorators=(pytest.mark.parametrize("cache", ("constant values", "symbolic values")),),
)
def test_aliased_input(executor, device, dtype, cache):
    def f(x, y, z):
        s = y.exp_().add(x) + z.exp()
        t = x.copy_(z.exp_().view(x.shape)) + z.cos().reshape(x.shape)
        return s, t

    a = make_tensor((2, 1, 2), dtype=torch.float32, device=device)
    b = a.clone()
    c = a.view(1, 2, 2)
    a_ = a.clone().detach()
    b_ = b.clone().detach()
    c_ = a_.view(1, 2, 2)
    jfn = executor.make_callable(f, cache=cache)
    actual = jfn(a, b, c)
    expected = f(a_, b_, c_)
    torch.testing.assert_close(actual, expected)
    torch.testing.assert_close(a, a_)
    torch.testing.assert_close(b, b_)
    torch.testing.assert_close(c, c_)


@instantiate(
    dtypes=NOTHING,
    decorators=(
        pytest.mark.parametrize("cache", ("constant values", "symbolic values")),
        pytest.mark.parametrize("inplace_op", [torch.Tensor.mul_, torch.Tensor.copy_]),
    ),
)
def test_write_to_intermediate_result(executor, device, dtype, cache, inplace_op):
    def f(x, z):
        y = x.view(-1)
        inplace_op(y, z.view(-1))
        return y

    def g(x, z):
        a = x.view(-1)
        b = x.view(-1)
        inplace_op(x, z)
        aa = a + 1
        bb = b + 1
        return aa, bb

    for fn in [f, g]:
        x = make_tensor((2, 3), dtype=torch.float32, device=device)
        x_ref = x.clone().detach()
        z = make_tensor((2, 3), dtype=torch.float32, device=device)
        jfn = executor.make_callable(fn, cache=cache)
        actual = jfn(x, z)
        expected = fn(x_ref, z)
        torch.testing.assert_close(actual, expected)
        torch.testing.assert_close(x, x_ref)


@instantiate(
    dtypes=(dtypes.float32,),
)
def test_inplace_to_alias_func_args(executor, device, dtype):
    shape = (2, 2)
    torch_dtype = dtypes.to_torch_dtype(dtype)

    # copied from https://github.com/Lightning-AI/lightning-thunder/issues/738
    def f(a, b):
        return a.exp_() + b.tanh_(), a

    jitted_f = executor.make_callable(f)
    a = make_tensor(shape, device=device, dtype=torch_dtype)
    b = make_tensor(shape, device=device, dtype=torch_dtype)
    a_ref, b_ref = a.clone().detach(), b.clone().detach()

    res_of_a, a_out = jitted_f(a, a)
    ref_res_of_a, ref_a_out = f(a_ref, a_ref)

    fds = get_fusions(thunder.last_traces(jitted_f)[-1])
    for _, fd in fds:
        print(fd.last_used.repro_script_for())

    assert (thunder.cache_hits(jitted_f), thunder.cache_misses(jitted_f)) == (0, 1)
    torch.testing.assert_close(res_of_a, ref_res_of_a)
    torch.testing.assert_close(a, a_ref)
    assert a_out.data_ptr() == a.data_ptr()

    a = make_tensor_like(a)
    a_ref = a.clone().detach()
    res_of_a_and_b, _ = jitted_f(a, b)
    ref_res_of_a_and_b, _ = f(a_ref, b_ref)
    assert (thunder.cache_hits(jitted_f), thunder.cache_misses(jitted_f)) == (0, 2)
    torch.testing.assert_close(res_of_a_and_b, ref_res_of_a_and_b)

    res_of_b, _ = jitted_f(b, b)
    ref_res_of_b, _ = f(b_ref, b_ref)
    assert (thunder.cache_hits(jitted_f), thunder.cache_misses(jitted_f)) == (1, 2)
    torch.testing.assert_close(res_of_b, ref_res_of_b)
    torch.testing.assert_close(b, b_ref)

    b = make_tensor_like(b)
    b_ref = b.clone().detach()
    res_of_b_and_a, _ = jitted_f(b, a)
    ref_res_of_b_and_a, _ = f(b_ref, a_ref)
    assert (thunder.cache_hits(jitted_f), thunder.cache_misses(jitted_f)) == (2, 2)
    torch.testing.assert_close(res_of_b_and_a, ref_res_of_b_and_a)

    def f(a, b):
        return a.exp() + b.tanh()

    jitted_f = executor.make_callable(f)
    jitted_f(a, a)
    assert (thunder.cache_hits(jitted_f), thunder.cache_misses(jitted_f)) == (0, 1)
    jitted_f(a, b)
    assert (thunder.cache_hits(jitted_f), thunder.cache_misses(jitted_f)) == (0, 2)
    jitted_f(b, a)
    assert (thunder.cache_hits(jitted_f), thunder.cache_misses(jitted_f)) == (1, 2)
    jitted_f(b, b)
    assert (thunder.cache_hits(jitted_f), thunder.cache_misses(jitted_f)) == (2, 2)

    def f(a, b, c):
        d = a.exp_()
        e = b.tanh_()
        f = c.cosh_()
        return d + e + f

    a = make_tensor(shape, device=device, dtype=torch_dtype)
    a_expected = a.exp().tanh().cosh()

    jitted_f = executor.make_callable(f)
    out = jitted_f(a, a, a)

    torch.testing.assert_close(a, a_expected)
    torch.testing.assert_close(out, 3 * a_expected)

    a, b = make_tensor_like(a), make_tensor_like(a)
    a_ref, b_ref = a.clone().detach(), b.clone().detach()
    out, out_ref = jitted_f(a, b, b), f(a_ref, b_ref, b_ref)
    torch.testing.assert_close(out, out_ref)
    torch.testing.assert_close((a, b), (a_ref, b_ref))

    a, b = make_tensor_like(a), make_tensor_like(a)
    a_ref, b_ref = a.clone().detach(), b.clone().detach()
    out, out_ref = jitted_f(a, b, a), f(a_ref, b_ref, a_ref)
    torch.testing.assert_close(out, out_ref)
    torch.testing.assert_close((a, b), (a_ref, b_ref))

    def f(a):
        return a.zero_()

    a = make_tensor(shape, device=device, dtype=torch_dtype)
    out_expected = torch.zeros_like(a)

    jitted_f = executor.make_callable(f)
    out = jitted_f(a)

    torch.testing.assert_close(out, out_expected)


@instantiate(
    dtypes=(dtypes.float32,),
)
def test_batch_norm_update_aliases(executor, device, dtype):
    if executor is nvFuserExecutor:
        pytest.xfail("update_aliases is not aware of mutation by batch_norm")

    torch_dtype = dtypes.to_torch_dtype(dtype)
    num_features = 4

    def f(x, running_mean, running_var, weight, bias):
        out = torch.nn.functional.batch_norm(
            x,
            running_mean,
            running_var,
            weight,
            bias,
            training=True,
            momentum=0.1,
            eps=1e-5,
        )
        return out, x, running_mean.sin(), running_var.cos()

    input_tensor = make_tensor((3, num_features, 5, 5), device=device, dtype=torch_dtype)
    running_mean = make_tensor((num_features,), device=device, dtype=torch_dtype)
    running_var = make_tensor((num_features,), device=device, dtype=torch_dtype)
    weight = make_tensor((num_features,), device=device, dtype=torch_dtype)
    bias = make_tensor((num_features,), device=device, dtype=torch_dtype)

    input_ref = input_tensor.clone().detach()
    running_mean_ref = running_mean.clone().detach()
    running_var_ref = running_var.clone().detach()
    weight_ref = weight.clone().detach()
    bias_ref = bias.clone().detach()

    jitted_f = executor.make_callable(f)
    out_jitted, x_jitted, running_mean_jitted, running_var_jitted = jitted_f(
        input_tensor, running_mean, running_var, weight, bias
    )
    out_ref, x_ref, running_mean_ref_out, running_var_ref_out = f(
        input_ref, running_mean_ref, running_var_ref, weight_ref, bias_ref
    )

    torch.testing.assert_close(out_jitted, out_ref)
    torch.testing.assert_close(x_jitted, x_ref)
    torch.testing.assert_close(running_mean_jitted, running_mean_ref_out)
    torch.testing.assert_close(running_var_jitted, running_var_ref_out)
    torch.testing.assert_close(input_tensor, input_ref)
    torch.testing.assert_close(running_mean, running_mean_ref)
    torch.testing.assert_close(running_var, running_var_ref)


@instantiate(
    dtypes=(dtypes.float32,),
)
def test_no_update_aliases_in_backward(executor, device, dtype):
    torch_dtype = dtypes.to_torch_dtype(dtype)

    def f(x):
        y = x.sin()
        y.exp_()
        return y

    x = make_tensor((2, 3), device=device, dtype=torch_dtype, requires_grad=True)
    jf = executor.make_callable(f)
    actual = jf(x)
    expected = f(x)
    torch.testing.assert_close(actual, expected)

    g = torch.randn_like(actual)

    actual_grad = torch.autograd.grad(actual, x, g)
    expected_grad = torch.autograd.grad(expected, x, g)
    torch.testing.assert_close(actual_grad, expected_grad)

    backward_trace = thunder.last_backward_traces(jf)[-1]
    assert all(bsym.sym.name != "update_aliases" for bsym in backward_trace.bound_symbols)


@instantiate(
    dtypes=(dtypes.float32,),
    decorators=(pytest.mark.parametrize("requires_grad", (True, False)),),
)
def test_higher_order_inplace_alias_update(executor, device, dtype, requires_grad):
    torch_dtype = dtypes.to_torch_dtype(dtype)

    class Sin(torch.autograd.Function):
        @staticmethod
        def forward(ctx, x):
            ctx.save_for_backward(x)
            y = x * 1
            y.sin_()
            return y

        @staticmethod
        def backward(ctx, g):
            (x,) = ctx.saved_tensors
            y = g * x
            y.cos_()
            return y

    def foo(x):
        return Sin.apply(x)

    a = torch.ones(2, device=device, dtype=torch_dtype, requires_grad=requires_grad)
    b = torch.ones(2, device=device, dtype=torch_dtype, requires_grad=requires_grad)
    c = torch.ones(2, device=device, dtype=torch_dtype, requires_grad=requires_grad)

    g = torch.rand_like(a)

    jfoo = thunder.jit(foo, executors=executor.executors_list())
    actual_jit = jfoo(a)

    from thunder.dynamo import thunderfx

    cfoo = thunderfx(foo, executors=executor.executors_list())
    actual_fx = cfoo(b)

    expected = foo(c)

    # Checking both paths in jit_ext.py
    torch.testing.assert_close(actual_jit, expected)
    torch.testing.assert_close(actual_fx, expected)

    if requires_grad:
        actual_grad_jit = torch.autograd.grad(actual_jit, a, g)
        actual_grad_fx = torch.autograd.grad(actual_fx, b, g)

        expected_grad = torch.autograd.grad(expected, c, g)
        torch.testing.assert_close(actual_grad_fx, expected_grad)
        torch.testing.assert_close(actual_grad_jit, expected_grad)

        backward_trace = thunder.last_backward_traces(jfoo)[-1]
        assert all(bsym.sym.name != "update_aliases" for bsym in backward_trace.bound_symbols)


@instantiate(
    dtypes=(dtypes.float32,),
    decorators=(pytest.mark.parametrize("cache", ("constant values", "symbolic values")),),
)
def test_aliasing_for_viewed_input_of_different_shapes(executor, device, dtype, cache):
    def f(x, y, z):
        return x + 2, y.add_(z)

    a = make_tensor((2, 3), dtype=dtypes.to_torch_dtype(dtype), device=device)
    b = a[0, :]
    c = a[1, :]
    a_ = a.clone().detach()
    b_ = a_[0, :]
    c_ = a_[1, :]
    jfn = executor.make_callable(f, cache=cache)
    actual = jfn(a, b, c)
    expected = f(a_, b_, c_)
    torch.testing.assert_close(actual, expected)
    torch.testing.assert_close(a, a_)
    torch.testing.assert_close(b, b_)
    torch.testing.assert_close(c, c_)<|MERGE_RESOLUTION|>--- conflicted
+++ resolved
@@ -189,9 +189,6 @@
 
         return c, d, e
 
-<<<<<<< HEAD
-    for fn in [h, i]:
-=======
     def j(x, _):
         a = x.view(-1)
         b = x.view(-1)
@@ -205,7 +202,6 @@
         return x.exp_() * y.tanh_()
 
     for fn in [h, i, j, k]:
->>>>>>> 7fd18032
         a = make_tensor((2, 3), dtype=torch.float32, device=device)
         b = make_tensor((2, 3), dtype=torch.float32, device=device)
         a_, b_ = a.clone().detach(), b.clone().detach()
