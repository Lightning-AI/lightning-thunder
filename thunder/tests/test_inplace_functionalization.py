from __future__ import annotations
from collections.abc import Callable
from dataclasses import dataclass
from functools import partial
from typing import TYPE_CHECKING

import pytest
import torch.testing

import thunder
import thunder.core.devices as devices
from thunder.core import dtypes
from thunder.core.prims import PrimIDs
from thunder.tests.framework import instantiate, ops, requiresCUDA, NOTHING, TorchExecutor, nvFuserExecutor
from thunder.tests.opinfos import opinfos, OpInfo, make_number, SampleInput
from thunder.tests.make_tensor import make_tensor
from thunder.torch import _torch_to_thunder_function_map, _inplace_to_out_of_place

if TYPE_CHECKING:
    from thunder.core.symbol import Symbol


# `SampleInput`s of ops with `inplace` argument do not seem to come with `inplace` arg, so give it to them.
def sample_generator_wrapper(sample_generator):

    def f(*args, **kwargs):
        for sample in sample_generator(*args, **kwargs):
            yield SampleInput(*(list(sample.args) + [True]), **sample.kwargs)

    return f


def inplace_masked_fill_sample_generator(op, device, dtype, requires_grad, **kwargs):
    make = partial(make_tensor, device=device, dtype=dtype, requires_grad=requires_grad)
    number = partial(make_number, dtype=dtype)

    # pred_shape, a_shape, value
    cases = (((2, 2, 2), (2, 2, 2), number()),)

    for pred_shape, a_shape, value in cases:
        pred, a = make(pred_shape, dtype=torch.bool, requires_grad=False), make(a_shape)
        yield SampleInput(a, pred, value)


_torchsymbol_to_torch: dict[Symbol, Callable] = {v: k for k, v in _torch_to_thunder_function_map.items()}
_functional_to_inplace: dict[Callable, Callable] = {
    functional: inplace for inplace, (functional, index) in _inplace_to_out_of_place.items() if index == -1
}
_functional_to_functional_with_inplace_arg: dict[Callable, tuple[Callable, int]] = {
    functional: (inplace, index) for inplace, (functional, index) in _inplace_to_out_of_place.items() if index >= 0
}
_inplace_opinfos: list[OpInfo] = []
for op in opinfos:
    if not (op.op in _functional_to_inplace or op.op in _functional_to_functional_with_inplace_arg):
        continue
    # ops that have an argument of `inplace` such as `F.relu` and `F.gelu`
    if op.op in _functional_to_functional_with_inplace_arg:
        inplace_op, _ = _functional_to_functional_with_inplace_arg[op.op]
        assert op.name != "masked_fill"
        inplace_opinfo = OpInfo(
            inplace_op,
            sample_input_generator=sample_generator_wrapper(op.sample_input_generator),
            torch_reference=getattr(torch.nn.functional, op.name),
        )
        _inplace_opinfos.append(inplace_opinfo)
    # in-place ops whose name ends with `_`
    if op.op in _functional_to_inplace:
        inplace_op = _functional_to_inplace[op.op]
        inplace_opinfo = OpInfo(
            inplace_op,
            sample_input_generator=(
                op.sample_input_generator if op.name != "masked_fill" else inplace_masked_fill_sample_generator
            ),
            torch_reference=_torchsymbol_to_torch[inplace_op],
        )
        _inplace_opinfos.append(inplace_opinfo)


@dataclass(frozen=True)
class InplaceOpWrapper:
    torch_func: Callable
    is_polygamma: bool
    jitted: bool

    def __call__(self, *args, **kwargs):
        # polygamma expects an int as its first argument and a tensor as its second but
        # torch.Tensor.polygamma_ wants opposite; tensor first, int second.
        # ref:
        # - https://pytorch.org/docs/stable/special.html#torch.special.polygamma
        # - https://pytorch.org/docs/stable/generated/torch.Tensor.polygamma_.html
        args = list(args)
        idx = int(self.is_polygamma and self.jitted)
        t = args[idx] + 1.0
        args[idx] = t

        self.torch_func(*args, **kwargs)
        return t


@ops(_inplace_opinfos, supported_dtypes=(dtypes.float32,))
def test_functionalization(op: OpInfo, device: str, dtype: dtypes.dtype, executor, _):
    import thunder

    is_polygamma = op.name == "polygamma_"
    inplace_op = InplaceOpWrapper(op.torch_reference, is_polygamma, False)
    jitted_inplace_op = thunder.jit(
        InplaceOpWrapper(op.torch_reference, is_polygamma, True),
        executors=executor.executors_list(),
    )
    sample: SampleInput
    for idx, sample in enumerate(op.sample_inputs(device, dtype)):
        if idx > 0:
            break

        args = list(sample.args)
        if is_polygamma:
            tmp = args[0]
            args[0] = args[1]
            args[1] = tmp
        expected = inplace_op(*args, **sample.kwargs)
        actual = jitted_inplace_op(*sample.args, **sample.kwargs)
        torch.testing.assert_close(actual, expected, equal_nan=True)

    # make sure `prims.copy_` does not exist in the trace thanks to functionalization
    fw_extrace = thunder.last_traces(jitted_inplace_op)[-1]
    assert not list(
        filter(
            lambda bsym: bsym.sym.id == PrimIDs.COPY_,
            fw_extrace.bound_symbols,
        )
    )


@pytest.fixture
def turn_off_tf32_and_set_seed(monkeypatch):
    import torch

    monkeypatch.setenv("NVIDIA_TF32_OVERRIDE", "0")
    torch.manual_seed(42)


@instantiate(
    dtypes=(thunder.float32, thunder.float64),
    devicetypes=(devices.DeviceType.CUDA,),
    decorators=(pytest.mark.parametrize("train", (False, True)),),
)
@requiresCUDA
def test_parse_resnet18(executor, device, dtype, turn_off_tf32_and_set_seed, train: bool):
    from contextlib import nullcontext

    import thunder

    torchvision = pytest.importorskip("torchvision")

    tdtype = thunder.torch.to_torch_dtype(dtype)
    model = torchvision.models.resnet18(weights=None).to(device=device, dtype=tdtype)
    ref_model = torchvision.models.resnet18(weights=None).to(device=device, dtype=tdtype)
    if not train:
        model = model.eval()
        ref_model = ref_model.eval()
        ctx = torch.no_grad
    else:
        model = model.train()
        ref_model = ref_model.train()
        ctx = nullcontext
    ref_model.load_state_dict(model.state_dict())

    jitted = executor.make_callable(model)
    x = make_tensor((1, 3, 224, 224), dtype=tdtype, device=device)

    with ctx():
        out1 = ref_model(x)
        out2 = jitted(x)
        torch.testing.assert_close(out1, out2)
        # Backward fails with nvfuserExecutor, RuntimeError: Unsupported iterable object type for define_vector! Index:0
        # Numerical accuracy error when TorchExecutor, `train=True` and dtype is fp32.
        # with RTX6000 Ada and CUDA 12.3, I see somewhat huge error:
        # E   AssertionError: Tensor-likes are not close!
        # E
        # E   Mismatched elements: 9401 / 9408 (99.9%)
        # E   Greatest absolute difference: 0.07035164535045624 at index (4, 1, 0, 3) (up to 1e-05 allowed)
        # E   Greatest relative difference: 343.7076110839844 at index (5, 0, 5, 4) (up to 1.3e-06 allowed)
        # E   The failure occurred for item [0]
        if train and executor == TorchExecutor and dtype == thunder.float64:
            torch_grads = torch.autograd.grad(out1, ref_model.parameters(), torch.ones_like(out1))
            thunder_grads = torch.autograd.grad(out2, jitted.parameters(), torch.ones_like(out2))
            torch.testing.assert_close(torch_grads, thunder_grads)


@instantiate(
    dtypes=NOTHING,
)
def test_inplace_to_views(executor, device, _):
    import thunder

    def f(a: torch.Tensor, b: torch.Tensor) -> tuple[torch.Tensor, torch.Tensor, torch.Tensor]:
        c = torch.exp(a)
        d = torch.tanh(b)

        e = c.view(-1)
        e += d.flatten()

        d.div_(a)
        return c, d, e

    a, b = (make_tensor((2, 2), device=device, dtype=torch.float32) for _ in range(2))
    a_, b_ = a.clone().detach(), b.clone().detach()

    jittd_f = thunder.jit(f, executors=executor.executors_list())

    c, d, e = jittd_f(a, b)
    c_, d_, e_ = f(a_, b_)

    torch.testing.assert_close((c, d, e), (c_, d_, e_))

    def g(a: torch.Tensor, b: torch.Tensor) -> tuple[torch.Tensor, torch.Tensor]:
        c = torch.exp(a)
        d = torch.tanh(b)

        e, _ = c.chunk(2)
        e *= 1.5

        d.div_(a)
        return d, e

    a, b = (make_tensor((2, 2), device=device, dtype=torch.float32) for _ in range(2))
    a_, b_ = a.clone().detach(), b.clone().detach()

    jittd_g = thunder.jit(g, executors=executor.executors_list())

    d, e = jittd_g(a, b)
    d_, e_ = g(a_, b_)

    torch.testing.assert_close((d, e), (d_, e_))

    def h(a: torch.Tensor, b: torch.Tensor) -> tuple[torch.Tensor, torch.Tensor]:
        c = torch.exp(a)
        d = torch.tanh(b)

        e = c.view(-1)
        e.add_(d.flatten())

        d.div_(a)
        return c, d, e / 2.0

    a, b = (make_tensor((2, 2), device=device, dtype=torch.float32) for _ in range(2))
    a_, b_ = a.clone().detach(), b.clone().detach()

    jittd_h = thunder.jit(h, executors=executor.executors_list())

    c, d, e = jittd_h(a, b)
    c_, d_, e_ = h(a_, b_)

    torch.testing.assert_close((c, d, e), (c_, d_, e_))


@instantiate(
    executors=(nvFuserExecutor,),
    dtypes=(dtypes.float32,),
)
@requiresCUDA
def test_inplace_to_args_with_nvfuser(executor, device, _):

    def func(a: torch.Tensor, b: torch.Tensor) -> tuple[torch.Tensor, torch.Tensor]:
        a += b
        c = torch.exp(a)
        d = torch.tanh(b)

        e = c.view(-1)
        e.add_(d.flatten())

        d.div_(a)
        return c, d, e / 2.0

    a, b = (make_tensor((2, 2), device=device, dtype=torch.float32) for _ in range(2))
    a_, b_ = a.clone().detach(), b.clone().detach()

    jitted = executor.make_callable(func)

    c, d, e = jitted(a, b)
    c_, d_, e_ = func(a_, b_)

    torch.testing.assert_close((c, d, e), (c_, d_, e_))


@instantiate(
    dtypes=NOTHING,
)
def test_error_of_inplace_to_views(executor, device, _):
    import thunder

    def f(a: torch.Tensor, b: torch.Tensor) -> tuple[torch.Tensor, torch.Tensor, torch.Tensor]:
        c = torch.exp(a)
        d = torch.tanh(b)

        e = c.flatten()
        e += d.flatten()

        d.div_(a)
        return c, d, e

    a, b = (make_tensor((2, 2), device=device, dtype=torch.float32) for _ in range(2))
    jittd_f = thunder.jit(f, executors=executor.executors_list())

    with pytest.raises(NotImplementedError, match="in-place op of `torch.Tensor.add_` to `torch.flatten` output"):
        _ = jittd_f(a, b)

    def f(a: torch.Tensor, b: torch.Tensor) -> tuple[torch.Tensor, torch.Tensor, torch.Tensor]:
        c = torch.exp(a)
        d = torch.tanh(b)

        e, _ = c.chunk(2)
        e *= 1.5

        d.div_(a)
        return c, d, e

    jittd_f = thunder.jit(f, executors=executor.executors_list())
    with pytest.raises(NotImplementedError, match="in-place op of `torch.Tensor.mul_`"):
        _ = jittd_f(a, b)


@instantiate(
    dtypes=NOTHING,
)
def test_multiple_inplace_to_args(executor, device, _):

    def f(a):
        a.exp_()
        a.sin_()
        return a.cos()

    x = make_tensor((2, 2), device=device, dtype=torch.float32)
    x_ref = x.clone().detach()
    expected = f(x_ref)

    jitted = executor.make_callable(f)
    actual = jitted(x)

    torch.testing.assert_close(actual, expected)
    torch.testing.assert_close(x, x_ref)

    def f_with_view(a):
        b = a.view(-1)
        return b.exp_().sin_().cos()

    x = make_tensor((2, 2), device=device, dtype=torch.float32)
    x_ref = x.clone().detach()
    expected = f_with_view(x_ref)

    jitted = executor.make_callable(f_with_view)
    actual = jitted(x)

    torch.testing.assert_close(actual, expected)
    torch.testing.assert_close(x, x_ref)


@instantiate(
    dtypes=NOTHING,
)
def test_multiple_inplace_to_multiple_args(executor, device, _):

    def f(xs, ys, z):
        for i in range(len(xs)):
            ys[i].add_(xs[i].exp_().sin_())
            z.add_(ys[i])
        return z

    jitted = executor.make_callable(f)
    xs = [make_tensor((2, 2), device=device, dtype=torch.float32) for _ in range(2)]
    ys = [make_tensor((2, 2), device=device, dtype=torch.float32) for _ in range(2)]
    z = make_tensor((2, 2), device=device, dtype=torch.float32)
    xs_ref = [x.clone().detach() for x in xs]
    ys_ref = [x.clone().detach() for x in ys]
    z_ref = z.clone().detach()

    res = jitted(xs, ys, z)
    res_ref = f(xs_ref, ys_ref, z_ref)

    torch.testing.assert_close(actual=res, expected=res_ref)
    torch.testing.assert_close(actual=z, expected=z_ref)
    torch.testing.assert_close(actual=xs, expected=xs_ref)
    torch.testing.assert_close(actual=ys, expected=ys_ref)


@instantiate(
    dtypes=NOTHING,
)
def test_single_tensor_adam_like(executor, device, _):

    def single_tensor_adam(
        params: list[torch.Tensor],
        grads: list[torch.Tensor],
        exp_avgs: list[torch.Tensor],
        exp_avg_sqs: list[torch.Tensor],
        state_steps: list[torch.Tensor],
        *,
        lr: float = 1e-2,
        beta1: float = 0.9,
        beta2: float = 0.9,
        eps: float = 1e-5,
    ) -> None:
        for i, param in enumerate(params):
            grad = grads[i]
            exp_avg = exp_avgs[i]
            exp_avg_sq = exp_avg_sqs[i]
            step_t = state_steps[i]

            exp_avg.mul_(beta1).add_(grad)
            exp_avg_sq.mul_(beta2).addcmul_(grad, grad, value=1)

            step_t.add_(1)
            bias_correction2 = 1 - beta2**step_t
            step_size = lr / (1 - beta1**step_t)
            step_size_neg = step_size.neg()
            denom = exp_avg_sq.sqrt() / (bias_correction2 * step_size_neg).add(eps / step_size_neg)
            param.addcdiv_(exp_avg, denom)

    shape = (4,)
    params = [make_tensor(shape, device=device, dtype=torch.float32, high=2, low=1) for _ in range(2)]
    tensors = [
        [make_tensor(shape, device=device, dtype=torch.float32, high=2, low=1) for _ in range(2)] for _ in range(3)
    ]
    tensors = [params] + tensors
    state_steps = [torch.tensor(1, device=device) for _ in range(2)]

    ref_tensors = [[t.clone().detach() for t in tensorlist] for tensorlist in tensors]
    ref_state_steps = [torch.tensor(1, device=device) for _ in range(2)]
    single_tensor_adam(*ref_tensors, state_steps=ref_state_steps)

    jitted = executor.make_callable(single_tensor_adam)
    params, grads, exp_avgs, exp_avg_sqs = tensors

    jitted(params, grads, exp_avgs, exp_avg_sqs, state_steps)
    torch.testing.assert_close(actual=tensors + [state_steps], expected=ref_tensors + [ref_state_steps])


@instantiate(
    dtypes=NOTHING,
)
def test_inplace_to_arg_return_value(executor, device, _):

    def f(a, b):
        c = a + b
        b.mul_(c)
        return b

    a = make_tensor((2, 2), device=device, dtype=torch.float32)
    b = make_tensor((2, 2), device=device, dtype=torch.float32)
    a_, b_ = a.clone().detach(), b.clone().detach()

    b__out = f(a_, b_)

    jitted = executor.make_callable(f)
    b_out = jitted(a, b)
    torch.testing.assert_close(b_out, b__out)
    assert b.data_ptr() == b_out.data_ptr()


@instantiate(
    dtypes=NOTHING,
)
<<<<<<< HEAD
def test_inplace_copy_on_fusion_inputs_issue_791(executor, device, _):

    def f(x, y, idx, src):
        x.index_copy_(0, idx, src)
        z = x + 1
        y.index_copy_(0, idx, src)
        return z

    a = make_tensor((2, 2), device=device, dtype=torch.float32)
    b = make_tensor((2, 2), device=device, dtype=torch.float32)
    a_, b_ = a.clone().detach(), b.clone().detach()
    idx = torch.arange(2).to(device=device)
    src = make_tensor((2, 2), device=device, dtype=torch.float32)

    o_ = f(a_, b_, idx, src)

    jitted = executor.make_callable(f)
    o = jitted(a, b, idx, src)

    assert a.allclose(a_)
    assert b.allclose(b_)
    assert o.allclose(o_)
=======
def test_no_self_repeat_in_subsymbols(executor, device, _):

    def f(a, b, c):
        a.add_(b, alpha=c)
        return a.add_(b, alpha=c)

    def functional_f(a, b, c):
        d = a.add(b, alpha=c)
        return d.add(b, alpha=c)

    a = make_tensor((2, 2), device=device, dtype=torch.float32)
    b = make_tensor((2, 2), device=device, dtype=torch.float32)
    c = make_tensor((1,), device=device, dtype=torch.float32)

    a_out_ref = executor.make_callable(functional_f)(a, b, c)

    jitted = executor.make_callable(f)
    a_out = jitted(a, b, c)
    torch.testing.assert_close(a_out, a_out_ref)

    traces = thunder.last_traces(jitted)
    for t in filter(lambda t: t._provenance is not None and "Functionalize in-place ops" in t._provenance.pss, traces):
        for bsym in filter(lambda b: b.subsymbols, t.bound_symbols):
            assert bsym.rhs != bsym.subsymbols[0].rhs, bsym
>>>>>>> c378540e
<|MERGE_RESOLUTION|>--- conflicted
+++ resolved
@@ -460,7 +460,35 @@
 @instantiate(
     dtypes=NOTHING,
 )
-<<<<<<< HEAD
+def test_no_self_repeat_in_subsymbols(executor, device, _):
+
+    def f(a, b, c):
+        a.add_(b, alpha=c)
+        return a.add_(b, alpha=c)
+
+    def functional_f(a, b, c):
+        d = a.add(b, alpha=c)
+        return d.add(b, alpha=c)
+
+    a = make_tensor((2, 2), device=device, dtype=torch.float32)
+    b = make_tensor((2, 2), device=device, dtype=torch.float32)
+    c = make_tensor((1,), device=device, dtype=torch.float32)
+
+    a_out_ref = executor.make_callable(functional_f)(a, b, c)
+
+    jitted = executor.make_callable(f)
+    a_out = jitted(a, b, c)
+    torch.testing.assert_close(a_out, a_out_ref)
+
+    traces = thunder.last_traces(jitted)
+    for t in filter(lambda t: t._provenance is not None and "Functionalize in-place ops" in t._provenance.pss, traces):
+        for bsym in filter(lambda b: b.subsymbols, t.bound_symbols):
+            assert bsym.rhs != bsym.subsymbols[0].rhs, bsym
+
+
+@instantiate(
+    dtypes=NOTHING,
+)
 def test_inplace_copy_on_fusion_inputs_issue_791(executor, device, _):
 
     def f(x, y, idx, src):
@@ -482,30 +510,4 @@
 
     assert a.allclose(a_)
     assert b.allclose(b_)
-    assert o.allclose(o_)
-=======
-def test_no_self_repeat_in_subsymbols(executor, device, _):
-
-    def f(a, b, c):
-        a.add_(b, alpha=c)
-        return a.add_(b, alpha=c)
-
-    def functional_f(a, b, c):
-        d = a.add(b, alpha=c)
-        return d.add(b, alpha=c)
-
-    a = make_tensor((2, 2), device=device, dtype=torch.float32)
-    b = make_tensor((2, 2), device=device, dtype=torch.float32)
-    c = make_tensor((1,), device=device, dtype=torch.float32)
-
-    a_out_ref = executor.make_callable(functional_f)(a, b, c)
-
-    jitted = executor.make_callable(f)
-    a_out = jitted(a, b, c)
-    torch.testing.assert_close(a_out, a_out_ref)
-
-    traces = thunder.last_traces(jitted)
-    for t in filter(lambda t: t._provenance is not None and "Functionalize in-place ops" in t._provenance.pss, traces):
-        for bsym in filter(lambda b: b.subsymbols, t.bound_symbols):
-            assert bsym.rhs != bsym.subsymbols[0].rhs, bsym
->>>>>>> c378540e
+    assert o.allclose(o_)