import random

from torch.testing import assert_close

import thunder
import thunder.torch as ltorch
<<<<<<< HEAD
from thunder import jit
=======
>>>>>>> cb489c95
from thunder.core import devices, dtypes
from thunder.tests.framework import TorchExecutor, instantiate


@instantiate(
    dtypes=(dtypes.float32, dtypes.float16, dtypes.float64),
    devicetypes=(devices.DeviceType.CUDA,),
)
def test_uniform_philox(executor, device: str, dtype: dtypes.dtype):
    shape = (10, 30)
    rng_seed = random.randint(0, 123902390)
    rng_offset = random.randint(0, 123902390) * (4 if executor == TorchExecutor else 1)

    def func(shape, dtype, device, rng_seed, rng_offset):
        return ltorch.uniform_philox(shape, device=device, dtype=dtype, seed=rng_seed, offset=rng_offset)

<<<<<<< HEAD
    cf = jit(func, executors_list=executor.executors_list())
=======
    cf = thunder.jit(func, executors=executor.executors_list())
>>>>>>> cb489c95

    outputs = [cf(shape, dtype, device, rng_seed, rng_offset) for _ in range(3)]
    for o in outputs:
        assert_close(o, outputs[0])<|MERGE_RESOLUTION|>--- conflicted
+++ resolved
@@ -4,10 +4,6 @@
 
 import thunder
 import thunder.torch as ltorch
-<<<<<<< HEAD
-from thunder import jit
-=======
->>>>>>> cb489c95
 from thunder.core import devices, dtypes
 from thunder.tests.framework import TorchExecutor, instantiate
 
@@ -24,11 +20,7 @@
     def func(shape, dtype, device, rng_seed, rng_offset):
         return ltorch.uniform_philox(shape, device=device, dtype=dtype, seed=rng_seed, offset=rng_offset)
 
-<<<<<<< HEAD
-    cf = jit(func, executors_list=executor.executors_list())
-=======
     cf = thunder.jit(func, executors=executor.executors_list())
->>>>>>> cb489c95
 
     outputs = [cf(shape, dtype, device, rng_seed, rng_offset) for _ in range(3)]
     for o in outputs:
