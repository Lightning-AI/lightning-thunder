--- conflicted
+++ resolved
@@ -1448,7 +1448,6 @@
         save_failing_repros(thunder_fxgraph_reports[0].subgraph_reports, ThunderCompileSpecification(), tmp_path)
     assert os.path.exists(tmp_path / "graph0_thunder_0.py")
 
-<<<<<<< HEAD
     # Tests for check_consistency
     def wrapped_fn(x):
         return foo(x) + 1
@@ -1467,7 +1466,7 @@
         results.fx_graph_reports, _BadCompileSpecification(), tmp_path / "consistency", check_consistency=True
     )
     assert os.path.exists(tmp_path / "consistency" / "graph0.py")
-=======
+
 
 @requiresCUDA
 def test_autograd_function_fx_report(tmp_path):
@@ -1510,5 +1509,4 @@
         py_files = list(tmp_path.rglob("*.py"))
         assert len(py_files) == 2
         for file in py_files:
-            run_script(file, cmd)
->>>>>>> 92a95a63
+            run_script(file, cmd)