from typing import Any

import pytest
import torch
from torch.testing import assert_close

import thunder
from thunder.tests.framework import requiresCUDA

te = pytest.importorskip("transformer_engine", reason="transformer_engine was not found, skipping the tests.")
from thunder.executors.transformer_engineex import transformer_engine_ex
from transformer_engine.common import recipe
import transformer_engine.pytorch as te

# FP8 is supported on compute arch 8.9 onwards.
# MXFP8 is supported on compute arch 10.0 onwards.
# Skip the tests if current hardware is not supported.
is_fp8_supported, msg_fp8 = te.fp8.check_fp8_support()
is_mxfp8_supported, msg_mxfp8 = te.fp8.check_mxfp8_support()
if not is_fp8_supported:
    pytest.skip(msg_fp8, allow_module_level=True)

hybrid_fp8_delayed_scaling_recipe = recipe.DelayedScaling()
mxfp8_e4m3_recipe = recipe.MXFP8BlockScaling()

# `None` is used to test the default recipe.
recipes = (None, hybrid_fp8_delayed_scaling_recipe, mxfp8_e4m3_recipe)
recipe_ids = ("default", "delayed_scaling", "mxfp8_e4m3")


@requiresCUDA
@pytest.mark.parametrize("fp8_recipe", recipes, ids=recipe_ids)
def test_te_linear_forward_backward(fp8_recipe: recipe.Recipe):
    if fp8_recipe and not (fp8_recipe.delayed() or is_mxfp8_supported):
        pytest.skip(msg_mxfp8)

    # Test Description:
    # Verify that `torch.nn.functional.linear` is replaced with `te_linear_*`
    # and the output as well as the gradients match for thunder compiled code.
    dtype = torch.bfloat16
    device = "cuda"

    # TE inputs (3D input)
    x_te = torch.randn(3, 768, 4096, device=device, dtype=dtype, requires_grad=True)
    te_linear1 = te.Linear(4096, 4096, params_dtype=dtype)
    te_linear2 = te.Linear(4096, 2048, params_dtype=dtype)

    # thunder inputs
    x = x_te.detach().clone()
    x.requires_grad_(True)
    w1 = te_linear1.weight.detach().clone()
    w1.requires_grad_(True)
    w2 = te_linear2.weight.detach().clone()
    w2.requires_grad_(True)

    def fn(x, w1, w2):
        o = torch.nn.functional.linear(x, w1)
        return torch.nn.functional.linear(o + x, w2)

    cfn = thunder.jit(fn, executors=[transformer_engine_ex], te_fp8_recipe=fp8_recipe)

    # Enable autocasting for the forward pass
    thunder_result = cfn(x, w1, w2)

    # Enable autocasting for the forward pass
    with te.fp8_autocast(fp8_recipe=fp8_recipe):
        inter_result = te_linear1(x_te)
        te_result = te_linear2(inter_result + x_te)

    # Verifies the result is close to TE
    assert_close(thunder_result, te_result)

    grad_output = torch.randn_like(te_result)
    te_result.backward(grad_output)
    thunder_result.backward(grad_output)

    assert_close(x.grad, x_te.grad)
    assert_close(w1.grad, te_linear1.weight.grad)
    assert_close(w2.grad, te_linear2.weight.grad)

    # Verifies te_linear was called
    forward_trace = thunder.last_traces(cfn)
    backward_trace = thunder.last_backward_traces(cfn)
    assert any(bsym.sym.name.startswith("te_linear") for bsym in forward_trace[-1].bound_symbols)
    assert any(bsym.sym.name.startswith("te_functional_linear_backward") for bsym in backward_trace[-1].bound_symbols)


@requiresCUDA
@pytest.mark.parametrize("fp8_recipe", recipes, ids=recipe_ids)
def test_te_linear_forward_backward_multiple_iteration(fp8_recipe):
    if fp8_recipe and not (fp8_recipe.delayed() or is_mxfp8_supported):
        pytest.skip(msg_mxfp8)

    # Test Description:
    # In this test, we verify whether a model using TransformerEngine Linear
    # and transformer_engine executor converge to same state.
    # Since, the FP8 operations are stateful, we want to verify that
    # our output matches over multiple iterations (where state handling comes into picture)
    dtype = torch.bfloat16
    device = "cuda"
    # Running more iterations leads to `nan` for both eager and thunder
    # with BlockScaling.
    # Potentially because we are training on dummy data and task
    iterations = 3

    # TE inputs
    input_shape = (768, 4096)
    te_linear1 = te.Linear(4096, 4096, params_dtype=dtype)
    te_linear2 = te.Linear(4096, 2048, params_dtype=dtype)

    def clone_params(*params):
        return tuple(param.detach().clone() for param in params)

    # Parameters for thunder to optimize
    w1, w2, b1, b2 = clone_params(te_linear1.weight, te_linear2.weight, te_linear1.bias, te_linear2.bias)

    target_value = torch.tensor(42, dtype=dtype, device=device)

    inputs = tuple(torch.rand(*input_shape, device=device, dtype=dtype) for _ in range(iterations))

    def train_model(model, optimizer):
        # Run for `iterations`.
        for iter_n in range(iterations):
            x = inputs[iter_n]
            result = model(x)
            loss = torch.nn.functional.mse_loss(result.sum(), target_value)
            loss.backward()
            optimizer.step()
            optimizer.zero_grad()

    def te_model(x):
        # Enable autocasting for the forward pass
        with te.fp8_autocast(fp8_recipe=fp8_recipe):
            return te_linear2(te_linear1(x))

    te_sgd_optimizer = torch.optim.SGD(list(te_linear1.parameters()) + list(te_linear2.parameters()))

    train_model(te_model, te_sgd_optimizer)

    def fn(x, w1, w2, b1, b2):
        o = torch.nn.functional.linear(x, w1, b1)
        return torch.nn.functional.linear(o, w2, b2)

    cfn = thunder.jit(fn, executors=[transformer_engine_ex], te_fp8_recipe=fp8_recipe)

    # Enable grad on thunder params.
    list(map(lambda t: t.requires_grad_(True), (w1, w2, b1, b2)))
    thunder_sgd_optimizer = torch.optim.SGD([w1, w2, b1, b2])

    def thunder_model(x):
        return cfn(x, w1, w2, b1, b2)

    train_model(thunder_model, thunder_sgd_optimizer)

    # Verify that the weights and biases converge to same value after few iterations.
    assert_close(w1, te_linear1.weight)
    assert_close(w2, te_linear2.weight)
    assert_close(b1, te_linear1.bias)
    assert_close(b2, te_linear2.bias)


@requiresCUDA
def test_te_linear_invalid_inputs():
    def assert_not_transformed(x, w):
        def fn(x, w):
            return torch.nn.functional.linear(x, w)

        cfn = thunder.jit(fn, executors=[transformer_engine_ex])
        cfn(x, w)
        trace = thunder.last_traces(cfn)[-1]
        assert not any(bsym.sym.name.startswith("te_linear") for bsym in trace.bound_symbols)

    # CPU is not supported.
    device = "cpu"
    x = torch.randn(16, 16, device=device)
    w = torch.randn(16, 16, device=device)
    assert_not_transformed(x, w)

    # Input shapes are not supported by TE.
    device = "cuda"
    x = torch.randn(16, 4, device=device)
    w = torch.randn(16, 4, device=device)
    assert_not_transformed(x, w)


@requiresCUDA
def test_te_with_autocast():
    from thunder.transforms.autocast import autocast

    def foo(x, w):
        return thunder.torch.linear(x, w)

    device = "cuda"
    x = torch.randn(64, 64, device=device, requires_grad=True)
    w = torch.randn(64, 64, device=device, requires_grad=True)

    cfunc = thunder.jit(
        autocast(foo, dtype=thunder.dtypes.bfloat16),
        executors=[transformer_engine_ex],
        disable_preprocessing=True,
    )
    cfunc(x, w)

    fwd_traces = thunder.last_traces(cfunc)
    # Verify that we have replaced `prims.linear` with `te_linear`
    assert any(bsym.sym.name.startswith("te_linear") for bsym in fwd_traces[-1].bound_symbols)


# NOTE: strict=False as it passes on Blackwell.
@pytest.mark.xfail(strict=False, raises=(RuntimeError, TypeError), reason="Retain graph is not supported by TE")
@requiresCUDA
def test_te_with_retain_graph():
    def foo(x, w):
        return thunder.torch.linear(x, w)

    device = "cuda"
    x = torch.randn(16, 16, device=device, requires_grad=True)
    w = torch.randn(16, 16, device=device, requires_grad=True)

    cfunc = thunder.jit(
        foo,
        executors=[transformer_engine_ex],
    )
    out = cfunc(x, w)

    # Retain graph is not supported correctly by TE
    # https://github.com/NVIDIA/TransformerEngine/issues/990
    out.backward(torch.randn_like(out), retain_graph=True)
    out.backward(torch.randn_like(out))


@requiresCUDA
def test_te_trace_metadata_propagation():
    # This test is to verify that we correctly propagate metadata `_include_te_fp8_autocast` on
    # trace using `from_trace`. `_include_te_fp8_autocast` is used to enable wrapping forward trace with `fp8_autocast`.
    def foo(x, w):
        return torch.nn.functional.linear(x, w)

    device = "cuda"
    x = torch.randn(64, 64, device=device, requires_grad=True)
    w = torch.randn(64, 64, device=device, requires_grad=True)

    class MyNoopTransform(thunder.core.transforms.Transform):
        def transform_trace_post_optimization(self, computation_trace, **kwargs):
            new_trace = thunder.core.trace.from_trace(computation_trace)
            new_trace.bound_symbols = computation_trace.bound_symbols
            return new_trace

    cfunc = thunder.jit(
        foo,
        executors=[transformer_engine_ex],
        transforms=[
            MyNoopTransform(),
        ],
    )
    out = cfunc(x, w)

    fwd_traces = thunder.last_traces(cfunc)

    # Verify that we have `te_linear` in the trace.
    assert any(bsym.sym.name.startswith("te_linear") for bsym in fwd_traces[-1].bound_symbols)


<<<<<<< HEAD
@requiresCUDA
def test_te_frozen_weights():
    # Test to verify that setting `requires_grad` on weights is respected by the TE executor
    # and we don't compute gradients for the same.
    with torch.device("cuda"):
        model = torch.nn.Sequential(*(torch.nn.Linear(32, 32, bias=False) for _ in range(6)))
        x = torch.randn(32, 32, requires_grad=True)

    for idx, parameters in enumerate(model.parameters()):
        # Every even linear layer's weight is frozen.
        if idx % 2 == 0:
            parameters.requires_grad = False

    tmodel = thunder.jit(model, executors=[transformer_engine_ex])
    o = tmodel(x)

    bwd_trc = thunder.last_backward_traces(tmodel)[-1]
    te_linear_cnt = 0
    # NOTE - `reversed(bwd_trc.bound_symbols)` because we will compute gradients for last linear first and similarly
    #        for the first linear at the end.
    for bsym in reversed(bwd_trc.bound_symbols):
        if bsym.sym.name.startswith("te_functional_linear"):
            weight_requires_grad = bsym.args[3]
            bias_requires_grad = bsym.args[4]
            if te_linear_cnt % 2 == 0:
                assert not weight_requires_grad
                assert not bias_requires_grad
            else:
                assert weight_requires_grad
                assert not bias_requires_grad

            te_linear_cnt += 1

    o.sum().backward()

    for idx, parameters in enumerate(model.parameters()):
        if idx % 2 != 0:
            assert parameters.grad is not None and isinstance(parameters.grad, torch.Tensor)
        else:
            assert parameters.grad is None
=======
def test_te_grad_computation_with_intermediate():
    # Test for issue - https://github.com/Lightning-AI/lightning-thunder/issues/1966
    def fn(x, w):
        # Due to autocast, trace becomes something like this
        # t4 = prims.convert_element_type(x, dtypes.bfloat16)  # t4: "cuda:0 bf16[32, 32]"
        # t5 = prims.convert_element_type(w, dtypes.bfloat16)  # t5: "cuda:0 bf16[32, 32]"
        # t6 = prims.linear(t4, t5, None)  # t6: "cuda:0 bf16[32, 32]"
        with torch.autocast("cuda", torch.bfloat16):
            return torch.nn.functional.linear(x, w)

    with torch.device("cuda"):
        x = torch.randn(32, 32, requires_grad=True)
        w = torch.randn(32, 32, requires_grad=True)

        tfn = thunder.jit(fn, executors=(transformer_engine_ex,))

        o = tfn(x, w)
        o.sum().backward()

        assert w.grad is not None
>>>>>>> d0f64747
<|MERGE_RESOLUTION|>--- conflicted
+++ resolved
@@ -261,7 +261,6 @@
     assert any(bsym.sym.name.startswith("te_linear") for bsym in fwd_traces[-1].bound_symbols)
 
 
-<<<<<<< HEAD
 @requiresCUDA
 def test_te_frozen_weights():
     # Test to verify that setting `requires_grad` on weights is respected by the TE executor
@@ -302,7 +301,8 @@
             assert parameters.grad is not None and isinstance(parameters.grad, torch.Tensor)
         else:
             assert parameters.grad is None
-=======
+
+
 def test_te_grad_computation_with_intermediate():
     # Test for issue - https://github.com/Lightning-AI/lightning-thunder/issues/1966
     def fn(x, w):
@@ -322,5 +322,4 @@
         o = tfn(x, w)
         o.sum().backward()
 
-        assert w.grad is not None
->>>>>>> d0f64747
+        assert w.grad is not None