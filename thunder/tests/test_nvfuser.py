--- conflicted
+++ resolved
@@ -356,19 +356,11 @@
     assert len(fusion_bsyms) == 11
     # fusion groups 1 and 6 correspond with the apply_rotary_emb function
     # Nvfuser with recomputation should use precomputed cos and sin values.
-<<<<<<< HEAD
-    assert len(fusion_bsyms[1].args) == len(fusion_bsyms[6].args)
-    assert fusion_bsyms[1].args[0].name == "freqs_cos"
-    assert fusion_bsyms[1].args[1].name == "freqs_sin"
-    assert fusion_bsyms[6].args[0].name == "freqs_cos"
-    assert fusion_bsyms[6].args[1].name == "freqs_sin"
-=======
     assert len(fusion_bsyms[1].args) == len(fusion_bsyms[7].args)
     assert fusion_bsyms[1].subsymbols[0].output.name == "freqs_cos"
     assert fusion_bsyms[1].subsymbols[1].output.name == "freqs_sin"
     assert fusion_bsyms[7].subsymbols[0].output.name == "freqs_cos"
     assert fusion_bsyms[7].subsymbols[1].output.name == "freqs_sin"
->>>>>>> f0e57ed4
 
 
 # Tests that two separated nvFuser regions can be merged when they don't depend
