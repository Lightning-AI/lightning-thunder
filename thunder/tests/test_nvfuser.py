import pytest

import torch

import thunder
import thunder.examine as examine
from thunder.executors.nvfuserex import nvfuser_version, nvfuserex
import thunder.torch as ltorch
import thunder.core.dtypes as dtypes
import thunder.core.devices as devices
import thunder.core.prims as prims

from thunder.tests.framework import (
    instantiate,
    NOTHING,
    nvFuserExecutor,
)
from thunder.tests.make_tensor import make_tensor
from thunder.tests.opinfos import (
    linear_opinfo,
    matmul_opinfo,
    embedding_opinfo,
)
from looseversion import LooseVersion


@instantiate(executors=(nvFuserExecutor,), dtypes=(thunder.float32,))
def test_redundant_cast_basic(executor, device: str, dtype: dtypes.dtype):
    torch_dtype = ltorch.to_torch_dtype(dtype)
    a = make_tensor((2, 2), device=device, dtype=torch_dtype)

    def foo(a):
        b = a.to(torch.float16)
        c = b.to(torch.float64)
        return c

    cfoo = thunder.jit(foo)
    cfoo(a)

    traces = thunder.last_traces(cfoo)
    extrace = traces[-1]
    fusions = examine.get_fusion_symbols(extrace)

    # Verifies that there is a single fusion with only one operation
    assert len(fusions) == 1
    fusion = fusions[0]
    assert len(fusion.subsymbols) == 1

    # Tests a longer chain of operations
    def bar(a):
        b = a.to(torch.float16)
        c = b.to(torch.float64)
        d = c.to(torch.float32)
        e = d.to(torch.float16)
        return e

    cbar = thunder.jit(bar)
    cbar(a)

    traces = thunder.last_traces(cbar)
    extrace = traces[-1]
    fusions = examine.get_fusion_symbols(extrace)

    # Verifies that there is a single fusion with only one operation
    assert len(fusions) == 1
    fusion = fusions[0]
    assert len(fusion.subsymbols) == 1


@instantiate(executors=(nvFuserExecutor,), dtypes=(thunder.float32,))
def test_redundant_intermediate_consumers(executor, device: str, dtype: dtypes.dtype):
    torch_dtype = ltorch.to_torch_dtype(dtype)
    a = make_tensor((2, 2), device=device, dtype=torch_dtype)

    def foo(a):
        b = a.to(torch.float64)
        c = b + 5
        d = b.to(torch.float16)
        return c, d

    cfoo = thunder.jit(foo)
    cfoo(a)

    traces = thunder.last_traces(cfoo)
    extrace = traces[-1]
    fusions = examine.get_fusion_symbols(extrace)

    # Verifies that there is a single fusion with three each operation
    assert len(fusions) == 1
    fusion = fusions[0]
    assert len(fusion.subsymbols) == 3

    # Verifies that the second conversion consumes the output of the first conversion
    #   (because the first conversion's output is used in an intermediate operation)
    conversions = [
        subsymbol for subsymbol in fusion.subsymbols if subsymbol.sym.id == prims.PrimIDs.CONVERT_ELEMENT_TYPE
    ]
    assert conversions[-1].args[0].name == "a"


# NOTE the test relies on matmul not being executable by nvFuser
# Test that rrc pass can handle subsymbols in nvFusion, and the inputs of successors are handled properly
@instantiate(executors=(nvFuserExecutor,), dtypes=(thunder.float32,))
def test_redundant_cast_nvfusion(executor, device: str, dtype: dtypes.dtype):
    torch_dtype = ltorch.to_torch_dtype(dtype)
    a = make_tensor((2, 2), device=device, dtype=torch_dtype)
    x = make_tensor((2, 2), device=device, dtype=torch_dtype)

    def foo(a, x):
        b = a + 5
        c = b.to(torch.float16)
        d = c.to(torch.float32)
        e = d @ x
        f = d + 3
        g = e + x
        g1 = g.to(torch.float64)
        g2 = g1 + d
        g3 = g1.to(torch.half)
        h = f.to(torch.float16)
        i = h.to(torch.float32)
        y = i.to(torch.float64)
        return d, g, y, i, g2, g3

    cfoo = thunder.jit(foo, fusion_type="dataflow")
    cfoo(a, x)
    traces = thunder.last_traces(cfoo)

    extrace = traces[-1]
    fusions = examine.get_fusion_symbols(extrace)
    assert len(fusions) == 2

    # Verifies that the nvFusion inputs and outputs are updated properly
    t0 = fusions[0].output[0]
    assert fusions[1].args[2].name == "b"
    assert t0.name == "b"
    assert extrace.output[0].name == "b"
    assert len(fusions[0].subsymbols) == 3

    # Verifies the intermediate consumer
    assert fusions[1].subsymbols[-1].args[0].name == "g1"


@instantiate(executors=(nvFuserExecutor,), dtypes=(thunder.float32,))
def test_redundant_no_op(executor, device: str, dtype: dtypes.dtype):
    torch_dtype = ltorch.to_torch_dtype(dtype)
    a = make_tensor((2, 2), device=device, dtype=torch_dtype)

    def foo(a):
        return a.to(torch.float32)

    cfoo = thunder.jit(foo)
    cfoo(a)

    traces = thunder.last_traces(cfoo)
    extrace = traces[-1]
    fusions = examine.get_fusion_symbols(extrace)

    # Verifies that no operations are performed
    assert len(fusions) == 0

    def bar(a):
        b = a.to(torch.float32)
        c = b.to(torch.float64)
        d = c.to(torch.float16)
        e = c.to(torch.float16)
        f = b.to(torch.float32)
        g = d.to(torch.float32)
        return d, e, f, g

    cbar = thunder.jit(bar)
    cbar(a)

    traces = thunder.last_traces(cbar)
    extrace = traces[-1]
    fusions = examine.get_fusion_symbols(extrace)

    # Verifies a single fusion of two operations
    assert len(fusions) == 1
    fusion = fusions[0]
    assert len(fusion.subsymbols) == 1

    # Verifies that the trace outputs are updated properly
    d, e, f, g = extrace.output
    assert d.name == "d"
    assert e.name == "d"
    assert f.name == "a"
    assert g.name == "a"


@instantiate(dtypes=NOTHING, devicetypes=(devices.DeviceType.CUDA,), executors=(nvFuserExecutor,))
def test_cse_subsymbol_removal(executor, device, _):
    def func(x):
        t0 = x.relu()
        t1 = t0 + 5
        t2 = t0 + 5
        t3 = t0 @ t0
        t4 = torch.where(t3 > t1, t1, t2)
        return t4

    x = make_tensor(5, 5, dtype=torch.float16, device=device)
    compiled_func = thunder.jit(func, executors=executor.executors_list())
    compiled_func(x)

    fw_trace = thunder.last_traces(compiled_func)[-1]
    fusion_bsyms = tuple(filter(lambda a: a.sym.is_fusion, fw_trace.bound_symbols))

    # There are two nvfuser fusion groups separated by the matmul operation.
    assert len(fusion_bsyms) == 2

    # CSE removes the redundant (t0 + 5) operation
    nvf_0, nvf_1 = fusion_bsyms
    assert len(nvf_0.subsymbols) + len(nvf_1.subsymbols) == 7

    outside_fusion_syms = ["unpack_trivial", "matmul", "python_return", "python_del"]
    assert {el.sym.name for el in fw_trace.bound_symbols if not el.sym.is_fusion} == set(outside_fusion_syms)


@instantiate(dtypes=NOTHING, devicetypes=(devices.DeviceType.CUDA,), executors=(nvFuserExecutor,))
def test_cse_subsymbol_redundant_args(executor, device, _):
    from thunder.core.pytree import tree_flatten

    def func(w, x, y, z):
        t0 = x @ y
        t1 = t0 + z
        t2 = x @ y
        t3 = t2 + w
        t4 = t1 + t3
        return t4

    w = make_tensor(5, 5, dtype=torch.float16, device=device)
    x = make_tensor(5, 5, dtype=torch.float16, device=device)
    y = make_tensor(5, 5, dtype=torch.float16, device=device)
    z = make_tensor(5, 5, dtype=torch.float16, device=device)
    compiled_func = thunder.jit(func, executors=executor.executors_list(), fusion_type="dataflow")
    compiled_func(w, x, y, z)

    fw_trace = thunder.last_traces(compiled_func)[-1]
    fusion_bsyms = tuple(filter(lambda a: a.sym.is_fusion, fw_trace.bound_symbols))

    # There is a single nvfuser fusion group.
    assert len(fusion_bsyms) == 1
    nvf_0 = fusion_bsyms[0]

    assert [t.name for t in tree_flatten(nvf_0.args)[0]] == ["t16", "z", "w"]
    assert len(nvf_0.subsymbols) == 7
    assert [t.name for t in tree_flatten(nvf_0.output)[0]] == ["t13"]


@instantiate(dtypes=NOTHING, devicetypes=(devices.DeviceType.CUDA,), executors=(nvFuserExecutor,))
def test_cse_rematerialization(executor, device, _):
    from thunder.tests.llama2_model import Transformer, ModelArgs

    batch_size = 2
    max_seq_len = 32
    vocab_size = 32
    model_args = dict(
        dim=32,
        n_layers=2,
        n_heads=2,
        n_kv_heads=2,
        vocab_size=vocab_size,
        multiple_of=32,
        max_seq_len=max_seq_len,
        dropout=0.0,
    )
    gptconf = ModelArgs(**model_args)
    model = Transformer(gptconf)
    model.to(device)

    x = torch.randint(0, vocab_size, (batch_size, max_seq_len), dtype=torch.int64, device=device)
    y = torch.randint(0, vocab_size, (batch_size, max_seq_len), dtype=torch.int64, device=device)
    compiled_func = thunder.jit(
        model.eval(),
        disable_torch_autograd=True,
        executors=executor.executors_list(),
    )
    compiled_func(x, y)

    # Rematerialization can replace saved intermediates between fusions with extra computation.
    # In any downstream fusions, an input argument is replaced with duplicate computation.
    # This test case can only occur if rematerialization is active.
    assert nvfuserex._use_rematerialization

    fw_trace = thunder.last_traces(compiled_func)[-1]
    fusion_bsyms = tuple(filter(lambda a: a.sym.is_fusion, fw_trace.bound_symbols))
    assert len(fusion_bsyms) == 9
    # fusion groups 1 and 6 correspond with the apply_rotary_emb function
    # Nvfuser with recomputation should use precomputed cos and sin values.
    assert len(fusion_bsyms[1].args) == len(fusion_bsyms[5].args)

    # Below, we check that freqs_sin and freqs_cos are used
    # in the same operation in both fusions.
    (fusion1_freqs_sin_arg,) = (a for a in fusion_bsyms[1].args if a.name == "freqs_sin")
    (fusion1_freqs_cos_arg,) = (a for a in fusion_bsyms[1].args if a.name == "freqs_cos")
    (fusion5_freqs_sin_arg,) = (a for a in fusion_bsyms[5].args if a.name == "freqs_sin")
    (fusion5_freqs_cos_arg,) = (a for a in fusion_bsyms[5].args if a.name == "freqs_cos")

    (fusion1_freqs_sin_user,) = (s for s in fusion_bsyms[1].subsymbols if s.args[0] is fusion1_freqs_sin_arg)
    (fusion6_freqs_sin_user,) = (s for s in fusion_bsyms[5].subsymbols if s.args[0] is fusion5_freqs_sin_arg)

    assert fusion1_freqs_sin_user.sym is fusion6_freqs_sin_user.sym
    assert fusion1_freqs_sin_user.args[1:] == fusion6_freqs_sin_user.args[1:]
    (fusion1_freqs_cos_user,) = (s for s in fusion_bsyms[1].subsymbols if s.args[0] is fusion1_freqs_cos_arg)
    (fusion5_freqs_cos_user,) = (s for s in fusion_bsyms[5].subsymbols if s.args[0] is fusion5_freqs_cos_arg)

    assert fusion1_freqs_cos_user.sym is fusion5_freqs_cos_user.sym
    assert fusion1_freqs_cos_user.args[1:] == fusion5_freqs_cos_user.args[1:]


# Tests that two separated nvFuser regions can be merged when they don't depend
#   on an intermediate PyTorch region
# TODO Create a testing operator that can only be executed by PyTorch so that
#   these tests don't rely on matmul not being executable by nvFuser
# TODO Explicitly use the nvFuserExecutor in these tests
#   (by creating executor.make_callable?)
@instantiate(executors=(nvFuserExecutor,), dtypes=(thunder.float32,))
def test_nvfuser_toposort_basic(executor, device: str, dtype: dtypes.dtype):
    torch_dtype = ltorch.to_torch_dtype(dtype)
    a = make_tensor((2, 2), device=device, dtype=torch_dtype)
    b = make_tensor((2, 2), device=device, dtype=torch_dtype)

    def foo(a, b):
        c = a + b
        d = a @ b
        e = a - b

        return c, d, e

    cfoo = thunder.jit(foo, fusion_type="dataflow")

    _ = cfoo(a, b)
    traces = thunder.last_traces(cfoo)

    fusions = examine.get_fusions(traces[-1])

    assert len(fusions) == 1


# Tests that three separated nvFuser regions can be merged when they have no
#   dependencies
@instantiate(executors=(nvFuserExecutor,), dtypes=(thunder.float32,))
def test_nvfuser_toposort_independent(executor, device: str, dtype: dtypes.dtype):
    torch_dtype = ltorch.to_torch_dtype(dtype)
    a = make_tensor((2, 2), device=device, dtype=torch_dtype)
    b = make_tensor((2, 2), device=device, dtype=torch_dtype)

    def foo(a, b):
        c = a + b
        d = a @ b
        e = a - b
        f = b @ a
        g = a * b

        return c, d, e, f, g

    cfoo = thunder.jit(foo, fusion_type="dataflow")

    _ = cfoo(a, b)
    traces = thunder.last_traces(cfoo)

    fusions = examine.get_fusions(traces[-1])

    assert len(fusions) == 1


# Tests that three separated nvFuser regions can be merged when the middle region
#   depends on the first region
@instantiate(executors=(nvFuserExecutor,), dtypes=(thunder.float32,))
def test_nvfuser_toposort_dependent0(executor, device: str, dtype: dtypes.dtype):
    torch_dtype = ltorch.to_torch_dtype(dtype)
    a = make_tensor((2, 2), device=device, dtype=torch_dtype)
    b = make_tensor((2, 2), device=device, dtype=torch_dtype)

    def foo(a, b):
        c = a + b
        d = a @ b
        e = a - c
        f = b @ a
        g = a * b

        return c, d, e, f, g

    cfoo = thunder.jit(foo, fusion_type="dataflow")

    _ = cfoo(a, b)
    traces = thunder.last_traces(cfoo)

    fusions = examine.get_fusions(traces[-1])

    assert len(fusions) == 1


# Tests that three separated nvFuser regions can be merged when the middle
#   and final regions depend on the first one
@instantiate(executors=(nvFuserExecutor,), dtypes=(thunder.float32,))
def test_nvfuser_toposort_dependent1(executor, device: str, dtype: dtypes.dtype):
    torch_dtype = ltorch.to_torch_dtype(dtype)
    a = make_tensor((2, 2), device=device, dtype=torch_dtype)
    b = make_tensor((2, 2), device=device, dtype=torch_dtype)

    def foo(a, b):
        c = a + b
        d = a @ b
        e = a - c
        f = b @ a
        g = c * b

        return c, d, e, f, g

    cfoo = thunder.jit(foo, fusion_type="dataflow")

    _ = cfoo(a, b)
    traces = thunder.last_traces(cfoo)

    fusions = examine.get_fusions(traces[-1])

    assert len(fusions) == 1


# Tests that three separated nvFuser regions can be merged when each region
#   depends on the other
@instantiate(executors=(nvFuserExecutor,), dtypes=(thunder.float32,))
def test_nvfuser_toposort_dependent2(executor, device: str, dtype: dtypes.dtype):
    torch_dtype = ltorch.to_torch_dtype(dtype)
    a = make_tensor((2, 2), device=device, dtype=torch_dtype)
    b = make_tensor((2, 2), device=device, dtype=torch_dtype)

    def foo(a, b):
        c = a + b
        d = a @ b
        e = a - c
        f = b @ a
        g = c * e

        return c, d, e, f, g

    cfoo = thunder.jit(foo, fusion_type="dataflow")

    result = cfoo(a, b)
    traces = thunder.last_traces(cfoo)

    fusions = examine.get_fusions(traces[-1])

    assert len(fusions) == 1


# Tests that three separated nvFuser regions can be merged when the first region
#   is entirely consumed by later regions
@instantiate(executors=(nvFuserExecutor,), dtypes=(thunder.float32,))
def test_nvfuser_toposort_dependent3(executor, device: str, dtype: dtypes.dtype):
    torch_dtype = ltorch.to_torch_dtype(dtype)
    a = make_tensor((2, 2), device=device, dtype=torch_dtype)
    b = make_tensor((2, 2), device=device, dtype=torch_dtype)

    def foo(a, b):
        c = a + b
        d = a @ b
        e = a - c
        f = b @ a
        g = c * e

        return d, f, g

    cfoo = thunder.jit(foo, fusion_type="dataflow")

    _ = cfoo(a, b)
    traces = thunder.last_traces(cfoo)

    fusions = examine.get_fusions(traces[-1])

    assert len(fusions) == 1


# Tests that three separated nvFuser regions can be merged even if a PyTorch region has to be reordered BEFORE them
@instantiate(executors=(nvFuserExecutor,), dtypes=(thunder.float32,))
def test_nvfuser_toposort_dependent4(executor, device: str, dtype: dtypes.dtype):
    torch_dtype = ltorch.to_torch_dtype(dtype)
    a = make_tensor((2, 2), device=device, dtype=torch_dtype)
    b = make_tensor((2, 2), device=device, dtype=torch_dtype)

    def foo(a, b):
        c = a + b
        d = a @ b
        e = a - c
        f = b @ a
        g = d * e

        return d, f, g

    cfoo = thunder.jit(foo, fusion_type="dataflow")

    _ = cfoo(a, b)
    traces = thunder.last_traces(cfoo)

    fusions = examine.get_fusions(traces[-1])

    assert len(fusions) == 1


# Tests that three separated nvFuser regions can only be partially merged
#   if there's a PyTorch data dependency between them
@instantiate(executors=(nvFuserExecutor,), dtypes=(thunder.float32,))
def test_nvfuser_toposort_dependent5(executor, device: str, dtype: dtypes.dtype):
    torch_dtype = ltorch.to_torch_dtype(dtype)
    a = make_tensor((2, 2), device=device, dtype=torch_dtype)
    b = make_tensor((2, 2), device=device, dtype=torch_dtype)

    def foo(a, b):
        c = a + b
        d = c @ b
        e = a - c
        f = b @ a
        g = d * e

        return d, f, g

    cfoo = thunder.jit(foo, fusion_type="dataflow")

    _ = cfoo(a, b)
    traces = thunder.last_traces(cfoo)

    fusions = examine.get_fusions(traces[-1])

    assert len(fusions) == 2


@instantiate(
    dtypes=NOTHING,
    executors=(nvFuserExecutor,),
)
def test_cse_issue1789(executor, device, _):
    def func(x: torch.Tensor, s: torch.Tensor) -> tuple[torch.Tensor, torch.Tensor]:
        a = x + x
        v1 = a.view([6])
        v2 = a.view([6])
        s = s + s
        s1 = s.squeeze([0])
        s2 = s.squeeze([0])
        t1 = s.transpose(0, 1)
        t2 = s.transpose(0, 1)
        return v1 + v2, s1 + s2 + t1 + t2

    x = make_tensor(2, 3, device=device, dtype=torch.float32)
    s = make_tensor(1, 3, device=device, dtype=torch.float32)
    compiled_func = thunder.jit(func)
    compiled_func(x, s)

    traces = thunder.last_traces(compiled_func)
    extrace = traces[-1]
    fusions = examine.get_fusion_symbols(extrace)
    assert len(fusions) == 1
    assert [subsymbol.sym.id for subsymbol in fusions[0].subsymbols].count(prims.PrimIDs.RESHAPE) == 1
    assert [subsymbol.sym.id for subsymbol in fusions[0].subsymbols].count(prims.PrimIDs.SQUEEZE) == 1
    assert [subsymbol.sym.id for subsymbol in fusions[0].subsymbols].count(prims.PrimIDs.TRANSPOSE) == 1


@instantiate(
    dtypes=NOTHING,
    executors=(nvFuserExecutor,),
)
def test_optimization_fuel(executor, device, _):
    def fn(x):
        return x.tanh()

    def get_num_fusions(cfn):
        traces = thunder.last_traces(cfn)
        fusions = examine.get_fusions(traces[-1])
        return len(fusions)

    nvfuserex.set_fuel(1)

    # Only the first compilation is fueled.
    x = torch.ones(2, 3, device=device, dtype=torch.float32)
    cfn_with_fusion = thunder.jit(fn)
    cfn_with_fusion(x)
    assert get_num_fusions(cfn_with_fusion) == 1

    cfn_without_fusion = thunder.jit(fn)
    cfn_without_fusion(x)
    assert get_num_fusions(cfn_without_fusion) == 0

    nvfuserex.set_fuel(thunder.extend.FUEL_LEVEL.UNLIMITED)


@instantiate(
    dtypes=(thunder.float16, thunder.bfloat16),
    devicetypes=(devices.DeviceType.CUDA,),
    executors=(nvFuserExecutor,),
    decorators=(
        pytest.mark.skipif(
            nvfuser_version() is None or nvfuser_version() < LooseVersion("0.2.3"),
            reason="Requires nvFuser version 0.2.3 or later",
        ),
        pytest.mark.parametrize("has_bias", [True, False], ids=["bias", "no_bias"]),
    ),
)
def test_linear(executor, device: str, dtype: dtypes.dtype, has_bias: bool):
    def fn(a, b, bias=None):
        return torch.nn.functional.linear(a, b, bias)

    for sample in linear_opinfo.sample_inputs(device, dtype):
        if nvfuser_version() < LooseVersion("0.2.5") and sample.args[0].ndim != 2:
            # Only 2D inputs are supported for version < 0.2.5.
            continue

    compiled_func = thunder.jit(fn, executors_list=executor.executors_list(), nv_enable_linear=True)

    out = compiled_func(*sample.args)
    traces = thunder.last_traces(compiled_func)
    fusions = examine.get_fusions(traces[-1])

    assert len(fusions) == 1
    torch.testing.assert_close(out, torch.nn.functional.linear(*sample.args))


@instantiate(
    dtypes=(thunder.float16, thunder.bfloat16),
    devicetypes=(devices.DeviceType.CUDA,),
    executors=(nvFuserExecutor,),
    decorators=(
        pytest.mark.skipif(
            nvfuser_version() is None or nvfuser_version() < LooseVersion("0.2.2"),
            reason="Requires nvFuser version 0.2.2 or later",
        ),
    ),
)
def test_matmul(executor, device: str, dtype: dtypes.dtype):
    def fn(a, b):
        return torch.matmul(a, b)

    for sample in matmul_opinfo.sample_inputs(device, dtype):
        if nvfuser_version() < LooseVersion("0.2.4") and (sample.args[0].ndim != 2 or sample.args[1].ndim != 2):
            # Only 2D inputs are supported for version < 0.2.4.
            continue

        compiled_func = thunder.jit(fn, executors_list=executor.executors_list(), nv_enable_matmul=True)

        out = compiled_func(*sample.args)
        traces = thunder.last_traces(compiled_func)
        fusions = examine.get_fusions(traces[-1])

        assert len(fusions) == 1
        torch.testing.assert_close(out, torch.matmul(*sample.args))


@instantiate(
    dtypes=NOTHING,
    executors=(nvFuserExecutor,),
)
def test_rm_unused_inputs_of_nvfusion(executor, device, _):
    import operator

    def foo(t, ab):
        return operator.getitem(t, ab)

    t = make_tensor(5, 3, device=device, dtype=torch.float32)
    ab = (slice(3, 1), slice(1, 2))
    jfoo = thunder.jit(
        foo,
        cache="no caching",
        disable_torch_autograd=True,
    )
    out = jfoo(t, ab)
    out_ref = foo(t, ab)

    assert out.equal(out_ref)


# TODO: we should improve our consistency testing
# to also include checks for the result of meta functions.
@instantiate(
    dtypes=(thunder.int64, thunder.int32),
    executors=(nvFuserExecutor,),
)
def test_div_truediv_integer_tensors_consistency_nvfuser(executor, device, thunder_dtype):
    dtype = ltorch.to_torch_dtype(thunder_dtype)

    def div(a, b):
        return thunder.prims.div(a, b)

    def truediv(a, b):
        return a // b

    def make_integer_tensor():
        half_len = 5
        t = torch.tensor([*range(-half_len, 0), *range(1, half_len + 1)], device=device, dtype=dtype)
        perm = torch.randperm(2 * half_len)
        return t[perm]

    x = make_integer_tensor()
    y = make_integer_tensor()

    for f in (thunder.jit(div), thunder.jit(truediv)):
        rout = f(x.cpu(), y.cpu()).to(device)
        jout = f(x, y)
        assert rout.equal(jout)


@instantiate(
    dtypes=(thunder.float16, thunder.bfloat16),
    devicetypes=(devices.DeviceType.CUDA,),
    executors=(nvFuserExecutor,),
    decorators=(
        pytest.mark.skipif(
            nvfuser_version() is None or nvfuser_version() < LooseVersion("0.2.10"),
            reason="Requires nvFuser version 0.2.10 or later",
        ),
        pytest.mark.skipif(
            torch.cuda.is_available() and torch.cuda.get_device_capability(0)[0] < 9,
            reason="Requires CUDA compute capability >= 9.0",
        ),
        pytest.mark.parametrize("dropout_p", [0.0, 0.2]),
        pytest.mark.parametrize("is_causal", [False, True]),
        pytest.mark.parametrize("scale", [None, 1e-3]),
    ),
)
def test_sdpa(
    executor,
    device: str,
    thunder_dtype: dtypes.dtype,
    dropout_p: None | float,
    is_causal: None | bool,
    scale: None | float,
):
    def sdpa_fn(q, k, v, dropout_p, is_causal, scale):
        return torch.nn.functional.scaled_dot_product_attention(
            q, k, v, dropout_p=dropout_p, is_causal=is_causal, scale=scale
        )

    torch.manual_seed(0)
    dtype = ltorch.to_torch_dtype(thunder_dtype)

    N, H, L, S, E = 4, 8, 16, 16, 8
    q = make_tensor((N, H, L, E), device=device, dtype=dtype, requires_grad=True)
    k = make_tensor((N, H, S, E), device=device, dtype=dtype, requires_grad=True)
    v = make_tensor((N, H, S, E), device=device, dtype=dtype, requires_grad=True)
    grad_out = make_tensor((N, H, L, E), device=device, dtype=dtype)

    tensor_inputs = [q, k, v]
    scalar_inputs = [dropout_p, is_causal, scale]

    compiled_func = thunder.jit(sdpa_fn, executors_list=executor.executors_list(), nv_enable_sdpa=True)
    with torch.random.fork_rng(devices=[torch.cuda.current_device()]):
        attn_out = compiled_func(*tensor_inputs, *scalar_inputs)
    attn_out.backward(grad_out)
    fwd_trace = thunder.last_traces(compiled_func)[-1]
    bwd_trace = thunder.last_backward_traces(compiled_func)[-1]
    fwd_fusion = examine.get_fusions(fwd_trace)
    bwd_fusion = examine.get_fusions(bwd_trace)

    assert len(fwd_fusion) == 1
    assert len(bwd_fusion) == 1
    assert "nv_sdpfa_fwd" in fwd_fusion[-1][-1].name

    # Check nv_sdpfa_fwd is not in bwd_fusion -> that would indicate rematerialization
    assert "nv_sdpfa_bwd" in bwd_fusion[-1][-1].name and "nv_sdpfa_fwd" not in bwd_fusion[-1][-1].name

    # Torch reference computation
    # Clone the inputs to verify gradients with torch reference
    ref_tensor_inputs = []
    for inp in tensor_inputs:
        ref_inp = inp.clone().detach()
        ref_inp.requires_grad = True
        ref_tensor_inputs.append(ref_inp)

    from torch.nn.attention import SDPBackend, sdpa_kernel

    with torch.random.fork_rng(devices=[torch.cuda.current_device()]) and sdpa_kernel(SDPBackend.FLASH_ATTENTION):
        ref_attn_out = sdpa_fn(*ref_tensor_inputs, *scalar_inputs)
    ref_attn_out.backward(grad_out)

    nv_outputs = (attn_out, q.grad, k.grad, v.grad)
    ref_outputs = (ref_attn_out, *(inp.grad for inp in ref_tensor_inputs))
    for nv_out, ref_out in zip(nv_outputs, ref_outputs):
        torch.testing.assert_close(nv_out, ref_out)


@instantiate(
    dtypes=(thunder.float32,),
    devicetypes=(devices.DeviceType.CUDA,),
    executors=(nvFuserExecutor,),
    decorators=(pytest.mark.parametrize("ignore_index", [-100, -10]),),
)
def test_cross_entropy(executor, device: str, thunder_dtype: dtypes.dtype, ignore_index):
    def cross_entropy_fn(logits, labels, ignore_index):
        return torch.nn.functional.cross_entropy(logits, labels, ignore_index=ignore_index)

    torch.manual_seed(0)
    dtype = ltorch.to_torch_dtype(thunder_dtype)

    sequence_length, vocab_size = 256, 32064
    logits = make_tensor((sequence_length, vocab_size), device=device, dtype=dtype, requires_grad=True)
    labels = torch.randint(0, sequence_length, (sequence_length,), requires_grad=False, device=device)
    labels[10:128] = ignore_index  # Set labels to the ignore index

    inputs = [logits, labels]

    compiled_func = executor.make_callable(cross_entropy_fn)
    loss_out = compiled_func(logits, labels, ignore_index=ignore_index)
    loss_out.backward()

    fwd_trace = thunder.last_traces(compiled_func)[-1]
    bwd_trace = thunder.last_backward_traces(compiled_func)[-1]
    fwd_fusion = examine.get_fusions(fwd_trace)
    bwd_fusion = examine.get_fusions(bwd_trace)

    assert len(fwd_fusion) == 1
    assert len(bwd_fusion) == 1

    assert "nv_cross_entropy_fwd" in fwd_fusion[-1][-1].name
    assert "nv_cross_entropy_bwd" in bwd_fusion[-1][-1].name
    assert "nv_cross_entropy_fwd" not in bwd_fusion[-1][-1].name

    ref_inputs = [inp.clone().detach() for inp in inputs]
    # logits needs to be requires_grad=True for backward
    ref_inputs[0].requires_grad = True

    ref_loss_out = cross_entropy_fn(*ref_inputs, ignore_index=ignore_index)
    ref_loss_out.backward()

    torch.testing.assert_close(loss_out, ref_loss_out)
    torch.testing.assert_close(logits.grad, ref_inputs[0].grad)


@instantiate(
    dtypes=(thunder.float32,),
    devicetypes=(devices.DeviceType.CUDA,),
    executors=(nvFuserExecutor,),
    decorators=(
        pytest.mark.skipif(
            nvfuser_version() is None or nvfuser_version() < LooseVersion("0.2.23"),
            reason="Requires nvFuser version 0.2.23 or later",
        ),
    ),
)
def test_enable_disable_options(executor, device: str, thunder_dtype: dtypes.dtype):
    def fn(a, b):
        return torch.matmul(a, b)

    m, n, k = 24, 16, 16

    dtype = ltorch.to_torch_dtype(thunder_dtype)
    inps = [
        torch.randn(m, k, device="cuda", dtype=dtype),
        torch.randn(k, n, device="cuda", dtype=dtype),
    ]

    compiled_func = thunder.jit(
        fn,
        executors_list=executor.executors_list(),
        nv_enable_matmul=True,
        nv_enable_options=["fuse_matmul"],
        nv_disable_options=["matmul_expr_eval", "kernel_reuse"],
    )
    # The above combination of options enables matmul codegen and disables expr evaluation for matmul.
    # Since matmul scheduler does not support float32 inputs, the execution should raise an error.
    # By default, without using these options, the given fusion will run through expr eval scheduler correctly.
    # NOTE: This test relies on `float32` being unsupported by nvFuser matmul scheduler.
    # If this support is added, the test will need to be updated since it will no longer
    # verify the functionality of the above flags.
    with pytest.raises(RuntimeError, match="Can not find a scheduler to schedule fusion segment"):
        out = compiled_func(*inps)


@instantiate(
    dtypes=(thunder.float32,),
    devicetypes=(devices.DeviceType.CUDA,),
    executors=(nvFuserExecutor,),
    decorators=(pytest.mark.parametrize("nv_enable_shape_only_fusion", [True, False, None]),),
)
def test_no_shape_only_fusion_region(
    executor, device: str, thunder_dtype: dtypes.dtype, nv_enable_shape_only_fusion: bool
):
    x = make_tensor(2, 2, 2, device=device, dtype=ltorch.to_torch_dtype(thunder_dtype))

    def fn(x):
        return x.view(4, -1).transpose(0, 1)

    if nv_enable_shape_only_fusion is None:
        options_dict = {}
    else:
        options_dict = {"nv_enable_shape_only_fusion": nv_enable_shape_only_fusion}
    jfn = thunder.jit(fn, **options_dict)

    expected = fn(x)
    actual = jfn(x)

    torch.testing.assert_close(actual, expected)

    fwd_trace = thunder.last_traces(jfn)[-1]

    if nv_enable_shape_only_fusion:
        assert any(bsym.sym.is_fusion for bsym in fwd_trace.bound_symbols)
    else:
        # Make sure there are no fusion symbols.
        assert all(not bsym.sym.is_fusion for bsym in fwd_trace.bound_symbols)

    # Verify that we create fusion even if we have a single compute op.
    def fn(x):
        # There is a `sin` which is not a shape op.
        return x.view(4, -1).transpose(0, 1).sin().transpose(0, 1).view(2, 2, 2)

    jfn = thunder.jit(fn)
    expected = fn(x)
    actual = jfn(x)

    torch.testing.assert_close(actual, expected)

    fwd_trace = thunder.last_traces(jfn)[-1]

    # Make sure there is a fusion symbol.
    assert any(bsym.sym.is_fusion for bsym in fwd_trace.bound_symbols)


@instantiate(
    dtypes=(thunder.float16, thunder.bfloat16),
    devicetypes=(devices.DeviceType.CUDA,),
    executors=(nvFuserExecutor,),
    decorators=(
        pytest.mark.skipif(
            nvfuser_version() is None or nvfuser_version() < LooseVersion("0.2.25"),
            reason="Requires nvFuser version 0.2.25 or later",
        ),
    ),
)
def test_embedding(
    executor,
    device: str,
    dtype: dtypes.dtype,
):
    def embedding_fn(inputs):
        return torch.nn.functional.embedding(*inputs)

    for sample in embedding_opinfo.sample_inputs(device, dtype):
        compiled_func = thunder.jit(embedding_fn, executors_list=executor.executors_list())
        out = compiled_func(sample.args)
        expected_out = torch.nn.functional.embedding(*sample.args)
        fwd_trace = thunder.last_traces(compiled_func)[-1]
        fwd_fusion = examine.get_fusions(fwd_trace)

        assert len(fwd_fusion) == 1
        torch.testing.assert_close(out, expected_out)


@instantiate(
    executors=(nvFuserExecutor,),
    dtypes=NOTHING,
)
def test_slice_dynamic_extent(executor, device: str, dtype: dtypes.dtype):
    def foo(b):
        # TODO: 'device=device' doesn't work for "symbolic values" cache policy
        # See issue: https://github.com/Lightning-AI/lightning-thunder/issues/1710
        a = torch.arange(24, device="cuda").reshape(3, 8)
        return a[..., :b]

    jfoo = thunder.jit(foo, cache="symbolic values")

    actual = jfoo(5)
    expected = foo(5)
    torch.testing.assert_close(actual, expected)

    fw_trace = thunder.last_traces(jfoo)[-1]
    fusion_bsyms = tuple(filter(lambda a: a.sym.is_fusion, fw_trace.bound_symbols))

    # There are two nvfuser fusion groups separated by the matmul operation.
    assert len(fusion_bsyms) == 1

    outside_fusion_sym_set = {"unpack_trivial", "python_return"}
    assert {el.sym.name for el in fw_trace.bound_symbols if not el.sym.is_fusion} == outside_fusion_sym_set


@instantiate(
    executors=(nvFuserExecutor,),
    dtypes=NOTHING,
)
def test_moe_infer_scatter(executor, device: str, dtype: dtypes.dtype):
    def foo(inputs: list):
        bmm_out: torch.Tensor  # [seq*top_k, hidden]
        idxs: torch.Tensor  # [seq*top_k]
        topk_weight: torch.Tensor  # [seq , top_k]]
        bmm_out, idxs, topk_weight = inputs
        out = bmm_out.index_put([idxs], bmm_out)  # [seq*top_k, hidden]
        # TODO: enable following operation when nvfuser codegen can handle generic scatter
        # out = out.reshape(*topk_weight.shape, -1)  # [seq, top_k, hidden]
        # out = out * topk_weight.unsqueeze(-1)  # [seq, top_k, hidden]
        # out = out.sum(dim=1)  # [seq, hidden]
        return out

    seq_length = 1024
    topk_hidden = (2, 128)
    hidden_states = torch.randn((seq_length * topk_hidden[0], topk_hidden[1]), device="cuda", requires_grad=True)
    topk_weight = torch.randn((seq_length, topk_hidden[0]), device="cuda")
    # use logits.argsort() to generate unique indices
    logits = torch.randn(seq_length * topk_hidden[0], device="cuda")
    idxs = logits.argsort()

    # NOTE nv_enable_scatter to allow scatter operation to go through nvfuser
    jfoo = thunder.jit(foo, nv_enable_scatter=True)

    inputs = [hidden_states, idxs, topk_weight]

    actual = jfoo(inputs)
    expected = foo(inputs)
    torch.testing.assert_close(actual, expected)

    fw_trace = thunder.last_traces(jfoo)[-1]
    fusion_bsyms = tuple(filter(lambda a: a.sym.is_fusion, fw_trace.bound_symbols))

    # assert that everything is merged as a single nvfuser operation
    assert len(fusion_bsyms) == 1
    outside_fusion_sym_set = {"unpack_trivial", "python_return"}
    assert {el.sym.name for el in fw_trace.bound_symbols if not el.sym.is_fusion} == outside_fusion_sym_set


@instantiate(
    executors=(nvFuserExecutor,),
    dtypes=NOTHING,
)
def test_scatter(executor, device: str, dtype: dtypes.dtype):
    bsz = 4
    hidden = 8
    scatter_size = 3
    x = torch.randn([bsz, hidden], device=device, dtype=dtype)

    for dim in (0, 1):
        _, ind = torch.topk(x, k=scatter_size, dim=dim)
        src = torch.randn(ind.shape, device=device, dtype=dtype)
        inputs = [x, dim, ind, src]

        # NOTE nv_enable_scatter to allow scatter operation to go through nvfuser
        jit_scatter = thunder.jit(torch.scatter, nv_enable_scatter=True)
        actual = jit_scatter(*inputs)
        expected = torch.scatter(*inputs)
        torch.testing.assert_close(actual, expected)

        fw_trace = thunder.last_traces(jit_scatter)[-1]
        fusion_bsyms = tuple(filter(lambda a: a.sym.is_fusion, fw_trace.bound_symbols))

<<<<<<< HEAD
        # assert that everything is merged as a single nvfuser operation
        assert len(fusion_bsyms) == 1
        outside_fusion_syms = ["unpack_trivial", "python_return"]
        assert {el.sym.name for el in fw_trace.bound_symbols if not el.sym.is_fusion} == set(outside_fusion_syms)
=======
    fw_trace = thunder.last_traces(jfoo)[-1]
    fusion_bsyms = tuple(filter(lambda a: a.sym.is_fusion, fw_trace.bound_symbols))

    # assert that everything is merged as a single nvfuser operation
    assert len(fusion_bsyms) == 1
    outside_fusion_sym_set = {"unpack_trivial", "python_return"}
    assert {el.sym.name for el in fw_trace.bound_symbols if not el.sym.is_fusion} == outside_fusion_sym_set
>>>>>>> 0d8bcaa6
<|MERGE_RESOLUTION|>--- conflicted
+++ resolved
@@ -1036,17 +1036,7 @@
         fw_trace = thunder.last_traces(jit_scatter)[-1]
         fusion_bsyms = tuple(filter(lambda a: a.sym.is_fusion, fw_trace.bound_symbols))
 
-<<<<<<< HEAD
         # assert that everything is merged as a single nvfuser operation
         assert len(fusion_bsyms) == 1
         outside_fusion_syms = ["unpack_trivial", "python_return"]
-        assert {el.sym.name for el in fw_trace.bound_symbols if not el.sym.is_fusion} == set(outside_fusion_syms)
-=======
-    fw_trace = thunder.last_traces(jfoo)[-1]
-    fusion_bsyms = tuple(filter(lambda a: a.sym.is_fusion, fw_trace.bound_symbols))
-
-    # assert that everything is merged as a single nvfuser operation
-    assert len(fusion_bsyms) == 1
-    outside_fusion_sym_set = {"unpack_trivial", "python_return"}
-    assert {el.sym.name for el in fw_trace.bound_symbols if not el.sym.is_fusion} == outside_fusion_sym_set
->>>>>>> 0d8bcaa6
+        assert {el.sym.name for el in fw_trace.bound_symbols if not el.sym.is_fusion} == set(outside_fusion_syms)