--- conflicted
+++ resolved
@@ -204,15 +204,9 @@
 
     # Verifies that the nvFusion inputs and outputs are updated properly
     t0 = fusions[0].output[0]
-<<<<<<< HEAD
-    assert fusions[1].args[2].name == "t0"
-    assert t0.name == "t0"
-    assert extrace.output["output"][0].name == "t0"
-=======
     assert fusions[1].args[2].name == "b"
     assert t0.name == "b"
-    assert extrace.output[0].name == "b"
->>>>>>> 3770bf02
+    assert extrace.output["output"][0].name == "b"
     assert len(fusions[0].subsymbols) == 3
 
     # Verifies the intermediate consumer
