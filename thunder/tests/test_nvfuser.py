import pytest

import torch

import thunder
import thunder.examine as examine
from thunder.executors.nvfuserex import nvfuser_version, nvfuserex
import thunder.torch as ltorch
import thunder.core.dtypes as dtypes
import thunder.core.devices as devices
import thunder.core.prims as prims
from thunder.core.pytree import tree_map
from thunder.core.transforms import value_and_grad

from thunder.tests.framework import (
    instantiate,
    TestExecutor,
    NOTHING,
    nvFuserExecutor,
)
from thunder.tests.make_tensor import make_tensor
from thunder.tests.opinfos import (
    linear_opinfo,
    matmul_opinfo,
    embedding_opinfo,
)
from looseversion import LooseVersion


@instantiate(
    dtypes=NOTHING,
)
def test_rematerialization_with_forward_and_backward_from_trace(executor: TestExecutor, device: str, _) -> None:
    from thunder import trace
    from thunder.clang import cos, sin
    import thunder.torch as ltorch
    from thunder.core.transforms import forward_and_backward_from_trace
    from thunder.core.transform_common import wrap_return_value_together_with_arguments
    from thunder.common import transform_for_execution
    from thunder.core.rematerialization import rematerialize_forward_and_backward

    def func(a, b, *, c):
        d = a + b + c
        e = d * a + d * b + d * c
        return sin(e) + cos(e), e, ltorch.sin(e) + ltorch.cos(e)

    a = make_tensor((2, 3), device=device, dtype=torch.float64, requires_grad=True)
    b = make_tensor((2, 3), device=device, dtype=torch.float64, requires_grad=True)
    c = make_tensor(
        (
            2,
            3,
        ),
        device=device,
        dtype=torch.float64,
        requires_grad=True,
    )
    trace = trace(inline_trace=False)(func, a, b, c=c)
    trace = wrap_return_value_together_with_arguments(trace)
    fw_trace, bw_trace = forward_and_backward_from_trace(trace)

    fw_extraces = transform_for_execution(fw_trace, executors_list=executor.executors_list())
    bw_extraces = transform_for_execution(bw_trace, executors_list=executor.executors_list())
    fw_extrace, bw_extrace = rematerialize_forward_and_backward(fw_extraces[-1], bw_extraces[-1])

    fw = fw_extrace.python_callable()
    bw = bw_extrace.python_callable()

    fw_out, saved_for_backward = fw(a, b, c=c)

    initial_trace = thunder.trace()(value_and_grad(func), a, b, c=c)
    expected_vjp_func = executor.make_callable(initial_trace.python_callable(), disable_torch_autograd=True)
    expected_fw_out, expected_grads = expected_vjp_func(a, b, c=c)
    torch.testing.assert_close(fw_out["output"], expected_fw_out)

    output_grads = tree_map(lambda x: torch.ones_like(x), fw_out["output"])
    bw_out = bw(saved_for_backward, output_grads)
    torch.testing.assert_close(bw_out, expected_grads)


@instantiate(executors=(nvFuserExecutor,), dtypes=(thunder.float32,))
def test_redundant_cast_basic(executor, device: str, dtype: dtypes.dtype):
    torch_dtype = ltorch.to_torch_dtype(dtype)
    a = make_tensor((2, 2), device=device, dtype=torch_dtype)

    def foo(a):
        b = a.to(torch.float16)
        c = b.to(torch.float64)
        return c

    cfoo = thunder.jit(foo)
    cfoo(a)

    traces = thunder.last_traces(cfoo)
    extrace = traces[-1]
    fusions = examine.get_fusion_symbols(extrace)

    # Verifies that there is a single fusion with only one operation
    assert len(fusions) == 1
    fusion = fusions[0]
    assert len(fusion.subsymbols) == 1

    # Tests a longer chain of operations
    def bar(a):
        b = a.to(torch.float16)
        c = b.to(torch.float64)
        d = c.to(torch.float32)
        e = d.to(torch.float16)
        return e

    cbar = thunder.jit(bar)
    cbar(a)

    traces = thunder.last_traces(cbar)
    extrace = traces[-1]
    fusions = examine.get_fusion_symbols(extrace)

    # Verifies that there is a single fusion with only one operation
    assert len(fusions) == 1
    fusion = fusions[0]
    assert len(fusion.subsymbols) == 1


@instantiate(executors=(nvFuserExecutor,), dtypes=(thunder.float32,))
def test_redundant_intermediate_consumers(executor, device: str, dtype: dtypes.dtype):
    torch_dtype = ltorch.to_torch_dtype(dtype)
    a = make_tensor((2, 2), device=device, dtype=torch_dtype)

    def foo(a):
        b = a.to(torch.float64)
        c = b + 5
        d = b.to(torch.float16)
        return c, d

    cfoo = thunder.jit(foo)
    cfoo(a)

    traces = thunder.last_traces(cfoo)
    extrace = traces[-1]
    fusions = examine.get_fusion_symbols(extrace)

    # Verifies that there is a single fusion with three each operation
    assert len(fusions) == 1
    fusion = fusions[0]
    assert len(fusion.subsymbols) == 3

    # Verifies that the second conversion consumes the output of the first conversion
    #   (because the first conversion's output is used in an intermediate operation)
    conversions = [
        subsymbol for subsymbol in fusion.subsymbols if subsymbol.sym.id == prims.PrimIDs.CONVERT_ELEMENT_TYPE
    ]
    assert conversions[-1].args[0].name == "a"


# NOTE the test relies on matmul not being executable by nvFuser
# Test that rrc pass can handle subsymbols in nvFusion, and the inputs of successors are handled properly
@instantiate(executors=(nvFuserExecutor,), dtypes=(thunder.float32,))
def test_redundant_cast_nvfusion(executor, device: str, dtype: dtypes.dtype):
    torch_dtype = ltorch.to_torch_dtype(dtype)
    a = make_tensor((2, 2), device=device, dtype=torch_dtype)
    x = make_tensor((2, 2), device=device, dtype=torch_dtype)

    def foo(a, x):
        b = a + 5
        c = b.to(torch.float16)
        d = c.to(torch.float32)
        e = d @ x
        f = d + 3
        g = e + x
        g1 = g.to(torch.float64)
        g2 = g1 + d
        g3 = g1.to(torch.half)
        h = f.to(torch.float16)
        i = h.to(torch.float32)
        y = i.to(torch.float64)
        return d, g, y, i, g2, g3

    cfoo = thunder.jit(foo, fusion_type="dataflow")
    cfoo(a, x)
    traces = thunder.last_traces(cfoo)

    extrace = traces[-1]
    fusions = examine.get_fusion_symbols(extrace)
    assert len(fusions) == 2

    # Verifies that the nvFusion inputs and outputs are updated properly
    t0 = fusions[0].output[0]
    assert fusions[1].args[2].name == "b"
    assert t0.name == "b"
    assert extrace.output[0].name == "b"
    assert len(fusions[0].subsymbols) == 3

    # Verifies the intermediate consumer
    assert fusions[1].subsymbols[-1].args[0].name == "g1"


@instantiate(executors=(nvFuserExecutor,), dtypes=(thunder.float32,))
def test_redundant_no_op(executor, device: str, dtype: dtypes.dtype):
    torch_dtype = ltorch.to_torch_dtype(dtype)
    a = make_tensor((2, 2), device=device, dtype=torch_dtype)

    def foo(a):
        return a.to(torch.float32)

    cfoo = thunder.jit(foo)
    cfoo(a)

    traces = thunder.last_traces(cfoo)
    extrace = traces[-1]
    fusions = examine.get_fusion_symbols(extrace)

    # Verifies that no operations are performed
    assert len(fusions) == 0

    def bar(a):
        b = a.to(torch.float32)
        c = b.to(torch.float64)
        d = c.to(torch.float16)
        e = c.to(torch.float16)
        f = b.to(torch.float32)
        g = d.to(torch.float32)
        return d, e, f, g

    cbar = thunder.jit(bar)
    cbar(a)

    traces = thunder.last_traces(cbar)
    extrace = traces[-1]
    fusions = examine.get_fusion_symbols(extrace)

    # Verifies a single fusion of two operations
    assert len(fusions) == 1
    fusion = fusions[0]
    assert len(fusion.subsymbols) == 1

    # Verifies that the trace outputs are updated properly
    d, e, f, g = extrace.output
    assert d.name == "d"
    assert e.name == "d"
    assert f.name == "a"
    assert g.name == "a"


@instantiate(dtypes=NOTHING, devicetypes=(devices.DeviceType.CUDA,), executors=(nvFuserExecutor,))
def test_cse_subsymbol_removal(executor, device, _):
    def func(x):
        t0 = x.relu()
        t1 = t0 + 5
        t2 = t0 + 5
        t3 = t0 @ t0
        t4 = torch.where(t3 > t1, t1, t2)
        return t4

    x = make_tensor(5, 5, dtype=torch.float16, device=device)
    compiled_func = thunder.jit(func, executors=executor.executors_list())
    compiled_func(x)

    fw_trace = thunder.last_traces(compiled_func)[-1]
    fusion_bsyms = tuple(filter(lambda a: a.sym.is_fusion, fw_trace.bound_symbols))

    # There are two nvfuser fusion groups separated by the matmul operation.
    assert len(fusion_bsyms) == 2

    # CSE removes the redundant (t0 + 5) operation
    nvf_0, nvf_1 = fusion_bsyms
    assert len(nvf_0.subsymbols) + len(nvf_1.subsymbols) == 7

    outside_fusion_syms = ["unpack_trivial", "matmul", "python_return", "python_del"]
    assert {el.sym.name for el in fw_trace.bound_symbols if not el.sym.is_fusion} == set(outside_fusion_syms)


@instantiate(dtypes=NOTHING, devicetypes=(devices.DeviceType.CUDA,), executors=(nvFuserExecutor,))
def test_cse_subsymbol_redundant_args(executor, device, _):
    from thunder.core.pytree import tree_flatten

    def func(w, x, y, z):
        t0 = x @ y
        t1 = t0 + z
        t2 = x @ y
        t3 = t2 + w
        t4 = t1 + t3
        return t4

    w = make_tensor(5, 5, dtype=torch.float16, device=device)
    x = make_tensor(5, 5, dtype=torch.float16, device=device)
    y = make_tensor(5, 5, dtype=torch.float16, device=device)
    z = make_tensor(5, 5, dtype=torch.float16, device=device)
    compiled_func = thunder.jit(func, executors=executor.executors_list(), fusion_type="dataflow")
    compiled_func(w, x, y, z)

    fw_trace = thunder.last_traces(compiled_func)[-1]
    fusion_bsyms = tuple(filter(lambda a: a.sym.is_fusion, fw_trace.bound_symbols))

    # There is a single nvfuser fusion group.
    assert len(fusion_bsyms) == 1
    nvf_0 = fusion_bsyms[0]

    assert [t.name for t in tree_flatten(nvf_0.args)[0]] == ["t16", "z", "w"]
    assert len(nvf_0.subsymbols) == 7
    assert [t.name for t in tree_flatten(nvf_0.output)[0]] == ["t13"]


@instantiate(dtypes=NOTHING, devicetypes=(devices.DeviceType.CUDA,), executors=(nvFuserExecutor,))
def test_cse_rematerialization(executor, device, _):
    # Unit test for "llama2.c example failed with bookend disabled."
    from thunder.tests.llama2_model import Transformer, ModelArgs

    batch_size = 2
    max_seq_len = 32
    vocab_size = 32
    model_args = dict(
        dim=32,
        n_layers=2,
        n_heads=2,
        n_kv_heads=2,
        vocab_size=vocab_size,
        multiple_of=32,
        max_seq_len=max_seq_len,
        dropout=0.0,
    )
    gptconf = ModelArgs(**model_args)
    model = Transformer(gptconf)
    model.to(device)

    x = torch.randint(0, vocab_size, (batch_size, max_seq_len), dtype=torch.int64, device=device)
    y = torch.randint(0, vocab_size, (batch_size, max_seq_len), dtype=torch.int64, device=device)
    compiled_func = thunder.jit(
        model.eval(),
        disable_torch_autograd=True,
        executors=executor.executors_list(),
        nv_enable_bookend=False,
    )
    compiled_func(x, y)

    # Rematerialization can replace saved intermediates between fusions with extra computation.
    # In any downstream fusions, an input argument is replaced with duplicate computation.
    # This test case can only occur if rematerialization is active.
    assert nvfuserex._use_rematerialization

    fw_trace = thunder.last_traces(compiled_func)[-1]
    fusion_bsyms = tuple(filter(lambda a: a.sym.is_fusion, fw_trace.bound_symbols))
    assert len(fusion_bsyms) == 9
    # fusion groups 1 and 6 correspond with the apply_rotary_emb function
    # Nvfuser with recomputation should use precomputed cos and sin values.
    assert len(fusion_bsyms[1].args) == len(fusion_bsyms[5].args)

    # Below, we check that freqs_sin and freqs_cos are used
    # in the same operation in both fusions.
    (fusion1_freqs_sin_arg,) = (a for a in fusion_bsyms[1].args if a.name == "freqs_sin")
    (fusion1_freqs_cos_arg,) = (a for a in fusion_bsyms[1].args if a.name == "freqs_cos")
    (fusion5_freqs_sin_arg,) = (a for a in fusion_bsyms[5].args if a.name == "freqs_sin")
    (fusion5_freqs_cos_arg,) = (a for a in fusion_bsyms[5].args if a.name == "freqs_cos")

    (fusion1_freqs_sin_user,) = (s for s in fusion_bsyms[1].subsymbols if s.args[0] is fusion1_freqs_sin_arg)
    (fusion6_freqs_sin_user,) = (s for s in fusion_bsyms[5].subsymbols if s.args[0] is fusion5_freqs_sin_arg)

    assert fusion1_freqs_sin_user.sym is fusion6_freqs_sin_user.sym
    assert fusion1_freqs_sin_user.args[1:] == fusion6_freqs_sin_user.args[1:]
    (fusion1_freqs_cos_user,) = (s for s in fusion_bsyms[1].subsymbols if s.args[0] is fusion1_freqs_cos_arg)
    (fusion5_freqs_cos_user,) = (s for s in fusion_bsyms[5].subsymbols if s.args[0] is fusion5_freqs_cos_arg)

    assert fusion1_freqs_cos_user.sym is fusion5_freqs_cos_user.sym
    assert fusion1_freqs_cos_user.args[1:] == fusion5_freqs_cos_user.args[1:]


# Tests that two separated nvFuser regions can be merged when they don't depend
#   on an intermediate PyTorch region
# TODO Create a testing operator that can only be executed by PyTorch so that
#   these tests don't rely on matmul not being executable by nvFuser
# TODO Explicitly use the nvFuserExecutor in these tests
#   (by creating executor.make_callable?)
@instantiate(executors=(nvFuserExecutor,), dtypes=(thunder.float32,))
def test_nvfuser_toposort_basic(executor, device: str, dtype: dtypes.dtype):
    torch_dtype = ltorch.to_torch_dtype(dtype)
    a = make_tensor((2, 2), device=device, dtype=torch_dtype)
    b = make_tensor((2, 2), device=device, dtype=torch_dtype)

    def foo(a, b):
        c = a + b
        d = a @ b
        e = a - b

        return c, d, e

    cfoo = thunder.jit(foo, fusion_type="dataflow")

    _ = cfoo(a, b)
    traces = thunder.last_traces(cfoo)

    fusions = examine.get_fusions(traces[-1])

    assert len(fusions) == 1


# Tests that three separated nvFuser regions can be merged when they have no
#   dependencies
@instantiate(executors=(nvFuserExecutor,), dtypes=(thunder.float32,))
def test_nvfuser_toposort_independent(executor, device: str, dtype: dtypes.dtype):
    torch_dtype = ltorch.to_torch_dtype(dtype)
    a = make_tensor((2, 2), device=device, dtype=torch_dtype)
    b = make_tensor((2, 2), device=device, dtype=torch_dtype)

    def foo(a, b):
        c = a + b
        d = a @ b
        e = a - b
        f = b @ a
        g = a * b

        return c, d, e, f, g

    cfoo = thunder.jit(foo, fusion_type="dataflow")

    _ = cfoo(a, b)
    traces = thunder.last_traces(cfoo)

    fusions = examine.get_fusions(traces[-1])

    assert len(fusions) == 1


# Tests that three separated nvFuser regions can be merged when the middle region
#   depends on the first region
@instantiate(executors=(nvFuserExecutor,), dtypes=(thunder.float32,))
def test_nvfuser_toposort_dependent0(executor, device: str, dtype: dtypes.dtype):
    torch_dtype = ltorch.to_torch_dtype(dtype)
    a = make_tensor((2, 2), device=device, dtype=torch_dtype)
    b = make_tensor((2, 2), device=device, dtype=torch_dtype)

    def foo(a, b):
        c = a + b
        d = a @ b
        e = a - c
        f = b @ a
        g = a * b

        return c, d, e, f, g

    cfoo = thunder.jit(foo, fusion_type="dataflow")

    _ = cfoo(a, b)
    traces = thunder.last_traces(cfoo)

    fusions = examine.get_fusions(traces[-1])

    assert len(fusions) == 1


# Tests that three separated nvFuser regions can be merged when the middle
#   and final regions depend on the first one
@instantiate(executors=(nvFuserExecutor,), dtypes=(thunder.float32,))
def test_nvfuser_toposort_dependent1(executor, device: str, dtype: dtypes.dtype):
    torch_dtype = ltorch.to_torch_dtype(dtype)
    a = make_tensor((2, 2), device=device, dtype=torch_dtype)
    b = make_tensor((2, 2), device=device, dtype=torch_dtype)

    def foo(a, b):
        c = a + b
        d = a @ b
        e = a - c
        f = b @ a
        g = c * b

        return c, d, e, f, g

    cfoo = thunder.jit(foo, fusion_type="dataflow")

    _ = cfoo(a, b)
    traces = thunder.last_traces(cfoo)

    fusions = examine.get_fusions(traces[-1])

    assert len(fusions) == 1


# Tests that three separated nvFuser regions can be merged when each region
#   depends on the other
@instantiate(executors=(nvFuserExecutor,), dtypes=(thunder.float32,))
def test_nvfuser_toposort_dependent2(executor, device: str, dtype: dtypes.dtype):
    torch_dtype = ltorch.to_torch_dtype(dtype)
    a = make_tensor((2, 2), device=device, dtype=torch_dtype)
    b = make_tensor((2, 2), device=device, dtype=torch_dtype)

    def foo(a, b):
        c = a + b
        d = a @ b
        e = a - c
        f = b @ a
        g = c * e

        return c, d, e, f, g

    cfoo = thunder.jit(foo, fusion_type="dataflow")

    result = cfoo(a, b)
    traces = thunder.last_traces(cfoo)

    fusions = examine.get_fusions(traces[-1])

    assert len(fusions) == 1


# Tests that three separated nvFuser regions can be merged when the first region
#   is entirely consumed by later regions
@instantiate(executors=(nvFuserExecutor,), dtypes=(thunder.float32,))
def test_nvfuser_toposort_dependent3(executor, device: str, dtype: dtypes.dtype):
    torch_dtype = ltorch.to_torch_dtype(dtype)
    a = make_tensor((2, 2), device=device, dtype=torch_dtype)
    b = make_tensor((2, 2), device=device, dtype=torch_dtype)

    def foo(a, b):
        c = a + b
        d = a @ b
        e = a - c
        f = b @ a
        g = c * e

        return d, f, g

    cfoo = thunder.jit(foo, fusion_type="dataflow")

    _ = cfoo(a, b)
    traces = thunder.last_traces(cfoo)

    fusions = examine.get_fusions(traces[-1])

    assert len(fusions) == 1


# Tests that three separated nvFuser regions can be merged even if a PyTorch region has to be reordered BEFORE them
@instantiate(executors=(nvFuserExecutor,), dtypes=(thunder.float32,))
def test_nvfuser_toposort_dependent4(executor, device: str, dtype: dtypes.dtype):
    torch_dtype = ltorch.to_torch_dtype(dtype)
    a = make_tensor((2, 2), device=device, dtype=torch_dtype)
    b = make_tensor((2, 2), device=device, dtype=torch_dtype)

    def foo(a, b):
        c = a + b
        d = a @ b
        e = a - c
        f = b @ a
        g = d * e

        return d, f, g

    cfoo = thunder.jit(foo, fusion_type="dataflow")

    _ = cfoo(a, b)
    traces = thunder.last_traces(cfoo)

    fusions = examine.get_fusions(traces[-1])

    assert len(fusions) == 1


# Tests that three separated nvFuser regions can only be partially merged
#   if there's a PyTorch data dependency between them
@instantiate(executors=(nvFuserExecutor,), dtypes=(thunder.float32,))
def test_nvfuser_toposort_dependent5(executor, device: str, dtype: dtypes.dtype):
    torch_dtype = ltorch.to_torch_dtype(dtype)
    a = make_tensor((2, 2), device=device, dtype=torch_dtype)
    b = make_tensor((2, 2), device=device, dtype=torch_dtype)

    def foo(a, b):
        c = a + b
        d = c @ b
        e = a - c
        f = b @ a
        g = d * e

        return d, f, g

    cfoo = thunder.jit(foo, fusion_type="dataflow")

    _ = cfoo(a, b)
    traces = thunder.last_traces(cfoo)

    fusions = examine.get_fusions(traces[-1])

    assert len(fusions) == 2


@instantiate(
    dtypes=NOTHING,
    executors=(nvFuserExecutor,),
)
def test_cse_issue1789(executor, device, _):
    def func(x: torch.Tensor, s: torch.Tensor) -> tuple[torch.Tensor, torch.Tensor]:
        a = x + x
        v1 = a.view([6])
        v2 = a.view([6])
        s = s + s
        s1 = s.squeeze([0])
        s2 = s.squeeze([0])
        t1 = s.transpose(0, 1)
        t2 = s.transpose(0, 1)
        return v1 + v2, s1 + s2 + t1 + t2

    x = make_tensor(2, 3, device=device, dtype=torch.float32)
    s = make_tensor(1, 3, device=device, dtype=torch.float32)
    compiled_func = thunder.jit(func)
    compiled_func(x, s)

    traces = thunder.last_traces(compiled_func)
    extrace = traces[-1]
    fusions = examine.get_fusion_symbols(extrace)
    assert len(fusions) == 1
    assert [subsymbol.sym.id for subsymbol in fusions[0].subsymbols].count(prims.PrimIDs.RESHAPE) == 1
    assert [subsymbol.sym.id for subsymbol in fusions[0].subsymbols].count(prims.PrimIDs.SQUEEZE) == 1
    assert [subsymbol.sym.id for subsymbol in fusions[0].subsymbols].count(prims.PrimIDs.TRANSPOSE) == 1


@instantiate(
    dtypes=NOTHING,
    executors=(
        nvFuserExecutor,
        # NOTE We might want to do transpose bookend optimization for other executors than nvFuser.
    ),
)
def test_bookend_meta_optimization(executor, device, _):
    a = torch.ones(2, 3, 5, device=device, dtype=torch.float32)

    def subtest(fn, n):
        # Enable bookending so it gets tested.
        cfn = thunder.jit(fn, nv_enable_bookend=True)

        _ = cfn(a)
        traces = thunder.last_traces(cfn)
        execution_trace = traces[-1]

        transposes_in_fusions = 0
        for bsym in execution_trace.bound_symbols:
            sym = bsym.sym
            if sym.is_fusion:
                for sbsym in bsym.subsymbols:
                    ssym = sbsym.sym
                    if ssym.id is prims.PrimIDs.TRANSPOSE:
                        transposes_in_fusions += 1

        assert transposes_in_fusions == n, (
            f"Expected {n} prims.transpose operations in fusions, but found {transposes_in_fusions} transpose in fusions in the trace {traces[-1]}"
        )

    # one transpose at the beginning
    # should be moved out of fusion
    def func_0(t):
        t0 = t.transpose(0, 1)
        t1 = t0.tanh()
        t2 = t1.sin()
        return t2

    subtest(func_0, 0)

    # one transpose at the end
    # should be moved out of fusion
    def func_1(t):
        t0 = t.tanh()
        t1 = t0.sin()
        t2 = t1.transpose(0, 1)
        return t2

    subtest(func_1, 0)

    # one transpose at the beginning and another at the end
    # both should be moved out of fusion
    def func_2(t):
        t0 = t.transpose(0, 1)
        t1 = t0.tanh()
        t2 = t1.sin()
        t3 = t2.transpose(0, 2)
        return t3

    subtest(func_2, 0)

    # a couple independent transposes at the beginning
    # both should be moved out of fusion
    def func_3(t):
        t0 = t.transpose(0, 1)
        t1 = t0.tanh()
        t2 = t1.sin()

        t3 = t.transpose(0, 2)
        t4 = t3.sin()
        t5 = t4.tanh()
        return t2, t5

    subtest(func_3, 0)

    # a couple independent transposes at the end
    # both should be moved out of fusion
    def func_4(t):
        t0 = t.tanh()
        t1 = t0.sin()
        t2 = t1.transpose(0, 1)

        t3 = t.sin()
        t4 = t3.tanh()
        t5 = t4.transpose(0, 2)
        return t2, t5

    subtest(func_4, 0)

    # a couple chained transposes at the beginning
    # both should be moved out of fusion
    def func_5(t):
        t0 = t.transpose(0, 1)
        t1 = t0.transpose(0, 2)
        t2 = t1.tanh()
        t3 = t2.sin()
        return t3

    subtest(func_5, 0)

    # a couple chained transposes at the end
    # both should be moved out of fusion
    def func_6(t):
        t0 = t.tanh()
        t1 = t0.sin()
        t2 = t1.transpose(0, 1)
        t3 = t2.transpose(0, 2)
        return t3

    subtest(func_6, 0)

    # a couple chained transposes at the beginning and end
    # both should be moved out of fusion
    def func_7(t):
        t0 = t.transpose(0, 1)
        t1 = t0.transpose(0, 2)
        t2 = t1.tanh()
        t3 = t2.sin()
        t4 = t3.transpose(0, 1)
        t5 = t4.transpose(0, 2)
        return t5

    subtest(func_7, 0)

    # complicated case, where two non-meta ops are each sandwiched by transpose
    # the two transposes on the edge should be moved out of fusion
    def func_8(t):
        t0 = t.transpose(0, 1)
        t1 = t0.tanh()
        # transpose in the middle should stay
        t2 = t1.transpose(0, 1)
        t3 = t2.sin()
        t4 = t3.transpose(0, 2)
        return t4

    subtest(func_8, 1)

    # NOTE func_9 and func_10 are symmetrical, this is designed to double check our toposort based approach can break
    # ties

    # complicated case, where two branches have transpose ops towards the end
    # the two transposes on the edge should be moved out of fusion
    def func_9(t):
        t0 = t.tanh()
        t1 = t0.sin()
        t2 = t1.transpose(0, 1)
        t3 = t2.transpose(2, 1)

        t4 = t.sin()
        t5 = t4.tanh()
        t6 = t5.transpose(0, 2)
        t7 = t6.sin()
        return t3, t7

    subtest(func_9, 1)

    # complicated case, where two branches have transpose ops towards the end
    # the two transposes on the edge should be moved out of fusion
    def func_10(t):
        t0 = t.tanh()
        t1 = t0.sin()
        t2 = t1.transpose(0, 1)
        t3 = t2.sin()

        t4 = t.sin()
        t5 = t4.tanh()
        t6 = t5.transpose(0, 2)
        t7 = t6.transpose(2, 1)
        return t3, t7

    subtest(func_10, 1)

    # complicated case, where a chain of transposed operations is both an output and consumed as an intermediate
    # no transposes should be removed
    def func_11(t):
        t0 = t.tanh()
        t1 = t0.sin()
        t2 = t1.transpose(0, 1)
        t3 = t2.transpose(0, 2)

        t4 = t3.sin()
        return t3, t4

    subtest(func_11, 2)

    # complicated case
    def func_12(t):
        t0 = t.transpose(0, 1)
        t1 = t0.transpose(0, 2)
        t2 = t1.tanh()
        t3 = t2 + 1.0
        t4 = t3.transpose(2, 1)
        t4 = t4.transpose(0, 1)

        t5 = t * 0.5
        # this is the only transpose that should stay in fusion, because it is surrounded by non-meta ops
        t6 = t5.transpose(0, 2)
        t7 = t6.tanh()

        t8 = t1.transpose(1, 2)

        t9 = t.transpose(2, 1)
        t10 = t9.tanh()

        t11 = t.transpose(1, 2)
        t12 = t11.transpose(0, 2)
        t13 = t12.transpose(0, 1)

        return t4, t6, t7, t8, t10, t13

    subtest(func_12, 1)


@instantiate(
    dtypes=NOTHING,
    executors=(nvFuserExecutor,),
)
def test_optimization_fuel(executor, device, _):
    def fn(x):
        return x.tanh()

    def get_num_fusions(cfn):
        traces = thunder.last_traces(cfn)
        fusions = examine.get_fusions(traces[-1])
        return len(fusions)

    nvfuserex.set_fuel(1)

    # Only the first compilation is fueled.
    x = torch.ones(2, 3, device=device, dtype=torch.float32)
    cfn_with_fusion = thunder.jit(fn)
    cfn_with_fusion(x)
    assert get_num_fusions(cfn_with_fusion) == 1

    cfn_without_fusion = thunder.jit(fn)
    cfn_without_fusion(x)
    assert get_num_fusions(cfn_without_fusion) == 0

    nvfuserex.set_fuel(thunder.extend.FUEL_LEVEL.UNLIMITED)


@instantiate(
    dtypes=(thunder.float16, thunder.bfloat16),
    devicetypes=(devices.DeviceType.CUDA,),
    executors=(nvFuserExecutor,),
    decorators=(
        pytest.mark.skipif(
            nvfuser_version() is None or nvfuser_version() < LooseVersion("0.2.3"),
            reason="Requires nvFuser version 0.2.3 or later",
        ),
        pytest.mark.parametrize("has_bias", [True, False], ids=["bias", "no_bias"]),
    ),
)
def test_linear(executor, device: str, dtype: dtypes.dtype, has_bias: bool):
    def fn(a, b, bias=None):
        return torch.nn.functional.linear(a, b, bias)

    for sample in linear_opinfo.sample_inputs(device, dtype):
        if nvfuser_version() < LooseVersion("0.2.5") and sample.args[0].ndim != 2:
            # Only 2D inputs are supported for version < 0.2.5.
            continue

    compiled_func = thunder.jit(fn, executors_list=executor.executors_list(), nv_enable_linear=True)

    out = compiled_func(*sample.args)
    traces = thunder.last_traces(compiled_func)
    fusions = examine.get_fusions(traces[-1])

    assert len(fusions) == 1
    torch.testing.assert_close(out, torch.nn.functional.linear(*sample.args))


@instantiate(
    dtypes=(thunder.float16, thunder.bfloat16),
    devicetypes=(devices.DeviceType.CUDA,),
    executors=(nvFuserExecutor,),
    decorators=(
        pytest.mark.skipif(
            nvfuser_version() is None or nvfuser_version() < LooseVersion("0.2.2"),
            reason="Requires nvFuser version 0.2.2 or later",
        ),
    ),
)
def test_matmul(executor, device: str, dtype: dtypes.dtype):
    def fn(a, b):
        return torch.matmul(a, b)

    for sample in matmul_opinfo.sample_inputs(device, dtype):
        if nvfuser_version() < LooseVersion("0.2.4") and (sample.args[0].ndim != 2 or sample.args[1].ndim != 2):
            # Only 2D inputs are supported for version < 0.2.4.
            continue

        compiled_func = thunder.jit(fn, executors_list=executor.executors_list(), nv_enable_matmul=True)

        out = compiled_func(*sample.args)
        traces = thunder.last_traces(compiled_func)
        fusions = examine.get_fusions(traces[-1])

        assert len(fusions) == 1
        torch.testing.assert_close(out, torch.matmul(*sample.args))


@instantiate(
    dtypes=NOTHING,
    executors=(nvFuserExecutor,),
)
def test_rm_unused_inputs_of_nvfusion(executor, device, _):
    import operator

    def foo(t, ab):
        return operator.getitem(t, ab)

    t = make_tensor(5, 3, device=device, dtype=torch.float32)
    ab = (slice(3, 1), slice(1, 2))
    # enable bookend would remove the error and let you look at the trace without fusion.
    jfoo = thunder.jit(
        foo,
        cache="no caching",
        disable_torch_autograd=True,
        nv_enable_bookend=False,
    )
    out = jfoo(t, ab)
    out_ref = foo(t, ab)

    assert out.equal(out_ref)


# TODO: we should improve our consistency testing
# to also include checks for the result of meta functions.
@instantiate(
    dtypes=(thunder.int64, thunder.int32),
    executors=(nvFuserExecutor,),
)
def test_div_truediv_integer_tensors_consistency_nvfuser(executor, device, thunder_dtype):
    dtype = ltorch.to_torch_dtype(thunder_dtype)

    def div(a, b):
        return thunder.prims.div(a, b)

    def truediv(a, b):
        return a // b

    def make_integer_tensor():
        half_len = 5
        t = torch.tensor([*range(-half_len, 0), *range(1, half_len + 1)], device=device, dtype=dtype)
        perm = torch.randperm(2 * half_len)
        return t[perm]

    x = make_integer_tensor()
    y = make_integer_tensor()

    for f in (thunder.jit(div), thunder.jit(truediv)):
        rout = f(x.cpu(), y.cpu()).to(device)
        jout = f(x, y)
        assert rout.equal(jout)


@instantiate(
    dtypes=(thunder.float16, thunder.bfloat16),
    devicetypes=(devices.DeviceType.CUDA,),
    executors=(nvFuserExecutor,),
    decorators=(
        pytest.mark.skipif(
            nvfuser_version() is None or nvfuser_version() < LooseVersion("0.2.10"),
            reason="Requires nvFuser version 0.2.10 or later",
        ),
        pytest.mark.skipif(
            torch.cuda.is_available() and torch.cuda.get_device_capability(0)[0] < 9,
            reason="Requires CUDA compute capability >= 9.0",
        ),
        pytest.mark.parametrize("dropout_p", [0.0, 0.2]),
        pytest.mark.parametrize("is_causal", [False, True]),
        pytest.mark.parametrize("scale", [None, 1e-3]),
    ),
)
def test_sdpa(
    executor,
    device: str,
    thunder_dtype: dtypes.dtype,
    dropout_p: None | float,
    is_causal: None | bool,
    scale: None | float,
):
    def sdpa_fn(q, k, v, dropout_p, is_causal, scale):
        return torch.nn.functional.scaled_dot_product_attention(
            q, k, v, dropout_p=dropout_p, is_causal=is_causal, scale=scale
        )

    torch.manual_seed(0)
    dtype = ltorch.to_torch_dtype(thunder_dtype)

    N, H, L, S, E = 4, 8, 16, 16, 8
    q = make_tensor((N, H, L, E), device=device, dtype=dtype, requires_grad=True)
    k = make_tensor((N, H, S, E), device=device, dtype=dtype, requires_grad=True)
    v = make_tensor((N, H, S, E), device=device, dtype=dtype, requires_grad=True)
    grad_out = make_tensor((N, H, L, E), device=device, dtype=dtype)

    tensor_inputs = [q, k, v]
    scalar_inputs = [dropout_p, is_causal, scale]

    compiled_func = thunder.jit(sdpa_fn, executors_list=executor.executors_list(), nv_enable_sdpa=True)
    with torch.random.fork_rng(devices=[torch.cuda.current_device()]):
        attn_out = compiled_func(*tensor_inputs, *scalar_inputs)
    attn_out.backward(grad_out)
    fwd_trace = thunder.last_traces(compiled_func)[-1]
    bwd_trace = thunder.last_backward_traces(compiled_func)[-1]
    fwd_fusion = examine.get_fusions(fwd_trace)
    bwd_fusion = examine.get_fusions(bwd_trace)

    assert len(fwd_fusion) == 1
    assert len(bwd_fusion) == 1
    assert "nv_sdpfa_fwd" in fwd_fusion[-1][-1].name

    # Check nv_sdpfa_fwd is not in bwd_fusion -> that would indicate rematerialization
    assert "nv_sdpfa_bwd" in bwd_fusion[-1][-1].name and "nv_sdpfa_fwd" not in bwd_fusion[-1][-1].name

    # Torch reference computation
    # Clone the inputs to verify gradients with torch reference
    ref_tensor_inputs = []
    for inp in tensor_inputs:
        ref_inp = inp.clone().detach()
        ref_inp.requires_grad = True
        ref_tensor_inputs.append(ref_inp)

    from torch.nn.attention import SDPBackend, sdpa_kernel

    with torch.random.fork_rng(devices=[torch.cuda.current_device()]) and sdpa_kernel(SDPBackend.FLASH_ATTENTION):
        ref_attn_out = sdpa_fn(*ref_tensor_inputs, *scalar_inputs)
    ref_attn_out.backward(grad_out)

    nv_outputs = (attn_out, q.grad, k.grad, v.grad)
    ref_outputs = (ref_attn_out, *(inp.grad for inp in ref_tensor_inputs))
    for nv_out, ref_out in zip(nv_outputs, ref_outputs):
        torch.testing.assert_close(nv_out, ref_out)


@instantiate(
    dtypes=(thunder.float32,),
    devicetypes=(devices.DeviceType.CUDA,),
    executors=(nvFuserExecutor,),
    decorators=(pytest.mark.parametrize("ignore_index", [-100, -10]),),
)
def test_cross_entropy(executor, device: str, thunder_dtype: dtypes.dtype, ignore_index):
    def cross_entropy_fn(logits, labels, ignore_index):
        return torch.nn.functional.cross_entropy(logits, labels, ignore_index=ignore_index)

    torch.manual_seed(0)
    dtype = ltorch.to_torch_dtype(thunder_dtype)

    sequence_length, vocab_size = 8192, 32064
    logits = make_tensor((sequence_length, vocab_size), device=device, dtype=dtype, requires_grad=True)
    labels = torch.randint(0, sequence_length, (sequence_length,), requires_grad=False, device=device)
    labels[10:128] = ignore_index  # Set labels to the ignore index

    inputs = [logits, labels]

    compiled_func = executor.make_callable(cross_entropy_fn)
    loss_out = compiled_func(logits, labels, ignore_index=ignore_index)
    loss_out.backward()

    fwd_trace = thunder.last_traces(compiled_func)[-1]
    bwd_trace = thunder.last_backward_traces(compiled_func)[-1]
    fwd_fusion = examine.get_fusions(fwd_trace)
    bwd_fusion = examine.get_fusions(bwd_trace)

    assert len(fwd_fusion) == 1
    assert len(bwd_fusion) == 1

    assert "nv_cross_entropy_fwd" in fwd_fusion[-1][-1].name
    assert "nv_cross_entropy_bwd" in bwd_fusion[-1][-1].name
    assert "nv_cross_entropy_fwd" not in bwd_fusion[-1][-1].name

    ref_inputs = [inp.clone().detach() for inp in inputs]
    # logits needs to be requires_grad=True for backward
    ref_inputs[0].requires_grad = True

    ref_loss_out = cross_entropy_fn(*ref_inputs, ignore_index=ignore_index)
    ref_loss_out.backward()

    torch.testing.assert_close(loss_out, ref_loss_out)
    torch.testing.assert_close(logits.grad, ref_inputs[0].grad)


@instantiate(
    dtypes=(thunder.float32,),
    devicetypes=(devices.DeviceType.CUDA,),
    executors=(nvFuserExecutor,),
    decorators=(
        pytest.mark.skipif(
            nvfuser_version() is None or nvfuser_version() < LooseVersion("0.2.23"),
            reason="Requires nvFuser version 0.2.23 or later",
        ),
    ),
)
def test_enable_disable_options(executor, device: str, thunder_dtype: dtypes.dtype):
    def fn(a, b):
        return torch.matmul(a, b)

    m, n, k = 24, 16, 16

    dtype = ltorch.to_torch_dtype(thunder_dtype)
    inps = [
        torch.randn(m, k, device="cuda", dtype=dtype),
        torch.randn(k, n, device="cuda", dtype=dtype),
    ]

    compiled_func = thunder.jit(
        fn,
        executors_list=executor.executors_list(),
        nv_enable_matmul=True,
        nv_enable_options=["fuse_matmul"],
        nv_disable_options=["matmul_expr_eval", "kernel_reuse"],
    )
    # The above combination of options enables matmul codegen and disables expr evaluation for matmul.
    # Since matmul scheduler does not support float32 inputs, the execution should raise an error.
    # By default, without using these options, the given fusion will run through expr eval scheduler correctly.
    # NOTE: This test relies on `float32` being unsupported by nvFuser matmul scheduler.
    # If this support is added, the test will need to be updated since it will no longer
    # verify the functionality of the above flags.
    with pytest.raises(RuntimeError, match="Can not find a scheduler to schedule fusion segment"):
        out = compiled_func(*inps)


@instantiate(
    dtypes=(thunder.float32,),
    devicetypes=(devices.DeviceType.CUDA,),
    executors=(nvFuserExecutor,),
    decorators=(pytest.mark.parametrize("nv_enable_shape_only_fusion", [True, False, None]),),
)
def test_no_shape_only_fusion_region(
    executor, device: str, thunder_dtype: dtypes.dtype, nv_enable_shape_only_fusion: bool
):
    x = make_tensor(2, 2, 2, device=device, dtype=ltorch.to_torch_dtype(thunder_dtype))

    def fn(x):
        return x.view(4, -1).transpose(0, 1)

    if nv_enable_shape_only_fusion is None:
        options_dict = {}
    else:
        options_dict = {"nv_enable_shape_only_fusion": nv_enable_shape_only_fusion}
    jfn = thunder.jit(fn, **options_dict)

    expected = fn(x)
    actual = jfn(x)

    torch.testing.assert_close(actual, expected)

    fwd_trace = thunder.last_traces(jfn)[-1]

    if nv_enable_shape_only_fusion:
        assert any(bsym.sym.is_fusion for bsym in fwd_trace.bound_symbols)
    else:
        # Make sure there are no fusion symbols.
        assert all(not bsym.sym.is_fusion for bsym in fwd_trace.bound_symbols)

    # Verify that we create fusion even if we have a single compute op.
    def fn(x):
        # There is a `sin` which is not a shape op.
        return x.view(4, -1).transpose(0, 1).sin().transpose(0, 1).view(2, 2, 2)

    jfn = thunder.jit(fn)
    expected = fn(x)
    actual = jfn(x)

    torch.testing.assert_close(actual, expected)

    fwd_trace = thunder.last_traces(jfn)[-1]

    # Make sure there is a fusion symbol.
    assert any(bsym.sym.is_fusion for bsym in fwd_trace.bound_symbols)


@instantiate(
    dtypes=(thunder.float16, thunder.bfloat16),
    devicetypes=(devices.DeviceType.CUDA,),
    executors=(nvFuserExecutor,),
    decorators=(
        pytest.mark.skipif(
            nvfuser_version() is None or nvfuser_version() < LooseVersion("0.2.25"),
            reason="Requires nvFuser version 0.2.25 or later",
        ),
    ),
)
def test_embedding(
    executor,
    device: str,
    dtype: dtypes.dtype,
):
    def embedding_fn(inputs):
        return torch.nn.functional.embedding(*inputs)

    for sample in embedding_opinfo.sample_inputs(device, dtype):
        compiled_func = thunder.jit(embedding_fn, executors_list=executor.executors_list())
        out = compiled_func(sample.args)
        expected_out = torch.nn.functional.embedding(*sample.args)
        fwd_trace = thunder.last_traces(compiled_func)[-1]
        fwd_fusion = examine.get_fusions(fwd_trace)

        assert len(fwd_fusion) == 1
        torch.testing.assert_close(out, expected_out)


@instantiate(
    executors=(nvFuserExecutor,),
    dtypes=NOTHING,
)
def test_slice_dynamic_extent(executor, device: str, dtype: dtypes.dtype):
    def foo(b):
        # TODO: 'device=device' doesn't work for "symbolic values" cache policy
        # See issue: https://github.com/Lightning-AI/lightning-thunder/issues/1710
        a = torch.arange(24, device="cuda").reshape(3, 8)
        return a[..., :b]

    jfoo = thunder.jit(foo, cache="symbolic values")

    actual = jfoo(5)
    expected = foo(5)
    torch.testing.assert_close(actual, expected)

    fw_trace = thunder.last_traces(jfoo)[-1]
    fusion_bsyms = tuple(filter(lambda a: a.sym.is_fusion, fw_trace.bound_symbols))

    # There are two nvfuser fusion groups separated by the matmul operation.
    assert len(fusion_bsyms) == 1

    outside_fusion_syms = ["unpack_trivial", "python_return"]
    assert {el.sym.name for el in fw_trace.bound_symbols if not el.sym.is_fusion} == set(outside_fusion_syms)


<<<<<<< HEAD
@instantiate(
    executors=(nvFuserExecutor,),
    dtypes=NOTHING,
)
def test_moe_infer_scatter(executor, device: str, dtype: dtypes.dtype):
    def foo(inputs: list):
        bmm_out: torch.Tensor  # [seq*top_k, hidden]
        idxs: torch.Tensor  # [seq*top_k]
        topk_weight: torch.Tensor  # [seq , top_k]]
        bmm_out, idxs, topk_weight = inputs
        out = bmm_out.index_put([idxs], bmm_out)  # [seq*top_k, hidden]
        out = out.reshape(*topk_weight.shape, -1)  # [seq, top_k, hidden]
        out = out * topk_weight.unsqueeze(-1)  # [seq, top_k, hidden]
        return out.sum(dim=1)  # [seq, hidden]

    seq_length = 1024
    topk_hidden = (2, 128)
    hidden_states = torch.randn((seq_length * topk_hidden[0], topk_hidden[1]), device="cuda", requires_grad=True)
    topk_weight = torch.randn((seq_length, topk_hidden[0]), device="cuda")
    # use logits.argsort() to generate unique indices
    logits = torch.randn(seq_length * topk_hidden[0], device="cuda")
    idxs = logits.argsort()

    # NOTE nv_enable_scatter to allow scatter operation to go through nvfuser
    jfoo = thunder.jit(foo, nv_enable_scatter=True)

    inputs = [hidden_states, idxs, topk_weight]

    actual = jfoo(inputs)
    expected = foo(inputs)
    torch.testing.assert_close(actual, expected)

    fw_trace = thunder.last_traces(jfoo)[-1]
    fusion_bsyms = tuple(filter(lambda a: a.sym.is_fusion, fw_trace.bound_symbols))

    # assert that everything is merged as a single nvfuser operation
    assert len(fusion_bsyms) == 1
    outside_fusion_syms = ["unpack_trivial", "python_return"]
    assert {el.sym.name for el in fw_trace.bound_symbols if not el.sym.is_fusion} == set(outside_fusion_syms)
=======
# @instantiate(
#    executors=(nvFuserExecutor,),
#    dtypes=NOTHING,
# )
# def test_moe_infer_scatter(executor, device: str, dtype: dtypes.dtype):
#    def foo(inputs: list):
#        bmm_out: torch.Tensor  # [seq*top_k, hidden]
#        idxs: torch.Tensor  # [seq*top_k]
#        topk_weight: torch.Tensor  # [seq , top_k]]
#        bmm_out, idxs, topk_weight = inputs
#        out = bmm_out.index_put([idxs], bmm_out)  # [seq*top_k, hidden]
#        out = out.reshape(*topk_weight.shape, -1)  # [seq, top_k, hidden]
#        out = out * topk_weight.unsqueeze(-1)  # [seq, top_k, hidden]
#        return out.sum(dim=1)  # [seq, hidden]
#
#    seq_length = 4096
#    topk_hidden = (8, 7168)
#    hidden_states = torch.randn((seq_length * topk_hidden[0], topk_hidden[1]), device="cuda", requires_grad=True)
#    topk_weight = torch.randn((seq_length, topk_hidden[0]), device="cuda")
#    # use logits.argsort() to generate unique indices
#    logits = torch.randn(seq_length * topk_hidden[0], device="cuda")
#    idxs = logits.argsort()
#
#    # NOTE nv_enable_scatter to allow scatter operation to go through nvfuser
#    jfoo = thunder.jit(foo, nv_enable_scatter=True)
#
#    inputs = [hidden_states, idxs, topk_weight]
#
#    actual = jfoo(inputs)
#    expected = foo(inputs)
#    torch.testing.assert_close(actual, expected)
#
#    fw_trace = thunder.last_traces(jfoo)[-1]
#    fusion_bsyms = tuple(filter(lambda a: a.sym.is_fusion, fw_trace.bound_symbols))
#
#    # assert that everything is merged as a single nvfuser operation
#    assert len(fusion_bsyms) == 1
#    outside_fusion_syms = ["unpack_trivial", "python_return"]
#    assert {el.sym.name for el in fw_trace.bound_symbols if not el.sym.is_fusion} == set(outside_fusion_syms)
>>>>>>> 46107dd8
<|MERGE_RESOLUTION|>--- conflicted
+++ resolved
@@ -1241,7 +1241,6 @@
     assert {el.sym.name for el in fw_trace.bound_symbols if not el.sym.is_fusion} == set(outside_fusion_syms)
 
 
-<<<<<<< HEAD
 @instantiate(
     executors=(nvFuserExecutor,),
     dtypes=NOTHING,
@@ -1257,6 +1256,7 @@
         out = out * topk_weight.unsqueeze(-1)  # [seq, top_k, hidden]
         return out.sum(dim=1)  # [seq, hidden]
 
+    # use smaller problem size to avoid OOM on dynamo test
     seq_length = 1024
     topk_hidden = (2, 128)
     hidden_states = torch.randn((seq_length * topk_hidden[0], topk_hidden[1]), device="cuda", requires_grad=True)
@@ -1280,45 +1280,4 @@
     # assert that everything is merged as a single nvfuser operation
     assert len(fusion_bsyms) == 1
     outside_fusion_syms = ["unpack_trivial", "python_return"]
-    assert {el.sym.name for el in fw_trace.bound_symbols if not el.sym.is_fusion} == set(outside_fusion_syms)
-=======
-# @instantiate(
-#    executors=(nvFuserExecutor,),
-#    dtypes=NOTHING,
-# )
-# def test_moe_infer_scatter(executor, device: str, dtype: dtypes.dtype):
-#    def foo(inputs: list):
-#        bmm_out: torch.Tensor  # [seq*top_k, hidden]
-#        idxs: torch.Tensor  # [seq*top_k]
-#        topk_weight: torch.Tensor  # [seq , top_k]]
-#        bmm_out, idxs, topk_weight = inputs
-#        out = bmm_out.index_put([idxs], bmm_out)  # [seq*top_k, hidden]
-#        out = out.reshape(*topk_weight.shape, -1)  # [seq, top_k, hidden]
-#        out = out * topk_weight.unsqueeze(-1)  # [seq, top_k, hidden]
-#        return out.sum(dim=1)  # [seq, hidden]
-#
-#    seq_length = 4096
-#    topk_hidden = (8, 7168)
-#    hidden_states = torch.randn((seq_length * topk_hidden[0], topk_hidden[1]), device="cuda", requires_grad=True)
-#    topk_weight = torch.randn((seq_length, topk_hidden[0]), device="cuda")
-#    # use logits.argsort() to generate unique indices
-#    logits = torch.randn(seq_length * topk_hidden[0], device="cuda")
-#    idxs = logits.argsort()
-#
-#    # NOTE nv_enable_scatter to allow scatter operation to go through nvfuser
-#    jfoo = thunder.jit(foo, nv_enable_scatter=True)
-#
-#    inputs = [hidden_states, idxs, topk_weight]
-#
-#    actual = jfoo(inputs)
-#    expected = foo(inputs)
-#    torch.testing.assert_close(actual, expected)
-#
-#    fw_trace = thunder.last_traces(jfoo)[-1]
-#    fusion_bsyms = tuple(filter(lambda a: a.sym.is_fusion, fw_trace.bound_symbols))
-#
-#    # assert that everything is merged as a single nvfuser operation
-#    assert len(fusion_bsyms) == 1
-#    outside_fusion_syms = ["unpack_trivial", "python_return"]
-#    assert {el.sym.name for el in fw_trace.bound_symbols if not el.sym.is_fusion} == set(outside_fusion_syms)
->>>>>>> 46107dd8
+    assert {el.sym.name for el in fw_trace.bound_symbols if not el.sym.is_fusion} == set(outside_fusion_syms)