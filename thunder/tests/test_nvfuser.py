import pytest
from functools import partial

import torch

import thunder
import thunder.examine as examine
from thunder.examine import get_fusions
from thunder.executors.nvfuserex import nvfuser_version, nvfuserex
import thunder.torch as ltorch
import thunder.core.dtypes as dtypes
import thunder.core.devices as devices
import thunder.core.prims as prims
from thunder.core.pytree import tree_map
from thunder.core.rematerialization import (
    apply_rematerialization_for_consumer,
    apply_rematerialization_for_producer,
    find_cut,
    find_external_producer_outputs,
    find_filtered_producer_consumer_pairs,
    find_nvfuser_producer_consumer_pairs,
)
from thunder.core import utils
from thunder.core.transforms import value_and_grad

from thunder.tests.framework import (
    instantiate,
    TestExecutor,
    NOTHING,
    ops,
    run_snippet,
    assert_closer,
    nvFuserExecutor,
    TorchExecutor,
)
from thunder.tests.make_tensor import make_tensor, make_tensor_like
from thunder.tests.opinfos import (
    opinfos,
    push_away_from_singularities,
    tensor_creation_ops,
    get_opinfo,
    linear_opinfo,
    matmul_opinfo,
)
from looseversion import LooseVersion


@instantiate(
    dtypes=NOTHING,
)
def test_rematerialization_with_forward_and_backward_from_trace(executor: TestExecutor, device: str, _) -> None:
    from thunder import trace
    from thunder.clang import cos, sin
    import thunder.torch as ltorch
    from thunder.core.transforms import forward_and_backward_from_trace, value_and_grad
    from thunder.common import transform_for_execution
    from thunder.core.rematerialization import rematerialize_forward_and_backward

    def func(a, b, *, c):
        d = a + b + c
        e = d * a + d * b + d * c
        return sin(e) + cos(e), e, ltorch.sin(e) + ltorch.cos(e)

    expected_vjp_func = executor.make_callable_legacy(value_and_grad(func))

    a = make_tensor((2, 3), device=device.type, dtype=torch.float64, requires_grad=True)
    b = make_tensor((2, 3), device=device.type, dtype=torch.float64, requires_grad=True)
    c = make_tensor(
        (
            2,
            3,
        ),
        device=device.type,
        dtype=torch.float64,
        requires_grad=True,
    )
    trace = trace(inline_trace=False)(func, a, b, c=c)
    fw_trace, bw_trace = forward_and_backward_from_trace(trace)

    fw_extraces = transform_for_execution(
        fw_trace, executors_list=executor.executors_list(), use_rematerialization=False
    )
    bw_extraces = transform_for_execution(
        bw_trace, executors_list=executor.executors_list(), use_rematerialization=False
    )
    fw_extrace, bw_extrace = rematerialize_forward_and_backward(fw_extraces[-1], bw_extraces[-1])

    fw = fw_extrace.python_callable()
    bw = bw_extrace.python_callable()

    fw_out, saved_for_backward = fw(a, b, c=c)
    expected_fw_out, expected_grads = expected_vjp_func(a, b, c=c)
    torch.testing.assert_close(fw_out, expected_fw_out)

    output_grads = tree_map(lambda x: torch.ones_like(x), fw_out)
    bw_out = bw(saved_for_backward, output_grads)
    torch.testing.assert_close(bw_out, expected_grads)


@instantiate(executors=(nvFuserExecutor,), dtypes=(thunder.float32,))
def test_redundant_cast_basic(executor, device: str, dtype: dtypes.dtype):
    torch_dtype = ltorch.to_torch_dtype(dtype)
    a = make_tensor((2, 2), device=device.type, dtype=torch_dtype)

    def foo(a):
        b = a.to(torch.float16)
        c = b.to(torch.float64)
        return c

    cfoo = thunder.jit(foo)
    cfoo(a)

    traces = thunder.last_traces(cfoo)
    extrace = traces[-1]
    fusions = examine.get_fusion_symbols(extrace)

    # Verifies that there is a single fusion with only one operation
    assert len(fusions) == 1
    fusion = fusions[0]
    assert len(fusion.subsymbols) == 1

    # Tests a longer chain of operations
    def bar(a):
        b = a.to(torch.float16)
        c = b.to(torch.float64)
        d = c.to(torch.float32)
        e = d.to(torch.float16)
        return e

    cbar = thunder.jit(bar)
    cbar(a)

    traces = thunder.last_traces(cbar)
    extrace = traces[-1]
    fusions = examine.get_fusion_symbols(extrace)

    # Verifies that there is a single fusion with only one operation
    assert len(fusions) == 1
    fusion = fusions[0]
    assert len(fusion.subsymbols) == 1


@instantiate(executors=(nvFuserExecutor,), dtypes=(thunder.float32,))
def test_redundant_intermediate_consumers(executor, device: str, dtype: dtypes.dtype):
    torch_dtype = ltorch.to_torch_dtype(dtype)
    a = make_tensor((2, 2), device=device.type, dtype=torch_dtype)

    def foo(a):
        b = a.to(torch.float64)
        c = b + 5
        d = b.to(torch.float16)
        return c, d

    cfoo = thunder.functional.jit(foo)
    cfoo(a)

    traces = thunder.last_traces(cfoo)
    extrace = traces[-1]
    fusions = examine.get_fusion_symbols(extrace)

    # Verifies that there is a single fusion with three each operation
    assert len(fusions) == 1
    fusion = fusions[0]
    assert len(fusion.subsymbols) == 3

    # Verifies that the second conversion consumes the output of the first conversion
    #   (because the first conversion's output is used in an intermediate operation)
    assert fusion.subsymbols[-1].args[0].name == "a"


# NOTE the test relies on matmul not being executable by nvFuser
# Test that rrc pass can handle subsymbols in nvFusion, and the inputs of successors are handled properly
@instantiate(executors=(nvFuserExecutor,), dtypes=(thunder.float32,))
def test_redundant_cast_nvfusion(executor, device: str, dtype: dtypes.dtype):
    torch_dtype = ltorch.to_torch_dtype(dtype)
    a = make_tensor((2, 2), device=device.type, dtype=torch_dtype)
    x = make_tensor((2, 2), device=device.type, dtype=torch_dtype)

    def foo(a, x):
        b = a + 5
        c = b.to(torch.float16)
        d = c.to(torch.float32)
        e = d @ x
        f = d + 3
        g = e + x
        g1 = g.to(torch.float64)
        g2 = g1 + d
        g3 = g1.to(torch.half)
        h = f.to(torch.float16)
        i = h.to(torch.float32)
        y = i.to(torch.float64)
        return d, g, y, i, g2, g3

    cfoo = thunder.functional.jit(foo)
    cfoo(a, x)
    traces = thunder.last_traces(cfoo)

    extrace = traces[-1]
    fusions = examine.get_fusion_symbols(extrace)
    assert len(fusions) == 2

    # Verifies that the nvFusion inputs and outputs are updated properly
    t0 = fusions[0].output
    assert fusions[1].args[0].name == "t0"
    assert t0[0].name == "t0"
    assert extrace.output[0].name == "t0"
    assert len(fusions[0].subsymbols) == 3

    # Verifies the intermediate consumer
    assert fusions[1].subsymbols[-1].args[0].name == "t5"


@instantiate(executors=(nvFuserExecutor,), dtypes=(thunder.float32,))
def test_redundant_no_op(executor, device: str, dtype: dtypes.dtype):
    torch_dtype = ltorch.to_torch_dtype(dtype)
    a = make_tensor((2, 2), device=device.type, dtype=torch_dtype)

    def foo(a):
        return a.to(torch.float32)

    cfoo = thunder.jit(foo)
    cfoo(a)

    traces = thunder.last_traces(cfoo)
    extrace = traces[-1]
    fusions = examine.get_fusion_symbols(extrace)

    # Verifies that no operations are performed
    assert len(fusions) == 0

    def bar(a):
        b = a.to(torch.float32)
        c = b.to(torch.float64)
        d = c.to(torch.float16)
        e = c.to(torch.float16)
        f = b.to(torch.float32)
        g = d.to(torch.float32)
        return d, e, f, g

    cbar = thunder.jit(bar)
    cbar(a)

    traces = thunder.last_traces(cbar)
    extrace = traces[-1]
    fusions = examine.get_fusion_symbols(extrace)

    # Verifies a single fusion of two operations
    assert len(fusions) == 1
    fusion = fusions[0]
    assert len(fusion.subsymbols) == 1

    # Verifies that the trace outputs are updated properly
    d, e, f, g = extrace.output
    assert d.name == "d"
    assert e.name == "d"
    assert f.name == "a"
    assert g.name == "a"


@instantiate(dtypes=NOTHING, devicetypes=(devices.DeviceType.CUDA,), executors=(nvFuserExecutor,))
def test_cse_subsymbol_removal(executor, device, _):
    from thunder.core.pytree import tree_flatten

    def func(x):
        t0 = x.relu()
        t1 = t0 + 5
        t2 = t0 + 5
        t3 = t0 @ t0
        t4 = torch.where(t3 > t1, t1, t2)
        return t4

    x = make_tensor(5, 5, dtype=torch.float16, device=device.type)
    compiled_func = thunder.functional.jit(func, executors=executor.executors_list())
    compiled_func(x)

    fw_trace = thunder.last_traces(compiled_func)[-1]
    fusion_bsyms = tuple(filter(lambda a: a.sym.is_fusion, fw_trace.bound_symbols))

    # There are two nvfuser fusion groups separated by the matmul operation.
    assert len(fusion_bsyms) == 2
    nvf_0, nvf_1 = fusion_bsyms

    # CSE removes the redundant (t0 + 5) operation
    assert len(nvf_0.subsymbols) == 5
    # Return t0 and t1 from the first fusion
    assert [t.name for t in tree_flatten(nvf_0.output)[0]] == ["t1", "t4"]

    # CSE does not change the second fusion
    assert len(nvf_1.subsymbols) == 2
    assert [t.name for t in tree_flatten(nvf_1.output)[0]] == ["t10"]


@instantiate(dtypes=NOTHING, devicetypes=(devices.DeviceType.CUDA,), executors=(nvFuserExecutor,))
def test_cse_subsymbol_redundant_args(executor, device, _):
    from thunder.core.pytree import tree_flatten

    def func(w, x, y, z):
        t0 = x @ y
        t1 = t0 + z
        t2 = x @ y
        t3 = t2 + w
        t4 = t1 + t3
        return t4

    w = make_tensor(5, 5, dtype=torch.float16, device=device.type)
    x = make_tensor(5, 5, dtype=torch.float16, device=device.type)
    y = make_tensor(5, 5, dtype=torch.float16, device=device.type)
    z = make_tensor(5, 5, dtype=torch.float16, device=device.type)
    compiled_func = thunder.functional.jit(func, executors=executor.executors_list())
    compiled_func(w, x, y, z)

    fw_trace = thunder.last_traces(compiled_func)[-1]
    fusion_bsyms = tuple(filter(lambda a: a.sym.is_fusion, fw_trace.bound_symbols))

    # There is a single nvfuser fusion group.
    assert len(fusion_bsyms) == 1
    nvf_0 = fusion_bsyms[0]

    assert [t.name for t in tree_flatten(nvf_0.args)[0]] == ["t0", "w", "z"]
    assert len(nvf_0.subsymbols) == 7
    assert [t.name for t in tree_flatten(nvf_0.output)[0]] == ["t13"]


@instantiate(dtypes=NOTHING, devicetypes=(devices.DeviceType.CUDA,), executors=(nvFuserExecutor,))
def test_cse_rematerialization(executor, device, _):
    # Unit test for "llama2.c example failed with bookend disabled."
    from thunder.tests.llama2_model import Transformer, ModelArgs
    from thunder.core.pytree import tree_flatten

    batch_size = 2
    max_seq_len = 32
    vocab_size = 32
    model_args = dict(
        dim=32,
        n_layers=2,
        n_heads=2,
        n_kv_heads=2,
        vocab_size=vocab_size,
        multiple_of=32,
        max_seq_len=max_seq_len,
        dropout=0.0,
    )
    gptconf = ModelArgs(**model_args)
    model = Transformer(gptconf)
    model.to(device)

    x = torch.randint(0, vocab_size, (batch_size, max_seq_len), dtype=torch.int64, device=device.type)
    y = torch.randint(0, vocab_size, (batch_size, max_seq_len), dtype=torch.int64, device=device.type)
    compiled_func = thunder.jit(
        model.eval(),
        disable_torch_autograd=True,
        executors=executor.executors_list(),
        nv_enable_bookend=False,
    )
    compiled_func(x, y)

    # Rematerialization can replace saved intermediates between fusions with extra computation.
    # In any downstream fusions, an input argument is replaced with duplicate computation.
    # This test case can only occur if rematerialization is active.
    assert nvfuserex._use_rematerialization

    fw_trace = thunder.last_traces(compiled_func)[-1]
    fusion_bsyms = tuple(filter(lambda a: a.sym.is_fusion, fw_trace.bound_symbols))
    assert len(fusion_bsyms) == 11
    # fusion groups 1 and 6 correspond with the apply_rotary_emb function
    # Nvfuser with recomputation should use precomputed cos and sin values.
    assert len(fusion_bsyms[1].args) == len(fusion_bsyms[6].args)
    assert fusion_bsyms[1].subsymbols[0].output.name == "freqs_cos"
    assert fusion_bsyms[1].subsymbols[1].output.name == "freqs_sin"
    assert fusion_bsyms[6].subsymbols[0].output.name == "freqs_cos"
    assert fusion_bsyms[6].subsymbols[1].output.name == "freqs_sin"


# Tests that two separated nvFuser regions can be merged when they don't depend
#   on an intermediate PyTorch region
# TODO Create a testing operator that can only be executed by PyTorch so that
#   these tests don't rely on matmul not being executable by nvFuser
# TODO Explicitly use the nvFuserExecutor in these tests
#   (by creating executor.make_callable_with_info?)
@instantiate(executors=(nvFuserExecutor,), dtypes=(thunder.float32,))
def test_nvfuser_toposort_basic(executor, device: str, dtype: dtypes.dtype):
    torch_dtype = ltorch.to_torch_dtype(dtype)
    a = make_tensor((2, 2), device=device.type, dtype=torch_dtype)
    b = make_tensor((2, 2), device=device.type, dtype=torch_dtype)

    def foo(a, b):
        c = a + b
        d = a @ b
        e = a - b

        return c, d, e

    cfoo = thunder.jit(foo)

    _ = cfoo(a, b)
    traces = thunder.last_traces(cfoo)

    fusions = examine.get_fusions(traces[-1])

    assert len(fusions) == 1


# Tests that three separated nvFuser regions can be merged when they have no
#   dependencies
@instantiate(executors=(nvFuserExecutor,), dtypes=(thunder.float32,))
def test_nvfuser_toposort_independent(executor, device: str, dtype: dtypes.dtype):
    torch_dtype = ltorch.to_torch_dtype(dtype)
    a = make_tensor((2, 2), device=device.type, dtype=torch_dtype)
    b = make_tensor((2, 2), device=device.type, dtype=torch_dtype)

    def foo(a, b):
        c = a + b
        d = a @ b
        e = a - b
        f = b @ a
        g = a * b

        return c, d, e, f, g

    cfoo = thunder.jit(foo)

    _ = cfoo(a, b)
    traces = thunder.last_traces(cfoo)

    fusions = examine.get_fusions(traces[-1])

    assert len(fusions) == 1


# Tests that three separated nvFuser regions can be merged when the middle region
#   depends on the first region
@instantiate(executors=(nvFuserExecutor,), dtypes=(thunder.float32,))
def test_nvfuser_toposort_dependent0(executor, device: str, dtype: dtypes.dtype):
    torch_dtype = ltorch.to_torch_dtype(dtype)
    a = make_tensor((2, 2), device=device.type, dtype=torch_dtype)
    b = make_tensor((2, 2), device=device.type, dtype=torch_dtype)

    def foo(a, b):
        c = a + b
        d = a @ b
        e = a - c
        f = b @ a
        g = a * b

        return c, d, e, f, g

    cfoo = thunder.jit(foo)

    _ = cfoo(a, b)
    traces = thunder.last_traces(cfoo)

    fusions = examine.get_fusions(traces[-1])

    assert len(fusions) == 1


# Tests that three separated nvFuser regions can be merged when the middle
#   and final regions depend on the first one
@instantiate(executors=(nvFuserExecutor,), dtypes=(thunder.float32,))
def test_nvfuser_toposort_dependent1(executor, device: str, dtype: dtypes.dtype):
    torch_dtype = ltorch.to_torch_dtype(dtype)
    a = make_tensor((2, 2), device=device.type, dtype=torch_dtype)
    b = make_tensor((2, 2), device=device.type, dtype=torch_dtype)

    def foo(a, b):
        c = a + b
        d = a @ b
        e = a - c
        f = b @ a
        g = c * b

        return c, d, e, f, g

    cfoo = thunder.jit(foo)

    _ = cfoo(a, b)
    traces = thunder.last_traces(cfoo)

    fusions = examine.get_fusions(traces[-1])

    assert len(fusions) == 1


# Tests that three separated nvFuser regions can be merged when each region
#   depends on the other
@instantiate(executors=(nvFuserExecutor,), dtypes=(thunder.float32,))
def test_nvfuser_toposort_dependent2(executor, device: str, dtype: dtypes.dtype):
    torch_dtype = ltorch.to_torch_dtype(dtype)
    a = make_tensor((2, 2), device=device.type, dtype=torch_dtype)
    b = make_tensor((2, 2), device=device.type, dtype=torch_dtype)

    def foo(a, b):
        c = a + b
        d = a @ b
        e = a - c
        f = b @ a
        g = c * e

        return c, d, e, f, g

    cfoo = thunder.jit(foo)

    result = cfoo(a, b)
    traces = thunder.last_traces(cfoo)

    fusions = examine.get_fusions(traces[-1])

    assert len(fusions) == 1


# Tests that three separated nvFuser regions can be merged when the first region
#   is entirely consumed by later regions
@instantiate(executors=(nvFuserExecutor,), dtypes=(thunder.float32,))
def test_nvfuser_toposort_dependent3(executor, device: str, dtype: dtypes.dtype):
    torch_dtype = ltorch.to_torch_dtype(dtype)
    a = make_tensor((2, 2), device=device.type, dtype=torch_dtype)
    b = make_tensor((2, 2), device=device.type, dtype=torch_dtype)

    def foo(a, b):
        c = a + b
        d = a @ b
        e = a - c
        f = b @ a
        g = c * e

        return d, f, g

    cfoo = thunder.jit(foo)

    _ = cfoo(a, b)
    traces = thunder.last_traces(cfoo)

    fusions = examine.get_fusions(traces[-1])

    assert len(fusions) == 1


# Tests that three separated nvFuser regions can be merged even if a PyTorch region has to be reordered BEFORE them
@instantiate(executors=(nvFuserExecutor,), dtypes=(thunder.float32,))
def test_nvfuser_toposort_dependent4(executor, device: str, dtype: dtypes.dtype):
    torch_dtype = ltorch.to_torch_dtype(dtype)
    a = make_tensor((2, 2), device=device.type, dtype=torch_dtype)
    b = make_tensor((2, 2), device=device.type, dtype=torch_dtype)

    def foo(a, b):
        c = a + b
        d = a @ b
        e = a - c
        f = b @ a
        g = d * e

        return d, f, g

    cfoo = thunder.jit(foo)

    _ = cfoo(a, b)
    traces = thunder.last_traces(cfoo)

    fusions = examine.get_fusions(traces[-1])

    assert len(fusions) == 1


# Tests that three separated nvFuser regions can only be partially merged
#   if there's a PyTorch data dependency between them
@instantiate(executors=(nvFuserExecutor,), dtypes=(thunder.float32,))
def test_nvfuser_toposort_dependent5(executor, device: str, dtype: dtypes.dtype):
    torch_dtype = ltorch.to_torch_dtype(dtype)
    a = make_tensor((2, 2), device=device.type, dtype=torch_dtype)
    b = make_tensor((2, 2), device=device.type, dtype=torch_dtype)

    def foo(a, b):
        c = a + b
        d = c @ b
        e = a - c
        f = b @ a
        g = d * e

        return d, f, g

    cfoo = thunder.jit(foo)

    _ = cfoo(a, b)
    traces = thunder.last_traces(cfoo)

    fusions = examine.get_fusions(traces[-1])

    assert len(fusions) == 2


@instantiate(
    dtypes=NOTHING,
    executors=(nvFuserExecutor,),
)
def test_cse_issue1789(executor, device, _):
    def func(x: torch.Tensor, s: torch.Tensor) -> tuple[torch.Tensor, torch.Tensor]:
        a = x + x
        v1 = a.view([6])
        v2 = a.view([6])
        s = s + s
        s1 = s.squeeze([0])
        s2 = s.squeeze([0])
        t1 = s.transpose(0, 1)
        t2 = s.transpose(0, 1)
        return v1 + v2, s1 + s2 + t1 + t2

    x = make_tensor(2, 3, device=device.type, dtype=torch.float32)
    s = make_tensor(1, 3, device=device.type, dtype=torch.float32)
    compiled_func = thunder.jit(func)
    compiled_func(x, s)

    traces = thunder.last_traces(compiled_func)
    extrace = traces[-1]
    fusions = examine.get_fusion_symbols(extrace)
    assert len(fusions) == 1
    assert [subsymbol.sym.id for subsymbol in fusions[0].subsymbols].count(prims.PrimIDs.RESHAPE) == 1
    assert [subsymbol.sym.id for subsymbol in fusions[0].subsymbols].count(prims.PrimIDs.SQUEEZE) == 1
    assert [subsymbol.sym.id for subsymbol in fusions[0].subsymbols].count(prims.PrimIDs.TRANSPOSE) == 1


@instantiate(
    dtypes=NOTHING,
    executors=(
        nvFuserExecutor,
        # NOTE We might want to do transpose bookend optimization for other executors than nvFuser.
    ),
)
def test_bookend_meta_optimization(executor, device, _):
    a = torch.ones(2, 3, 5, device=device.type, dtype=torch.float32)

    def subtest(fn, n):
        # Enable bookending so it gets tested.
        cfn = thunder.jit(fn, nv_enable_bookend=True)

        _ = cfn(a)
        traces = thunder.last_traces(cfn)
        execution_trace = traces[-1]

        transposes_in_fusions = 0
        for bsym in execution_trace.bound_symbols:
            sym = bsym.sym
            if sym.is_fusion:
                for sbsym in bsym.subsymbols:
                    ssym = sbsym.sym
                    if ssym.id is prims.PrimIDs.TRANSPOSE:
                        transposes_in_fusions += 1

        assert (
            transposes_in_fusions == n
        ), f"Expected {n} prims.transpose operations in fusions, but found {transposes_in_fusions} transpose in fusions in the trace {traces[-1]}"

    # one transpose at the beginning
    # should be moved out of fusion
    def func_0(t):
        t0 = t.transpose(0, 1)
        t1 = t0.tanh()
        t2 = t1.sin()
        return t2

    subtest(func_0, 0)

    # one transpose at the end
    # should be moved out of fusion
    def func_1(t):
        t0 = t.tanh()
        t1 = t0.sin()
        t2 = t1.transpose(0, 1)
        return t2

    subtest(func_1, 0)

    # one transpose at the beginning and another at the end
    # both should be moved out of fusion
    def func_2(t):
        t0 = t.transpose(0, 1)
        t1 = t0.tanh()
        t2 = t1.sin()
        t3 = t2.transpose(0, 2)
        return t3

    subtest(func_2, 0)

    # a couple independent transposes at the beginning
    # both should be moved out of fusion
    def func_3(t):
        t0 = t.transpose(0, 1)
        t1 = t0.tanh()
        t2 = t1.sin()

        t3 = t.transpose(0, 2)
        t4 = t3.sin()
        t5 = t4.tanh()
        return t2, t5

    subtest(func_3, 0)

    # a couple independent transposes at the end
    # both should be moved out of fusion
    def func_4(t):
        t0 = t.tanh()
        t1 = t0.sin()
        t2 = t1.transpose(0, 1)

        t3 = t.sin()
        t4 = t3.tanh()
        t5 = t4.transpose(0, 2)
        return t2, t5

    subtest(func_4, 0)

    # a couple chained transposes at the beginning
    # both should be moved out of fusion
    def func_5(t):
        t0 = t.transpose(0, 1)
        t1 = t0.transpose(0, 2)
        t2 = t1.tanh()
        t3 = t2.sin()
        return t3

    subtest(func_5, 0)

    # a couple chained transposes at the end
    # both should be moved out of fusion
    def func_6(t):
        t0 = t.tanh()
        t1 = t0.sin()
        t2 = t1.transpose(0, 1)
        t3 = t2.transpose(0, 2)
        return t3

    subtest(func_6, 0)

    # a couple chained transposes at the beginning and end
    # both should be moved out of fusion
    def func_7(t):
        t0 = t.transpose(0, 1)
        t1 = t0.transpose(0, 2)
        t2 = t1.tanh()
        t3 = t2.sin()
        t4 = t3.transpose(0, 1)
        t5 = t4.transpose(0, 2)
        return t5

    subtest(func_7, 0)

    # complicated case, where two non-meta ops are each sandwiched by transpose
    # the two transposes on the edge should be moved out of fusion
    def func_8(t):
        t0 = t.transpose(0, 1)
        t1 = t0.tanh()
        # transpose in the middle should stay
        t2 = t1.transpose(0, 1)
        t3 = t2.sin()
        t4 = t3.transpose(0, 2)
        return t4

    subtest(func_8, 1)

    # NOTE func_9 and func_10 are symmetrical, this is designed to double check our toposort based approach can break
    # ties

    # complicated case, where two branches have transpose ops towards the end
    # the two transposes on the edge should be moved out of fusion
    def func_9(t):
        t0 = t.tanh()
        t1 = t0.sin()
        t2 = t1.transpose(0, 1)
        t3 = t2.transpose(2, 1)

        t4 = t.sin()
        t5 = t4.tanh()
        t6 = t5.transpose(0, 2)
        t7 = t6.sin()
        return t3, t7

    subtest(func_9, 1)

    # complicated case, where two branches have transpose ops towards the end
    # the two transposes on the edge should be moved out of fusion
    def func_10(t):
        t0 = t.tanh()
        t1 = t0.sin()
        t2 = t1.transpose(0, 1)
        t3 = t2.sin()

        t4 = t.sin()
        t5 = t4.tanh()
        t6 = t5.transpose(0, 2)
        t7 = t6.transpose(2, 1)
        return t3, t7

    subtest(func_10, 1)

    # complicated case, where a chain of transposed operations is both an output and consumed as an intermediate
    # no transposes should be removed
    def func_11(t):
        t0 = t.tanh()
        t1 = t0.sin()
        t2 = t1.transpose(0, 1)
        t3 = t2.transpose(0, 2)

        t4 = t3.sin()
        return t3, t4

    subtest(func_11, 2)

    # complicated case
    def func_12(t):
        t0 = t.transpose(0, 1)
        t1 = t0.transpose(0, 2)
        t2 = t1.tanh()
        t3 = t2 + 1.0
        t4 = t3.transpose(2, 1)
        t4 = t4.transpose(0, 1)

        t5 = t * 0.5
        # this is the only transpose that should stay in fusion, because it is surrounded by non-meta ops
        t6 = t5.transpose(0, 2)
        t7 = t6.tanh()

        t8 = t1.transpose(1, 2)

        t9 = t.transpose(2, 1)
        t10 = t9.tanh()

        t11 = t.transpose(1, 2)
        t12 = t11.transpose(0, 2)
        t13 = t12.transpose(0, 1)

        return t4, t6, t7, t8, t10, t13

    subtest(func_12, 1)


@instantiate(
    dtypes=NOTHING,
    executors=(nvFuserExecutor,),
)
def test_optimization_fuel(executor, device, _):
    def fn(x):
        return x.tanh()

    def get_num_fusions(cfn):
        traces = thunder.last_traces(cfn)
        fusions = examine.get_fusions(traces[-1])
        return len(fusions)

    nvfuserex.set_fuel(1)

    # Only the first compilation is fueled.
    x = torch.ones(2, 3, device=device.type, dtype=torch.float32)
    cfn_with_fusion = thunder.jit(fn)
    cfn_with_fusion(x)
    assert get_num_fusions(cfn_with_fusion) == 1

    cfn_without_fusion = thunder.jit(fn)
    cfn_without_fusion(x)
    assert get_num_fusions(cfn_without_fusion) == 0

    nvfuserex.set_fuel(thunder.extend.FUEL_LEVEL.UNLIMITED)


@instantiate(
    dtypes=(thunder.float16, thunder.bfloat16),
    devicetypes=(devices.DeviceType.CUDA,),
    executors=(nvFuserExecutor,),
    decorators=(
        pytest.mark.skipif(
            nvfuser_version() is None or nvfuser_version() < LooseVersion("0.2.3"),
            reason="Requires nvFuser version 0.2.3 or later",
        ),
        pytest.mark.parametrize("has_bias", [True, False], ids=["bias", "no_bias"]),
    ),
)
def test_linear(executor, device: str, dtype: dtypes.dtype, has_bias: bool):

    def fn(a, b, bias=None):
        return torch.nn.functional.linear(a, b, bias)

<<<<<<< HEAD
    m, n, k = 128, 64, 32
    torch_dtype = ltorch.to_torch_dtype(dtype)
    a = torch.randn((m, k), dtype=torch_dtype, device=device.type)
    b = torch.randn((n, k), dtype=torch_dtype, device=device.type)
=======
    for sample in linear_opinfo.sample_inputs(device, dtype):
        if nvfuser_version() < LooseVersion("0.2.5") and sample.args[0].ndim != 2:
            # Only 2D inputs are supported for version < 0.2.5.
            continue
>>>>>>> f93e2bff

    compiled_func = thunder.jit(fn, executors_list=executor.executors_list(), nv_enable_linear=True)

<<<<<<< HEAD
        if has_bias:
            bias = torch.randn(n, dtype=torch_dtype, device=device.type)

        compiled_func = thunder.jit(fn, executors_list=executor.executors_list(), nv_enable_linear=True)

        out = compiled_func(a, b, bias)
        traces = thunder.last_traces(compiled_func)
        fusions = examine.get_fusions(traces[-1])
        nv_version = nvfuser_version()

        expected_fusions = 1 if nv_version >= LooseVersion("0.2.3") else 0
=======
    out = compiled_func(*sample.args)
    traces = thunder.last_traces(compiled_func)
    fusions = examine.get_fusions(traces[-1])
>>>>>>> f93e2bff

    assert len(fusions) == 1
    torch.testing.assert_close(out, torch.nn.functional.linear(*sample.args))


@instantiate(
    dtypes=(thunder.float16, thunder.bfloat16),
    devicetypes=(devices.DeviceType.CUDA,),
    executors=(nvFuserExecutor,),
    decorators=(
        pytest.mark.skipif(
            nvfuser_version() is None or nvfuser_version() < LooseVersion("0.2.2"),
            reason="Requires nvFuser version 0.2.2 or later",
        ),
    ),
)
def test_matmul(executor, device: str, dtype: dtypes.dtype):
<<<<<<< HEAD
    m, n, k = 128, 64, 32
    torch_dtype = ltorch.to_torch_dtype(dtype)
    a = torch.randn((m, k), dtype=torch_dtype, device=device.type)
    b = torch.randn((k, n), dtype=torch_dtype, device=device.type)
=======
>>>>>>> f93e2bff

    def fn(a, b):
        return torch.matmul(a, b)

    for sample in matmul_opinfo.sample_inputs(device, dtype):
        if nvfuser_version() < LooseVersion("0.2.4") and (sample.args[0].ndim != 2 or sample.args[1].ndim != 2):
            # Only 2D inputs are supported for version < 0.2.4.
            continue

        compiled_func = thunder.jit(fn, executors_list=executor.executors_list(), nv_enable_matmul=True)

        out = compiled_func(*sample.args)
        traces = thunder.last_traces(compiled_func)
        fusions = examine.get_fusions(traces[-1])

        assert len(fusions) == 1
        torch.testing.assert_close(out, torch.matmul(*sample.args))


@instantiate(
    dtypes=NOTHING,
    executors=(nvFuserExecutor,),
)
def test_rm_unused_inputs_of_nvfusion(executor, device, _):
    import operator

    def foo(t, ab):
        return operator.getitem(t, ab)

    t = make_tensor(5, 3, device=device, dtype=torch.float32)
    ab = (slice(3, 1), slice(1, 2))
    # enable bookend would remove the error and let you look at the trace without fusion.
    jfoo = thunder.functional.jit(
        foo,
        interpretation="python interpreter",
        cache="no caching",
        disable_torch_autograd=True,
        nv_enable_bookend=False,
    )
    out = jfoo(t, ab)
    out_ref = foo(t, ab)

    assert out.equal(out_ref)<|MERGE_RESOLUTION|>--- conflicted
+++ resolved
@@ -877,37 +877,16 @@
     def fn(a, b, bias=None):
         return torch.nn.functional.linear(a, b, bias)
 
-<<<<<<< HEAD
-    m, n, k = 128, 64, 32
-    torch_dtype = ltorch.to_torch_dtype(dtype)
-    a = torch.randn((m, k), dtype=torch_dtype, device=device.type)
-    b = torch.randn((n, k), dtype=torch_dtype, device=device.type)
-=======
     for sample in linear_opinfo.sample_inputs(device, dtype):
         if nvfuser_version() < LooseVersion("0.2.5") and sample.args[0].ndim != 2:
             # Only 2D inputs are supported for version < 0.2.5.
             continue
->>>>>>> f93e2bff
 
     compiled_func = thunder.jit(fn, executors_list=executor.executors_list(), nv_enable_linear=True)
 
-<<<<<<< HEAD
-        if has_bias:
-            bias = torch.randn(n, dtype=torch_dtype, device=device.type)
-
-        compiled_func = thunder.jit(fn, executors_list=executor.executors_list(), nv_enable_linear=True)
-
-        out = compiled_func(a, b, bias)
-        traces = thunder.last_traces(compiled_func)
-        fusions = examine.get_fusions(traces[-1])
-        nv_version = nvfuser_version()
-
-        expected_fusions = 1 if nv_version >= LooseVersion("0.2.3") else 0
-=======
     out = compiled_func(*sample.args)
     traces = thunder.last_traces(compiled_func)
     fusions = examine.get_fusions(traces[-1])
->>>>>>> f93e2bff
 
     assert len(fusions) == 1
     torch.testing.assert_close(out, torch.nn.functional.linear(*sample.args))
@@ -925,13 +904,6 @@
     ),
 )
 def test_matmul(executor, device: str, dtype: dtypes.dtype):
-<<<<<<< HEAD
-    m, n, k = 128, 64, 32
-    torch_dtype = ltorch.to_torch_dtype(dtype)
-    a = torch.randn((m, k), dtype=torch_dtype, device=device.type)
-    b = torch.randn((k, n), dtype=torch_dtype, device=device.type)
-=======
->>>>>>> f93e2bff
 
     def fn(a, b):
         return torch.matmul(a, b)
