--- conflicted
+++ resolved
@@ -76,35 +76,7 @@
         result2 = b_4 + a_3
         return result1, result2
 
-<<<<<<< HEAD
-    cbar = executor.make_callable(bar, disable_preprocessing=False)
-    with runtime_allocated_memory(device):
-        cbar(a, b)
-
-    fw_traces = thunder.last_traces(cbar)
-    fwd_extrace = fw_traces[-1]
-    max_mem_fwd = get_alloc_memory(fwd_extrace)
-    assert max_mem_fwd[0] == 256
-    assert sum(max_mem_fwd[1].values()) == get_return_memory(fwd_extrace.bound_symbols[-1])  # 112
-    bw_traces = thunder.last_backward_traces(cbar)
-    bw_extrace = bw_traces[-1]
-    max_mem_bw = get_alloc_memory(bw_extrace)
-
-    # NOTE: nvFuser is able to avoid the allocation of result2 and produce it as alias to result1.
-    if executor.name == "nvfuser":
-        assert max_mem_bw[0] == 128
-    else:
-        assert max_mem_bw[0] == 144
-
-    # NOTE: The get_return_memory method cannot distinguish wether the returned values come from an alias op.
-    # In this case, since nvFuser returns one tensor and it's reshaped alias it only allocates once (32/2).
-    if executor.name == "nvfuser":
-        assert sum(max_mem_bw[1].values()) == 16
-    else:
-        assert sum(max_mem_bw[1].values()) == get_return_memory(bw_extrace.bound_symbols[-1])  # 32
-=======
     test(bar, (4,), (2, 2))
->>>>>>> dafc79d2
 
     def bar1(a, b, c):  # [4], [1,4,4], [4,1,4]
         a_1 = torch.unsqueeze(a, 0)  # [1,4]
@@ -134,34 +106,6 @@
     import thunder.tests.nanogpt_model as nanogpt_model
 
     config = nanogpt_model.GPTConfig(dropout=0)
-<<<<<<< HEAD
-    block = nanogpt_model.Block(config).to(device=device, dtype=tdtype)
-    cblock = executor.make_callable(block)
-
-    with runtime_allocated_memory(device):
-        inp = make((2, config.block_size, config.n_embd))
-        result = cblock(inp)
-    with runtime_allocated_memory(device):
-        result.backward(torch.ones_like(result))
-    fw_extrace = thunder.last_traces(cblock)[-1]
-    bw_extrace = thunder.last_backward_traces(cblock)[-1]
-    fw_alloc_mem = get_alloc_memory(fw_extrace)
-    bw_alloc_mem = get_alloc_memory(bw_extrace)
-
-    if isinstance(executor, nvFuserTestExecutor):
-        assert fw_alloc_mem[0] == 393272320
-        expected_return_calculated_mem = get_return_memory(fw_extrace.bound_symbols[-1])
-        assert expected_return_calculated_mem == sum(fw_alloc_mem[1].values())
-
-        assert bw_alloc_mem[0] == 412122112
-        assert sum(bw_alloc_mem[1].values()) == get_return_memory(bw_extrace.bound_symbols[-1])
-    if isinstance(executor, TorchTestExecutor):
-        assert fw_alloc_mem[0] == 362863616
-        expected_return_calculated_mem = get_return_memory(fw_extrace.bound_symbols[-1])
-        assert expected_return_calculated_mem == sum(fw_alloc_mem[1].values())
-        assert bw_alloc_mem[0] == 412109824
-        assert sum(bw_alloc_mem[1].values()) == get_return_memory(bw_extrace.bound_symbols[-1])
-=======
     block = nanogpt_model.Block(config).to(dtype=torch.float32, device="cuda")
     cblock = TorchExecutor.make_callable(block)
     inp = make_tensor((2, config.block_size, config.n_embd), dtype=torch.float32, device="cuda", requires_grad=True)
@@ -176,5 +120,4 @@
     assert max_mem_fw[0] == result["fw_peak"]
     assert sum(max_mem_fw[1].values()) == result["fw_current"]
     assert max_mem_bw[0] == result["bw_peak"]
-    assert sum(max_mem_bw[1].values()) == result["bw_current"]
->>>>>>> dafc79d2
+    assert sum(max_mem_bw[1].values()) == result["bw_current"]