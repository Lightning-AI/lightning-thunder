--- conflicted
+++ resolved
@@ -4,13 +4,10 @@
 import time
 import warnings
 from contextlib import nullcontext
-<<<<<<< HEAD
-from looseversion import LooseVersion
-=======
 from dataclasses import dataclass, field
 from typing import TYPE_CHECKING
-
->>>>>>> 880419df
+from looseversion import LooseVersion
+
 import torch
 import functools
 from torch.utils.data import DataLoader, IterableDataset
@@ -37,7 +34,6 @@
 if transformer_engine_available:
     import transformer_engine.pytorch as te
 
-<<<<<<< HEAD
     transformer_engine_available = True
 except ImportError:
     transformer_engine_available = False
@@ -47,7 +43,7 @@
     sdpa_available = True
 except ImportError:
     sdpa_available = False
-=======
+
 if torchao_available:
     from torchao.float8.config import CastConfig, Float8LinearConfig, ScalingType
     from torchao.float8 import precompute_float8_dynamic_scale_for_fsdp
@@ -56,7 +52,6 @@
         sync_float8_amax_and_scale_history,
         get_float8_layers,
     )
->>>>>>> 880419df
 
 if TYPE_CHECKING:
     from collections.abc import Callable, Sequence
@@ -253,16 +248,13 @@
         low_precision_mode: str = "none",
         max_iters: int = 45,
         warmup_iters: int = 25,
-<<<<<<< HEAD
-        use_sdpa: bool = False,
-=======
         dump_thunder_traces: bool = False,
         dump_memory_snapshot: bool = False,
         use_torchao_fp8_linear: bool = False,
         use_torchao_fp8_allgather: bool = False,
         use_torchao_fp8_precompute_scale_for_fsdp: bool = False,
         fp8_shard_intermediate_activation: bool = False,
->>>>>>> 880419df
+        use_sdpa: bool = False,
     ):
         seed = 1337
         torch.manual_seed(seed)
@@ -293,7 +285,11 @@
         self.micro_batch_size = micro_batch_size
         self.low_precision_mode = low_precision_mode
         self.use_te_fp8_autocast = is_transformer_engine(low_precision_mode) and "thunder" not in compile
-<<<<<<< HEAD
+        self.is_thunder_as_torchcompile_backend = False
+        self.dump_thunder_traces = dump_thunder_traces
+        self.dump_memory_snapshot = dump_memory_snapshot
+        self.fp8_shard_intermediate_activation = fp8_shard_intermediate_activation
+        
         self.use_sdpa = use_sdpa
         
         if self.use_sdpa and sdpa_available and self.compile not in ["eager", "inductor"]:
@@ -301,11 +297,6 @@
                 "SDPA is enabled but the model is not compiled with eager or inductor. SDPA priority setting will be skipped."
             )
             self.use_sdpa = False
-=======
-        self.is_thunder_as_torchcompile_backend = False
-        self.dump_thunder_traces = dump_thunder_traces
-        self.dump_memory_snapshot = dump_memory_snapshot
-        self.fp8_shard_intermediate_activation = fp8_shard_intermediate_activation
 
         if use_torchao_fp8_linear:
 
@@ -320,7 +311,6 @@
             use_torchao_fp8_precompute_float8_dynamic_scale_for_fsdp=use_torchao_fp8_precompute_scale_for_fsdp,
             use_torch_compile=self.compile == "inductor",
         )
->>>>>>> 880419df
 
         # Clarify benchmark assumptions
         if self.sharding_size is not None:
