import os
import time

import torch
import functools
from torch.utils.data import DataLoader, IterableDataset
import torch.distributed as torch_dist
from torch.distributed.device_mesh import init_device_mesh

import thunder
from thunder.tests.litgpt_model import Config, GPT, Block

from lightning.fabric.utilities.throughput import measure_flops
from lightning.fabric.utilities import Throughput


world_size = int(os.environ.get("WORLD_SIZE", 1))
local_rank = int(os.environ.get("LOCAL_RANK", 0))
global_rank = int(os.environ.get("RANK", 0))
if world_size > 1:
    torch_dist.init_process_group(backend="nccl")
    pg = torch_dist.distributed_c10d._get_default_group()
device = torch.device("cuda", local_rank)
torch.cuda.set_device(device)


def configure_optimizers(model, weight_decay, learning_rate, betas, device_type):
    import inspect

    fused_available = "fused" in inspect.signature(torch.optim.AdamW).parameters
    use_fused = fused_available and device_type == "cuda"
    optimizer = torch.optim.AdamW(
        model.parameters(), lr=learning_rate, weight_decay=weight_decay, betas=betas, fused=use_fused
    )
    return optimizer


class Benchmark_litGPT:
    def __init__(
        self,
        compile: str = "eager",
        dynamic: bool = False,
        nsys_enabled: bool = False,
        distributed_mode: str = "none",
        micro_batch_size: int = 1,
        global_batch_size: int | None = None,
        model_name: str = "Llama-2-7b-hf",
        shard_mode: str = "zero2",
        bucketing_mode: str = "none",
        sharding_size: int | None = None,
        ddp_bucket_size: float = 256.0,
        fsdp_bucket_params: float | None = None,
        n_layers: int | None = None,
        profiler_start: int = 15,
        profiler_stop: int = 15,
    ):
        seed = 1337
        torch.manual_seed(seed)
        torch.cuda.manual_seed(seed)
        torch.backends.cuda.matmul.allow_tf32 = True  # allow tf32 on matmul
        torch.backends.cudnn.allow_tf32 = True  # allow tf32 on cudnn
        learning_rate = 5e-4  # max learning rate
        weight_decay = 1e-1
        beta1 = 0.9
        beta2 = 0.95

        self.max_iters = 45
        self.warmup_iter = 25
        assert self.max_iters > self.warmup_iter

        self.device = device
        self.model_name = model_name
        self.config = Config.from_name(self.model_name)
        self.compile = compile
        self.dynamic = dynamic
        self.distributed_mode = distributed_mode
        self.shard_mode = shard_mode
        self.bucketing_mode = bucketing_mode
        self.sharding_size = sharding_size
        self.ddp_bucket_size = ddp_bucket_size
        self.fsdp_bucket_params = fsdp_bucket_params
        self.micro_batch_size = micro_batch_size

        # Clarify benchmark assumptions
        if self.sharding_size is not None:
            assert (
                "thunder" not in self.compile
            ), "Hybrid Sharding (FSDP/DP) using --sharding_size is not yet supported for Thunder. Coming soon."

<<<<<<< HEAD
            assert (
                self.shard_mode in ["hybrid_zero2", "hybrid_zero3"]
            ), "Sharding Size is only used with Hybrid FSDP/DP style parallelism."
=======
            assert self.shard_mode in [
                "hybrid_zero2",
                "hybrid_zero3",
            ], "Sharding Size is only used with Hybrid FSDP/DP style parallelism. Please "
>>>>>>> c3d01327

            assert (
                world_size % self.sharding_size == 0
            ), f"World size {world_size} is not divisible by the sharding size {self.sharding_size}"

        if self.bucketing_mode != "none" and self.distributed_mode != "fsdp":
            print(
                f"[WARNING] --bucketing_mode {self.bucketing_mode} will be ignored as \
             it is only used for FSDP style parallelism but running {self.distributed_mode}"
            )

        assert not (
            "thunder" in self.compile and self.bucketing_mode == "size"
        ), "'size' bucketing mode is not supported for Thunder. Please use 'none' or 'block'."

        if self.fsdp_bucket_params is not None:
            if self.distributed_mode != "fsdp":
                print(
                    f"[WARNING] Found --fsdp_bucket_params but Distributed mode is {self.distributed_mode}. Will be ignored"
                )

            if self.bucketing_mode != "size":
                print(
                    f"[WARNING] Bucketing mode is set to {self.bucketing_mode}. --fsdp_bucket_params will be ignored."
                )

        if global_batch_size is not None:
            self.global_batch_size = global_batch_size
        else:
            self.global_batch_size = (
                self.micro_batch_size * world_size if world_size is not None else self.micro_batch_size
            )
        assert (
            self.global_batch_size % self.micro_batch_size == 0
        ), f"Global Batch Size {self.global_batch_size} should be a multiple of Micro Batch Size {self.micro_batch_size}."
        self.gradient_accumulation_steps = int(self.global_batch_size / self.micro_batch_size)
        if world_size:
            self.gradient_accumulation_steps = int(self.gradient_accumulation_steps / world_size)
            assert (
                self.global_batch_size % self.micro_batch_size * world_size == 0
            ), f"Global Batch Size {self.global_batch_size} should be a multiple Micro Batch Size {self.micro_batch_size} * World Size {world_size}."
            # TODO: Remove when gradient accumulation is ready for benchmarking.
            if self.gradient_accumulation_steps > 1:
                print(
                    f"[WARNING] Gradient Accumulation is not fully supported yet. Benchmarking results may not be accurate. Gradient Accumulation Steps = {self.gradient_accumulation_steps}"
                )

        # Profiling Args
        self.nsys_enabled = nsys_enabled
        self.profiler_start = profiler_start
        self.profiler_stop = profiler_stop

        if n_layers is not None:
            self.config.n_layer = n_layers

        # Initialize the model
        t0 = time.perf_counter()
        print(f"Loading model with {self.config.__dict__}")
        self.model = self.init_model()
        print(f"Time to instantiate model: {time.perf_counter() - t0:.02f} seconds.")

        # Setup the distributed algorithm choices
        if self.distributed_mode != "none":
            self.model = self.setup_distributed()

        # Initialize the optimizer after the model is sharded if using FSDP
        self.optimizer = configure_optimizers(
            self.model, weight_decay, learning_rate, (beta1, beta2), device_type="cuda"
        )

        # Compile the model
        if self.compile not in ["eager", None]:
            self.model = self.setup_compile()

        # Setup the Dummy dataloader for training
        self.train_dataloader = self.setup_dummy_dataloader()
        self.train_data_iter = iter(self.train_dataloader)

        # Setup empty metrics dict
        if global_rank in [0, None]:
            self.perf_metrics = {
                "average_iter_time": None,
                "model_flops": None,
                "model_flop_per_sec": None,
                "tokens_per_sec": None,
            }

    def init_model(self):
        init_device = torch.device("meta") if self.distributed_mode == "fsdp" else self.device
        with init_device:
            model = GPT(self.config)
        model.to(dtype=torch.bfloat16)
        return model

    def setup_distributed(self):
        # Distributed Setup
        # TODO: Change compiler call names
        if "thunder" in self.compile:
            if self.distributed_mode == "ddp":
                from thunder.distributed import ddp

                model = ddp(
                    self.model,
                    broadcast_from=0,
                    bucket_size_in_mb=self.ddp_bucket_size,
                )
            elif self.distributed_mode == "fsdp":
                from thunder.distributed import fsdp, FSDPType, FSDPBucketingStrategy

                sharding_strategy = {"zero2": FSDPType.ZERO2, "zero3": FSDPType.ZERO3}[self.shard_mode]
                bucketing_strategy = {"none": FSDPBucketingStrategy.NONE, "block": FSDPBucketingStrategy.BLOCK}[
                    self.bucketing_mode
                ]
                model = fsdp(
                    self.model,
                    broadcast_from=None,
                    sharding_strategy=sharding_strategy,
                    bucketing_strategy=bucketing_strategy,
                )
        else:
            if self.distributed_mode == "ddp":
                model = torch.nn.parallel.DistributedDataParallel(
                    self.model,
                    device_ids=[local_rank],
                    bucket_cap_mb=self.ddp_bucket_size,
                )
            elif self.distributed_mode == "fsdp":
                from torch.distributed.fsdp import FullyShardedDataParallel as FSDP, ShardingStrategy
                from torch.distributed.fsdp.wrap import transformer_auto_wrap_policy, size_based_auto_wrap_policy

                mesh = None
                if self.sharding_size is not None:
                    mesh = init_device_mesh("cuda", (int(world_size / self.sharding_size), self.sharding_size))

                litgpt_auto_wrap_policy = functools.partial(transformer_auto_wrap_policy, transformer_layer_cls={Block})
                size_auto_wrap_policy = functools.partial(
                    size_based_auto_wrap_policy, min_num_params=self.fsdp_bucket_params
                )
                zero_bucket_wrap_policy = lambda module, recurse, nonwrapped_numel: nonwrapped_numel >= 0

                custom_wrap_policy = {
                    "block": litgpt_auto_wrap_policy,
                    "size": size_auto_wrap_policy,
                    "none": zero_bucket_wrap_policy,
                }[self.bucketing_mode]

                sharding_strategy: ShardingStrategy = {
                    "zero2": ShardingStrategy.SHARD_GRAD_OP,
                    "zero3": ShardingStrategy.FULL_SHARD,
                    "hybrid_zero2": ShardingStrategy._HYBRID_SHARD_ZERO2,
                    "hybrid_zero3": ShardingStrategy.HYBRID_SHARD,
                }[self.shard_mode]

                # AssertionError: Dynamo only supports FSDP with use_orig_params=True
                torch.cuda.set_device(local_rank)
                model = FSDP(
                    self.model,
                    sharding_strategy=sharding_strategy,
                    auto_wrap_policy=custom_wrap_policy,
                    device_id=local_rank,
                    use_orig_params=True,
                    device_mesh=mesh,
                )
        return model

    def setup_compile(self):
        if self.compile == "inductor":
            # model = torch.compile(self.model, fullgraph=True, mode="reduce-overhead")
            print("Resetting cache size for torch.compile")
            import torch._dynamo.config as dynamo_config

            dynamo_config.cache_size_limit = 64
            model = torch.compile(self.model)
        elif "thunder" in self.compile:
            executors_list = [thunder.nvfuser_executor, thunder.pytorch_executor]
            if "inductor" in self.compile:
                from thunder.executors.torch_compile import torch_compile_executor as torch_compile_ex

                executors_list.insert(0, torch_compile_ex)
            if "cudnn" in self.compile:
                from thunder.executors.cudnnex import cudnn_ex

                executors_list.insert(0, cudnn_ex)
            else:
                from thunder.executors.sdpaex import sdpa_ex

                executors_list.insert(0, sdpa_ex)

            if "transformerengine" in self.compile:
                from thunder.executors.transformer_engineex import transformer_engine_ex

                executors_list.insert(0, transformer_engine_ex)

            model = thunder.jit(self.model, executors=executors_list)

        elif self.compile != "eager":
            raise ValueError(compile)

        return model

    def setup_dummy_dataloader(self):
        def pad_collate(batch):
            x, y = zip(*batch)
            x_padded = torch.nn.utils.rnn.pad_sequence(x, batch_first=True, padding_value=0)
            y_padded = torch.nn.utils.rnn.pad_sequence(y, batch_first=True, padding_value=-1)
            return x_padded, y_padded

        train_data = DummyDataset(self.config.block_size, self.dynamic)
        train_dataloader = DataLoader(
            train_data, batch_size=self.micro_batch_size, num_workers=2, collate_fn=pad_collate
        )

        return train_dataloader

    def calculate_model_flops(self):
        meta = torch.device("meta")
        device = self.device
        self.device = meta

        # calculate flops on a meta-device model because we only care about the shapes and
        # because the flops calculator installs hooks on the model
        meta_model = self.init_model()

        x = torch.randint(0, 1, (self.micro_batch_size, meta_model.config.block_size), device=meta)
        model_fwd = lambda: meta_model(x)
        model_loss = lambda y: torch.nn.functional.cross_entropy(
            y.reshape(-1, y.size(-1)), x.reshape(-1), ignore_index=-1
        )
        self.perf_metrics["model_flops"] = measure_flops(meta_model, model_fwd, model_loss)

        self.device = device

    def train(self):
        t0 = None
        if global_rank in [0, None]:
            # Calculate the model FLOPs
            self.calculate_model_flops()
            # Setup throughput Collection
            self.throughput = Throughput(window_size=self.max_iters - self.warmup_iter, world_size=world_size)

        if "transformerengine" in self.compile:
            import transformer_engine.pytorch as te

            te_ctx = te.fp8_autocast
        else:
            from contextlib import nullcontext

            te_ctx = nullcontext

        for i in range(self.max_iters):
            iter_t0 = time.perf_counter()
            if i == self.warmup_iter:  # warmup
                t0 = iter_t0

            for step_idx in range(self.gradient_accumulation_steps):
                input_ids, targets = next(self.train_data_iter)
                input_ids = input_ids.to(device=self.device)
                targets = targets.to(device=self.device)

                if self.nsys_enabled and i == self.profiler_start and global_rank in [0, None] and step_idx == 0:
                    print("=====Start NSYS Profiling======")
                    torch.cuda.cudart().cudaProfilerStart()

                with te_ctx():
                    logits = self.model(input_ids)

                logits = logits.reshape(-1, logits.size(-1))
                targets = targets.reshape(-1)
                loss = (
                    torch.nn.functional.cross_entropy(logits, targets, ignore_index=-1)
                    / self.gradient_accumulation_steps
                )

                loss.backward()

                # Simple Gradient Accumulation Implementation
                if (step_idx + 1) % self.gradient_accumulation_steps == 0:
                    self.optimizer.step()
                    self.optimizer.zero_grad(set_to_none=True)

                # torch.cuda.synchronize()
                if (
                    self.nsys_enabled
                    and i == self.profiler_stop
                    and global_rank in [0, None]
                    and ((step_idx + 1) % self.gradient_accumulation_steps == 0)
                ):
                    print("=====Stop NSYS Profiling======")
                    torch.cuda.cudart().cudaProfilerStop()

            loss_item = loss.item()  # synchronization
            t1 = time.perf_counter()
            if global_rank in [0, None]:
                print(
                    f"iter {i}: loss {loss_item:.4f}, iter time: {(t1 - iter_t0) * 1000:.2f}ms, t: {input_ids.size(1)}"
                )
                if i >= self.warmup_iter:
                    self.throughput.update(
                        time=(t1 - t0),
                        flops=self.perf_metrics["model_flops"],
                        batches=i,
                        samples=(i * self.micro_batch_size * self.gradient_accumulation_steps),
                        lengths=(i * self.micro_batch_size * self.gradient_accumulation_steps * self.config.block_size),
                    )

        if global_rank in [0, None]:
            # print(f"Total time: {(t1 - t0):.2f}s")
            self.perf_metrics["average_iter_time"] = ((t1 - t0) * 1000) / (self.max_iters - self.warmup_iter)

    def add_perf_metrics(self):
        metrics = self.throughput.compute()
        self.perf_metrics["tokens_per_sec"] = metrics.get("items_per_sec", metrics["device/items_per_sec"])
        self.perf_metrics["model_flop_per_sec"] = metrics.get("flops_per_sec", metrics["device/flops_per_sec"])
        self.perf_metrics["memory_used_GB"] = torch.cuda.max_memory_allocated() / 1e9

    def add_model_info_to_metrics(self):
        if global_rank in [0, None]:
            self.perf_metrics["model_name"] = self.model_name
            self.perf_metrics["Num GPUS"] = world_size
            self.perf_metrics["Seq Len"] = self.config.block_size
            self.perf_metrics["Micro BS"] = self.micro_batch_size
            self.perf_metrics["Global BS"] = self.global_batch_size
            self.perf_metrics["GA"] = self.gradient_accumulation_steps
            if self.distributed_mode in ["fsdp"]:
                self.perf_metrics["Distributed Mode"] = (
                    str(self.distributed_mode)
                    + "_"
                    + str(self.shard_mode)
                    + "_"
                    + str(self.bucketing_mode)
                    + "_bucketing"
                )
                self.perf_metrics["Sharding Size"] = self.sharding_size
            else:
                self.perf_metrics["Distributed Mode"] = self.distributed_mode
                self.perf_metrics["Sharding Size"] = None
            self.perf_metrics["compiler"] = self.compile


class DummyDataset(IterableDataset):
    def __init__(self, max_seq_length: int, dynamic: bool):
        super().__init__()
        self.max_seq_length = max_seq_length
        self.dynamic = dynamic

    def __iter__(self):
        while True:
            if self.dynamic:
                t = torch.randint(10, self.max_seq_length + 1, (1,))
            else:
                t = self.max_seq_length
            data = torch.randint(0, 100, (t + 1,), dtype=torch.int64)
            x = data[:t]
            y = data[1 : t + 1]
            yield x, y


def benchmark_main(return_metrics_as_json=False, json_path="", **kwargs) -> None:
    """
    Runs a training benchmark for lit-GPT models and
    prints out the performance metrics.
    """

    benchmark = Benchmark_litGPT(**kwargs)
    try:
        benchmark.train()

        if global_rank in [0, None]:
            benchmark.add_perf_metrics()

            print(
                f"Model name: {benchmark.model_name}\nSeq Length: {benchmark.config.block_size}\nMicro BS: {benchmark.micro_batch_size}\nGlobal BS: {benchmark.global_batch_size}"
            )
            print(
                f"Number of Layers: {benchmark.config.n_layer}\nNumber of parameters: {sum(p.numel() for p in benchmark.model.parameters() if p.requires_grad) / 1e9:.02f}B"
            )
            print(f"Distributed Mode: {benchmark.distributed_mode}")
            if benchmark.distributed_mode == "fsdp":
                print(f"Sharding Mode: {benchmark.shard_mode}\nBucketing: {benchmark.bucketing_mode}")
                if benchmark.sharding_size is not None:
                    print(
                        f"Sharding Size: {benchmark.sharding_size}\nReplicate DP Groups: {int(world_size/benchmark.sharding_size)}"
                    )
                if benchmark.bucketing_mode == "size":
                    print(f"Bucketing Number Params: {benchmark.fsdp_bucket_params}")
            elif benchmark.distributed_mode == "ddp":
                print(f"DDP Bucketing Size: {benchmark.ddp_bucket_size} MB")
            print(f"Compiler: {benchmark.compile}")
            print(f"Average iter time: {benchmark.perf_metrics['average_iter_time']:.2f} ms")
            print(f"Memory used: {benchmark.perf_metrics['memory_used_GB']:.02f} GB")
            print(f"Tokens/s: {benchmark.perf_metrics['tokens_per_sec']:.02f}")
            print(f"Tokens/s/GPU: {(benchmark.perf_metrics['tokens_per_sec']/world_size):.02f}")
            print(f"TFLOP/s: {benchmark.perf_metrics['model_flop_per_sec'] / 1e12:.02f}")

    except Exception as error:
        # Helps catch OutOfMemory Errors and post processing of errors
        if global_rank in [0, None]:
            print("An error occurred:", type(error).__name__, "–", error)

    if global_rank in [0, None]:
        if return_metrics_as_json:
            benchmark.add_model_info_to_metrics()
            json_path = str(json_path)
            import json

            with open(json_path, "w") as file:
                json.dump(benchmark.perf_metrics, file, indent=4)


if __name__ == "__main__":
    torch.set_float32_matmul_precision("high")

    from jsonargparse import CLI

    CLI(benchmark_main)<|MERGE_RESOLUTION|>--- conflicted
+++ resolved
@@ -87,16 +87,10 @@
                 "thunder" not in self.compile
             ), "Hybrid Sharding (FSDP/DP) using --sharding_size is not yet supported for Thunder. Coming soon."
 
-<<<<<<< HEAD
-            assert (
-                self.shard_mode in ["hybrid_zero2", "hybrid_zero3"]
-            ), "Sharding Size is only used with Hybrid FSDP/DP style parallelism."
-=======
             assert self.shard_mode in [
                 "hybrid_zero2",
                 "hybrid_zero3",
-            ], "Sharding Size is only used with Hybrid FSDP/DP style parallelism. Please "
->>>>>>> c3d01327
+            ], "Sharding Size is only used with Hybrid FSDP/DP style parallelism."
 
             assert (
                 world_size % self.sharding_size == 0
