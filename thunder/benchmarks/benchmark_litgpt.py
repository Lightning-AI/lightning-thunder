--- conflicted
+++ resolved
@@ -73,11 +73,7 @@
         sharding_size: int | None = None,
         ddp_bucket_size: float = 256.0,
         fsdp_bucket_params: float | None = None,
-<<<<<<< HEAD
-        activation_checkpoint: bool = False,
-=======
         checkpoint_activations: bool = False,
->>>>>>> 8a8a6cfe
         n_layers: int | None = None,
         profiler_start: int = 15,
         profiler_stop: int = 15,
@@ -108,11 +104,7 @@
         self.sharding_size = sharding_size
         self.ddp_bucket_size = ddp_bucket_size
         self.fsdp_bucket_params = fsdp_bucket_params
-<<<<<<< HEAD
-        self.activation_checkpoint = activation_checkpoint
-=======
         self.checkpoint_activations = checkpoint_activations
->>>>>>> 8a8a6cfe
         self.micro_batch_size = micro_batch_size
 
         # Clarify benchmark assumptions
