--- conflicted
+++ resolved
@@ -251,11 +251,8 @@
         use_torchao_fp8_allgather: bool = False,
         use_torchao_fp8_precompute_scale_for_fsdp: bool = False,
         fp8_shard_intermediate_activation: bool = False,
-<<<<<<< HEAD
         enable_compiled_autograd: bool = False,
-=======
         use_sdpa: bool = False,
->>>>>>> f15512a9
     ):
         seed = 1337
         torch.manual_seed(seed)
