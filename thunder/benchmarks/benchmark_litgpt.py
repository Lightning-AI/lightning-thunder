import os
import time
from typing import Any
from contextlib import nullcontext

import torch
import functools
from torch.utils.data import DataLoader, IterableDataset
import torch.distributed as torch_dist
from torch.distributed.device_mesh import init_device_mesh
import warnings

from torch.distributed.algorithms._checkpoint.checkpoint_wrapper import (
    apply_activation_checkpointing,
    checkpoint_wrapper,
    CheckpointWrapper,
)

import thunder
from thunder.tests.litgpt_model import Config, GPT, Block

from lightning.fabric.utilities.throughput import measure_flops
from lightning.fabric.utilities import Throughput


world_size = int(os.environ.get("WORLD_SIZE", 1))
local_rank = int(os.environ.get("LOCAL_RANK", 0))
global_rank = int(os.environ.get("RANK", 0))
if world_size > 1:
    torch_dist.init_process_group(backend="nccl")
    pg = torch_dist.distributed_c10d._get_default_group()
device = torch.device("cuda", local_rank)
torch.cuda.set_device(device)


def configure_optimizers(model, weight_decay, learning_rate, betas, device_type):
    import inspect

    fused_available = "fused" in inspect.signature(torch.optim.AdamW).parameters
    use_fused = fused_available and device_type == "cuda"
    optimizer = torch.optim.AdamW(
        model.parameters(), lr=learning_rate, weight_decay=weight_decay, betas=betas, fused=use_fused
    )
    return optimizer


def run_fwd_bwd_one_microbatch(
    model: torch.nn.Module,
    input_ids: torch.Tensor,
    targets: torch.Tensor,
    gradient_accumulation_steps: int,
) -> torch.Tensor:
    logits = model(input_ids)
    logits = logits.reshape(-1, logits.size(-1))
    targets = targets.reshape(-1)
    loss = torch.nn.functional.cross_entropy(logits, targets, ignore_index=-1) / gradient_accumulation_steps
    loss.backward()
    return loss


class Benchmark_litGPT:
    def __init__(
        self,
        compile: str = "eager",
        dynamic: bool = False,
        nsys_enabled: bool = False,
        distributed_mode: str = "none",
        micro_batch_size: int = 1,
        global_batch_size: int | None = None,
        model_name: str = "Llama-2-7b-hf",
        shard_mode: str = "zero2",
        bucketing_mode: str = "none",
        sharding_size: int | None = None,
        ddp_bucket_size: float = 256.0,
        fsdp_bucket_params: float | None = None,
        checkpoint_activations: bool = False,
        n_layers: int | None = None,
        profiler_start: int = 15,
        profiler_stop: int = 15,
        skip_data_sync: bool = False,
    ):
        seed = 1337
        torch.manual_seed(seed)
        torch.cuda.manual_seed(seed)
        torch.backends.cuda.matmul.allow_tf32 = True  # allow tf32 on matmul
        torch.backends.cudnn.allow_tf32 = True  # allow tf32 on cudnn
        learning_rate = 5e-4  # max learning rate
        weight_decay = 1e-1
        beta1 = 0.9
        beta2 = 0.95

        self.max_iters = 45
        self.warmup_iter = 25
        assert self.max_iters > self.warmup_iter

        self.device = device
        self.model_name = model_name
        self.config = Config.from_name(self.model_name)
        self.compile = compile
        self.dynamic = dynamic
        self.distributed_mode = distributed_mode
        self.shard_mode = shard_mode
        self.bucketing_mode = bucketing_mode
        self.sharding_size = sharding_size
        self.ddp_bucket_size = ddp_bucket_size
        self.fsdp_bucket_params = fsdp_bucket_params
        self.checkpoint_activations = checkpoint_activations
        self.micro_batch_size = micro_batch_size

        # Clarify benchmark assumptions
        if self.sharding_size is not None:
            assert (
                "thunder" not in self.compile
            ), "Hybrid Sharding (FSDP/DP) using --sharding_size is not yet supported for Thunder. Coming soon."

            assert self.shard_mode in [
                "hybrid_zero2",
                "hybrid_zero3",
            ], "Sharding Size is only used with Hybrid FSDP/DP style parallelism."

            assert (
                world_size % self.sharding_size == 0
            ), f"World size {world_size} is not divisible by the sharding size {self.sharding_size}"

        if self.bucketing_mode != "none" and self.distributed_mode != "fsdp":
            print(
                f"[WARNING] --bucketing_mode {self.bucketing_mode} will be ignored as \
             it is only used for FSDP style parallelism but running {self.distributed_mode}"
            )

        assert not (
            "thunder" in self.compile and self.bucketing_mode == "size"
        ), "'size' bucketing mode is not supported for Thunder. Please use 'none' or 'block'."

        if self.fsdp_bucket_params is not None:
            if self.distributed_mode != "fsdp":
                print(
                    f"[WARNING] Found --fsdp_bucket_params but Distributed mode is {self.distributed_mode}. Will be ignored"
                )

            if self.bucketing_mode != "size":
                print(
                    f"[WARNING] Bucketing mode is set to {self.bucketing_mode}. --fsdp_bucket_params will be ignored."
                )

        if global_batch_size is not None:
            self.global_batch_size = global_batch_size
        else:
            self.global_batch_size = (
                self.micro_batch_size * world_size if world_size is not None else self.micro_batch_size
            )
        assert (
            self.global_batch_size % self.micro_batch_size == 0
        ), f"Global Batch Size {self.global_batch_size} should be a multiple of Micro Batch Size {self.micro_batch_size}."
        self.gradient_accumulation_steps = int(self.global_batch_size / self.micro_batch_size)
        if world_size:
            self.gradient_accumulation_steps = int(self.gradient_accumulation_steps / world_size)
            assert (
                self.global_batch_size % self.micro_batch_size * world_size == 0
            ), f"Global Batch Size {self.global_batch_size} should be a multiple Micro Batch Size {self.micro_batch_size} * World Size {world_size}."

        if self.checkpoint_activations:
            assert "thunder" not in self.compile, "Activations checkpointing is not supported for Thunder."
        self.skip_data_sync = skip_data_sync

        # Profiling Args
        self.nsys_enabled = nsys_enabled
        self.profiler_start = profiler_start
        self.profiler_stop = profiler_stop

        if n_layers is not None:
            self.config.n_layer = n_layers

        # Initialize the model
        t0 = time.perf_counter()
        print(f"Loading model with {self.config.__dict__}")
        self.model = self.init_model()
        print(f"Time to instantiate model: {time.perf_counter() - t0:.02f} seconds.")

        # Setup the distributed algorithm choices
        self.model = self.setup_distributed(self.model)

        # Setup activations checkpointing
        if self.checkpoint_activations:
            self.setup_activation_checkpointing()

        # Initialize the optimizer after the model is sharded if using FSDP
        self.optimizer = configure_optimizers(
            self.model, weight_decay, learning_rate, (beta1, beta2), device_type="cuda"
        )

        # Compile the model
        self.model = self.setup_compile(self.model)

        # Setup the Dummy dataloader for training
        self.train_dataloader = self.setup_dummy_dataloader()
        self.train_data_iter = iter(self.train_dataloader)

        # Setup empty metrics dict
        if global_rank in [0, None]:
            self.perf_metrics = {
                "average_iter_time": None,
                "model_flops": None,
                "model_flop_per_sec": None,
                "tokens_per_sec": None,
            }

    def init_model(self):
        init_device = torch.device("meta") if self.distributed_mode == "fsdp" else self.device
        with init_device:
            model = GPT(self.config)
        model.to(dtype=torch.bfloat16)
        return model

    def setup_distributed(self, model):
        if self.distributed_mode == "none":
            return model

        # Distributed Setup
        # TODO: Change compiler call names
        if "thunder" in self.compile:
            if self.distributed_mode == "ddp":
                from thunder.distributed import ddp

                model = ddp(
                    model,
                    broadcast_from=0,
                    bucket_size_in_mb=self.ddp_bucket_size,
                )
            elif self.distributed_mode == "fsdp":
                from thunder.distributed import fsdp, FSDPType, FSDPBucketingStrategy

                sharding_strategy = {"zero2": FSDPType.ZERO2, "zero3": FSDPType.ZERO3}[self.shard_mode]
                bucketing_strategy = {
                    "none": FSDPBucketingStrategy.NONE,
                    "block": FSDPBucketingStrategy.BLOCK,
                    "layer": FSDPBucketingStrategy.LAYER,
                }[self.bucketing_mode]
                model = fsdp(
                    model,
                    broadcast_from=None,
                    sharding_strategy=sharding_strategy,
                    bucketing_strategy=bucketing_strategy,
                )
        else:
            if self.distributed_mode == "ddp":
                model = torch.nn.parallel.DistributedDataParallel(
                    model,
                    device_ids=[local_rank],
                    bucket_cap_mb=self.ddp_bucket_size,
                )
            elif self.distributed_mode == "fsdp":
                from torch.distributed.fsdp import FullyShardedDataParallel as FSDP, ShardingStrategy
                from torch.distributed.fsdp.wrap import transformer_auto_wrap_policy, size_based_auto_wrap_policy

                mesh = None
                if self.sharding_size is not None:
                    mesh = init_device_mesh("cuda", (int(world_size / self.sharding_size), self.sharding_size))

                litgpt_auto_wrap_policy = functools.partial(transformer_auto_wrap_policy, transformer_layer_cls={Block})
                size_auto_wrap_policy = functools.partial(
                    size_based_auto_wrap_policy, min_num_params=self.fsdp_bucket_params
                )
                zero_bucket_wrap_policy = lambda module, recurse, nonwrapped_numel: nonwrapped_numel >= 0

                custom_wrap_policy = {
                    "block": litgpt_auto_wrap_policy,
                    "size": size_auto_wrap_policy,
                    "none": zero_bucket_wrap_policy,
                }[self.bucketing_mode]

                sharding_strategy: ShardingStrategy = {
                    "zero2": ShardingStrategy.SHARD_GRAD_OP,
                    "zero3": ShardingStrategy.FULL_SHARD,
                    "hybrid_zero2": ShardingStrategy._HYBRID_SHARD_ZERO2,
                    "hybrid_zero3": ShardingStrategy.HYBRID_SHARD,
                }[self.shard_mode]

                # AssertionError: Dynamo only supports FSDP with use_orig_params=True
                torch.cuda.set_device(local_rank)
                model = FSDP(
                    model,
                    sharding_strategy=sharding_strategy,
                    auto_wrap_policy=custom_wrap_policy,
                    device_id=local_rank,
                    use_orig_params=True,
                    device_mesh=mesh,
                )

<<<<<<< HEAD
=======
                if self.activation_checkpoint:
                    from torch.distributed.algorithms._checkpoint.checkpoint_wrapper import (
                        checkpoint_wrapper,
                        CheckpointImpl,
                        apply_activation_checkpointing,
                    )

                    check_fn = lambda submodule: isinstance(submodule, Block)

                    apply_activation_checkpointing(model, checkpoint_wrapper_fn=checkpoint_wrapper, check_fn=check_fn)

>>>>>>> c24c954c
        return model

    def setup_activation_checkpointing(self):
        if any(isinstance(mod, CheckpointWrapper) for mod in self.model.modules()):
            warnings.warn(
                "FSDP checkpointing is configured, but the model already contains checkpointed layers."
                " Checkpointing will be ignored."
            )
            return

        check_fn = lambda submodule: isinstance(submodule, Block)
        apply_activation_checkpointing(self.model, checkpoint_wrapper_fn=checkpoint_wrapper, check_fn=check_fn)

    def setup_compile(self, model):
        if self.compile == "inductor":
            print("Resetting cache size for torch.compile")
            import torch._dynamo.config as dynamo_config

            dynamo_config.cache_size_limit = 64
            model = torch.compile(model)
        elif "thunder" in self.compile:
            executors = [thunder.nvfuser_executor, thunder.pytorch_executor]
            if "inductor_cat" in self.compile:
                from thunder.executors.torch_compile import torch_compile_cat_ex as torch_compile_ex

                executors.insert(0, torch_compile_ex)
            elif "inductor" in self.compile:
                from thunder.executors.torch_compile import torch_compile_ex

                executors.insert(0, torch_compile_ex)
            if "cudnn" in self.compile:
                from thunder.executors.cudnnex import cudnn_ex

                executors.insert(0, cudnn_ex)
            else:
                from thunder.executors.sdpaex import sdpa_ex

                executors.insert(0, sdpa_ex)

            if "transformerengine" in self.compile:
                from thunder.executors.transformer_engineex import transformer_engine_ex

                executors.insert(0, transformer_engine_ex)

            model = thunder.jit(model, executors=executors)

        elif self.compile != "eager":
            raise ValueError(f"Invalid compile option: {self.compile}")

        return model

    def setup_dummy_dataloader(self):
        def pad_collate(batch):
            x, y = zip(*batch)
            x_padded = torch.nn.utils.rnn.pad_sequence(x, batch_first=True, padding_value=0)
            y_padded = torch.nn.utils.rnn.pad_sequence(y, batch_first=True, padding_value=-1)
            return x_padded, y_padded

        train_data = DummyDataset(self.config.block_size, self.dynamic)
        train_dataloader = DataLoader(
            train_data, batch_size=self.micro_batch_size, num_workers=2, collate_fn=pad_collate
        )

        return train_dataloader

    def calculate_model_flops(self):
        meta = torch.device("meta")
        device = self.device
        self.device = meta

        # calculate flops on a meta-device model because we only care about the shapes and
        # because the flops calculator installs hooks on the model
        meta_model = self.init_model()

        x = torch.randint(0, 1, (self.micro_batch_size, meta_model.config.block_size), device=meta)
        model_fwd = lambda: meta_model(x)
        model_loss = lambda y: torch.nn.functional.cross_entropy(
            y.reshape(-1, y.size(-1)), x.reshape(-1), ignore_index=-1
        )
        self.perf_metrics["model_flops"] = measure_flops(meta_model, model_fwd, model_loss)

        self.device = device

    def train(self):
        t0 = None
        if global_rank in [0, None]:
            # Calculate the model FLOPs
            self.calculate_model_flops()
            # Setup throughput Collection
            self.throughput = Throughput(window_size=self.max_iters - self.warmup_iter, world_size=world_size)

        if self.skip_data_sync:
            data_sync_ctx = self.model.no_sync
        else:
            data_sync_ctx = nullcontext

        for i in range(self.max_iters):
            iter_t0 = time.perf_counter()
            if i == self.warmup_iter:  # warmup
                t0 = iter_t0

            for step_idx in range(self.gradient_accumulation_steps):
                input_ids, targets = next(self.train_data_iter)
                input_ids = input_ids.to(device=self.device)
                targets = targets.to(device=self.device)

                if self.nsys_enabled and i == self.profiler_start and global_rank in [0, None] and step_idx == 0:
                    print("=====Start NSYS Profiling======")
                    torch.cuda.cudart().cudaProfilerStart()

                if (step_idx + 1) % gradient_accumulation_steps != 0:
                    with data_sync_ctx():
                        loss = run_fwd_bwd_one_microbatch(
                            self.model, input_ids, targets, self.gradient_accumulation_steps
                        )
                else:
                    loss = run_fwd_bwd_one_microbatch(self.model, input_ids, targets, self.gradient_accumulation_steps)

                    # Simple Gradient Accumulation Implementation
                    self.optimizer.step()
                    self.optimizer.zero_grad(set_to_none=True)

                    if self.nsys_enabled and i == self.profiler_stop and global_rank in [0, None]:
                        print("=====Stop NSYS Profiling======")
                        torch.cuda.cudart().cudaProfilerStop()

            loss_item = loss.item()  # synchronization
            t1 = time.perf_counter()
            if global_rank in [0, None]:
                print(
                    f"iter {i}: loss {loss_item:.4f}, iter time: {(t1 - iter_t0) * 1000:.2f}ms, t: {input_ids.size(1)}"
                )
                if i >= self.warmup_iter:
                    self.throughput.update(
                        time=(t1 - t0),
                        flops=self.perf_metrics["model_flops"],
                        batches=i,
                        samples=(i * self.micro_batch_size * self.gradient_accumulation_steps),
                        lengths=(i * self.micro_batch_size * self.gradient_accumulation_steps * self.config.block_size),
                    )

        if global_rank in [0, None]:
            # print(f"Total time: {(t1 - t0):.2f}s")
            self.perf_metrics["average_iter_time"] = ((t1 - t0) * 1000) / (self.max_iters - self.warmup_iter)

    def add_perf_metrics(self):
        metrics = self.throughput.compute()
        self.perf_metrics["tokens_per_sec"] = metrics.get("items_per_sec", metrics["device/items_per_sec"])
        self.perf_metrics["model_flop_per_sec"] = metrics.get("flops_per_sec", metrics["device/flops_per_sec"])
        self.perf_metrics["memory_used_GB"] = torch.cuda.max_memory_allocated() / 1e9

    def add_model_info_to_metrics(self):
        if global_rank in [0, None]:
            self.perf_metrics["model_name"] = self.model_name
            self.perf_metrics["Num GPUS"] = world_size
            self.perf_metrics["Seq Len"] = self.config.block_size
            self.perf_metrics["Micro BS"] = self.micro_batch_size
            self.perf_metrics["Global BS"] = self.global_batch_size
            self.perf_metrics["GA"] = self.gradient_accumulation_steps
            if self.distributed_mode in ["fsdp"]:
                self.perf_metrics["Distributed Mode"] = (
                    str(self.distributed_mode)
                    + "_"
                    + str(self.shard_mode)
                    + "_"
                    + str(self.bucketing_mode)
                    + "_bucketing"
                )
                self.perf_metrics["Sharding Size"] = self.sharding_size
            else:
                self.perf_metrics["Distributed Mode"] = self.distributed_mode
                self.perf_metrics["Sharding Size"] = None
            self.perf_metrics["compiler"] = self.compile


class DummyDataset(IterableDataset):
    def __init__(self, max_seq_length: int, dynamic: bool):
        super().__init__()
        self.max_seq_length = max_seq_length
        self.dynamic = dynamic

    def __iter__(self):
        while True:
            if self.dynamic:
                t = torch.randint(10, self.max_seq_length + 1, (1,))
            else:
                t = self.max_seq_length
            data = torch.randint(0, 100, (t + 1,), dtype=torch.int64)
            x = data[:t]
            y = data[1 : t + 1]
            yield x, y


def benchmark_main(return_metrics_as_json=False, json_path="", **kwargs) -> None:
    """
    Runs a training benchmark for lit-GPT models and
    prints out the performance metrics.
    """

    benchmark = Benchmark_litGPT(**kwargs)
    try:
        benchmark.train()

        if global_rank in [0, None]:
            benchmark.add_perf_metrics()

            print(
                f"Model name: {benchmark.model_name}\nSeq Length: {benchmark.config.block_size}\nMicro BS: {benchmark.micro_batch_size}\nGlobal BS: {benchmark.global_batch_size}"
            )
            print(
                f"Number of Layers: {benchmark.config.n_layer}\nNumber of parameters: {sum(p.numel() for p in benchmark.model.parameters() if p.requires_grad) / 1e9:.02f}B"
            )
            print(f"Distributed Mode: {benchmark.distributed_mode}")
            if benchmark.distributed_mode == "fsdp":
                print(f"Sharding Mode: {benchmark.shard_mode}\nBucketing: {benchmark.bucketing_mode}")
                if benchmark.sharding_size is not None:
                    print(
                        f"Sharding Size: {benchmark.sharding_size}\nReplicate DP Groups: {int(world_size/benchmark.sharding_size)}"
                    )
                if benchmark.bucketing_mode == "size":
                    print(f"Bucketing Number Params: {benchmark.fsdp_bucket_params}")
            elif benchmark.distributed_mode == "ddp":
                print(f"DDP Bucketing Size: {benchmark.ddp_bucket_size} MB")
            print(f"Compiler: {benchmark.compile}")
            print(f"Average iter time: {benchmark.perf_metrics['average_iter_time']:.2f} ms")
            print(f"Memory used: {benchmark.perf_metrics['memory_used_GB']:.02f} GB")
            print(f"Tokens/s: {benchmark.perf_metrics['tokens_per_sec']:.02f}")
            print(f"Tokens/s/GPU: {(benchmark.perf_metrics['tokens_per_sec']/world_size):.02f}")
            print(f"TFLOP/s: {benchmark.perf_metrics['model_flop_per_sec'] / 1e12:.02f}")

    except Exception as error:
        # Helps catch OutOfMemory Errors and post processing of errors
        if global_rank in [0, None]:
            print("An error occurred:", type(error).__name__, "–", error)

    if global_rank in [0, None]:
        if return_metrics_as_json:
            benchmark.add_model_info_to_metrics()
            json_path = str(json_path)
            import json

            with open(json_path, "w") as file:
                json.dump(benchmark.perf_metrics, file, indent=4)


if __name__ == "__main__":
    torch.set_float32_matmul_precision("high")

    from jsonargparse import CLI

    CLI(benchmark_main)

    # ref: https://github.com/pytorch/pytorch/blob/3af12447/torch/csrc/distributed/c10d/ProcessGroupNCCL.cpp#L1110-L1116
    if world_size > 1:
        torch_dist.destroy_process_group()<|MERGE_RESOLUTION|>--- conflicted
+++ resolved
@@ -287,20 +287,6 @@
                     device_mesh=mesh,
                 )
 
-<<<<<<< HEAD
-=======
-                if self.activation_checkpoint:
-                    from torch.distributed.algorithms._checkpoint.checkpoint_wrapper import (
-                        checkpoint_wrapper,
-                        CheckpointImpl,
-                        apply_activation_checkpointing,
-                    )
-
-                    check_fn = lambda submodule: isinstance(submodule, Block)
-
-                    apply_activation_checkpointing(model, checkpoint_wrapper_fn=checkpoint_wrapper, check_fn=check_fn)
-
->>>>>>> c24c954c
         return model
 
     def setup_activation_checkpointing(self):
