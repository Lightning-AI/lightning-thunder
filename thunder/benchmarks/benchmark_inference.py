"""Inference benchmark focusing on throughput and latency metrics of prefill and decode phases.

AutoModelForCausalLM from Hugging Face transformers is used for model implementation.

Key metrics:
- Throughput (tokens/second)
- Latency (ms/token)
- Time to First Token (TTFT)
- Time Between Output Tokens (TBOT)
"""

from __future__ import annotations
from contextlib import contextmanager
from dataclasses import dataclass, field
from typing import TYPE_CHECKING
import argparse
import json
import os
import statistics
import sys
import time
import warnings
from typing import Any
from collections.abc import Callable
from looseversion import LooseVersion

import torch
import torch.nn as nn
from torch.distributed.device_mesh import init_device_mesh
from torch.distributed.distributed_c10d import destroy_process_group
from torch.distributed.tensor.parallel import parallelize_module, RowwiseParallel, ColwiseParallel
from tqdm import tqdm
import transformers
from transformers import AutoConfig, AutoModelForCausalLM
from transformers.cache_utils import HybridChunkedCache, StaticCache
from transformers.models.llama4.modeling_llama4 import Llama4TextMoe
from torch.distributed.tensor.placement_types import Shard
from torch.distributed.tensor import DTensor

import thunder
from thunder.dynamo.compiler import thunderfx
from thunder.benchmarks.layers_for_inference_benchmark import (
    GroupedLinear,
    Llama4MoE,
    NVFP4InferenceGroupedLinear,
    NVFP4InferenceLinear,
    nvfuser_f16a_nvfp4weight_scaled_grouped_mm,
    nvfuser_f16a_nvfp4weight_scaled_mm,
)
from thunder.torch.custom_op import _register_custom_op
from thunder.tests.distributed.test_moe import GroupedLinearColwiseParallel, GroupedLinearRowwiseParallel

if TYPE_CHECKING:
    from typing import Any


RANK = int(os.environ.get("RANK", 0))
LOCAL_RANK = int(os.environ.get("LOCAL_RANK", 0))
WORLD_SIZE = int(os.environ.get("WORLD_SIZE", 1))
MASTER_ADDR = os.environ.get("MASTER_ADDR", "localhost")
MASTER_PORT = os.environ.get("MASTER_PORT", "29500")
os.environ["TORCH_NCCL_ASYNC_ERROR_HANDLING"] = "1"

DEVICE = torch.device("cuda", LOCAL_RANK)
torch.cuda.set_device(DEVICE)

if WORLD_SIZE > 1:
    mesh = init_device_mesh("cuda", (WORLD_SIZE,), mesh_dim_names=("tp",))

LLAMA4_MAVERICK_MODEL_ID: str = "meta-llama/Llama-4-Maverick-17B-128E"


# The logic is based on https://github.com/pytorch/ao/blob/b34c1037/torchao/quantization/quant_api.py#L230
def _replace_with_custom_fn_if_matches_filter_with_name(
    model,
    replacement_fn: Callable[[torch.nn.Module, str], torch.nn.Module],
    filter_fn: Callable[[torch.nn.Module, str], bool],
    cur_fqn="",
) -> None:
    """
    Recursively replaces each child module in `model` with the result of `replacement_fn(child)`

    replacement_fn (Callable[[torch.nn.Module, str], torch.nn.Module]): The function to replace matching modules.
    filter_fn (Callable[[torch.nn.Module, str], bool]): The function to filter matching modules.
    cur_fqn (str): The current fully qualified name of the module.

    Returns:
        None
    """
    if filter_fn(model, cur_fqn[:-1]):
        model = replacement_fn(model, cur_fqn[:-1])
        return model
    else:
        named_children_list = list(model.named_children())
        for name, child in named_children_list:
            new_child = _replace_with_custom_fn_if_matches_filter_with_name(
                child,
                replacement_fn,
                filter_fn,
                f"{cur_fqn}{name}.",
            )
            if new_child is not child:
                setattr(model, name, new_child)
        return model


def _replace_llama4_moe(model: nn.Module) -> None:
    """Replace Llama4TextMoe with Llama4MoE to use grouped gemm."""
    _replace_with_custom_fn_if_matches_filter_with_name(
        model,
        lambda model, cur_fqn: Llama4MoE.from_transformers_llama4textmoe(model),
        lambda model, cur_fqn: isinstance(model, Llama4TextMoe),
    )


def _quantize_llama4(model: nn.Module) -> None:
    """Replace linear and moe with nvfp4 inference version."""
    _replace_with_custom_fn_if_matches_filter_with_name(
        model,
        NVFP4InferenceLinear.from_linear,
        lambda model, cur_fqn: isinstance(model, nn.Linear),
    )
    _replace_with_custom_fn_if_matches_filter_with_name(
        model,
        NVFP4InferenceGroupedLinear.from_grouped_linear,
        lambda model, cur_fqn: isinstance(model, GroupedLinear),
    )


@contextmanager
def timer():
    torch.cuda.synchronize()
    t1 = t2 = time.perf_counter()
    yield lambda: (t2 - t1) * 1000  # Convert to ms
    torch.cuda.synchronize()
    t2 = time.perf_counter()


@dataclass
class InferenceBenchmarkConfig:
    """Configuration for inference benchmarking"""

    model_name: str
    batch_size: int
    input_length: int
    output_length: int
    num_layers: int | None
    num_iterations: int
    warmup_iterations: int
    dtensor_single_gpu: bool
    enable_nvfp4: bool  # Enable NVFP4 quantization
    fx_report_folder: str | None
    enable_nv_linear: bool
    mode: str
    disable_moe_replacement: bool
<<<<<<< HEAD
    attn_implementation: str | None
=======
    profile: bool
>>>>>>> c21bc52a


@dataclass
class InferenceMetrics:
    """Metrics collected during inference benchmarking"""

    throughput_tokens_per_sec: float = 0.0
    latency_ms_per_token: float = 0.0
    time_to_first_token_ms: float = 0.0
    time_between_output_tokens_ms: float = 0.0
    total_time_ms: float = 0.0
    memory_used_gb: float = 0.0
    peak_memory_gb: float = 0.0

    # Separate prefill and decode metrics
    prefill_throughput_tokens_per_sec: float = 0.0
    decode_throughput_tokens_per_sec: float = 0.0
    prefill_time_ms: float = 0.0
    decode_time_ms: float = 0.0

    # Per-iteration metrics for variance analysis
    iteration_times: list[float] = field(default_factory=list)
    ttft_times: list[float] = field(default_factory=list)
    prefill_times: list[float] = field(default_factory=list)
    decode_times: list[float] = field(default_factory=list)


class InferenceBenchmark:
    """Main benchmark class"""

    def __init__(self, config: InferenceBenchmarkConfig):
        self.config = config
        self.metrics = InferenceMetrics()

        # NOTE: Model resides on meta device
        model = self._load_model()
        assert all(p.device == torch.device("meta") for p in model.parameters())

        # NOTE: Replacement happens before model is materialized
        #       otherwise, the memory usage will be increased due to
        #       additional parameters materialized from the replacement module
        if not self.config.disable_moe_replacement:
            _replace_llama4_moe(model)
        assert all(p.device == torch.device("meta") for p in model.parameters())

        tp_plan = {
            "*.layers.*.self_attn.q_proj": ColwiseParallel(use_local_output=True),
            "*.layers.*.self_attn.k_proj": ColwiseParallel(use_local_output=True),
            "*.layers.*.self_attn.v_proj": ColwiseParallel(use_local_output=True),
            "*.layers.*.self_attn.o_proj": RowwiseParallel(use_local_output=True),
            "*.layers.*.feed_forward.gate_proj": ColwiseParallel(use_local_output=False),
            "*.layers.*.feed_forward.up_proj": ColwiseParallel(use_local_output=False),
            "*.layers.*.feed_forward.down_proj": RowwiseParallel(use_local_output=True),
        }

        if not self.config.disable_moe_replacement:
            tp_plan.update(
                {
                    # Custom MoE
                    "*.layers.*.feed_forward.shared_experts.gate_proj": ColwiseParallel(
                        use_local_output=False, output_layouts=Shard(2)
                    ),
                    "*.layers.*.feed_forward.shared_experts.up_proj": ColwiseParallel(
                        use_local_output=False, output_layouts=Shard(2)
                    ),
                    "*.layers.*.feed_forward.shared_experts.down_proj": RowwiseParallel(),
                    "*.layers.*.feed_forward.routed_experts.gate_proj": GroupedLinearColwiseParallel(
                        use_local_output=False
                    ),
                    "*.layers.*.feed_forward.routed_experts.up_proj": GroupedLinearColwiseParallel(
                        use_local_output=False
                    ),
                    "*.layers.*.feed_forward.routed_experts.down_proj": GroupedLinearRowwiseParallel(),
                }
            )

        else:
            tp_plan.update(
                {
                    # HF MoE
                    "*.layers.*.feed_forward.shared_expert.gate_proj": ColwiseParallel(use_local_output=False),
                    "*.layers.*.feed_forward.shared_expert.up_proj": ColwiseParallel(use_local_output=False),
                    "*.layers.*.feed_forward.shared_expert.down_proj": RowwiseParallel(use_local_output=True),
                    # TODO:Need to write ParallelStyle for HF's grouped_mm implementation.
                }
            )

        if self.config.dtensor_single_gpu or WORLD_SIZE > 1:
            model = parallelize_module(model, mesh, tp_plan)

            # Required as that doesn't understand inference mode
            for p in model.parameters():
                p.requires_grad_(False)

            # Sanity check
            if not self.config.disable_moe_replacement:
                assert type(model.model.layers[1].feed_forward.shared_experts.gate_proj.weight) == DTensor
                assert type(model.model.layers[1].feed_forward.shared_experts.up_proj.weight) == DTensor
                assert type(model.model.layers[1].feed_forward.shared_experts.down_proj.weight) == DTensor
                assert type(model.model.layers[1].feed_forward.routed_experts.gate_proj.weight) == DTensor
                assert type(model.model.layers[1].feed_forward.routed_experts.up_proj.weight) == DTensor
                assert type(model.model.layers[1].feed_forward.routed_experts.down_proj.weight) == DTensor
            else:
                assert type(model.model.layers[1].feed_forward.shared_expert.gate_proj.weight) == DTensor
                assert type(model.model.layers[1].feed_forward.shared_expert.up_proj.weight) == DTensor
                assert type(model.model.layers[1].feed_forward.shared_expert.down_proj.weight) == DTensor

        # Materialize the model on the device (after Llama4MoE replacement and sharding)
        model.to_empty(device=DEVICE)
        assert all(p.device == DEVICE for p in model.parameters())

        # `thunderfx` seems to hide the access to vocab_size somewhere so
        # store it here before any compiler is applied.
        self.vocab_size = model.vocab_size

        if self.config.enable_nvfp4:
            _quantize_llama4(model)
        self.model = self._compile_model(model)

    @property
    def _thunder_jit_options(self) -> dict[str, Any]:
        # `nv_enable_linear=True` might fail with distributed run
        # ref: https://github.com/NVIDIA/Fuser/issues/4507
        res = {}
        if self.config.enable_nv_linear:
            res = {"nv_enable_linear": True, "nv_enable_matmul": True}
        if self.config.mode == "thunderjit":
            from thunder.recipes.hf_transformers import SDPAMaskTransform

            if not hasattr(self, "_mask_transform"):
                self._mask_transform = SDPAMaskTransform()
            res["transforms"] = [self._mask_transform]
            res["executors"] = [self._mask_transform.get_executor(), *thunder.get_default_executors()]
        return res

    def _compile_model(self, model):
        match self.config.mode:
            case "eager":
                return model
            case "inductor":
                return torch.compile(model, mode="reduce-overhead")
            case "thunder":
                return thunderfx(model, **self._thunder_jit_options)
            case "thunderjit":
                return thunder.jit(model, **self._thunder_jit_options)
            case _:
                raise ValueError(f"Unknown mode: {self.config.mode}")

    def _load_model(self) -> torch.nn.Module:
        """Load the model based on configuration"""
        model_id = self.config.model_name
        config = AutoConfig.from_pretrained(model_id)

        if hasattr(config, "text_config"):
            config = config.text_config
        if self.config.num_layers:
            config.num_hidden_layers = self.config.num_layers

        self.hf_config = config

        with torch.device("meta"):
            model = AutoModelForCausalLM.from_config(config, torch_dtype=torch.bfloat16, attn_implementation=self.config.attn_implementation)

        return model

    def generate_batch(self) -> tuple[torch.Tensor, HybridChunkedCache]:
        """Generate a batch of input tokens"""
        batch_size = self.config.batch_size
        input_length = self.config.input_length

        input_ids = torch.randint(0, self.vocab_size, (batch_size, input_length), device=DEVICE)
        if LooseVersion(transformers.__version__) >= LooseVersion("4.55"):
            # Transformers deprecated HybridChunkedCache in favour of static in 4.55.x
            past_key_values = StaticCache(
                config=self.hf_config,
                max_batch_size=input_ids.shape[0],
                max_cache_len=input_ids.shape[1] + self.config.output_length,
                device=DEVICE,
                dtype=torch.bfloat16,
            )
        else:
            past_key_values = HybridChunkedCache(
                self.hf_config, input_ids.shape[0], input_ids.shape[1] + self.config.output_length
            )
            for layer_idx in range(self.hf_config.num_hidden_layers):
                # key_states.shape[1] is used to retrieve the number of key value heads, all other dimensions can be 1 and ignored
                # https://github.com/huggingface/transformers/blob/9300728665aaeb0ebf4db99f9d9fbce916b4a183/src/transformers/cache_utils.py#L1822
                dummy_key_states = torch.empty(1, self.hf_config.num_key_value_heads // WORLD_SIZE, 1, 1, device=DEVICE)
                past_key_values.initialise_cache_layer(layer_idx, dummy_key_states)

        return input_ids, past_key_values

    def get_next_token(
        self, input_ids: torch.Tensor, past_key_values: HybridChunkedCache | StaticCache
    ) -> torch.Tensor:
        start_pos = past_key_values.get_seq_length()
        cache_position = start_pos + torch.arange(0, input_ids.shape[1], device=start_pos.device, dtype=start_pos.dtype)
        with torch.no_grad():
            outputs = self.model(
                input_ids, cache_position=cache_position, past_key_values=past_key_values, use_cache=True
            )
        logits = outputs.logits  # [B, seq_len, vocab_size]
        next_token_logits = logits[:, -1, :]
        next_token = torch.argmax(next_token_logits, dim=-1, keepdim=True)
        return next_token

    def prefill(self, input_ids: torch.Tensor, past_key_values: HybridChunkedCache) -> torch.Tensor:
        """
        Prefill phase: Process the entire input prompt at once.
        Returns the next token.

        Similar to: https://github.com/pytorch-labs/gpt-fast/blob/main/generate.py#L68-L82
        """
        return self.get_next_token(input_ids, past_key_values)

    def decode_one_token(self, input_ids: torch.Tensor, past_key_values: HybridChunkedCache) -> torch.Tensor:
        """
        Decode phase: Generate a single token given the current sequence.
        Returns the next token.
        """
        # input_pos: [B, 1] One token at the time
        assert input_ids.shape[-1] == 1, f"Expected shape (B, 1), but found {input_ids.shape}"
        return self.get_next_token(input_ids, past_key_values)

    # TODO: Running `torchrun --nproc-per-node 2 thunder/benchmarks/benchmark_inference.py --input-length 32 --output-length 32 --mode eager --num-iterations 10`
    # with inference mode results in
    # [rank1]:   File "/opt/pytorch/lightning-thunder/thunder/benchmarks/layers_for_inference_benchmark.py", line 358, in grouped_mm
    # [rank1]:     group_outs.append(group_a @ b[idx])
    # [rank1]:                                 ~^^^^^
    # [rank1]: RuntimeError: Cannot set version_counter for inference tensor
    # @torch.inference_mode()
    def generate(
        self, input_ids: torch.Tensor, max_new_tokens: int, past_key_values: HybridChunkedCache
    ) -> dict[str, Any]:
        """
        Generate tokens using separate prefill and decode phases.
        Returns detailed metrics for both phases.
        """
        # Prefill phase - process the entire prompt
        with timer() as prefill_timer:
            first_token = self.prefill(input_ids, past_key_values)
        prefill_time = prefill_timer()
        generated_tokens = [first_token]

        # Decode phase - generate remaining tokens one by one
        next_token = first_token
        with timer() as decode_timer:
            for _ in range(max_new_tokens - 1):
                next_token = self.decode_one_token(next_token, past_key_values)
                generated_tokens.append(next_token)

        total_decode_time = decode_timer()

        return {
            "prefill_time_ms": prefill_time,
            "decode_time_ms": total_decode_time,
            "generated_tokens": generated_tokens,
            "total_tokens": max_new_tokens,
        }

    def measure_inference_step(
        self, input_ids: torch.Tensor, past_key_values: HybridChunkedCache, max_new_tokens: int
    ) -> dict[str, float]:
        """Measure a single inference step with detailed timing using separate prefill/decode"""
        # Generate tokens with separate prefill/decode tracking
        generation_result = self.generate(input_ids, max_new_tokens, past_key_values)
        total_time = generation_result["prefill_time_ms"] + generation_result["decode_time_ms"]

        # Extract metrics
        ttft = generation_result["prefill_time_ms"]  # Time to first token is the prefill time
        total_decode_time = generation_result["decode_time_ms"]
        avg_tbot = total_decode_time / (max_new_tokens - 1) if max_new_tokens > 1 else 0

        # Calculate throughput
        total_tokens = self.config.output_length * self.config.batch_size
        throughput = (total_tokens / total_time) * 1000  # tokens/second

        # Calculate separate prefill and decode throughput
        prefill_tokens = self.config.input_length * self.config.batch_size
        prefill_throughput = (prefill_tokens / generation_result["prefill_time_ms"]) * 1000

        decode_tokens = (self.config.output_length - 1) * self.config.batch_size
        decode_throughput = (decode_tokens / total_decode_time) * 1000 if total_decode_time > 0 else 0

        return {
            "ttft": ttft,
            "avg_tbot": avg_tbot,
            "total_time": total_time,
            "throughput": throughput,
            "prefill_throughput": prefill_throughput,
            "decode_throughput": decode_throughput,
            "prefill_time": generation_result["prefill_time_ms"],
            "total_decode_time": total_decode_time,
        }

    def run_benchmark(self) -> InferenceMetrics:
        """Run the full benchmark and collect metrics"""
        print(f"Running inference benchmark for {self.config.model_name}")

        print(f"Batch size: {self.config.batch_size}")
        print(f"Input length: {self.config.input_length}")
        print(f"Output length: {self.config.output_length}")
        print(f"Mode: {self.config.mode}")

        print(f"\nWarming up with {self.config.warmup_iterations} iterations...")
        input_ids, past_key_values = self.generate_batch()

        for _ in tqdm(range(self.config.warmup_iterations), disable=LOCAL_RANK != 0):
            past_key_values.reset()
            # Use output_length to warm up sufficiently. Otherwise, Thunder's
            # first-run latency is terribly slow due to lack of dynamic shape
            # support.
            _ = self.measure_inference_step(input_ids, past_key_values, self.config.output_length)

        print(f"\nRunning {self.config.num_iterations} benchmark iterations...")
        all_metrics = []

        if torch.cuda.is_available():
            torch.cuda.reset_peak_memory_stats()

        for _ in tqdm(range(self.config.num_iterations), disable=LOCAL_RANK != 0):
            past_key_values.reset()

            if self.config.profile:
                torch.cuda.cudart().cudaProfilerStart()
            iter_metrics = self.measure_inference_step(input_ids, past_key_values, self.config.output_length)
            if self.config.profile:
                torch.cuda.cudart().cudaProfilerStop()

            all_metrics.append(iter_metrics)

            # Track metrics
            self.metrics.iteration_times.append(iter_metrics["total_time"])
            self.metrics.ttft_times.append(iter_metrics["ttft"])
            self.metrics.prefill_times.append(iter_metrics["prefill_time"])
            self.metrics.decode_times.append(iter_metrics["total_decode_time"])

        self._calculate_aggregate_metrics(all_metrics)

        if torch.cuda.is_available():
            self.metrics.memory_used_gb = torch.cuda.memory_allocated() / 1e9
            self.metrics.peak_memory_gb = torch.cuda.max_memory_allocated() / 1e9

        if self.config.fx_report_folder is not None and self.config.mode == "thunder":
            self.model._backend.save_reproducer_to_folder(self.config.fx_report_folder)
            return

        return self.metrics

    def _calculate_aggregate_metrics(self, all_metrics: list[dict[str, Any]]):
        """Calculate aggregate metrics from individual iterations"""
        # Average throughput
        throughputs = [m["throughput"] for m in all_metrics]
        self.metrics.throughput_tokens_per_sec = statistics.mean(throughputs)

        # Average latency
        total_times = [m["total_time"] for m in all_metrics]
        total_tokens = self.config.output_length * self.config.batch_size
        self.metrics.latency_ms_per_token = statistics.mean(total_times) / total_tokens

        # TTFT
        ttfts = [m["ttft"] for m in all_metrics]
        self.metrics.time_to_first_token_ms = statistics.mean(ttfts)

        # TBOT
        self.metrics.time_between_output_tokens_ms = statistics.mean([m["avg_tbot"] for m in all_metrics])

        # Total time
        self.metrics.total_time_ms = statistics.mean(total_times)

        # Prefill metrics
        prefill_throughputs = [m["prefill_throughput"] for m in all_metrics]
        self.metrics.prefill_throughput_tokens_per_sec = statistics.mean(prefill_throughputs)
        prefill_times = [m["prefill_time"] for m in all_metrics]
        self.metrics.prefill_time_ms = statistics.mean(prefill_times)

        # Decode metrics
        decode_throughputs = [m["decode_throughput"] for m in all_metrics]
        self.metrics.decode_throughput_tokens_per_sec = statistics.mean(decode_throughputs)
        decode_times = [m["total_decode_time"] for m in all_metrics]
        self.metrics.decode_time_ms = statistics.mean(decode_times)

    def print_results(self):
        """Print benchmark results in a formatted way"""
        print("\n" + "=" * 60)
        print(f"BENCHMARK RESULTS - {self.config.model_name} {self.config.mode}")
        print("=" * 60)

        print("\nThroughput Metrics:")
        print(f"  Overall Throughput: {self.metrics.throughput_tokens_per_sec:.2f} tokens/sec")
        print(f"  Prefill Throughput: {self.metrics.prefill_throughput_tokens_per_sec:.2f} tokens/sec")
        print(f"  Decode Throughput: {self.metrics.decode_throughput_tokens_per_sec:.2f} tokens/sec")
        print(f"  Latency: {self.metrics.latency_ms_per_token:.2f} ms/token")

        print("\nLatency Breakdown:")
        print(f"  Time to First Token (TTFT): {self.metrics.time_to_first_token_ms:.2f} ms")
        print(f"  Time Between Output Tokens (TBOT): {self.metrics.time_between_output_tokens_ms:.2f} ms")
        print(f"  Prefill Time: {self.metrics.prefill_time_ms:.2f} ms")
        print(f"  Decode Time: {self.metrics.decode_time_ms:.2f} ms")
        print(f"  Total Generation Time: {self.metrics.total_time_ms:.2f} ms")

        print("\nMemory Usage:")
        print(f"  Current Memory: {self.metrics.memory_used_gb:.2f} GB")
        print(f"  Peak Memory: {self.metrics.peak_memory_gb:.2f} GB")

        if len(self.metrics.iteration_times) > 1:
            print("\nVariance Analysis:")
            print(f"  Throughput Std Dev: {statistics.stdev(self.metrics.iteration_times):.2f} ms")
            print(f"  TTFT Std Dev: {statistics.stdev(self.metrics.ttft_times):.2f} ms")

    def save_results(self, filename: str):
        """Save results to JSON file"""
        results = {
            "config": self.config.__dict__,
            "metrics": {
                "throughput_tokens_per_sec": self.metrics.throughput_tokens_per_sec,
                "prefill_throughput_tokens_per_sec": self.metrics.prefill_throughput_tokens_per_sec,
                "decode_throughput_tokens_per_sec": self.metrics.decode_throughput_tokens_per_sec,
                "latency_ms_per_token": self.metrics.latency_ms_per_token,
                "time_to_first_token_ms": self.metrics.time_to_first_token_ms,
                "time_between_output_tokens_ms": self.metrics.time_between_output_tokens_ms,
                "prefill_time_ms": self.metrics.prefill_time_ms,
                "decode_time_ms": self.metrics.decode_time_ms,
                "total_time_ms": self.metrics.total_time_ms,
                "memory_used_gb": self.metrics.memory_used_gb,
                "peak_memory_gb": self.metrics.peak_memory_gb,
            },
            "detailed_metrics": {
                "iteration_times": self.metrics.iteration_times,
                "ttft_times": self.metrics.ttft_times,
                "prefill_times": self.metrics.prefill_times,
                "decode_times": self.metrics.decode_times,
            },
        }

        with open(filename, "w") as f:
            json.dump(results, f, indent=2)

        print(f"\nResults saved to {filename}")


class CustomFormatter(argparse.RawDescriptionHelpFormatter, argparse.ArgumentDefaultsHelpFormatter):
    pass


def parse_args() -> argparse.Namespace:
    """Command line interface for the benchmark"""
    parser = argparse.ArgumentParser(
        description="Thunder Inference Benchmark",
        formatter_class=CustomFormatter,
        epilog="""
Examples:
  python benchmark_inference.py --input-length 2048 --output-length 512 --model-name meta-llama/Llama-4-Maverick-17B-128E --mode eager
        """,
    )

    parser.add_argument(
        "--model-name",
        type=str,
        default=LLAMA4_MAVERICK_MODEL_ID,
        help="Model to benchmark",
    )
    parser.add_argument("--batch-size", type=int, default=1, help="Batch size for inference")
    parser.add_argument(
        "--input-length",
        type=int,
        default=2048,
        help="Input sequence length",
    )
    parser.add_argument(
        "--output-length",
        type=int,
        default=128,
        help="Output sequence length",
    )
    parser.add_argument("--num-iterations", type=int, default=100, help="Number of benchmark iterations")
    parser.add_argument("--warmup-iterations", type=int, default=10, help="Number of warmup iterations")
    parser.add_argument(
        "--num-layers",
        default=2,
        type=int,
        help="Number of layers of the moddel. Llama4 Maverick has 48 hidden layers, which could be too memory hungry",
    )
    parser.add_argument(
        "--disable-moe-replacement",
        action="store_true",
        help="Disallow replacement of Llama4TextMoe with our custom Llama4MoE which uses grouped gemm.",
    )

    # Execution configuration
    parser.add_argument(
        "--mode",
        type=str,
        default="eager",
        choices=("thunder", "eager", "inductor", "thunderjit"),
        help="Compilation mode: thunder, eager (default), or inductor. thunder runs thunderfx.",
    )
    parser.add_argument(
        "--fx-report-folder",
        default=None,
        type=str,
        help="Specify the folder for thunderfx_benchmark_report.",
    )

    parser.add_argument(
        "--dtensor-single-gpu",
        action="store_true",
        help="Use DTensor for single GPU",
    )
    parser.add_argument("--enable-nvfp4", action="store_true", help="Enable NVFP4 quantization for linear layers")
    parser.add_argument(
        "--enable-nv-linear",
        action="store_true",
        help="let nvfuser take care of linear and matmul, note that this might fail with distributed run. See: https://github.com/NVIDIA/Fuser/issues/4507",
    )
    parser.add_argument(
        "--profile",
        action="store_true",
        help="Wrap each non-warmup iteration with cudaProfilerStart() and cudaProfilerStop(). This allows us to run `nsys profile --capture-range=cudaProfilerApi --capture-range-end=repeat:<N> ... --profile` to record only the non-warmup iterations.",
    )

    parser.add_argument("--save-results", action="store_true", help="Save results to JSON file")
    parser.add_argument("--output-dir", type=str, default="./results", help="Directory to save results")
    parser.add_argument("--attn-implementation", type=str, default=None, help="Attention implementation")

    args = parser.parse_args()
    return args


def main():
    args = parse_args()
    if args.save_results:
        os.makedirs(args.output_dir, exist_ok=True)

    # TODO: Override the forward with nvfuser_direct based implementation like
    # https://github.com/Lightning-AI/lightning-thunder/blob/8b72715d/thunder/tests/test_torch_library_custom_op.py#L250-L266 does.
    # Note that the linked code is in a draft pull request of https://github.com/Lightning-AI/lightning-thunder/pull/2481
    # so we might want to do it more clumsily by copying the code in the pull request for now.
    if args.enable_nvfp4:
        sym_of_nvfp4_scaled_mm = _register_custom_op(nvfuser_f16a_nvfp4weight_scaled_mm)  # noqa: F841
        sym_of_nvfp4_scaled_grouped_mm = _register_custom_op(nvfuser_f16a_nvfp4weight_scaled_grouped_mm)  # noqa: F841

    config = InferenceBenchmarkConfig(
        model_name=args.model_name,
        batch_size=args.batch_size,
        input_length=args.input_length,
        output_length=args.output_length,
        num_layers=args.num_layers,
        num_iterations=args.num_iterations,
        warmup_iterations=args.warmup_iterations,
        mode=args.mode,
        dtensor_single_gpu=args.dtensor_single_gpu,
        enable_nvfp4=args.enable_nvfp4,
        fx_report_folder=args.fx_report_folder,
        enable_nv_linear=args.enable_nv_linear,
        disable_moe_replacement=args.disable_moe_replacement,
<<<<<<< HEAD
        attn_implementation=args.attn_implementation,
=======
        profile=args.profile,
>>>>>>> c21bc52a
    )
    benchmark = InferenceBenchmark(config)

    if args.enable_nvfp4:
        msg = "NVFP4 kernels are not yet available. `--enable-nvfp4` runs only quantization but not benchmark"
        warnings.warn(msg)
        sys.exit(0)

    benchmark.run_benchmark()
    benchmark.print_results()
    if args.save_results:
        timestamp = time.strftime("%Y%m%d_%H%M%S")
        filename = f"thunder_inference_{args.model_name.replace('/', '_')}_{timestamp}.json"
        path = os.path.join(args.output_dir, filename)
        benchmark.save_results(path)


if __name__ == "__main__":
    try:
        main()
    except Exception:
        raise
    finally:
        if WORLD_SIZE > 1:
            for process_group in mesh.get_all_groups():
                destroy_process_group(process_group)<|MERGE_RESOLUTION|>--- conflicted
+++ resolved
@@ -153,11 +153,8 @@
     enable_nv_linear: bool
     mode: str
     disable_moe_replacement: bool
-<<<<<<< HEAD
     attn_implementation: str | None
-=======
     profile: bool
->>>>>>> c21bc52a
 
 
 @dataclass
@@ -714,11 +711,8 @@
         fx_report_folder=args.fx_report_folder,
         enable_nv_linear=args.enable_nv_linear,
         disable_moe_replacement=args.disable_moe_replacement,
-<<<<<<< HEAD
         attn_implementation=args.attn_implementation,
-=======
         profile=args.profile,
->>>>>>> c21bc52a
     )
     benchmark = InferenceBenchmark(config)
 
