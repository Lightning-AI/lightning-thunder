--- conflicted
+++ resolved
@@ -215,12 +215,8 @@
     num_layers: int | None
     num_iterations: int
     warmup_iterations: int
-<<<<<<< HEAD
-    enable_nvfp4: bool  # Enable NVFP4 quantization
     use_torchao_nvfp4: bool
-=======
     enable_nvfp4: bool  # Enable NVFP4 registration and quantize GroupedSwiGLU in MoE
->>>>>>> 656656bd
     fx_report_folder: str | None
     enable_nv_linear: bool
     mode: str
@@ -754,16 +750,12 @@
         help="Specify the folder for thunderfx_benchmark_report.",
     )
 
-<<<<<<< HEAD
-    parser.add_argument("--enable-nvfp4", action="store_true", help="Enable NVFP4 quantization for linear layers")
     parser.add_argument("--use-torchao-nvfp4", action="store_true", help="Use TorchAO for NVFP4")
-=======
     parser.add_argument(
         "--enable-nvfp4",
         action="store_true",
         help="Enable NVFP4 quantization for MoE GroupedSwiGLU layers (has nvfuser grouped_mm support)",
     )
->>>>>>> 656656bd
     parser.add_argument(
         "--enable-nv-linear",
         action="store_true",
@@ -829,14 +821,6 @@
     )
     benchmark = InferenceBenchmark(config)
 
-<<<<<<< HEAD
-    # if args.enable_nvfp4:
-    #     msg = "NVFP4 kernels are not yet available. `--enable-nvfp4` runs only quantization but not benchmark"
-    #     warnings.warn(msg)
-    #     sys.exit(0)
-
-=======
->>>>>>> 656656bd
     benchmark.run_benchmark()
     benchmark.print_results()
 
