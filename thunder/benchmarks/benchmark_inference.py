--- conflicted
+++ resolved
@@ -296,14 +296,8 @@
             res["transforms"].append(self._mask_transform)
             res["executors"] = [self._mask_transform.get_executor(), *thunder.get_default_executors()]
         if self.config.enable_thunder_cudagraph:
-<<<<<<< HEAD
-            from thunder.transforms.cudagraph import CUDAGraphTransform
-
             res["transforms"].append(CUDAGraphTransform())
-=======
-            res["transforms"].append(CUDAGraphTransform())
-
->>>>>>> 0e89d2f1
+
         return res
 
     def _compile_model(self, model):
@@ -692,10 +686,7 @@
     parser.add_argument("--save-results", action="store_true", help="Save results to JSON file")
     parser.add_argument("--output-dir", type=str, default="./results", help="Directory to save results")
     parser.add_argument("--enable-thunder-cudagraph", action="store_true", help="Pass CUDAGraphTransform to Thunder")
-<<<<<<< HEAD
     parser.add_argument("--attn-implementation", type=str, default=None, help="Attention implementation")
-=======
->>>>>>> 0e89d2f1
 
     args = parser.parse_args()
     return args
