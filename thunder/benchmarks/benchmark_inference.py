--- conflicted
+++ resolved
@@ -157,12 +157,8 @@
     disable_moe_replacement: bool
     attn_implementation: str | None
     profile: bool
-<<<<<<< HEAD
-    cache: str | None
-=======
     thunder_cache: str | None
     enable_thunder_cudagraph: bool
->>>>>>> f946af69
 
 
 @dataclass
@@ -300,16 +296,11 @@
                 self._mask_transform = SDPAMaskTransform()
             res["transforms"].append(self._mask_transform)
             res["executors"] = [self._mask_transform.get_executor(), *thunder.get_default_executors()]
-<<<<<<< HEAD
-        if self.config.cache:
-            res["cache"] = self.config.cache
-=======
         if self.config.enable_thunder_cudagraph:
             res["transforms"].append(CUDAGraphTransform())
         if self.config.thunder_cache is not None:
             res["cache"] = self.config.thunder_cache
 
->>>>>>> f946af69
         return res
 
     def _compile_model(self, model):
@@ -741,12 +732,8 @@
         disable_moe_replacement=args.disable_moe_replacement,
         attn_implementation=args.attn_implementation,
         profile=args.profile,
-<<<<<<< HEAD
-        cache=args.cache,
-=======
         thunder_cache=args.thunder_cache,
         enable_thunder_cudagraph=args.enable_thunder_cudagraph,
->>>>>>> f946af69
     )
     benchmark = InferenceBenchmark(config)
 
