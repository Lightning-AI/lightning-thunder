--- conflicted
+++ resolved
@@ -277,11 +277,7 @@
     blockscale_offsets: torch.Tensor,
     problem_sizes: torch.Tensor,
 ) -> torch.Tensor:
-<<<<<<< HEAD
     # fp4_weight shape: (groups, in_features // 2, out_features)
-=======
-    # fp4_weight shape: (groups, in_features, out_features // 2)
->>>>>>> efeac49d
     # Validate that activation has at least 1 dimension
     if activation.ndim == 0:
         raise ValueError(f"Expected activation to have at least 1 dimension, got {activation.ndim}")
@@ -289,11 +285,7 @@
     # After unpacking: (groups, in_features, out_features)
     # Output shape should match activation.shape[:-1] + (out_features,)
     # This handles both 2D (tokens, hidden) and 3D (batch, seq_len, hidden) inputs
-<<<<<<< HEAD
     out_features = fp4_weight.size(2)
-=======
-    out_features = fp4_weight.size(2) * 2  # Unpack from FP4
->>>>>>> efeac49d
     output_shape = activation.shape[:-1] + (out_features,)
     return torch.empty(output_shape, device=activation.device, dtype=activation.dtype)
 
@@ -406,11 +398,7 @@
     """Quantize grouped linear's weight to nvfp4
 
     Args:
-<<<<<<< HEAD
         weight: Parameter of `GroupedLinear` of [g, k, n]
-=======
-        weight: Parameter of `GroupedLinear` of [g, n, k]
->>>>>>> efeac49d
 
     Returns:
         fp4_weight: [g, k // 2, n]
@@ -435,11 +423,7 @@
         fp4_weight[i] = cur_fp4_weight
         scale_factors[i] = linear_to_swizzled_128_4(cur_scale_factors)
 
-<<<<<<< HEAD
     return fp4_weight.transpose(-1, -2), scale_factors, global_scales
-=======
-    return fp4_weight, scale_factors, global_scales
->>>>>>> efeac49d
 
 
 class NVFP4InferenceGroupedLinear(nn.Module):
@@ -468,13 +452,8 @@
         problem_sizes = torch.stack(
             [
                 tokens_per_group,
-<<<<<<< HEAD
                 torch.full_like(tokens_per_group, out_features),
                 torch.full_like(tokens_per_group, hidden_states.size(1)),
-=======
-                torch.full_like(tokens_per_group, hidden_states.size(1)),
-                torch.full_like(tokens_per_group, out_features),
->>>>>>> efeac49d
             ],
             dim=1,
         )
@@ -485,11 +464,7 @@
                 torch.zeros(1, dtype=torch.int32, device=tokens_per_group.device),
                 torch.cumsum(rounded_tokens, 0, dtype=torch.int32),
             ]
-<<<<<<< HEAD
         )[0:-1]
-=======
-        )
->>>>>>> efeac49d
         return blockscale_offsets, problem_sizes
 
     # TODO: Update this accordingly to the progress of nvfp4 kernel implementation.
@@ -502,22 +477,14 @@
     ) -> torch.Tensor:
         if blockscale_offsets is None or problem_sizes is None:
             # Compute them if not provided (backward compatibility)
-<<<<<<< HEAD
             out_features = self.fp4_weight.size(2)
-=======
-            out_features = self.fp4_weight.size(2) * 2
->>>>>>> efeac49d
             blockscale_offsets, problem_sizes = self.compute_auxiliary_tensors(hidden_states, offsets, out_features)
         return torch.ops.nvf_cutlass.f16a_nvfp4weight_scaled_grouped_mm(
             hidden_states,
             self.fp4_weight,
             self.weight_scaling_factor,
             self.weight_global_scale,
-<<<<<<< HEAD
             offsets[:-1],
-=======
-            offsets,
->>>>>>> efeac49d
             blockscale_offsets,
             problem_sizes,
         )
@@ -563,11 +530,7 @@
 
     def forward(self, hidden_states: torch.Tensor, offsets: torch.Tensor) -> torch.Tensor:
         # Compute auxiliary tensors once for all three operations
-<<<<<<< HEAD
         intermediate_features = self.gate_proj.fp4_weight.size(2)
-=======
-        intermediate_features = self.gate_proj.fp4_weight.size(2) * 2
->>>>>>> efeac49d
         blockscale_offsets_gate, problem_sizes_gate = NVFP4InferenceGroupedLinear.compute_auxiliary_tensors(
             hidden_states, offsets, intermediate_features
         )
@@ -578,11 +541,7 @@
         intermediate = torch.nn.functional.silu(gate_out) * up_out
 
         # For down_proj, we need different problem_sizes (different output features)
-<<<<<<< HEAD
         hidden_features = self.down_proj.fp4_weight.size(2)
-=======
-        hidden_features = self.down_proj.fp4_weight.size(2) * 2
->>>>>>> efeac49d
         blockscale_offsets_down, problem_sizes_down = NVFP4InferenceGroupedLinear.compute_auxiliary_tensors(
             intermediate, offsets, hidden_features
         )
