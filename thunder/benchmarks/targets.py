import os
from collections.abc import Callable
from enum import auto, Enum
from collections.abc import Sequence

import pytest
import torch

from lightning_utilities.core.imports import package_available

from litgpt.config import configs

import thunder

from thunder.benchmarks import (
    BatchNormBenchmark,
    Benchmark,
    LitGPTBenchmark,
    LitGPTCausalSelfAttentionBenchmark,
    LitGPTSDPABenchmark,
    LlamaMLPBenchmark,
    NanoGPTBenchmark,
    NanoGPTCrossEntropyBenchmark,
    LitGPTGeluBenchmark,
    NanoGPTLayerNormBenchmark,
    thunder_apex_executor,
    thunder_apex_nvfuser_executor,
    thunder_cudnn_executor,
    thunder_cudnn_nvfuser_executor,
    thunder_executor,
    thunder_sdpa_torch_compile_nvfuser_executor,
    torch_compile_executor,
    torch_executor,
    thunder_nvfuser_transformerengine_executor,
)
from thunder.core.interpreter import interpret

from thunder.tests.litgpt_model import Config as LitGPTConfig
from thunder.tests.make_tensor import make_tensor


APEX_FUSED_ROPE_AVAILABLE: bool = package_available("fused_rotary_positional_embedding")
IMPORTANT_CONFIGS = [
    "Llama-2-13b-hf",
    "Llama-2-70b-hf",
    "Llama-2-7b-hf",
    "Llama-3-70B",
    "Llama-3-8B",
    "Mistral-7B-v0.1",
    "phi-2",
]
RUN_ALL_CONFIGS = os.environ.get("THUNDER_BENCH_RUN_ALL_CONFIGS", "0") == "1"


class ComputeType(Enum):
    INFERENCE = auto()
    TRAINING_FORWARD = auto()
    TRAINING_BACKWARD = auto()


def is_requires_grad(type: ComputeType):
    return type == ComputeType.TRAINING_FORWARD or type == ComputeType.TRAINING_BACKWARD


parametrize_compute_type = pytest.mark.parametrize(
    "compute_type,",
    (ComputeType.INFERENCE, ComputeType.TRAINING_FORWARD, ComputeType.TRAINING_BACKWARD),
    ids=("inference", "forward", "backward"),
)


import functools


def timer_and_memory_stats(benchmark) -> float:
    """
    Make a timer that also records the peak allocated memory.

    pytest-benchmark has the following benchmarking code structure:

    start = timer()
    for _ in loops_range:
        function_to_benchmark(*args, **kwargs)
    end = timer()

    So the information about the peak allocated memory should be recorded
    after the function_to_benchmark call and we need to reset the peak memory
    stats before the function_to_benchmark call.

    If reset_peak_memory_stats is called inside the function_to_benchmark call,
    the peak memory stats will be reset multiple times and the peak memory
    stats may not be accurate.

    Args:
        benchmark: The pytest-benchmark object

    Returns:
        The decorator that records the peak allocated memory
    """

    def deco(old_timer):
        @functools.wraps(old_timer)
        def timer():
            ret = old_timer()
            benchmark.extra_info["max_allocated_memory_MB"] = torch.cuda.max_memory_allocated() / (1024 * 1024.0)
            torch.cuda.reset_peak_memory_stats()
            return ret

        return timer

    return deco


from contextlib import contextmanager


@contextmanager
def record_peak_allocated_memory(benchmark):
    old_timer = benchmark._timer
    benchmark._timer = timer_and_memory_stats(benchmark)(benchmark._timer)
    try:
        yield
    finally:
        benchmark._timer = old_timer


def benchmark_for_compute_type(compute_type: ComputeType, benchmark, fn: Callable, args, kwargs):
    with record_peak_allocated_memory(benchmark):
        match compute_type:
            case ComputeType.INFERENCE | ComputeType.TRAINING_FORWARD:
                benchmark(fn, *args, **kwargs)
            case ComputeType.TRAINING_BACKWARD:
                backward_fn, backward_setup = backward_only(fn, *args, **kwargs)
                backward_args = backward_setup()
                benchmark(backward_fn, *backward_args)


def interpreter_fwd(module: Callable):
    fn_ = torch_executor(module)
    fn_ = interpret(fn_)
    return fn_


executors = (
    torch_executor,
    torch_compile_executor,
    thunder_executor,
    thunder_sdpa_torch_compile_nvfuser_executor,
)
executors_ids = (
    "torch",
    "torch.compile",
    "thunder",
    "thunder+nvfuser+torch.compile",
)

apex_executors = (thunder_apex_executor, thunder_apex_nvfuser_executor)
apex_executors_ids = ("thunder+apex-grad", "thunder+apex+nvfuser-grad")

cudnn_executors = (thunder_cudnn_executor, thunder_cudnn_nvfuser_executor)
cudnn_executors_ids = ("thunder+cudnn", "thunder+cudnn+nvfuser")

cudnn_layernorm_executors = (thunder_cudnn_executor, thunder_cudnn_nvfuser_executor)
cudnn_layernorm_executors_ids = (
    "thunder+cudnn_layernorm",
    "thunder+cudnn_layernorm+nvfuser",
)

<<<<<<< HEAD
transformer_engine_executors = (thunder_nvfuser_transformerengine_executor,)
transformer_engine_execuors_ids = ("thunder+nvfuser+transformerengine",)

#
# nanogpt benchmarks
#
=======

def get_unique_configs(config_options: Sequence[str]):
    """
    Get the unique configurations based on the given config options.

    Args:
        config_options: The sequence of configuration options that uniquely identify a LitGPT configuration.
    """
    config_names = list(sorted(c["name"] for c in configs)) if RUN_ALL_CONFIGS else IMPORTANT_CONFIGS
    unique_config_names = {}
    for config_name in config_names:
        config = LitGPTConfig.from_name(config_name)
        key = tuple(getattr(config, k) for k in config_options)
        if config_name in IMPORTANT_CONFIGS:
            unique_config_names[key] = config_name
        unique_config_names.setdefault(key, config_name)

    config_names = list(sorted(unique_config_names.values()))
    return config_names


# There are many configurations but only the following parameters affect the gelu benchmark:
# - gelu_approximate
# - intermediate_size
# - block_size
# Let's select only the configurations that differ in these parameters
def get_configs_for_gelu():
    return get_unique_configs(("gelu_approximate", "intermediate_size", "block_size"))
>>>>>>> f75c3aec


# Sample command to run this benchmark:
# pytest thunder/benchmarks/targets.py -k "test_litgpt_gelu" --benchmark-group-by='param:config,param:bs'
@pytest.mark.parametrize(
    "executor,",
    executors,
    ids=executors_ids,
)
@pytest.mark.parametrize(
    "bs,",
    (
        1,
        2,
    ),
    ids=("bs1", "bs2"),
)
@parametrize_compute_type
@pytest.mark.parametrize(
    "config,",
    get_configs_for_gelu(),
)
def test_litgpt_gelu(benchmark, executor: Callable, bs: int, compute_type: ComputeType, config: str):
    gelu_bench: Benchmark = LitGPTGeluBenchmark(
        config=config,
        batchdims=(bs,),
        device="cuda:0",
        dtype=thunder.bfloat16,
        requires_grad=is_requires_grad(compute_type),
    )

    args, kwargs = gelu_bench.make_batch()
    fn = executor(gelu_bench.fn())

    benchmark_for_compute_type(compute_type, benchmark, fn, args, kwargs)


@pytest.mark.parametrize(
    "executor,",
    executors,
    ids=executors_ids,
)
@parametrize_compute_type
def test_batch_norm(benchmark, executor: Callable, compute_type: ComputeType):
    bn_bench: Benchmark = BatchNormBenchmark(
        (16, 128, 768), device="cuda:0", dtype=thunder.bfloat16, requires_grad=is_requires_grad(compute_type)
    )

    args, kwargs = bn_bench.make_batch()
    fn = executor(bn_bench.fn())

    benchmark_for_compute_type(compute_type, benchmark, fn, args, kwargs)


# TODO Improve cross entropy's fwd+bwd perf when using the PyTorch executor
#   See "torch.cross_entropy implementation has incorrect dtype metadata + bwd
#        is very slow"
@pytest.mark.parametrize(
    "executor,",
    (executors + apex_executors),
    ids=(executors_ids + apex_executors),
)
@parametrize_compute_type
def test_nanogpt_cross_entropy(benchmark, executor: None | Callable, compute_type: ComputeType):
    if executor is None:
        pytest.skip("Executor is unavailable")

    bench: Benchmark = NanoGPTCrossEntropyBenchmark(
        config="gpt2-xl", device="cuda:0", dtype=thunder.bfloat16, requires_grad=is_requires_grad(compute_type)
    )

    args, kwargs = bench.make_batch()
    fn = executor(bench.fn())

    benchmark_for_compute_type(compute_type, benchmark, fn, args, kwargs)


# TODO: Upgrade this benchmark to use LitGPT and config, batch size parametrization
# https://github.com/Lightning-AI/lightning-thunder/issues/740
@pytest.mark.parametrize(
    "executor,",
    (executors + cudnn_layernorm_executors),
    ids=(executors_ids + cudnn_layernorm_executors_ids),
)
@parametrize_compute_type
def test_nanogpt_layer_norm(benchmark, executor: None | Callable, compute_type: ComputeType):
    if executor is None:
        pytest.skip("Executor is unavailable")

    bench: Benchmark = NanoGPTLayerNormBenchmark(
        config="gpt2-xl", device="cuda:0", dtype=thunder.bfloat16, requires_grad=is_requires_grad(compute_type)
    )

    args, kwargs = bench.make_batch()
    fn = executor(bench.fn())

    benchmark_for_compute_type(compute_type, benchmark, fn, args, kwargs)


sdpa_executors = (
    torch_executor,
    torch_compile_executor,
    thunder_executor,
    *((thunder_cudnn_nvfuser_executor,) if thunder_cudnn_nvfuser_executor is not None else ()),
)
sdpa_executors_ids = (
    "torch",
    "torch.compile",
    "thunder",
    *(("thunder+cudnn",) if thunder_cudnn_nvfuser_executor is not None else ()),
)


# Sample command to run this benchmark:
# pytest thunder/benchmarks/targets.py -k "test_litgpt_sdpa" --benchmark-group-by='param:config,param:bs,param:compute_type'
@pytest.mark.parametrize(
    "executor,",
    sdpa_executors,
    ids=sdpa_executors_ids,
)
@pytest.mark.parametrize(
    "bs,",
    (
        1,
        2,
    ),
    ids=("bs1", "bs2"),
)
@parametrize_compute_type
@pytest.mark.parametrize(
    "config,",
    IMPORTANT_CONFIGS,
)
def test_litgpt_sdpa(benchmark, executor: Callable, bs, compute_type, config):
    bench: Benchmark = LitGPTSDPABenchmark(
        config=config,
        batchdims=(bs,),
        device="cuda:0",
        dtype=thunder.bfloat16,
        requires_grad=is_requires_grad(compute_type),
    )

    args, kwargs = bench.make_batch()
    fn = executor(bench.fn())

    benchmark_for_compute_type(compute_type, benchmark, fn, args, kwargs)


# TODO Fix torch.compiles bfloat16 atomic add issue with this benchmark -- why does thunder trigger it but regular torch.compile does not
@pytest.mark.parametrize(
    "executor,",
    executors,
    ids=executors_ids,
)
@parametrize_compute_type
def test_nanogpt_gpt2(benchmark, executor: Callable, compute_type: ComputeType):
    bench: Benchmark = NanoGPTBenchmark(
        config="gpt2",
        device="cuda:0",
        dtype=thunder.bfloat16,
        requires_grad=is_requires_grad(compute_type),
    )

    args, kwargs = bench.make_batch()
    fn = executor(bench.fn())

    benchmark_for_compute_type(compute_type, benchmark, fn, args, kwargs)


@pytest.mark.parametrize(
    "executor,",
    executors,
    ids=executors_ids,
)
@parametrize_compute_type
def test_nanogpt_gpt2xl(benchmark, executor: Callable, compute_type: ComputeType):
    bench: Benchmark = NanoGPTBenchmark(
        config="gpt2-xl",
        device="cuda:0",
        dtype=thunder.bfloat16,
        requires_grad=is_requires_grad(compute_type),
    )

    args, kwargs = bench.make_batch()
    fn = executor(bench.fn())

    benchmark_for_compute_type(compute_type, benchmark, fn, args, kwargs)


#
# llama benchmarks
#


@pytest.mark.parametrize("executor,", (executors + cudnn_executors), ids=(executors_ids + cudnn_executors_ids))
@parametrize_compute_type
<<<<<<< HEAD
def test_open_llama_7b(benchmark, executor: Callable, compute_type: ComputeType):
    cfg: LitGPTConfig = LitGPTConfig.from_name("open_llama_7b")
    b = LitGPTBenchmark(cfg, device="cuda:0", dtype=torch.bfloat16, requires_grad=is_requires_grad(compute_type))

    args, kwargs = b.make_batch()
    fn = executor(b.fn())

    benchmark_for_compute_type(compute_type, benchmark, fn, args, kwargs)


@pytest.mark.parametrize(
    "executor,",
    (transformer_engine_executors),
    ids=(transformer_engine_execuors_ids),
)
@parametrize_compute_type
def test_llama_2_7b_hf_transformer_engine_only(benchmark, executor: Callable, compute_type: ComputeType):
    cfg: LitGPTConfig = LitGPTConfig.from_name("Llama-2-7b-hf")

    b = LitGPTBenchmark(
        cfg, batchdims=(2,), device="cuda:0", dtype=torch.bfloat16, requires_grad=is_requires_grad(compute_type)
    )

    args, kwargs = b.make_batch()
    fn = executor(b.fn())

    if compute_type in (ComputeType.INFERENCE, ComputeType.TRAINING_FORWARD):
        benchmark_for_compute_type(compute_type, benchmark, fn, args, kwargs)
    else:
        # We use `setup_graph_on_each_invocation` here to mitigate - https://github.com/Lightning-AI/lightning-thunder/issues/701
        # Once #701 is fixed, we should remove this `if-else` and use `benchmark_for_compute_type` directly.
        with record_peak_allocated_memory(benchmark):
            backward_fn, backward_setup = backward_only(fn, *args, setup_graph_on_each_invocation=True, **kwargs)
            benchmark.pedantic(
                backward_fn, setup=lambda: (backward_setup(), {}), warmup_rounds=2, iterations=1, rounds=5
            )


@pytest.mark.parametrize("executor,", (executors + cudnn_executors), ids=(executors_ids + cudnn_executors_ids))
@parametrize_compute_type
=======
>>>>>>> f75c3aec
def test_llama_2_7b_hf(benchmark, executor: Callable, compute_type: ComputeType):
    cfg: LitGPTConfig = LitGPTConfig.from_name("Llama-2-7b-hf")
    b = LitGPTBenchmark(
        cfg, batchdims=(2,), device="cuda:0", dtype=torch.bfloat16, requires_grad=is_requires_grad(compute_type)
    )

    args, kwargs = b.make_batch()
    fn = executor(b.fn())

    benchmark_for_compute_type(compute_type, benchmark, fn, args, kwargs)


# TODO: Upgrade this benchmark to use LitGPT and config, batch size parametrization
# https://github.com/Lightning-AI/lightning-thunder/issues/742
@pytest.mark.parametrize(
    "executor,",
    executors,
    ids=executors_ids,
)
@parametrize_compute_type
def test_llama2_mlp_7b(benchmark, executor: Callable, compute_type: ComputeType):
    bench: Benchmark = LlamaMLPBenchmark(
        config="Llama-2-7b-hf",
        batchdims=(2,),
        device="cuda:0",
        dtype=thunder.bfloat16,
        requires_grad=is_requires_grad(compute_type),
    )

    args, kwargs = bench.make_batch()
    fn = executor(bench.fn())

    benchmark_for_compute_type(compute_type, benchmark, fn, args, kwargs)


# TODO: Upgrade this benchmark to use LitGPT and config, batch size parametrization
# https://github.com/Lightning-AI/lightning-thunder/issues/743
@pytest.mark.parametrize(
    "executor,",
    executors,
    ids=executors_ids,
)
@parametrize_compute_type
def test_llama2_causal_self_attention_7b(benchmark, executor: Callable, compute_type: ComputeType):
    bench: Benchmark = LitGPTCausalSelfAttentionBenchmark(
        config="Llama-2-7b-hf",
        batchdims=(2,),
        device="cuda:0",
        dtype=thunder.bfloat16,
        requires_grad=is_requires_grad(compute_type),
    )

    args, kwargs = bench.make_batch()
    fn = executor(bench.fn())

    benchmark_for_compute_type(compute_type, benchmark, fn, args, kwargs)


@pytest.mark.parametrize(
    "executor,",
    executors,
    ids=executors_ids,
)
@parametrize_compute_type
def test_llama2_7b_rmsnorm_grad(benchmark, executor: Callable, compute_type: ComputeType):
    from thunder.benchmarks import LlamaRMSNormBenchmark

    bench: Benchmark = LlamaRMSNormBenchmark(
        n_embd=4096, device="cuda:0", dtype=thunder.bfloat16, requires_grad=is_requires_grad(compute_type)
    )

    args, kwargs = bench.make_batch()
    fn = executor(bench.fn())

    benchmark_for_compute_type(compute_type, benchmark, fn, args, kwargs)


# There are many configurations but only the following parameters affect the QKV split+RoPE benchmark:
# - head_size
# - n_head
# - n_query_groups
# - rope_n_elem
# - block_size
# Let's select only the configurations that differ in these parameters
def get_configs_for_qkv_split_rope():
    config_names = list(sorted(c["name"] for c in configs)) if RUN_ALL_CONFIGS else IMPORTANT_CONFIGS
    unique_config_names = {}
    for config_name in config_names:
        config = LitGPTConfig.from_name(config_name)
        key = tuple(
            getattr(config, k)
            for k in (
                "head_size",
                "n_head",
                "n_query_groups",
                "rope_n_elem",
                "block_size",
            )
        )
        if config_name in IMPORTANT_CONFIGS:
            unique_config_names[key] = config_name
        unique_config_names.setdefault(key, config_name)

    config_names = list(sorted(unique_config_names.values()))
    return config_names


qkv_split_rope_executors = (
    (torch_executor, False),
    (torch_compile_executor, False),
    (thunder_executor, False),
    (thunder_sdpa_torch_compile_nvfuser_executor, False),
    (torch_executor, True),
    (torch_compile_executor, True),
)
qkv_split_rope_executors_ids = (
    "torch",
    "torch.compile",
    "thunder",
    "thunder+nvfuser+torch.compile",
    "torch+apex",
    "torch.compile+apex",
)


# Sample command to run this benchmark:
# pytest thunder/benchmarks/targets.py -k "test_litgpt_qkv_split_rope" --benchmark-group-by='param:config,param:bs,param:compute_type'
@pytest.mark.parametrize(
    "executor,use_apex,",
    qkv_split_rope_executors,
    ids=qkv_split_rope_executors_ids,
)
# bs = batch size
# It's typically small for LLMs
@pytest.mark.parametrize(
    "bs,",
    (2**i for i in range(0, 2)),
    ids=(f"bs{2**i}" for i in range(0, 2)),
)
@parametrize_compute_type
@pytest.mark.parametrize(
    "config,",
    get_configs_for_qkv_split_rope(),
)
def test_litgpt_qkv_split_rope(
    benchmark, executor: Callable, use_apex: bool, bs: int, compute_type: ComputeType, config: str
):
    from thunder.benchmarks import LlamaQKVSplitRopeBenchmark

    if use_apex and not APEX_FUSED_ROPE_AVAILABLE:
        pytest.skip("Apex fused rotary positional embedding is unavailable")

    bench: Benchmark = LlamaQKVSplitRopeBenchmark(
        config=config,
        batchdims=(bs,),
        device="cuda:0",
        dtype=thunder.bfloat16,
        requires_grad=is_requires_grad(compute_type),
        use_apex=use_apex,
    )

    jfn = executor(bench.fn())
    args, kwargs = bench.make_batch()

    benchmark_for_compute_type(compute_type, benchmark, jfn, args, kwargs)


def backward_only(fn: Callable, *args, setup_graph_on_each_invocation=False, **kwargs):
    """
    Returns a function that runs the backward pass of the given function.

    The returned function should be called with the output of setup function.

    Args:
        fn: The forward function
        setup_graph_on_each_invocation: Should the forward graph be setup on each invocation.
                                        Defaults to False.
        *args: Arguments to the forward function
        **kwargs: Keyword arguments to the forward function

    Returns:
        A tuple of the backward function and the setup function
        that returns the arguments for the backward function.
    """
    if setup_graph_on_each_invocation:
        return backward_only_setup_graph_on_each_invocation(fn, *args, **kwargs)

    return backward_only_setup_graph_once(fn, *args, **kwargs)


def backward_only_setup_graph_once(fn: Callable, *args, **kwargs):
    """
    Returns a function that runs the backward pass of the given function.

    The returned function should be called with the output gradients.

    Args:
        fn: The forward function
        *args: Arguments to the forward function
        **kwargs: Keyword arguments to the forward function

    Returns:
        A tuple of the backward function and the setup function
        that returns the arguments for the backward function.
    """
    result = fn(*args, **kwargs)
    result = thunder.core.utils.sequencify(result)

    forward_inputs = thunder.core.pytree.tree_flatten((args, kwargs))[0]
    forward_inputs = list(filter(lambda x: isinstance(x, torch.Tensor) and x.requires_grad, forward_inputs))
    backwardable_tensor_result = list(filter(lambda x: isinstance(x, torch.Tensor) and x.requires_grad, result))

    # Capture metadata for backward to avoid keeping the result in memory
    backwardable_result_metadata = [(r.dtype, r.device, r.shape) for r in backwardable_tensor_result]

    def backward_setup():
        output_grads = []
        for dtype, device, shape in backwardable_result_metadata:
            torch_dtype = thunder.torch.to_torch_dtype(dtype)
            torch_device = thunder.core.devices.to_torch_device(device)
            output_grads.append(make_tensor(shape, dtype=torch_dtype, device=torch_device, requires_grad=False))
        return output_grads

    def backward_fn(*output_grads):
        for i in forward_inputs:
            i.grad = None

        torch.autograd.backward(result, output_grads, retain_graph=True)

    return backward_fn, backward_setup


def backward_only_setup_graph_on_each_invocation(fn: Callable, *args, **kwargs):
    """
    Returns a function that runs the backward pass of the given function.

    The returned function should be called with the output of setup function.

    NOTE: The forward graph will be setup on each invocation.

    Args:
        fn: The forward function
        *args: Arguments to the forward function
        **kwargs: Keyword arguments to the forward function

    Returns:
        A tuple of the backward function and the setup function
        that returns the arguments for the backward function.
    """

    # backward setup takes care of running the forward, saving the relevant context for backward
    # and returning the `grads` for output.
    def backward_setup():
        result = fn(*args, **kwargs)
        result = thunder.core.utils.sequencify(result)

        forward_inputs = thunder.core.pytree.tree_flatten((args, kwargs))[0]
        forward_inputs = list(filter(lambda x: isinstance(x, torch.Tensor) and x.requires_grad, forward_inputs))
        backwardable_tensor_result = list(filter(lambda x: isinstance(x, torch.Tensor) and x.requires_grad, result))

        # Capture metadata for backward to avoid keeping the result in memory
        backwardable_result_metadata = [(r.dtype, r.device, r.shape) for r in backwardable_tensor_result]
        output_grads = []
        for dtype, device, shape in backwardable_result_metadata:
            torch_dtype = thunder.torch.to_torch_dtype(dtype)
            torch_device = thunder.core.devices.to_torch_device(device)
            output_grads.append(make_tensor(shape, dtype=torch_dtype, device=torch_device, requires_grad=False))
        return result, forward_inputs, output_grads

    # Actually do the backward pass.
    def backward_fn(result, forward_inputs, output_grads):
        for i in forward_inputs:
            i.grad = None

        torch.autograd.backward(result, output_grads)

    return backward_fn, backward_setup


#
# interpreter benchmarks
#


@pytest.mark.parametrize("executor,", (torch_executor, interpreter_fwd), ids=("python", "interpreter"))
def test_interpreter_nanogpt_gpt2_fwd(benchmark, executor: Callable):
    bench: Benchmark = NanoGPTBenchmark(
        config="gpt2",
        device="cuda:0",
        dtype=thunder.bfloat16,
        requires_grad=False,
    )

    args, kwargs = bench.make_batch()
    fn = executor(bench.fn())

    benchmark(fn, *args, **kwargs)<|MERGE_RESOLUTION|>--- conflicted
+++ resolved
@@ -166,14 +166,9 @@
     "thunder+cudnn_layernorm+nvfuser",
 )
 
-<<<<<<< HEAD
 transformer_engine_executors = (thunder_nvfuser_transformerengine_executor,)
 transformer_engine_execuors_ids = ("thunder+nvfuser+transformerengine",)
 
-#
-# nanogpt benchmarks
-#
-=======
 
 def get_unique_configs(config_options: Sequence[str]):
     """
@@ -202,7 +197,6 @@
 # Let's select only the configurations that differ in these parameters
 def get_configs_for_gelu():
     return get_unique_configs(("gelu_approximate", "intermediate_size", "block_size"))
->>>>>>> f75c3aec
 
 
 # Sample command to run this benchmark:
@@ -395,19 +389,6 @@
 #
 # llama benchmarks
 #
-
-
-@pytest.mark.parametrize("executor,", (executors + cudnn_executors), ids=(executors_ids + cudnn_executors_ids))
-@parametrize_compute_type
-<<<<<<< HEAD
-def test_open_llama_7b(benchmark, executor: Callable, compute_type: ComputeType):
-    cfg: LitGPTConfig = LitGPTConfig.from_name("open_llama_7b")
-    b = LitGPTBenchmark(cfg, device="cuda:0", dtype=torch.bfloat16, requires_grad=is_requires_grad(compute_type))
-
-    args, kwargs = b.make_batch()
-    fn = executor(b.fn())
-
-    benchmark_for_compute_type(compute_type, benchmark, fn, args, kwargs)
 
 
 @pytest.mark.parametrize(
@@ -440,8 +421,6 @@
 
 @pytest.mark.parametrize("executor,", (executors + cudnn_executors), ids=(executors_ids + cudnn_executors_ids))
 @parametrize_compute_type
-=======
->>>>>>> f75c3aec
 def test_llama_2_7b_hf(benchmark, executor: Callable, compute_type: ComputeType):
     cfg: LitGPTConfig = LitGPTConfig.from_name("Llama-2-7b-hf")
     b = LitGPTBenchmark(
