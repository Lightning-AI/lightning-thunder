from functools import partial
from itertools import chain
from typing import Any
from collections.abc import Sequence
from collections.abc import Callable
from contextlib import contextmanager, nullcontext
from collections import deque
from importlib.metadata import version
from looseversion import LooseVersion
import warnings

import torch

from lightning_utilities.core.imports import package_available

from thunder.core.proxies import TensorProxy
from thunder.core.trace import get_tracectx
from thunder.core.symbol import Symbol, BoundSymbol
import thunder.core.devices as devices
import thunder.core.prims as prims
from thunder.core.proxies import AnyProxy
from thunder.core.vjp_utils import disable_caching_split_forward_and_backward
from thunder.extend import OperatorExecutor, register_executor
from thunder.core.compile_data import get_compile_option, get_compile_data
from thunder.distributed import FSDPType
from thunder.executors.utils import Context, set_saved_tensors
from thunder.core.trace import from_trace, TraceCtx, TraceProvenance, tracectx


__all__ = [
    "transformer_engine_ex",
]

TE_AVAILABLE: bool = package_available("transformer_engine")

# We rely on internal details of TransformerEngine like `_Linear` autograd.Function.
# As these details are not public, they can change
# Ex. addition of a positional argument for cpu_offloading (not as the last argument)
# between version 1.2 and 1.3.
# Hence, we have these guards based on version.

te: None | Any = None
if TE_AVAILABLE:
    try:
        import transformer_engine.pytorch as te
        from transformer_engine.common.recipe import MXFP8BlockScaling, DelayedScaling
        from transformer_engine.pytorch.constants import MXFP8_BLOCK_SCALING_SIZE
        from transformer_engine.pytorch.module.linear import _Linear
        from transformer_engine.pytorch.module.base import TransformerEngineBaseModule
        from transformer_engine.pytorch.fp8 import FP8GlobalStateManager, get_default_fp8_recipe
        from transformer_engine.pytorch.utils import check_dim_for_fp8_exec
        from transformer_engine.pytorch.cpu_offload import CPUOffloadEnabled
        import transformer_engine_torch as tex
    except Exception as ex:
        warnings.warn(f"transformer_engine failed to import with exception {ex}")
        TE_AVAILABLE = False

    TE_VERSION_2_0_PLUS = LooseVersion(version("transformer_engine")) > LooseVersion("2.0")
    if not TE_VERSION_2_0_PLUS:
        msg = f"Installed version of transformer_engine {version('transformer_engine')} is not supported, please upgrade to version 2.0 from https://github.com/NVIDIA/TransformerEngine/tree/release_v2.0. `transformer_engine_ex` will not be used."
        warnings.warn(msg)
        TE_AVAILABLE = False


if not TE_AVAILABLE:
    TransformerEngineBaseModule = object

# [NOTE] IMPLEMENTATION DETAILS
#
# We try to re-use TransformerEngine implementation of `Linear` and `_Linear` as much as possible.
# As `thunder` expects operator to be passed all of its inputs, we have `TELinear` module which doesn't
# register any parameters and takes all `Tensor` arguments as input (It based on `Linear` from TE)
# FP8 tensors require extra meta-data per Tensor. Similar to TE, this meta-data is saved in module `TELinear`.
# NOTE: Implementation supports a limited set of input sizes where dim0 is divisible by 8 and dim1 is divisible by 16.
#
# Ref to `_Linear`: https://github.com/NVIDIA/TransformerEngine/blob/b957aa475bcbcf22405381d18bd7fefe4fb6b171/transformer_engine/pytorch/module/linear.py#L52
# Ref to `Linear`: https://github.com/NVIDIA/TransformerEngine/blob/b957aa475bcbcf22405381d18bd7fefe4fb6b171/transformer_engine/pytorch/module/linear.py#L543
# Stateful Operator:
# This means that every call to this `linear` requires a corresponding `TELinear` instance for
# backing the required FP8 state. This is done by creating a new `BoundSymbol` with corresponding instance
# when replacing calls to `prims.linear` (see `_create_fp8_linear_bound_symbol`).
# Eg.
# Original Program:
#
# def func(a, b, d):
#   out = torch.nn.functional.linear(a, b)
#   out = torch.nn.functional.linear(out, d)
#   return out
#
# Traced Program:
#
# @torch.no_grad()
# @no_autocast
# @transformer_engine.fp8_autocast(fp8_recipe=te_fp8_recipe)
# def func(a, b, d):
#   # a: "cuda:0 bf16[16, 32]"
#   # b: "cuda:0 bf16[64, 32]"
#   # d: "cuda:0 bf16[32, 64]"
#   (t0, _) = te_linear_0(a, b, None, is_grad_enabled=False)  # Backed by it's own instance of TELinear
#   del a, b
#   (t1, _) = te_linear_1(t0, d, None, is_grad_enabled=False)  # Backed by it's own instance of TELinear
#   del t0, d
#   return t1
#
# Managing Residuals for Backward:
# As we re-use `_Linear` which is a `torch.autograd.Function`, it requires a `ctx` Context object to
# save required objects for backward. We have our own `Context` class for the same.
# `_Linear` saves a lot of objects in `ctx` some of which is generated during the first call to `forward`.
#
# [NOTE] Enable grad within context
# To correctly compute the gradients, `_Linear` expects `requires_grad` to be
# set on the `input`, `weight` and `bias` tensor.
# But when applying `vjp`, the input tensor may not have requires_grad
# (as the rules take care relevant transformation). Thus we use `enable_grad` decorator
# when applying the forward and backward rule.
#
# Reference to points where TE looks at `requires_grad`:
# Ref: https://github.com/NVIDIA/TransformerEngine/blob/b957aa475bcbcf22405381d18bd7fefe4fb6b171/transformer_engine/pytorch/module/linear.py#L264
# Ref: https://github.com/NVIDIA/TransformerEngine/blob/b957aa475bcbcf22405381d18bd7fefe4fb6b171/transformer_engine/pytorch/module/linear.py#L434


# Eagerly apply map without
# storing the output.
def eager_map(*args):
    return deque(map(*args), maxlen=0)


# Set requires_grad to True for passed tensors
# in this context.
@contextmanager
def enable_grad(*tensors):
    original_requires_grad = tuple(map(lambda t: t.requires_grad, tensors))
    eager_map(lambda t: t.requires_grad_(True), tensors)
    try:
        yield
    finally:
        eager_map(lambda t, org_r_grad: t.requires_grad_(org_r_grad), tensors, original_requires_grad)


FP8_SHARD_INTERMEDIATE_ACTIVATIONS = "fp8_shard_intermediate_activation"


def _should_shard_intermediate() -> bool:
    compile_data = get_compile_data()

    should_shard_intermediate_options: bool | None = get_compile_option(
        FP8_SHARD_INTERMEDIATE_ACTIVATIONS,
        "transformer_engine_ex: Whether the intermediate activations should be sharded or not. Only applicable with FSDP Zero3, ignored otherwise.",
    )

    if getattr(compile_data.fn, "use_fsdp", False):
        if getattr(compile_data.fn, "sharding_strategy") == FSDPType.ZERO3 and should_shard_intermediate_options:
            return True

        if should_shard_intermediate_options:  # user passed `True` but FSDPType was not Zero3
            warnings.warn(
                f"transformer_engine_ex: {FP8_SHARD_INTERMEDIATE_ACTIVATIONS} is only applicable for FSDP Zero3"
            )

    return False


def _get_num_saved_tensors(fp8_recipe, w_requires_grad):
    MIN_DIM = MXFP8_BLOCK_SCALING_SIZE
    te_linear = te.Linear(MIN_DIM, MIN_DIM)
    te_linear.weight.requires_grad_(w_requires_grad)

    x = torch.randn(MIN_DIM, MIN_DIM, device="cuda")
    with te.fp8_autocast(fp8_recipe=fp8_recipe):
        o = te_linear(x)
    return len(o.grad_fn.saved_tensors)


class TELinear(TransformerEngineBaseModule):
    def __init__(self, in_features: int, out_features: int) -> None:
        super().__init__()

        self.in_features = in_features
        self.out_features = out_features

        # Used by `get_fp8_weights_scratchpad`
        self.primary_weights_in_fp8 = False

        if FP8GlobalStateManager.with_fp8_parameters():
            raise RuntimeError("Primary weights in FP8 is not supported under `thunder.jit`.")

        # NOTE - This is available only v1.8 onwards
        if _should_shard_intermediate():
            self.pg = get_compile_data().process_group_for_ddp
        else:
            self.pg = None

    def forward(self, inp, weight, bias, *, input_requires_grad, weight_requires_grad, bias_requires_grad):
        # NOTE: Backward FP8 metadata sync
        # TransformerEngine v1.6 onwards, we control the sync and update of FP8 metadata for FP8 tensors
        # tied to backward pass (i.e. the gradient tensors)
        # Also, note that the forward tensor metadata sync occurs at the exit of `fp8_autocast` context manager
        # which is not controlled by us.
        #
        # We consume the `is_first_fp8_module` so that the automatic sync for FP8 metadata is disabled.
        FP8GlobalStateManager.is_first_fp8_module()  # Consume first module token.

        enable_grad_inputs = ()

        # For PEFT scenarios, weights maybe frozen i.e. weight_requires_grad=False.
        if input_requires_grad:
            enable_grad_inputs += (inp,)
        if weight_requires_grad:
            enable_grad_inputs += (weight,)
        if bias_requires_grad:
            enable_grad_inputs += (bias,)

        is_grad_enabled = input_requires_grad or weight_requires_grad or bias_requires_grad

        # See [NOTE] Enable grad within context
        # TE backward depends on `requires_grad` to compute grads but thunder wraps it's execution trace with `no_grad`,
        # so under grad mode we enable grad for input tensors
        # Ref: https://github.com/NVIDIA/TransformerEngine/blob/b957aa475bcbcf22405381d18bd7fefe4fb6b171/transformer_engine/pytorch/module/linear.py#L264
        grad_ctx = enable_grad(*enable_grad_inputs) if is_grad_enabled else nullcontext()
        with grad_ctx, self.prepare_forward(inp) as inp:
            assert self.fp8 or not self.primary_weights_in_fp8, (
                "Need to run inside fp8_autocast region when weights are stored in FP8."
            )

            (
                input_quantizer,
                weight_quantizer,
                output_quantizer,
                grad_output_quantizer,
                grad_input_quantizer,
            ) = self._get_quantizers(is_grad_enabled)

            ctx = Context() if is_grad_enabled else None

            import inspect

            params = inspect.signature(_Linear.forward).parameters

            # Currently we do not support `tp` meaning tensor model parallel case.
            # We hard-code the arguments related to distributed for now.
            use_bias = bias is not None

            kwargs = {
                "ctx": ctx,
                "weight": weight,
                "inp": inp,
                "bias": torch.tensor([]) if not use_bias else bias,
                "is_first_microbatch": None,
                "fp8": self.fp8,
                "fp8_calibration": self.fp8_calibration,
                "input_quantizer": input_quantizer,
                "weight_quantizer": weight_quantizer,
                "output_quantizer": output_quantizer,
                "grad_output_quantizer": grad_output_quantizer,
                "grad_input_quantizer": grad_input_quantizer,
                "fuse_wgrad_accumulation": False,
                "cpu_offloading": CPUOffloadEnabled,
                "tp_group": None,
                "tp_size": 1,
                "sequence_parallel": False,
                "tensor_parallel": False,
                "activation_dtype": inp.dtype,
                "parallel_mode": None,
                "is_grad_enabled": is_grad_enabled,
                "ub_overlap_rs": False,
                "ub_overlap_ag": False,
                "ub_name": None,
                "fp8_output": False,
                "fsdp_group": self.pg,
                "module": self,
                "skip_fp8_weight_update": None,
            }

            # Optimistic key value insertion for the sake of compatibility with main branch
            for param_name in params:
                if param_name not in kwargs:
                    param = params[param_name]
                    if param.default is not param.empty:
                        kwargs[param_name] = param.default
                    else:
                        kwargs[param_name] = None

            # Remove kwargs if they are not used in the current version.
            unused_kwargs = set(kwargs.keys()) - set(params)
            for unused_kwarg in unused_kwargs:
                kwargs.pop(unused_kwarg)

            out = _Linear.forward(**kwargs)
            ctx = ctx if is_grad_enabled else None
            saved_tensors = ctx.pop_saved_tensors() if is_grad_enabled else None
            return out, saved_tensors, ctx

    def _get_quantizers(self, is_grad_enabled):
        # NOTE: Currently, we disallow changing these settings.
        fp8_output = False
        fp8_grad = False

        if not self.fp8:
            return [None] * 5
        grad_input_quantizer = None
        grad_output_quantizer = None
        output_quantizer = None
        input_quantizer = self.quantizers["scaling_fwd"][tex.FP8FwdTensors.GEMM1_INPUT]
        input_quantizer.internal = True
        weight_quantizer = self.quantizers["scaling_fwd"][tex.FP8FwdTensors.GEMM1_WEIGHT]
        weight_quantizer.internal = True
        if fp8_output:
            output_quantizer = self.quantizers["scaling_fwd"][tex.FP8FwdTensors.GEMM1_OUTPUT]
        if is_grad_enabled:
            grad_output_quantizer = self.quantizers["scaling_bwd"][tex.FP8BwdTensors.GRAD_OUTPUT1]
            grad_output_quantizer.internal = True
            if fp8_grad:
                grad_input_quantizer = self.quantizers["scaling_bwd"][tex.FP8BwdTensors.GRAD_INPUT1]
        return (
            input_quantizer,
            weight_quantizer,
            output_quantizer,
            grad_output_quantizer,
            grad_input_quantizer,
        )


# # # # # # # # #
# Make Executor for TE
# # # # # # # # #
transformer_engine_ex = OperatorExecutor("transformer_engine")
register_executor(transformer_engine_ex)


def make_te_linear_meta(i_requires_grad, w_requires_grad):
    def _te_functional_linear_meta(
        a: TensorProxy,
        w: TensorProxy,
        bias: None | TensorProxy,
        *,
        input_requires_grad: bool,
        weight_requires_grad: bool,
        bias_requires_grad: bool,
    ) -> tuple[TensorProxy, AnyProxy | None]:
        # Input Shape : (*, Hin)
        # Output Shape : (*, Hout) where * is any number of dims including None.
        output_shape = list(a.shape)
        output_shape[-1] = w.shape[0]
        if i_requires_grad or w_requires_grad:
            global LINEAR_CALLS_COUNTER
            ctx_dict = AnyProxy(object(), prefix=f"ctx_te_{LINEAR_CALLS_COUNTER}")

            # It's not critical to model the exact shape and dtype of
            # saved_tensors since they are not used in Thunder's meta functions.
            saved_tensors = tuple(
                TensorProxy(like=a, shape=a.shape)
                for _ in range(_get_num_saved_tensors(get_recipe_from_options_or_default_recipe(), w_requires_grad))
            )

            return TensorProxy(like=a, shape=output_shape), saved_tensors, ctx_dict
        return TensorProxy(like=a, shape=output_shape), None, None

    return _te_functional_linear_meta


#
# Registers the backward function
#
def _te_functional_linear_backward_impl(
    a_shape: tuple,
    w_shape: tuple,
    b_shape: tuple | None,
    ctx: Context,
    saved_tensors: Sequence[torch.Tensor],
    g: torch.Tensor,
    *,
    input_requires_grad: bool,
    weight_requires_grad: bool,
    bias_requires_grad: bool,
) -> [torch.Tensor, torch.Tensor, None | torch.Tensor]:
    with set_saved_tensors(ctx, saved_tensors):
        grads = _Linear.backward(ctx, g)

    grad_inputs = (grads[1], grads[0], grads[2])
    return grad_inputs


def _te_functional_linear_backward_meta(
    a_shape: tuple,
    w_shape: tuple,
    b_shape: tuple | None,
    ctx: Context,
    saved_tensors: Sequence[TensorProxy],
    g: TensorProxy,
    *,
    input_requires_grad: bool,
    weight_requires_grad: bool,
    bias_requires_grad: bool,
) -> [TensorProxy, TensorProxy, None | TensorProxy]:
    return (
        TensorProxy(like=g, shape=a_shape) if input_requires_grad else None,
        TensorProxy(like=g, shape=w_shape) if weight_requires_grad else None,
        TensorProxy(like=g, shape=b_shape) if bias_requires_grad else None,
    )


te_functional_linear_backward = transformer_engine_ex.register_operator(
    "te_functional_linear_backward", meta=_te_functional_linear_backward_meta, fn=_te_functional_linear_backward_impl
)

LINEAR_CALLS_COUNTER = 0

if TE_AVAILABLE:
    # Recipe is chosen based on hardware platform
    # For H100 or lower, it returns DelayedScaling recipe.
    # For B200, it returns MXFP8BlockScaling recipe.
    _DEFAULT_RECIPE = get_default_fp8_recipe()

IMPORT_CTX_TE_KEY = "transformer_engine"
FP8_RECIPE_KEY = "te_fp8_recipe"


def get_recipe_from_options_or_default_recipe():
    desc = "transformer_engine_ex: Optional fp8_recipe for `fp8_autocast` context manager."
    if (fp8_recipe := get_compile_option(FP8_RECIPE_KEY, desc)) is None:
        fp8_recipe = _DEFAULT_RECIPE

    return fp8_recipe


def _create_fp8_linear_bound_symbol(
    a: TensorProxy, w: TensorProxy, b: TensorProxy, input_requires_grad=True, weight_requires_grad=True
) -> tuple[torch.Tensor, AnyProxy | None]:
    linear_fn = partial(
        TELinear(w.shape[1], w.shape[0]),
    )
    global LINEAR_CALLS_COUNTER
    name = f"te_linear_{LINEAR_CALLS_COUNTER}"

    fp8_recipe = get_recipe_from_options_or_default_recipe()

    def bind_postprocess(bsym: BoundSymbol) -> None:
        # This dict is then used by trace.python_ctx() to resolve the
        # BoundSymbol to the actual function.
        bsym._call_ctx: dict[str, Callable] = {name: linear_fn}
        bsym._import_ctx: dict[str, Any] = {IMPORT_CTX_TE_KEY: te}
        bsym._object_ctx: dict[str, Any] = {FP8_RECIPE_KEY: fp8_recipe}

    meta_fn = make_te_linear_meta(input_requires_grad, weight_requires_grad)
    sym = Symbol(
        name=name,
        meta=meta_fn,
        is_prim=True,
        executor=transformer_engine_ex,
        _bind_postprocess=bind_postprocess,
        tags=(prims.OpTags.DONT_RECOMPUTE_IN_BACKWARD,),
    )
    LINEAR_CALLS_COUNTER += 1
    return sym, meta_fn


# Creates a new stateful operator for each invocation of `linear`.
def _insert_fp8_linear_bound_symbol_in_current_trace(
    a: TensorProxy, w: TensorProxy, b: TensorProxy, input_requires_grad=True, weight_requires_grad=True
) -> tuple[torch.Tensor, AnyProxy | None]:
    is_grad_enabled = input_requires_grad or weight_requires_grad
    sym, meta_fn = _create_fp8_linear_bound_symbol(a, w, b, input_requires_grad, weight_requires_grad)

    # Value for `input_requires_grad`, `weight_requires_grad` and `bias_requires_grad` are default.
    # The correct values are set by looking at the backward trace.
    # See NOTE: Implementation of _transformer_engine_set_requires_grad
    bsym = sym.bind(
        a,
        w,
        b,
        output=meta_fn(
            a,
            w,
            b,
            input_requires_grad=input_requires_grad,
            weight_requires_grad=weight_requires_grad,
            bias_requires_grad=True if b is not None else False,
        ),
        input_requires_grad=input_requires_grad,
        weight_requires_grad=weight_requires_grad,
        bias_requires_grad=True if b is not None else False,
    )

    # Now we need to append the BoundSymbol to the current trace.
    trace = get_tracectx()
    trace.scopes[-1].append(bsym)
    for p in chain(bsym.flat_proxy_outs, bsym.flat_proxy_args):
        trace.names.add(p.name)

    # Used in augmented forward rule.
    # Returns are `result, saved_tensors, ctx`.
    if is_grad_enabled:
        return bsym.output

    return bsym.output[0]


#
# Registers transformer_engine_ex as an executor for torch.nn.functional.linear
#


def _linear_checker(
    a: TensorProxy,
    w: TensorProxy,
    bias: None | TensorProxy,
) -> bool:
    # Make sure that we don't claim an operator
    # if `TransformerEngine` is not available (not installed or version requirements not met)
    # and it is passed as an executor to `thunder.jit()`
    if not TE_AVAILABLE:
        return False

    def is_cuda(t):
        return t.device.devicetype == devices.DeviceType.CUDA

    inputs = (a, w)
    if bias is not None:
        inputs = inputs + (bias,)

    # Helper function as input shape can be (*, Hin)
    def _view_input_as_2d(x):
        shape = x.shape
        return x.view((-1, shape[-1]))

    fp8_recipe = get_recipe_from_options_or_default_recipe()

    def check_valid_fp8_shapes(a):
        # DelayedScaling and MXFP8BlockScaling have different shape requirements.
        if isinstance(fp8_recipe, DelayedScaling):
            return check_dim_for_fp8_exec(a)

        assert isinstance(fp8_recipe, MXFP8BlockScaling)
        shape = a.shape
        return shape[0] % MXFP8_BLOCK_SCALING_SIZE == 0 and shape[1] % MXFP8_BLOCK_SCALING_SIZE == 0

    # Inputs must be on CUDA and
    # input sizes must satisfy -> dim0 is divisible by 8 and dim1 is divisible by 16.
    return all(map(is_cuda, inputs)) and check_valid_fp8_shapes(_view_input_as_2d(a)) and check_valid_fp8_shapes(w)


def linear_forward_rule(a, w, bias):
    out, saved_tensors, ctx = _insert_fp8_linear_bound_symbol_in_current_trace(a, w, bias)
    primal = out
    saved_for_backward = (
        a.shape,
        w.shape,
        bias.shape if bias is not None else None,
        ctx,
        saved_tensors,
        True,  # Dummy default for input_requires_grad updated in `_transformer_engine_set_requires_grad`
        True,  # Dummy default for weight_requires_grad in `_transformer_engine_set_requires_grad`
        True if bias is not None else False,
    )
    return primal, saved_for_backward


# Translate calls from torch.nn.functional.linear to te.Linear (when the checker above returns True)
def _linear_transform(a: TensorProxy, w: TensorProxy, b: TensorProxy) -> torch.Tensor:
    return _insert_fp8_linear_bound_symbol_in_current_trace(
        a, w, b, input_requires_grad=False, weight_requires_grad=False
    )


@disable_caching_split_forward_and_backward
def _linear_grad(a: TensorProxy, w: TensorProxy, b: TensorProxy) -> TensorProxy:
    out, saved_for_backward = linear_forward_rule(a, w, b)
    input_requires_grad, weight_requires_grad, bias_requires_grad = saved_for_backward[-3:]
    g = prims.get_grad(out)
    ga, gw, gb = te_functional_linear_backward(
        *saved_for_backward[:-3],
        g,
        input_requires_grad=input_requires_grad,
        weight_requires_grad=weight_requires_grad,
        bias_requires_grad=bias_requires_grad,
    )
    if input_requires_grad:
        prims.put_grad(a, ga)
    if weight_requires_grad:
        prims.put_grad(w, gw)
    if bias_requires_grad:
        prims.put_grad(b, gb)
    return out


# Registers the implementation for torch.nn.functional.linear
transformer_engine_ex.register_implementation(
    prims.linear,
    checker=_linear_checker,
    execution_transform=_linear_transform,
    grad_transform=_linear_grad,
)


def _is_te_linear_enabled(import_ctx, object_ctx):
    # These keys are present in `import_ctx` and `object_ctx` only if
    # we actually replaced a linear call with a new TE operator.
    is_te_exec_enabled = IMPORT_CTX_TE_KEY in import_ctx and FP8_RECIPE_KEY in object_ctx
    return is_te_exec_enabled


TE_CTX_STR = f"@{IMPORT_CTX_TE_KEY}.fp8_autocast(fp8_recipe={FP8_RECIPE_KEY})"


def _get_te_wrapper_string():
    return TE_CTX_STR


def te_sync_fp8_meta_bwd_meta():
    pass


def te_sync_fp8_meta_bwd_impl():
    FP8GlobalStateManager.reduce_and_update_fp8_tensors(forward=False)


te_sync_fp8_meta_bwd = transformer_engine_ex.register_operator(
    "te_sync_fp8_meta_bwd", meta=te_sync_fp8_meta_bwd_meta, fn=te_sync_fp8_meta_bwd_impl
)


<<<<<<< HEAD
def _transformer_engine_set_requires_grad(fw_extrace: TraceCtx, bw_extrace: TraceCtx) -> tuple[TraceCtx, TraceCtx]:
    # NOTE: Implementation of _transformer_engine_set_requires_grad
    # This function determines the requires_grad for input, weight and bias based on whether the
    # gradients are returned from the backward trace.
    # 1. First, it analyzes the backward trace to determine which gradients (input, weight and bias)
    #    are actually needed. This information is stored in a mapping from
    #    context names to (input_requires_grad, weight_requires_grad, bias_requires_grad) tuples.
    # 2. Then, it updates the forward trace's corresponding bound symbols to pass the correct requires_grad flags.
    #    It also updates the relevant BoundSymbol's output to pass the correct saved_tensors.
    # 3. Finally, it updates the backward trace to pass the correct saved_tensors and update the `te_functional_linear_backward` to
    #    consume the correct saved_tensors.
    # This is required in `PEFT` settings to avoiding unncessary input, weight and bias gradients computation.

    # Step 1: Analyze the backward trace to determine which gradients (input, weight and bias) are actually needed.
    updated_fw_extrace = from_trace(fw_extrace)
    updated_bw_extrace = from_trace(bw_extrace)
    ctx_to_requires_grad = {}
    CTX_ARG_IDX = 3
    SAVED_TENSORS_ARG_IDX = 4
    UNPACK_SEQUENCE_BSYM_IDX = 4
    for bsym in bw_extrace.bound_symbols:
        if bsym.sym.name == "te_functional_linear_backward":
            # Check if `i_requires_grad`, `w_requires_grad` and `b_requires_grad` are used or not.
            # If they are unused, they would show up as `None` in the output of the BoundSymbol.
            dgrad, wgrad, bgrad = bsym.output
            i_requires_grad = True if dgrad is not None else False
            w_requires_grad = True if wgrad is not None else False
            b_requires_grad = True if bgrad is not None else False

            # Update the BoundSymbol to take the correct flags as input.
            ctx_to_requires_grad[bsym.args[CTX_ARG_IDX].name] = (i_requires_grad, w_requires_grad, b_requires_grad)
            args = list(bsym.args)
            bsym.kwargs["input_requires_grad"] = i_requires_grad
            bsym.kwargs["weight_requires_grad"] = w_requires_grad
            bsym.kwargs["bias_requires_grad"] = b_requires_grad
            bsym.args = tuple(args)
        updated_bw_extrace.bound_symbols.append(bsym)

    # Step 2: Update the forward trace to pass the correct requires_grad flags to the `TELinear` module.
    #         Also, it updates the BoundSymbol's output to pass the correct number of saved_tensors.
    tensors_to_remove = []
    ctx_to_new_saved_tensor_len = {}
    for bsym in fw_extrace.bound_symbols:
        if "te_linear" in bsym.sym.name:
            # Update the BoundSymbol to correctly pass the requires_grad flags to the `TELinear` module.
            i_requires_grad, w_requires_grad, b_requires_grad = ctx_to_requires_grad[bsym.output[-1].name]
            args = list(bsym.args)
            org_i_requires_grad = bsym.kwargs["input_requires_grad"]
            org_w_requires_grad = bsym.kwargs["weight_requires_grad"]
            org_b_requires_grad = bsym.kwargs["bias_requires_grad"]
            bsym.kwargs["input_requires_grad"] = i_requires_grad
            bsym.kwargs["weight_requires_grad"] = w_requires_grad
            bsym.kwargs["bias_requires_grad"] = b_requires_grad
            args = tuple(args)
            bsym.args = tuple(args)

            # NOTE: Changing the requires_grad on bias doesn't change the number of saved_tensors.
            if (org_i_requires_grad, org_w_requires_grad, org_b_requires_grad) != (
                i_requires_grad,
                w_requires_grad,
                b_requires_grad,
            ):
                with tracectx(updated_fw_extrace):
                    a, w, b = args[:3]
                    new_args = (a, w, b, i_requires_grad, w_requires_grad)
                    _, meta_fn = _create_fp8_linear_bound_symbol(*new_args)
                    output = meta_fn(
                        a,
                        w,
                        b,
                        input_requires_grad=i_requires_grad,
                        weight_requires_grad=w_requires_grad,
                        bias_requires_grad=b_requires_grad,
                    )

                o, saved_tensors, ctx = bsym.output
                _, new_saved_tensors, _ = output
                # Update the BoundSymbol's output to pass the correct number of saved_tensors
                # computed based on the requires_grad flags.
                bsym.output = (o, saved_tensors[: len(new_saved_tensors)], ctx)
                ctx_to_new_saved_tensor_len[ctx.name] = len(new_saved_tensors)
                for t in saved_tensors[len(new_saved_tensors) :]:
                    tensors_to_remove.append(t.name)

        updated_fw_extrace.bound_symbols.append(bsym)

    from thunder.core.vjp_utils import get_saved_for_backward_tensors, set_saved_for_backward_tensors

    # Update the forward trace's return BoundSymbol to pass the correct number of saved_tensors.
    saved_tensors = get_saved_for_backward_tensors(updated_fw_extrace)
    new_saved_tensors = [tensor for tensor in saved_tensors if tensor.name not in tensors_to_remove]
    set_saved_for_backward_tensors(updated_fw_extrace, new_saved_tensors)

    # Update the backward trace's unpack_sequence for saved tensors to unpack the new sequence of saved tensors.
    assert updated_bw_extrace.bound_symbols[UNPACK_SEQUENCE_BSYM_IDX].sym.id == prims.PrimIDs.UNPACK_SEQUENCE
    assert updated_bw_extrace.bound_symbols[UNPACK_SEQUENCE_BSYM_IDX].args[0].name == "C0"
    updated_bw_extrace.bound_symbols[UNPACK_SEQUENCE_BSYM_IDX].args = (
        updated_bw_extrace.bound_symbols[UNPACK_SEQUENCE_BSYM_IDX].args[0],
        len(new_saved_tensors),
    )
    updated_bw_extrace.bound_symbols[UNPACK_SEQUENCE_BSYM_IDX].output = new_saved_tensors

    # Update the backward trace's BoundSymbol to pass the correct number of saved_tensors to the `te_functional_linear_backward` operator.
    for bsym in updated_bw_extrace.bound_symbols:
        if "te_functional_linear" in bsym.sym.name and bsym.args[CTX_ARG_IDX].name in ctx_to_new_saved_tensor_len:
            new_saved_tensor_len = ctx_to_new_saved_tensor_len[bsym.args[CTX_ARG_IDX].name]
            args = list(bsym.args)
            args[SAVED_TENSORS_ARG_IDX] = args[SAVED_TENSORS_ARG_IDX][:new_saved_tensor_len]
            bsym.args = tuple(args)

    updated_fw_extrace.set_provenance(TraceProvenance(f"TransformerEngine update weight and bias requires_grad pass"))
    updated_bw_extrace.set_provenance(TraceProvenance(f"TransformerEngine update weight and bias requires_grad pass"))
    return updated_fw_extrace, updated_bw_extrace


def _transformer_engine_bwd_fp8_meta_sync(fw_extrace, bw_extrace) -> tuple[TraceCtx, TraceCtx]:
    updated_fw_extrace, updated_bw_extrace = _transformer_engine_set_requires_grad(fw_extrace, bw_extrace)

=======
def _transformer_engine_bwd_fp8_meta_sync(_, bw_extrace):
>>>>>>> fda368a3
    # See doc of `_insert_bwd_fp8_meta_sync` for more details.
    # `bw_extrace` is mutated in place.
    _insert_bwd_fp8_meta_sync(updated_bw_extrace)
    return updated_fw_extrace, updated_bw_extrace


def _insert_bwd_fp8_meta_sync(bw_extrace):
    # This functions insert the symbol `te_sync_fp8_meta_bwd` to the end of the backward
    # trace which takes care of syncing and updating the FP8 metadata for backward tensors.
    # See NOTE: Backward FP8 metadata sync
    bwd_idx = len(bw_extrace.bound_symbols) - 1
    bw_extrace.bound_symbols.insert(bwd_idx, te_sync_fp8_meta_bwd.bind(output=None))


def transformer_engine_v1_bwd_fp8_meta_sync(forward_trace, backward_trace):
    if transformer_engine_ex in get_compile_data().executors_list:
        # NOTE: `_transformer_engine_bwd_fp8_meta_sync` may mutate `fw_extrace` or `bw_extrace`.
        _transformer_engine_bwd_fp8_meta_sync(forward_trace, backward_trace)<|MERGE_RESOLUTION|>--- conflicted
+++ resolved
@@ -619,7 +619,6 @@
 )
 
 
-<<<<<<< HEAD
 def _transformer_engine_set_requires_grad(fw_extrace: TraceCtx, bw_extrace: TraceCtx) -> tuple[TraceCtx, TraceCtx]:
     # NOTE: Implementation of _transformer_engine_set_requires_grad
     # This function determines the requires_grad for input, weight and bias based on whether the
@@ -738,9 +737,6 @@
 def _transformer_engine_bwd_fp8_meta_sync(fw_extrace, bw_extrace) -> tuple[TraceCtx, TraceCtx]:
     updated_fw_extrace, updated_bw_extrace = _transformer_engine_set_requires_grad(fw_extrace, bw_extrace)
 
-=======
-def _transformer_engine_bwd_fp8_meta_sync(_, bw_extrace):
->>>>>>> fda368a3
     # See doc of `_insert_bwd_fp8_meta_sync` for more details.
     # `bw_extrace` is mutated in place.
     _insert_bwd_fp8_meta_sync(updated_bw_extrace)
