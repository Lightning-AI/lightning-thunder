from collections.abc import Sequence

import torch

import thunder.core.utils as utils
from .utils import is_cudagraph_capturing


# NOTE: Split autograd.Function
# We split the autograd.Function into two parts because this allows
# the args to the ThunderOutputFunction.backward to go out of scope
# and the tensors (the grad_outs matching the flattened output) to be
# deallocated when they have been processed by the compiled backward function.
# For the correspondence between the functions hidden from autograd, we use
# a side channel (an empt dict) passed as an argument. To link the two
# functions in autograd, we use a dummy tensor on the meta device.
class ThunderFunction(torch.autograd.Function):
    @staticmethod
    def forward(
        ctx,
        return_none_instead_of_grads,
        compiled_backward,
        side_channel,
        saved_tensors,
        saved_other,
        is_differentiable_outputs,
        flat_output,
        *flat_args,
    ):
        # Here we just propagate the tensors through the autograd graph
        ctx.return_none_instead_of_grads = return_none_instead_of_grads
        ctx.saved_other = saved_other
        ctx.compiled_backward = compiled_backward

        # NOTE [Saved view of output of torch.autograd.Function leaks]
        # We detach here to avoid a bug in PyTorch where
        # it leaks memory if view of the output of torch.autograd.Function
        # is saved for backward.
        # See - https://github.com/pytorch/pytorch/issues/94990#issuecomment-1435181804
        # NOTE - Detaching here would lead to problem with higher order differentiation but
        #        this is ok for now because ThunderFunction is only `once_differentiable`.
        def detach_if_tensor(t):
            # Some operations may claim to return Tensor (as per their meta function)
            # but may return None at Runtime (eg. noticed this for sdpa)
            if isinstance(t, torch.Tensor) and t._base is not None:
                # Only detach if the Tensor is a view.
                # This is needed because TransformerEngine can create (non-view) tensors that have different
                # metadata on the `t.detach()` output than on `t`. (Ideally, this shouldn't be the case)
                # See https://github.com/Lightning-AI/lightning-thunder/pull/1600 for details.
                return t.detach()
            return t

        saved_tensors = tuple(map(detach_if_tensor, saved_tensors))

        ctx.side_channel = side_channel
        if side_channel is not None:
            assert is_differentiable_outputs is None, (
                "is_differentiable_outputs is not supported when side_channel is not None"
            )
            assert not side_channel
            ctx.side_channel["fw"] = flat_output
            # We must save tensors using ctx.save_for_backward but
            # we want to save the tensors in the function returning the outputs to avoid memory leaks
            # (basically ref-cycles via output.grad_fn.next_functions[0, 0].saved_tensors[0] == output
            # PyTorch autograd handles this gracefully for output.grad_fn.saved_tensors)
            ctx.side_channel["tensors_to_save"] = saved_tensors
            return torch.randn(1, device="meta", requires_grad=True)
        else:
            if is_differentiable_outputs is None:
                # Default to original behavior of marking all outputs as differentiable.
                is_differentiable_outputs = tuple(True for _ in flat_output)

            ctx.save_for_backward(*saved_tensors)

            assert len(flat_output) == len(is_differentiable_outputs)
            filter_non_differentiable = [
                o for o, is_differentiable in zip(flat_output, is_differentiable_outputs) if not is_differentiable
            ]
            ctx.mark_non_differentiable(*filter_non_differentiable)

            return flat_output

    # NOTE: If `torch.autograd.function.once_differentiable` is to be removed,
    # one must take care of correctly removing the `detach_if_tensor` above.
    # For more context, see NOTE [Saved view of output of torch.autograd.Function leaks] above.
    @staticmethod
    @torch.autograd.function.once_differentiable
    def backward(ctx, *raw_args):
        if ctx.side_channel is not None:
            args = ctx.side_channel.pop("bw")
            saved_tensors_list = ctx.side_channel.pop("saved_tensors")
            assert not ctx.side_channel
        else:
            args = list(raw_args)
            # ctx.saved_tensors is a tuple of tensors saved in forward. Our compiled
            # backward is a really long function that takes all the tensors saved in
            # forward and gradually uses them to compute the gradients of the
            # inputs. Unfortunately, Python holds a reference to all arguments of a
            # function until the function returns, even if we delete the variable
            # "saved_tensors" inside the function, the tensors will still be held in
            # memory until the function returns. Fortunately, Python passes mutable
            # objects by reference, so we can just replace the saved_tensors with an
            # empty list and the memory will be freed immediately. We must also
            # delete the reference to the saved_tensors in the context, otherwise
            # the memory will be freed only when the context is deleted.
            saved_tensors_list = list(ctx.saved_tensors)  # Make a copy as we will mutate it

            # This is an undocumented API, but it's the only way to clear the
            # reference to the saved tensors in the context
            ctx.maybe_clear_saved_tensors()  # Delete the reference to all saved tensors in the context
        grads = ctx.compiled_backward([saved_tensors_list, ctx.saved_other], args)

        assert not args
        # Inside the compiled backward we must clear the saved_tensors_list
        assert not saved_tensors_list, "saved_tensors_list must be empty after calling compiled_backward"
        # TODO(crcrpar): Remove if-else once `dist_prims.stash_grad_for_fsdp` starts to return `None`
        # NOTE(crcrpar): In fsdp no-sync, unsharded gradients are attached and accumulated to their parameters as the attr of `_thunder_fsdp_unsharded_grad` in order to avoid shape mismatch of a param and its grad. When exiting the no_sync context, the accumulated, unsharded gradients are reduce-scattered into the attr of `grad` and `_thunder_fsdp_unsharded_grad` is removed.
        if not ctx.return_none_instead_of_grads:
            return (None, None, None, None, None, None, None, *grads)
        else:
            n_grads = len(grads)
            del grads
            return (None, None, None, None, None, None, None, *([None] * n_grads))


class ThunderOutputFunction(torch.autograd.Function):
    @staticmethod
    def forward(ctx, dummy, side_channel, *args):
        ctx.side_channel = side_channel
        ctx.num_args = len(args)
        res = ctx.side_channel.pop("fw")
        ctx.save_for_backward(*ctx.side_channel.pop("tensors_to_save"))
        assert not ctx.side_channel
        return res

    @staticmethod
    def backward(ctx, *args):
        assert not ctx.side_channel
        ctx.side_channel["bw"] = list(args)
        ctx.side_channel["saved_tensors"] = list(ctx.saved_tensors)  # see above
        ctx.maybe_clear_saved_tensors()  # Delete the reference to all saved tensors in the context
        return torch.randn(1, device="meta"), None, *([None] * ctx.num_args)


def connect_to_autograd(
    *,
    backward_fn,
    flat_args,
    flat_output,
    saved_tensors,
    saved_other,
    return_none_instead_of_grads,
    disable_split_autograd,
    is_differentiable_outputs: Sequence[bool] | None,
):
    # PyTorch seems to not like our side channel trick when capturing graphs
    # through dynamo and using cuda graphs.
    # Of course, the real trick is to use the CUDAGraphTransform instead
    # of having something else apply it while introducing funny additional
    # conditions for success.
    if not is_cudagraph_capturing() and not disable_split_autograd:
        side_channel = {}
    else:
        side_channel = None

    if is_differentiable_outputs is not None:
        utils.check(
            disable_split_autograd, lambda: "is_differentiable_outputs is not supported when split_autograd is enabled"
        )

    dummy_res = ThunderFunction.apply(
        return_none_instead_of_grads,
        backward_fn,
        side_channel,
        saved_tensors,
        saved_other,
        is_differentiable_outputs,
        flat_output,
        *flat_args,
    )
    if side_channel is not None:
        # we need to pass the inputs to avoid "leave has moved inside the graph"
        # if the function returns an argument as is
<<<<<<< HEAD
        ThunderOutputFunction.apply(dummy_res, side_channel, *flat_args)


def split_forward_backward(computation_trc: TraceCtx, compile_data, compile_stats, /, *flat_args):
    from thunder.core.rematerialization import rematerialize_all_gather, rematerialize_forward_and_backward
    from thunder.transforms.autodiff import forward_and_backward_from_trace
    from thunder.distributed.transforms import FSDPCommBucketing
    from thunder.distributed.utils import sort_data_parallel_syncs, sort_waits, sort_communication_ops
    from thunder.executors.passes import del_last_used, transform_for_execution

    utils.check(compile_data is not None, lambda: "`compile_data` is required")
    # NOTE: This function is rather slow, so it's intended to be used
    # behind a cache.
    tensor_cls = (torch.Tensor, TensorProxy)
    requires_grad_mask = tuple(isinstance(arg, tensor_cls) and arg.requires_grad for arg in flat_args)
    # If none of the inputs require gradients, raise an error
    if not any(requires_grad_mask):
        raise RuntimeError("PyTorch's Autograd interface requires at least one tensor input with requires_grad=True")

    primal_trace = computation_trc
    primal_trace = sort_data_parallel_syncs(primal_trace)

    if compile_stats is not None:
        compile_stats.last_traces.append(primal_trace)

    # torch.autograd.Function doesn't support non-flat outputs, the
    # grads wouldn't be propagated and backward receives None for each
    # non-flat non-tensor output. The output must also be a flat tuple,
    # not any other container type. So we need to flatten the outputs of
    # the forward trace and inputs of the backward trace.
    fw_trace, bw_trace = forward_and_backward_from_trace(primal_trace, torch_autograd=True)

    if bw_trace is None:
        return fw_trace, None

    fw_traces = [fw_trace]
    bw_traces = [bw_trace]

    from thunder.distributed import FSDPType

    # only enable rematerialize_params_in_backward when using FSDP ZeRO3
    _rematerialize_params_in_backward = (
        getattr(compile_data.fn, "use_fsdp", False) and getattr(compile_data.fn, "sharding_strategy") == FSDPType.ZERO3
    )
    if _rematerialize_params_in_backward:
        fw_trace, bw_trace = rematerialize_all_gather(fw_trace, bw_trace)

    # evil, but we really, really don't want to have the same name for different things
    fw_trace.names.update(bw_trace.names)
    bw_trace.names = fw_trace.names

    # Update the backward trace to only compute gradients for the
    # inputs that require gradients
    assert bw_trace.bound_symbols[-1].sym.id == PrimIDs.RETURN
    filtered_grads = tuple(
        (arg_grad if requires_grad else None)
        for arg_grad, requires_grad in utils.safe_zip(bw_trace.bound_symbols[-1].args[0], requires_grad_mask)
    )

    # autograd.Function.backward expects a flat tuple of gradients
    bw_trace.bound_symbols[-1] = replace(bw_trace.bound_symbols[-1], args=(filtered_grads,))

    _fsdp_comm_bucketing: FSDPCommBucketing | None = None
    if getattr(compile_data.fn, "use_fsdp", False):
        _fsdp_comm_bucketing = FSDPCommBucketing(compile_data, computation_trc)
        fw_trace = _fsdp_comm_bucketing.apply_bucketing_to_forward_trace(fw_trace)

    # Now we can run the optimization passes on the forward trace
    # TODO Restore request for no rematerialization
    fw_extrace = transform_for_execution(
        fw_trace,
        executors_list=compile_data.executors_list,
    )
    fw_traces.append(fw_extrace)

    # Some of the optimization passes change proxies in the trace and
    # any change in the forward trace must be reflected in the backward
    # trace.
    original_bw_saved_tensors_for_backward = bw_trace.args[0][0]
    new_fw_saved_tensors_for_backward = get_saved_for_backward_tensors(fw_extrace)

    # saved meta data (this could also contain proxies)
    original_bw_saved_meta_for_backward = bw_trace.args[0][1]
    new_fw_saved_meta_for_backward = fw_extrace.output[1][1]

    saved_tensors_swap_map = {
        variableify(x): y
        for x, y in zip(original_bw_saved_tensors_for_backward, new_fw_saved_tensors_for_backward)
        if variableify(x) != variableify(y)
    }

    saved_metadata_swap_map = {
        variableify(x): y
        for x, y in zip(original_bw_saved_meta_for_backward, new_fw_saved_meta_for_backward)
        if variableify(x) != variableify(y)
    }
    swap_map = saved_tensors_swap_map | saved_metadata_swap_map

    new_bsyms = replace_redundant_inputs(swap_map, bw_trace.bound_symbols)
    # replace_redundant_inputs doesn't replace the output of
    # UNPACK_SEQUENCE so we do it manually. Here we have certain
    # assumptions about the structure of the backward trace.
    assert bw_trace.bound_symbols[0].sym.id == PrimIDs.UNPACK_TRIVIAL
    assert bw_trace.bound_symbols[0].kwargs["name"] == "saved_for_backward"
    assert bw_trace.bound_symbols[4].sym.id == PrimIDs.UNPACK_SEQUENCE
    assert bw_trace.bound_symbols[4].args[0].name == "C0"
    assert bw_trace.bound_symbols[5].sym.id == PrimIDs.UNPACK_SEQUENCE
    assert bw_trace.bound_symbols[5].args[0].name == "C1"
    new_bsyms[4] = new_bsyms[4].from_bsym_swap_proxies(
        swap_map,
        skip_inputs=False,
        skip_output=False,
        skip_subsymbols=False,
    )
    new_bsyms[5] = new_bsyms[5].from_bsym_swap_proxies(
        swap_map,
        skip_inputs=False,
        skip_output=False,
        skip_subsymbols=False,
    )

    # remove duplicates
    # The NVFuser (and possibly others) fusion pass applied on the forward during has a
    # CSE pass that may lead to duplicate symbols saved for backward. This causes trouble
    # because we see duplicates in the unpacking. But the passes are unaware of the backward,
    # so they cannot handle it themselves, so we clean this up here.
    seen = set()
    new_fw_out = []
    new_bw_inp = []
    for p_fw, p_bw in zip(get_saved_for_backward_tensors(fw_extrace), new_bsyms[4].output, strict=True):
        if p_fw.name not in seen:
            seen.add(p_fw.name)
            new_fw_out.append(p_fw)
            new_bw_inp.append(p_bw)
    new_bsyms[4] = new_bsyms[4].from_bsym(output=tuple(new_bw_inp))
    set_saved_for_backward_tensors(fw_extrace, new_fw_out)

    bw_trace.bound_symbols = new_bsyms
    bw_trace.args = ((new_bsyms[4].output, new_bsyms[5].output), bw_trace.args[1])

    if getattr(compile_data.fn, "use_fsdp", False):
        bw_trace = _fsdp_comm_bucketing.apply_bucketing_to_backward_trace(bw_trace)

    # Now we can run the optimization passes on the backward trace
    # TODO Restore request for no rematerialization
    bw_extrace = transform_for_execution(
        bw_trace,
        executors_list=compile_data.executors_list,
    )
    bw_traces.append(bw_extrace)

    fw_extrace, bw_extrace = rematerialize_forward_and_backward(fw_extrace, bw_extrace)
    fw_traces.append(fw_extrace)
    bw_traces.append(bw_extrace)

    # We need to sort the waits in forward and backward trace to overlap
    # computation with communication
    # For performance we need the wait_prim_impl nodes in the execution trace to be as far from the
    # communication ops as possible. But it causes the all_gather_prim_impl nodes gathered at the start of
    # backward trace and increases the peak allocated memory
    use_fsdp: bool = getattr(compile_data.fn, "use_fsdp", False)
    if use_fsdp:
        assert hasattr(compile_data.fn, "sharding_strategy")
        if getattr(compile_data.fn, "sharding_strategy") == FSDPType.ZERO3:
            from thunder.distributed import FSDPBucketingStrategy
            from thunder.distributed.utils import limit_in_flight_allgathers

            fw_extrace = sort_communication_ops(fw_extrace)
            fw_extrace = limit_in_flight_allgathers(
                fw_extrace,
                3,
                compile_data.fn.bucketing_strategy != FSDPBucketingStrategy.NONE,
            )
            bw_extrace = sort_communication_ops(bw_extrace)
            bw_extrace = limit_in_flight_allgathers(
                bw_extrace,
                3,
                compile_data.fn.bucketing_strategy != FSDPBucketingStrategy.NONE,
            )
        if getattr(compile_data.fn, "sharding_strategy") == FSDPType.ZERO2:
            from thunder.distributed import FSDPBucketingStrategy
            from thunder.distributed.utils import limit_in_flight_allgathers
            from sys import maxsize as INT_MAX

            # sort the allgather+wait as consumer order just before consumer
            fw_extrace = sort_communication_ops(fw_extrace)
            # unlimited number of allgathers, i.e. allgathers are listed at the beginning of the trace in consumer order and wait stays just before wait
            fw_extrace = limit_in_flight_allgathers(
                fw_extrace,
                INT_MAX,
                compile_data.fn.bucketing_strategy != FSDPBucketingStrategy.NONE,
            )
            bw_extrace = sort_waits(bw_extrace)
    use_ddp: bool = getattr(compile_data.fn, "use_ddp", False)
    if use_ddp:
        bw_extrace = sort_waits(bw_extrace)
    if (not use_ddp) and (not use_fsdp):
        from thunder.distributed.utils import maybe_sort_waits

        _, fw_extrace = maybe_sort_waits(fw_extrace)
        _, bw_extrace = maybe_sort_waits(bw_extrace)

    # Importing here to avoid cyclical dependencies in future.
    # NOTE: This is required only for v1 executor.
    #       Mutates the backward_trace inplace.
    from thunder.executors.transformer_engineex import (
        transformer_engine_v1_requires_grad_transform_and_bwd_fp8_meta_sync,
    )

    fw_extrace, bw_extrace = transformer_engine_v1_requires_grad_transform_and_bwd_fp8_meta_sync(fw_extrace, bw_extrace)

    fw_extrace = del_last_used(fw_extrace)
    fw_traces.append(fw_extrace)

    bw_extrace = del_last_used(bw_extrace, clear_mutable_collections=True)
    bw_traces.append(bw_extrace)

    bw_extrace = rename_bwd_trace_outputs(bw_extrace, fw_extrace)
    bw_traces.append(bw_extrace)

    if compile_stats is not None:
        compile_stats.last_traces += fw_traces
        compile_stats.last_backward_traces += bw_traces

    # We only want to apply it on backward trace.
    from thunder.torch.experimental.dtensor_utils import check_dtensor_cotangent_metadata_in_backward

    bw_extrace = check_dtensor_cotangent_metadata_in_backward(bw_extrace)

    if len(bw_extrace.bound_symbols) == 1:
        # only return, no unpacking, so no gradient is calculated
        bw_extrace = None

    return fw_extrace, bw_extrace
=======
        ThunderOutputFunction.apply(dummy_res, side_channel, *flat_args)
>>>>>>> 0d8bcaa6
<|MERGE_RESOLUTION|>--- conflicted
+++ resolved
@@ -181,241 +181,4 @@
     if side_channel is not None:
         # we need to pass the inputs to avoid "leave has moved inside the graph"
         # if the function returns an argument as is
-<<<<<<< HEAD
-        ThunderOutputFunction.apply(dummy_res, side_channel, *flat_args)
-
-
-def split_forward_backward(computation_trc: TraceCtx, compile_data, compile_stats, /, *flat_args):
-    from thunder.core.rematerialization import rematerialize_all_gather, rematerialize_forward_and_backward
-    from thunder.transforms.autodiff import forward_and_backward_from_trace
-    from thunder.distributed.transforms import FSDPCommBucketing
-    from thunder.distributed.utils import sort_data_parallel_syncs, sort_waits, sort_communication_ops
-    from thunder.executors.passes import del_last_used, transform_for_execution
-
-    utils.check(compile_data is not None, lambda: "`compile_data` is required")
-    # NOTE: This function is rather slow, so it's intended to be used
-    # behind a cache.
-    tensor_cls = (torch.Tensor, TensorProxy)
-    requires_grad_mask = tuple(isinstance(arg, tensor_cls) and arg.requires_grad for arg in flat_args)
-    # If none of the inputs require gradients, raise an error
-    if not any(requires_grad_mask):
-        raise RuntimeError("PyTorch's Autograd interface requires at least one tensor input with requires_grad=True")
-
-    primal_trace = computation_trc
-    primal_trace = sort_data_parallel_syncs(primal_trace)
-
-    if compile_stats is not None:
-        compile_stats.last_traces.append(primal_trace)
-
-    # torch.autograd.Function doesn't support non-flat outputs, the
-    # grads wouldn't be propagated and backward receives None for each
-    # non-flat non-tensor output. The output must also be a flat tuple,
-    # not any other container type. So we need to flatten the outputs of
-    # the forward trace and inputs of the backward trace.
-    fw_trace, bw_trace = forward_and_backward_from_trace(primal_trace, torch_autograd=True)
-
-    if bw_trace is None:
-        return fw_trace, None
-
-    fw_traces = [fw_trace]
-    bw_traces = [bw_trace]
-
-    from thunder.distributed import FSDPType
-
-    # only enable rematerialize_params_in_backward when using FSDP ZeRO3
-    _rematerialize_params_in_backward = (
-        getattr(compile_data.fn, "use_fsdp", False) and getattr(compile_data.fn, "sharding_strategy") == FSDPType.ZERO3
-    )
-    if _rematerialize_params_in_backward:
-        fw_trace, bw_trace = rematerialize_all_gather(fw_trace, bw_trace)
-
-    # evil, but we really, really don't want to have the same name for different things
-    fw_trace.names.update(bw_trace.names)
-    bw_trace.names = fw_trace.names
-
-    # Update the backward trace to only compute gradients for the
-    # inputs that require gradients
-    assert bw_trace.bound_symbols[-1].sym.id == PrimIDs.RETURN
-    filtered_grads = tuple(
-        (arg_grad if requires_grad else None)
-        for arg_grad, requires_grad in utils.safe_zip(bw_trace.bound_symbols[-1].args[0], requires_grad_mask)
-    )
-
-    # autograd.Function.backward expects a flat tuple of gradients
-    bw_trace.bound_symbols[-1] = replace(bw_trace.bound_symbols[-1], args=(filtered_grads,))
-
-    _fsdp_comm_bucketing: FSDPCommBucketing | None = None
-    if getattr(compile_data.fn, "use_fsdp", False):
-        _fsdp_comm_bucketing = FSDPCommBucketing(compile_data, computation_trc)
-        fw_trace = _fsdp_comm_bucketing.apply_bucketing_to_forward_trace(fw_trace)
-
-    # Now we can run the optimization passes on the forward trace
-    # TODO Restore request for no rematerialization
-    fw_extrace = transform_for_execution(
-        fw_trace,
-        executors_list=compile_data.executors_list,
-    )
-    fw_traces.append(fw_extrace)
-
-    # Some of the optimization passes change proxies in the trace and
-    # any change in the forward trace must be reflected in the backward
-    # trace.
-    original_bw_saved_tensors_for_backward = bw_trace.args[0][0]
-    new_fw_saved_tensors_for_backward = get_saved_for_backward_tensors(fw_extrace)
-
-    # saved meta data (this could also contain proxies)
-    original_bw_saved_meta_for_backward = bw_trace.args[0][1]
-    new_fw_saved_meta_for_backward = fw_extrace.output[1][1]
-
-    saved_tensors_swap_map = {
-        variableify(x): y
-        for x, y in zip(original_bw_saved_tensors_for_backward, new_fw_saved_tensors_for_backward)
-        if variableify(x) != variableify(y)
-    }
-
-    saved_metadata_swap_map = {
-        variableify(x): y
-        for x, y in zip(original_bw_saved_meta_for_backward, new_fw_saved_meta_for_backward)
-        if variableify(x) != variableify(y)
-    }
-    swap_map = saved_tensors_swap_map | saved_metadata_swap_map
-
-    new_bsyms = replace_redundant_inputs(swap_map, bw_trace.bound_symbols)
-    # replace_redundant_inputs doesn't replace the output of
-    # UNPACK_SEQUENCE so we do it manually. Here we have certain
-    # assumptions about the structure of the backward trace.
-    assert bw_trace.bound_symbols[0].sym.id == PrimIDs.UNPACK_TRIVIAL
-    assert bw_trace.bound_symbols[0].kwargs["name"] == "saved_for_backward"
-    assert bw_trace.bound_symbols[4].sym.id == PrimIDs.UNPACK_SEQUENCE
-    assert bw_trace.bound_symbols[4].args[0].name == "C0"
-    assert bw_trace.bound_symbols[5].sym.id == PrimIDs.UNPACK_SEQUENCE
-    assert bw_trace.bound_symbols[5].args[0].name == "C1"
-    new_bsyms[4] = new_bsyms[4].from_bsym_swap_proxies(
-        swap_map,
-        skip_inputs=False,
-        skip_output=False,
-        skip_subsymbols=False,
-    )
-    new_bsyms[5] = new_bsyms[5].from_bsym_swap_proxies(
-        swap_map,
-        skip_inputs=False,
-        skip_output=False,
-        skip_subsymbols=False,
-    )
-
-    # remove duplicates
-    # The NVFuser (and possibly others) fusion pass applied on the forward during has a
-    # CSE pass that may lead to duplicate symbols saved for backward. This causes trouble
-    # because we see duplicates in the unpacking. But the passes are unaware of the backward,
-    # so they cannot handle it themselves, so we clean this up here.
-    seen = set()
-    new_fw_out = []
-    new_bw_inp = []
-    for p_fw, p_bw in zip(get_saved_for_backward_tensors(fw_extrace), new_bsyms[4].output, strict=True):
-        if p_fw.name not in seen:
-            seen.add(p_fw.name)
-            new_fw_out.append(p_fw)
-            new_bw_inp.append(p_bw)
-    new_bsyms[4] = new_bsyms[4].from_bsym(output=tuple(new_bw_inp))
-    set_saved_for_backward_tensors(fw_extrace, new_fw_out)
-
-    bw_trace.bound_symbols = new_bsyms
-    bw_trace.args = ((new_bsyms[4].output, new_bsyms[5].output), bw_trace.args[1])
-
-    if getattr(compile_data.fn, "use_fsdp", False):
-        bw_trace = _fsdp_comm_bucketing.apply_bucketing_to_backward_trace(bw_trace)
-
-    # Now we can run the optimization passes on the backward trace
-    # TODO Restore request for no rematerialization
-    bw_extrace = transform_for_execution(
-        bw_trace,
-        executors_list=compile_data.executors_list,
-    )
-    bw_traces.append(bw_extrace)
-
-    fw_extrace, bw_extrace = rematerialize_forward_and_backward(fw_extrace, bw_extrace)
-    fw_traces.append(fw_extrace)
-    bw_traces.append(bw_extrace)
-
-    # We need to sort the waits in forward and backward trace to overlap
-    # computation with communication
-    # For performance we need the wait_prim_impl nodes in the execution trace to be as far from the
-    # communication ops as possible. But it causes the all_gather_prim_impl nodes gathered at the start of
-    # backward trace and increases the peak allocated memory
-    use_fsdp: bool = getattr(compile_data.fn, "use_fsdp", False)
-    if use_fsdp:
-        assert hasattr(compile_data.fn, "sharding_strategy")
-        if getattr(compile_data.fn, "sharding_strategy") == FSDPType.ZERO3:
-            from thunder.distributed import FSDPBucketingStrategy
-            from thunder.distributed.utils import limit_in_flight_allgathers
-
-            fw_extrace = sort_communication_ops(fw_extrace)
-            fw_extrace = limit_in_flight_allgathers(
-                fw_extrace,
-                3,
-                compile_data.fn.bucketing_strategy != FSDPBucketingStrategy.NONE,
-            )
-            bw_extrace = sort_communication_ops(bw_extrace)
-            bw_extrace = limit_in_flight_allgathers(
-                bw_extrace,
-                3,
-                compile_data.fn.bucketing_strategy != FSDPBucketingStrategy.NONE,
-            )
-        if getattr(compile_data.fn, "sharding_strategy") == FSDPType.ZERO2:
-            from thunder.distributed import FSDPBucketingStrategy
-            from thunder.distributed.utils import limit_in_flight_allgathers
-            from sys import maxsize as INT_MAX
-
-            # sort the allgather+wait as consumer order just before consumer
-            fw_extrace = sort_communication_ops(fw_extrace)
-            # unlimited number of allgathers, i.e. allgathers are listed at the beginning of the trace in consumer order and wait stays just before wait
-            fw_extrace = limit_in_flight_allgathers(
-                fw_extrace,
-                INT_MAX,
-                compile_data.fn.bucketing_strategy != FSDPBucketingStrategy.NONE,
-            )
-            bw_extrace = sort_waits(bw_extrace)
-    use_ddp: bool = getattr(compile_data.fn, "use_ddp", False)
-    if use_ddp:
-        bw_extrace = sort_waits(bw_extrace)
-    if (not use_ddp) and (not use_fsdp):
-        from thunder.distributed.utils import maybe_sort_waits
-
-        _, fw_extrace = maybe_sort_waits(fw_extrace)
-        _, bw_extrace = maybe_sort_waits(bw_extrace)
-
-    # Importing here to avoid cyclical dependencies in future.
-    # NOTE: This is required only for v1 executor.
-    #       Mutates the backward_trace inplace.
-    from thunder.executors.transformer_engineex import (
-        transformer_engine_v1_requires_grad_transform_and_bwd_fp8_meta_sync,
-    )
-
-    fw_extrace, bw_extrace = transformer_engine_v1_requires_grad_transform_and_bwd_fp8_meta_sync(fw_extrace, bw_extrace)
-
-    fw_extrace = del_last_used(fw_extrace)
-    fw_traces.append(fw_extrace)
-
-    bw_extrace = del_last_used(bw_extrace, clear_mutable_collections=True)
-    bw_traces.append(bw_extrace)
-
-    bw_extrace = rename_bwd_trace_outputs(bw_extrace, fw_extrace)
-    bw_traces.append(bw_extrace)
-
-    if compile_stats is not None:
-        compile_stats.last_traces += fw_traces
-        compile_stats.last_backward_traces += bw_traces
-
-    # We only want to apply it on backward trace.
-    from thunder.torch.experimental.dtensor_utils import check_dtensor_cotangent_metadata_in_backward
-
-    bw_extrace = check_dtensor_cotangent_metadata_in_backward(bw_extrace)
-
-    if len(bw_extrace.bound_symbols) == 1:
-        # only return, no unpacking, so no gradient is calculated
-        bw_extrace = None
-
-    return fw_extrace, bw_extrace
-=======
-        ThunderOutputFunction.apply(dummy_res, side_channel, *flat_args)
->>>>>>> 0d8bcaa6
+        ThunderOutputFunction.apply(dummy_res, side_channel, *flat_args)