from dataclasses import replace
from typing import TYPE_CHECKING

import torch

import thunder.core.utils as utils
from thunder.core.prims import PrimIDs
from thunder.core.proxies import TensorProxy, variableify
from thunder.core.pytree import tree_flatten, tree_map
from thunder.core.symbol import BoundSymbol
from thunder.core.trace import TraceCtx, from_trace, set_tracectx, reset_tracectx
from thunder.core.transform_common import replace_redundant_inputs
from thunder.core.vjp_utils import get_saved_for_backward_tensors, set_saved_for_backward_tensors
from .utils import is_cudagraph_capturing

if TYPE_CHECKING:
    from thunder.core.trace import VariableInterface


def rename_bwd_trace_outputs(bwd_trace: TraceCtx, fwd_trace: TraceCtx) -> TraceCtx:
    """Have backward trace output tensor proxy names follow `grad_for_<param>` format.

    Since ``i``-th tensor proxy of backward trace's outputs is grad of ``i``-th tensor proxy of forward trace's inputs,
    this method looks up to forward trace's inputs to get the param name for each grad.

    Args:
        bwd_trace:
        fwd_trace:

    Returns:
        :class:`thunder.core.trace.TraceCtx`
    """

    # [note: why setting trace ctx?]
    # [`TensorProxy.replace_name`](https://github.com/Lightning-AI/lightning-thunder/blob/561b699/thunder/core/proxies.py#L1221-L1223) calls
    # [`tensorproxy`](https://github.com/Lightning-AI/lightning-thunder/blob/561b699/thunder/core/proxies.py#L1506-L1520)
    # which then calls `TensorProxy.__init__`. `TensorProxy.__init__` of course calls
    # [` Proxy.__init__`](https://github.com/Lightning-AI/lightning-thunder/blob/561b699/thunder/core/proxies.py#L81-L86).
    # `Proxy`'s dunder init calls [`make_proxy_name`](https://github.com/Lightning-AI/lightning-thunder/blob/561b699/thunder/core/proxies.py#L81-L86)
    # which depends on a tracectx.
    trace_tok = set_tracectx(bwd_trace)

    swap_map: dict[VariableInterface, TensorProxy] = {}
    bwd_outputs, _ = tree_flatten(bwd_trace.output)
    fwd_inputs, _ = tree_flatten((fwd_trace.args, fwd_trace.kwargs))

    utils.check(len(bwd_outputs) == len(fwd_inputs), lambda: f"{len(bwd_outputs)=}, {len(fwd_inputs)=}")

    for fwd_arg, bwd_out in zip(fwd_inputs, bwd_outputs):
        if isinstance(bwd_out, TensorProxy):
            swap_map[variableify(bwd_out)] = bwd_out.replace_name(f"grad_for_{fwd_arg.name}", disambiguate=True)
    reset_tracectx(trace_tok)

    renamed_bwd_trace = from_trace(bwd_trace)
    renamed_bwd_trace.bound_symbols = []

    def swap_as_needed(a):
        if not isinstance(a, TensorProxy):
            return a
        return swap_map.get(variableify(a), a)

    renamed_bwd_trace.args = tree_map(swap_as_needed, renamed_bwd_trace.args)
    bsym: BoundSymbol
    for bsym in bwd_trace.bound_symbols:
        renamed_bwd_trace.bound_symbols.append(bsym.from_bsym_swap_proxies(swap_map=swap_map))

    return renamed_bwd_trace


# NOTE: Split autograd.Function
# We split the autograd.Function into two parts because this allows
# the args to the ThunderOutputFunction.backward to go out of scope
# and the tensors (the grad_outs matching the flattened output) to be
# deallocated when they have been processed by the compiled backward function.
# For the correspondence between the functions hidden from autograd, we use
# a side channel (an empt dict) passed as an argument. To link the two
# functions in autograd, we use a dummy tensor on the meta device.
class ThunderFunction(torch.autograd.Function):
    @staticmethod
    def forward(
        ctx,
        return_none_instead_of_grads,
        compiled_backward,
        side_channel,
        saved_tensors,
        saved_other,
        flat_output,
        *flat_args,
    ):
        # Here we just propagate the tensors through the autograd graph
        ctx.return_none_instead_of_grads = return_none_instead_of_grads
        ctx.saved_other = saved_other
        ctx.compiled_backward = compiled_backward

        # NOTE [Saved view of output of torch.autograd.Function leaks]
        # We detach here to avoid a bug in PyTorch where
        # it leaks memory if view of the output of torch.autograd.Function
        # is saved for backward.
        # See - https://github.com/pytorch/pytorch/issues/94990#issuecomment-1435181804
        # NOTE - Detaching here would lead to problem with higher order differentiation but
        #        this is ok for now because ThunderFunction is only `once_differentiable`.
        def detach_if_tensor(t):
            # Some operations may claim to return Tensor (as per their meta function)
            # but may return None at Runtime (eg. noticed this for sdpa)
            if isinstance(t, torch.Tensor) and t._base is not None:
                # Only detach if the Tensor is a view.
                # This is needed because TransformerEngine can create (non-view) tensors that have different
                # metadata on the `t.detach()` output than on `t`. (Ideally, this shouldn't be the case)
                # See https://github.com/Lightning-AI/lightning-thunder/pull/1600 for details.
                return t.detach()
            return t

        saved_tensors = tuple(map(detach_if_tensor, saved_tensors))

        ctx.side_channel = side_channel
        if side_channel is not None:
            assert not side_channel
            ctx.side_channel["fw"] = flat_output
            # We must save tensors using ctx.save_for_backward but
            # we want to save the tensors in the function returning the outputs to avoid memory leaks
            # (basically ref-cycles via output.grad_fn.next_functions[0, 0].saved_tensors[0] == output
            # PyTorch autograd handles this gracefully for output.grad_fn.saved_tensors)
            ctx.side_channel["tensors_to_save"] = saved_tensors
            return torch.randn(1, device="meta", requires_grad=True)
        else:
            ctx.save_for_backward(*saved_tensors)
            return flat_output

    # NOTE: If `torch.autograd.function.once_differentiable` is to be removed,
    # one must take care of correctly removing the `detach_if_tensor` above.
    # For more context, see NOTE [Saved view of output of torch.autograd.Function leaks] above.
    @staticmethod
    @torch.autograd.function.once_differentiable
    def backward(ctx, *raw_args):
        if ctx.side_channel is not None:
            args = ctx.side_channel.pop("bw")
            saved_tensors_list = ctx.side_channel.pop("saved_tensors")
            assert not ctx.side_channel
        else:
            args = list(raw_args)
            # ctx.saved_tensors is a tuple of tensors saved in forward. Our compiled
            # backward is a really long function that takes all the tensors saved in
            # forward and gradually uses them to compute the gradients of the
            # inputs. Unfortunately, Python holds a reference to all arguments of a
            # function until the function returns, even if we delete the variable
            # "saved_tensors" inside the function, the tensors will still be held in
            # memory until the function returns. Fortunately, Python passes mutable
            # objects by reference, so we can just replace the saved_tensors with an
            # empty list and the memory will be freed immediately. We must also
            # delete the reference to the saved_tensors in the context, otherwise
            # the memory will be freed only when the context is deleted.
            saved_tensors_list = list(ctx.saved_tensors)  # Make a copy as we will mutate it

            # This is an undocumented API, but it's the only way to clear the
            # reference to the saved tensors in the context
            ctx.maybe_clear_saved_tensors()  # Delete the reference to all saved tensors in the context
        grads = ctx.compiled_backward([saved_tensors_list, ctx.saved_other], args)

        assert not args
        # Inside the compiled backward we must clear the saved_tensors_list
        assert not saved_tensors_list, "saved_tensors_list must be empty after calling compiled_backward"
        # TODO(crcrpar): Remove if-else once `dist_prims.stash_grad_for_fsdp` starts to return `None`
        # NOTE(crcrpar): In fsdp no-sync, unsharded gradients are attached and accumulated to their parameters as the attr of `_thunder_fsdp_unsharded_grad` in order to avoid shape mismatch of a param and its grad. When exiting the no_sync context, the accumulated, unsharded gradients are reduce-scattered into the attr of `grad` and `_thunder_fsdp_unsharded_grad` is removed.
        if not ctx.return_none_instead_of_grads:
            return (None, None, None, None, None, None, *grads)
        else:
            n_grads = len(grads)
            del grads
            return (None, None, None, None, None, None, *([None] * n_grads))


class ThunderOutputFunction(torch.autograd.Function):
    @staticmethod
    def forward(ctx, dummy, side_channel, *args):
        ctx.side_channel = side_channel
        ctx.num_args = len(args)
        res = ctx.side_channel.pop("fw")
        ctx.save_for_backward(*ctx.side_channel.pop("tensors_to_save"))
        assert not ctx.side_channel
        return res

    @staticmethod
    def backward(ctx, *args):
        assert not ctx.side_channel
        ctx.side_channel["bw"] = list(args)
        ctx.side_channel["saved_tensors"] = list(ctx.saved_tensors)  # see above
        ctx.maybe_clear_saved_tensors()  # Delete the reference to all saved tensors in the context
        return torch.randn(1, device="meta"), None, *([None] * ctx.num_args)


def connect_to_autograd(
    *,
    backward_fn,
    flat_args,
    flat_output,
    saved_tensors,
    saved_other,
    return_none_instead_of_grads,
    disable_split_autograd,
):
    # PyTorch seems to not like our side channel trick when capturing graphs
    # through dynamo and using cuda graphs.
    # Of course, the real trick is to use the CUDAGraphTransform instead
    # of having something else apply it while introducing funny additional
    # conditions for success.
    if not is_cudagraph_capturing() and not disable_split_autograd:
        side_channel = {}
    else:
        side_channel = None

    dummy_res = ThunderFunction.apply(
        return_none_instead_of_grads,
        backward_fn,
        side_channel,
        saved_tensors,
        saved_other,
        flat_output,
        *flat_args,
    )
    if side_channel is not None:
        # we need to pass the inputs to avoid "leave has moved inside the graph"
        # if the function returns an argument as is
        ThunderOutputFunction.apply(dummy_res, side_channel, *flat_args)


def split_forward_backward(computation_trc: TraceCtx, compile_data, compile_stats, /, *flat_args):
    from thunder.core.rematerialization import rematerialize_all_gather, rematerialize_forward_and_backward
    from thunder.transforms.autodiff import forward_and_backward_from_trace
    from thunder.distributed.transforms import FSDPCommBucketing
    from thunder.distributed.utils import sort_data_parallel_syncs, sort_waits, sort_communication_ops
    from thunder.executors.passes import del_last_used, transform_for_execution

    utils.check(compile_data is not None, lambda: "`compile_data` is required")
    # NOTE: This function is rather slow, so it's intended to be used
    # behind a cache.
    tensor_cls = (torch.Tensor, TensorProxy)
    requires_grad_mask = tuple(isinstance(arg, tensor_cls) and arg.requires_grad for arg in flat_args)
    # If none of the inputs require gradients, raise an error
    if not any(requires_grad_mask):
        raise RuntimeError("PyTorch's Autograd interface requires at least one tensor input with requires_grad=True")

    primal_trace = computation_trc
    primal_trace = sort_data_parallel_syncs(primal_trace)

    if compile_stats is not None:
        compile_stats.last_traces.append(primal_trace)

    # torch.autograd.Function doesn't support non-flat outputs, the
    # grads wouldn't be propagated and backward receives None for each
    # non-flat non-tensor output. The output must also be a flat tuple,
    # not any other container type. So we need to flatten the outputs of
    # the forward trace and inputs of the backward trace.
    fw_trace, bw_trace = forward_and_backward_from_trace(primal_trace, torch_autograd=True)

    if bw_trace is None:
        return fw_trace, None

    fw_traces = [fw_trace]
    bw_traces = [bw_trace]

    from thunder.distributed import FSDPType

    # only enable rematerialize_params_in_backward when using FSDP ZeRO3
    _rematerialize_params_in_backward = (
        getattr(compile_data.fn, "use_fsdp", False) and getattr(compile_data.fn, "sharding_strategy") == FSDPType.ZERO3
    )
    if _rematerialize_params_in_backward:
        fw_trace, bw_trace = rematerialize_all_gather(fw_trace, bw_trace)

    # evil, but we really, really don't want to have the same name for different things
    fw_trace.names.update(bw_trace.names)
    bw_trace.names = fw_trace.names

    # Update the backward trace to only compute gradients for the
    # inputs that require gradients
    assert bw_trace.bound_symbols[-1].sym.id == PrimIDs.RETURN
    filtered_grads = tuple(
        (arg_grad if requires_grad else None)
        for arg_grad, requires_grad in utils.safe_zip(bw_trace.bound_symbols[-1].args[0], requires_grad_mask)
    )

    # autograd.Function.backward expects a flat tuple of gradients
    bw_trace.bound_symbols[-1] = replace(bw_trace.bound_symbols[-1], args=(filtered_grads,))

    _fsdp_comm_bucketing: FSDPCommBucketing | None = None
    if getattr(compile_data.fn, "use_fsdp", False):
        _fsdp_comm_bucketing = FSDPCommBucketing(compile_data, computation_trc)
        fw_trace = _fsdp_comm_bucketing.apply_bucketing_to_forward_trace(fw_trace)

    # Now we can run the optimization passes on the forward trace
    # TODO Restore request for no rematerialization
    fw_extrace = transform_for_execution(
        fw_trace,
        executors_list=compile_data.executors_list,
    )
    fw_traces.append(fw_extrace)

    # Some of the optimization passes change proxies in the trace and
    # any change in the forward trace must be reflected in the backward
    # trace.
    original_bw_saved_tensors_for_backward = bw_trace.args[0][0]
    new_fw_saved_tensors_for_backward = get_saved_for_backward_tensors(fw_extrace)

    # saved meta data (this could also contain proxies)
    original_bw_saved_meta_for_backward = bw_trace.args[0][1]
    new_fw_saved_meta_for_backward = fw_extrace.output[1][1]

    saved_tensors_swap_map = {
        variableify(x): y
        for x, y in zip(original_bw_saved_tensors_for_backward, new_fw_saved_tensors_for_backward)
        if variableify(x) != variableify(y)
    }

    saved_metadata_swap_map = {
        variableify(x): y
        for x, y in zip(original_bw_saved_meta_for_backward, new_fw_saved_meta_for_backward)
        if variableify(x) != variableify(y)
    }
    swap_map = saved_tensors_swap_map | saved_metadata_swap_map

    new_bsyms = replace_redundant_inputs(swap_map, bw_trace.bound_symbols)
    # replace_redundant_inputs doesn't replace the output of
    # UNPACK_SEQUENCE so we do it manually. Here we have certain
    # assumptions about the structure of the backward trace.
    assert bw_trace.bound_symbols[0].sym.id == PrimIDs.UNPACK_TRIVIAL
    assert bw_trace.bound_symbols[0].kwargs["name"] == "saved_for_backward"
    assert bw_trace.bound_symbols[4].sym.id == PrimIDs.UNPACK_SEQUENCE
    assert bw_trace.bound_symbols[4].args[0].name == "C0"
    assert bw_trace.bound_symbols[5].sym.id == PrimIDs.UNPACK_SEQUENCE
    assert bw_trace.bound_symbols[5].args[0].name == "C1"
    new_bsyms[4] = new_bsyms[4].from_bsym_swap_proxies(
        swap_map,
        skip_inputs=False,
        skip_output=False,
        skip_subsymbols=False,
    )
    new_bsyms[5] = new_bsyms[5].from_bsym_swap_proxies(
        swap_map,
        skip_inputs=False,
        skip_output=False,
        skip_subsymbols=False,
    )

    # remove duplicates
    # The NVFuser (and possibly others) fusion pass applied on the forward during has a
    # CSE pass that may lead to duplicate symbols saved for backward. This causes trouble
    # because we see duplicates in the unpacking. But the passes are unaware of the backward,
    # so they cannot handle it themselves, so we clean this up here.
    seen = set()
    new_fw_out = []
    new_bw_inp = []
    for p_fw, p_bw in zip(get_saved_for_backward_tensors(fw_extrace), new_bsyms[4].output, strict=True):
        if p_fw.name not in seen:
            seen.add(p_fw.name)
            new_fw_out.append(p_fw)
            new_bw_inp.append(p_bw)
    new_bsyms[4] = new_bsyms[4].from_bsym(output=tuple(new_bw_inp))
    set_saved_for_backward_tensors(fw_extrace, new_fw_out)

    bw_trace.bound_symbols = new_bsyms
    bw_trace.args = ((new_bsyms[4].output, new_bsyms[5].output), bw_trace.args[1])

    if getattr(compile_data.fn, "use_fsdp", False):
        bw_trace = _fsdp_comm_bucketing.apply_bucketing_to_backward_trace(bw_trace)

    # Now we can run the optimization passes on the backward trace
    # TODO Restore request for no rematerialization
    bw_extrace = transform_for_execution(
        bw_trace,
        executors_list=compile_data.executors_list,
    )
    bw_traces.append(bw_extrace)

    fw_extrace, bw_extrace = rematerialize_forward_and_backward(fw_extrace, bw_extrace)
    fw_traces.append(fw_extrace)
    bw_traces.append(bw_extrace)

    # We need to sort the waits in forward and backward trace to overlap
    # computation with communication
    # For performance we need the wait_prim_impl nodes in the execution trace to be as far from the
    # communication ops as possible. But it causes the all_gather_prim_impl nodes gathered at the start of
    # backward trace and increases the peak allocated memory
    use_fsdp: bool = getattr(compile_data.fn, "use_fsdp", False)
    if use_fsdp:
        assert hasattr(compile_data.fn, "sharding_strategy")
        if getattr(compile_data.fn, "sharding_strategy") == FSDPType.ZERO3:
            from thunder.distributed import FSDPBucketingStrategy
            from thunder.distributed.utils import limit_in_flight_allgathers

            fw_extrace = sort_communication_ops(fw_extrace)
            fw_extrace = limit_in_flight_allgathers(
                fw_extrace,
                3,
                compile_data.fn.bucketing_strategy != FSDPBucketingStrategy.NONE,
            )
            bw_extrace = sort_communication_ops(bw_extrace)
            bw_extrace = limit_in_flight_allgathers(
                bw_extrace,
                3,
                compile_data.fn.bucketing_strategy != FSDPBucketingStrategy.NONE,
            )
        if getattr(compile_data.fn, "sharding_strategy") == FSDPType.ZERO2:
            from thunder.distributed import FSDPBucketingStrategy
            from thunder.distributed.utils import limit_in_flight_allgathers
            from sys import maxsize as INT_MAX

            # sort the allgather+wait as consumer order just before consumer
            fw_extrace = sort_communication_ops(fw_extrace)
            # unlimited number of allgathers, i.e. allgathers are listed at the beginning of the trace in consumer order and wait stays just before wait
            fw_extrace = limit_in_flight_allgathers(
                fw_extrace,
                INT_MAX,
                compile_data.fn.bucketing_strategy != FSDPBucketingStrategy.NONE,
            )
            bw_extrace = sort_waits(bw_extrace)
    use_ddp: bool = getattr(compile_data.fn, "use_ddp", False)
    if use_ddp:
        bw_extrace = sort_waits(bw_extrace)
    if (not use_ddp) and (not use_fsdp):
        from thunder.distributed.utils import maybe_sort_waits

        _, fw_extrace = maybe_sort_waits(fw_extrace)
        _, bw_extrace = maybe_sort_waits(bw_extrace)

    # Importing here to avoid cyclical dependencies in future.
    # NOTE: This is required only for v1 executor.
    #       Mutates the backward_trace inplace.
    from thunder.executors.transformer_engineex import transformer_engine_v1_bwd_fp8_meta_sync

    transformer_engine_v1_bwd_fp8_meta_sync(fw_extrace, bw_extrace)

    fw_extrace = del_last_used(fw_extrace)
    fw_traces.append(fw_extrace)

    bw_extrace = del_last_used(bw_extrace, clear_mutable_collections=True)
    bw_traces.append(bw_extrace)

    bw_extrace = rename_bwd_trace_outputs(bw_extrace, fw_extrace)
    bw_traces.append(bw_extrace)

    if compile_stats is not None:
        compile_stats.last_traces += fw_traces
        compile_stats.last_backward_traces += bw_traces

<<<<<<< HEAD
=======
    # Enable wrapping with `te.fp8_autocast`.
    fw_extrace._include_te_fp8_autocast = True
    # We only want the forward function to be called with `te.fp8_autocast` manager.
    bw_extrace._include_te_fp8_autocast = False

    # We only want to apply it on backward trace.
    from thunder.torch.experimental.dtensor_utils import check_dtensor_cotangent_metadata_in_backward

    bw_extrace = check_dtensor_cotangent_metadata_in_backward(bw_extrace)

>>>>>>> 810cc8d8
    if len(bw_extrace.bound_symbols) == 1:
        # only return, no unpacking, so no gradient is calculated
        bw_extrace = None

    return fw_extrace, bw_extrace<|MERGE_RESOLUTION|>--- conflicted
+++ resolved
@@ -442,19 +442,11 @@
         compile_stats.last_traces += fw_traces
         compile_stats.last_backward_traces += bw_traces
 
-<<<<<<< HEAD
-=======
-    # Enable wrapping with `te.fp8_autocast`.
-    fw_extrace._include_te_fp8_autocast = True
-    # We only want the forward function to be called with `te.fp8_autocast` manager.
-    bw_extrace._include_te_fp8_autocast = False
-
     # We only want to apply it on backward trace.
     from thunder.torch.experimental.dtensor_utils import check_dtensor_cotangent_metadata_in_backward
 
     bw_extrace = check_dtensor_cotangent_metadata_in_backward(bw_extrace)
 
->>>>>>> 810cc8d8
     if len(bw_extrace.bound_symbols) == 1:
         # only return, no unpacking, so no gradient is calculated
         bw_extrace = None
