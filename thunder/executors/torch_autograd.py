from dataclasses import replace
<<<<<<< HEAD
from enum import auto, Enum
from typing import Any
from collections.abc import Callable, Sequence
=======
from typing import TYPE_CHECKING
>>>>>>> 69e80f0a

import torch

import thunder.core.utils as utils
<<<<<<< HEAD
from thunder.core.prims import make_prim, PrimIDs, python_return

from thunder.core.proxies import TensorProxy, variableify
from thunder.core.trace import TraceCtx, tracectx
from thunder.core.transform_common import replace_redundant_inputs


class IDs(Enum):
    TORCH_AUTOGRAD_FUNCTION = auto()


def torch_autograd_function_meta(
    *,
    backward: TraceCtx | Callable,
    saved_tensors: Sequence[TensorProxy],
    saved_other: Sequence[Any],
    flat_args: Sequence[TensorProxy],
    flat_output: Sequence[TensorProxy],
):
    return tuple(TensorProxy(like=out) for out in flat_output)


connect_to_torch_autograd = make_prim(
    IDs.TORCH_AUTOGRAD_FUNCTION,
    "connect_to_torch_autograd",
    meta=torch_autograd_function_meta,
)
=======
from thunder.core.prims import PrimIDs
from thunder.core.proxies import TensorProxy, variableify
from thunder.core.pytree import tree_flatten
from thunder.core.symbol import BoundSymbol
from thunder.core.trace import TraceCtx, from_trace, set_tracectx, reset_tracectx
from thunder.core.transform_common import replace_redundant_inputs

if TYPE_CHECKING:
    from thunder.core.trace import VariableInterface


def rename_bwd_trace_outputs(bwd_trace: TraceCtx, fwd_trace: TraceCtx) -> TraceCtx:
    """Have backward trace output tensor proxy names follow `grad_for_<param>` format.

    Since ``i``-th tensor proxy of backward trace's outputs is grad of ``i``-th tensor proxy of forward trace's inputs,
    this method looks up to forward trace's inputs to get the param name for each grad.

    Args:
        bwd_trace:
        fwd_trace:

    Returns:
        :class:`thunder.core.trace.TraceCtx`
    """

    # [note: why setting trace ctx?]
    # [`TensorProxy.replace_name`](https://github.com/Lightning-AI/lightning-thunder/blob/561b699/thunder/core/proxies.py#L1221-L1223) calls
    # [`tensorproxy`](https://github.com/Lightning-AI/lightning-thunder/blob/561b699/thunder/core/proxies.py#L1506-L1520)
    # which then calls `TensorProxy.__init__`. `TensorProxy.__init__` of course calls
    # [` Proxy.__init__`](https://github.com/Lightning-AI/lightning-thunder/blob/561b699/thunder/core/proxies.py#L81-L86).
    # `Proxy`'s dunder init calls [`make_proxy_name`](https://github.com/Lightning-AI/lightning-thunder/blob/561b699/thunder/core/proxies.py#L81-L86)
    # which depends on a tracectx.
    trace_tok = set_tracectx(bwd_trace)

    swap_map: dict[VariableInterface, TensorProxy] = {}
    bwd_outputs, _ = tree_flatten(bwd_trace.output)
    fwd_inputs, _ = tree_flatten((fwd_trace.args, fwd_trace.kwargs))

    utils.check(len(bwd_outputs) == len(fwd_inputs), lambda: f"{len(bwd_outputs)=}, {len(fwd_inputs)=}")

    for fwd_arg, bwd_out in zip(fwd_inputs, bwd_outputs):
        if isinstance(bwd_out, TensorProxy):
            swap_map[variableify(bwd_out)] = bwd_out.replace_name(f"grad_for_{fwd_arg.name}")
    reset_tracectx(trace_tok)

    renamed_bwd_trace = from_trace(bwd_trace)
    renamed_bwd_trace.bound_symbols = []

    bsym: BoundSymbol
    for bsym in bwd_trace.bound_symbols:
        renamed_bwd_trace.bound_symbols.append(bsym.from_bsym_swap_proxies(swap_map=swap_map))

    return renamed_bwd_trace
>>>>>>> 69e80f0a


class ThunderFunction(torch.autograd.Function):
    @staticmethod
    def forward(
        ctx, return_none_instead_of_grads, compiled_backward, saved_tensors, saved_other, flat_output, *flat_args
    ):
        # Here we just propagate the tensors through the autograd graph
        ctx.return_none_instead_of_grads = return_none_instead_of_grads
        ctx.saved_other = saved_other
        ctx.compiled_backward = compiled_backward
        assert isinstance(ctx.compiled_backward, Callable), "compiled_backward must be a callable"

        # We must save tensors using ctx.save_for_backward
        ctx.save_for_backward(*saved_tensors)
        return flat_output

    @staticmethod
    @torch.autograd.function.once_differentiable
    def backward(ctx, *args):
        # ctx.saved_tensors is a tuple of tensors saved in forward. Our compiled
        # backward is a really long function that takes all the tensors saved in
        # forward and gradually uses them to compute the gradients of the
        # inputs. Unfortunately, Python holds a reference to all arguments of a
        # function until the function returns, even if we delete the variable
        # "saved_tensors" inside the function, the tensors will still be held in
        # memory until the function returns. Fortunately, Python passes mutable
        # objects by reference, so we can just replace the saved_tensors with an
        # empty list and the memory will be freed immediately. We must also
        # delete the reference to the saved_tensors in the context, otherwise
        # the memory will be freed only when the context is deleted.
        saved_tensors_list = list(ctx.saved_tensors)  # Make a copy as we will mutate it

        # This is an undocumented API, but it's the only way to clear the
        # reference to the saved tensors in the context
        ctx.maybe_clear_saved_tensors()  # Delete the reference to all saved tensors in the context
        grads = ctx.compiled_backward([saved_tensors_list, ctx.saved_other], args)

        # Inside the compiled backward we must clear the saved_tensors_list
        assert not saved_tensors_list, "saved_tensors_list must be empty after calling compiled_backward"
<<<<<<< HEAD
        return (None, None, None, None, *grads)


def transform_for_torch_autograd(computation_trc: TraceCtx, compile_data, compile_stats, /, *flat_args):
    from thunder.core.rematerialization import rematerialize_all_gather, rematerialize_forward_and_backward
    from thunder.core.transforms import forward_and_backward_from_trace
    from thunder.distributed.transforms import FSDPCommBucketing
    from thunder.distributed.utils import sort_data_parallel_syncs, sort_waits, sort_waits_for_zero3
=======
        # TODO(crcrpar): Remove if-else once `dist_prims.stash_grad_for_fsdp` starts to return `None`
        # NOTE(crcrpar): In fsdp no-sync, unsharded gradients are attached and accumulated to their parameters as the attr of `_thunder_fsdp_unsharded_grad` in order to avoid shape mismatch of a param and its grad. When exiting the no_sync context, the accumulated, unsharded gradients are reduce-scattered into the attr of `grad` and `_thunder_fsdp_unsharded_grad` is removed.
        if not ctx.return_none_instead_of_grads:
            return (None, None, None, None, None, *grads)
        else:
            n_grads = len(grads)
            del grads
            return (None, None, None, None, None, *([None] * n_grads))


def split_forward_backward(computation_trc: TraceCtx, compile_data, compile_stats, /, *flat_args):
    from thunder.core.rematerialization import rematerialize_all_gather, rematerialize_forward_and_backward
    from thunder.core.transforms import forward_and_backward_from_trace
    from thunder.distributed.transforms import FSDPCommBucketing
    from thunder.distributed.utils import sort_data_parallel_syncs, sort_waits, sort_communication_ops
>>>>>>> 69e80f0a
    from thunder.executors.passes import del_last_used, transform_for_execution

    utils.check(compile_data is not None, lambda: "`compile_data` is required")
    # NOTE: This function is rather slow, so it's intended to be used
    # behind a cache.
    tensor_cls = (torch.Tensor, TensorProxy)
    requires_grad_mask = tuple(isinstance(arg, tensor_cls) and arg.requires_grad for arg in flat_args)
    # If none of the inputs require gradients, raise an error
    if not any(requires_grad_mask):
        raise RuntimeError("PyTorch's Autograd interface requires at least one tensor input with requires_grad=True")

    primal_trace = computation_trc
    primal_trace = sort_data_parallel_syncs(primal_trace)

    if compile_stats is not None:
        compile_stats.last_traces.append(primal_trace)

    # torch.autograd.Function doesn't support non-flat outputs, the
    # grads wouldn't be propagated and backward receives None for each
    # non-flat non-tensor output. The output must also be a flat tuple,
    # not any other container type. So we need to flatten the outputs of
    # the forward trace and inputs of the backward trace.
    fw_trace, bw_trace = forward_and_backward_from_trace(primal_trace, torch_autograd=True)

    data_for_autograd, (saved_tensors, saved_other) = fw_trace.output

    with tracectx(fw_trace):
        fw_trace.scopes = [fw_trace.bound_symbols]
        return_bsym = fw_trace.bound_symbols.pop()
        assert return_bsym.sym.id == PrimIDs.RETURN
        out = connect_to_torch_autograd(
            backward=bw_trace,
            saved_tensors=saved_tensors,
            saved_other=saved_other,
            flat_args=data_for_autograd["flat_args"],
            flat_output=data_for_autograd["flat_output"],
        )
        python_return(out)

    fw_traces = [fw_trace]
    bw_traces = [bw_trace]

    from thunder.distributed import FSDPType

    # only enable rematerialize_params_in_backward when using FSDP ZeRO3
    _rematerialize_params_in_backward = (
        getattr(compile_data.fn, "use_fsdp", False) and getattr(compile_data.fn, "sharding_strategy") == FSDPType.ZERO3
    )
    if _rematerialize_params_in_backward:
        fw_trace, bw_trace = rematerialize_all_gather(fw_trace, bw_trace)

    # Update the backward trace to only compute gradients for the
    # inputs that require gradients
    assert bw_trace.bound_symbols[-1].sym.id == PrimIDs.RETURN
    filtered_grads = tuple(
        (arg_grad if requires_grad else None)
        for arg_grad, requires_grad in utils.safe_zip(bw_trace.bound_symbols[-1].args[0], requires_grad_mask)
    )

    # autograd.Function.backward expects a flat tuple of gradients
    bw_trace.bound_symbols[-1] = replace(bw_trace.bound_symbols[-1], args=(filtered_grads,))

    _fsdp_comm_bucketing: FSDPCommBucketing | None = None
    if getattr(compile_data.fn, "use_fsdp", False):
        _fsdp_comm_bucketing = FSDPCommBucketing(compile_data, computation_trc)
        fw_trace = _fsdp_comm_bucketing.apply_bucketing_to_forward_trace(fw_trace)

    # Now we can run the optimization passes on the forward trace
    # TODO Restore request for no rematerialization
    fw_extrace = transform_for_execution(
        fw_trace,
        executors_list=compile_data.executors_list,
    )
    fw_traces.append(fw_extrace)

    # Some of the optimization passes change proxies in the trace and
    # any change in the forward trace must be reflected in the backward
    # trace.
    original_bw_saved_tensors_for_backward = bw_trace.args[0][0]
    assert fw_extrace.bound_symbols[-2].sym.name == "connect_to_autograd_impl"
    new_fw_saved_tensors_for_backward = fw_extrace.bound_symbols[-2].kwargs["saved_tensors"]
    swap_map = {
        variableify(x): y
        for x, y in zip(original_bw_saved_tensors_for_backward, new_fw_saved_tensors_for_backward)
        if variableify(x) != variableify(y)
    }
    new_bsyms = replace_redundant_inputs(swap_map, bw_trace.bound_symbols)
    # replace_redundant_inputs doesn't replace the output of
    # UNPACK_SEQUENCE so we do it manually. Here we have certain
    # assumptions about the structure of the backward trace.
    assert bw_trace.bound_symbols[0].sym.id == PrimIDs.UNPACK_TRIVIAL
    assert bw_trace.bound_symbols[0].kwargs["name"] == "saved_for_backward"
    assert bw_trace.bound_symbols[4].sym.id == PrimIDs.UNPACK_SEQUENCE
    assert bw_trace.bound_symbols[4].args[0].name == "C0"
    new_bsyms[4] = new_bsyms[4].from_bsym_swap_proxies(
        swap_map,
        skip_inputs=False,
        skip_output=False,
        skip_subsymbols=False,
    )
    bw_trace.bound_symbols = new_bsyms

    if getattr(compile_data.fn, "use_fsdp", False):
        bw_trace = _fsdp_comm_bucketing.apply_bucketing_to_backward_trace(bw_trace)

    # Now we can run the optimization passes on the backward trace
    # TODO Restore request for no rematerialization
    bw_extrace = transform_for_execution(
        bw_trace,
        executors_list=compile_data.executors_list,
    )
    bw_traces.append(bw_extrace)

    fw_extrace, bw_extrace = rematerialize_forward_and_backward(fw_extrace, bw_extrace)
    fw_traces.append(fw_extrace)
    bw_traces.append(bw_extrace)

    # We need to sort the waits in forward and backward trace to overlap
    # computation with communication
    # For performance we need the wait_prim_impl nodes in the execution trace to be as far from the
    # communication ops as possible. But it causes the all_gather_prim_impl nodes gathered at the start of
    # backward trace and increases the peak allocated memory
    if getattr(compile_data.fn, "use_fsdp", False):
        assert hasattr(compile_data.fn, "sharding_strategy")
        if getattr(compile_data.fn, "sharding_strategy") == FSDPType.ZERO3:
            from thunder.distributed import FSDPBucketingStrategy
            from thunder.distributed.utils import limit_in_flight_allgathers

            fw_extrace = sort_communication_ops(fw_extrace)
            fw_extrace = limit_in_flight_allgathers(
                fw_extrace,
                3,
                compile_data.fn.bucketing_strategy != FSDPBucketingStrategy.NONE,
            )
            bw_extrace = sort_communication_ops(bw_extrace)
            bw_extrace = limit_in_flight_allgathers(
                bw_extrace,
                3,
                compile_data.fn.bucketing_strategy != FSDPBucketingStrategy.NONE,
            )
        if getattr(compile_data.fn, "sharding_strategy") == FSDPType.ZERO2:
            from thunder.distributed import FSDPBucketingStrategy
            from thunder.distributed.utils import limit_in_flight_allgathers
            from sys import maxsize as INT_MAX

            # sort the allgather+wait as consumer order just before consumer
            fw_extrace = sort_communication_ops(fw_extrace)
            # unlimited number of allgathers, i.e. allgathers are listed at the beginning of the trace in consumer order and wait stays just before wait
            fw_extrace = limit_in_flight_allgathers(
                fw_extrace,
                INT_MAX,
                compile_data.fn.bucketing_strategy != FSDPBucketingStrategy.NONE,
            )
            bw_extrace = sort_waits(bw_extrace)
    if getattr(compile_data.fn, "use_ddp", False):
        bw_extrace = sort_waits(bw_extrace)

    # Importing here to avoid cyclical dependencies in future.
<<<<<<< HEAD
    from thunder.executors.transformer_engineex import _rearrange_transformer_engine_linear, transformer_engine_ex
=======
    from thunder.executors.transformer_engineex import _transformer_engine_bwd_fp8_meta_sync, transformer_engine_ex
>>>>>>> 69e80f0a

    if transformer_engine_ex in compile_data.executors_list:
        # NOTE: `_transformer_engine_bwd_fp8_meta_sync` may mutate `fw_extrace` or `bw_extrace`.
        _transformer_engine_bwd_fp8_meta_sync(fw_extrace, bw_extrace)

<<<<<<< HEAD
    bw_extrace = del_last_used(bw_extrace, clear_collections=True)
    bw_traces.append(bw_extrace)

    # Update the forward trace with the correct backward function
    assert fw_extrace.bound_symbols[-2].sym.name == "connect_to_autograd_impl"
    fw_extrace.bound_symbols[-2] = replace(
        fw_extrace.bound_symbols[-2],
        kwargs={
            **fw_extrace.bound_symbols[-2].kwargs,
            "backward": bw_extrace.python_callable(),
        },
    )

    fw_extrace = del_last_used(fw_extrace)
    fw_traces.append(fw_extrace)
=======
    fw_extrace = del_last_used(fw_extrace)
    fw_traces.append(fw_extrace)

    bw_extrace = del_last_used(bw_extrace, clear_mutable_collections=True)
    bw_traces.append(bw_extrace)

    bw_trace = rename_bwd_trace_outputs(bw_extrace, fw_extrace)
>>>>>>> 69e80f0a

    if compile_stats is not None:
        compile_stats.last_traces += fw_traces
        compile_stats.last_backward_traces += bw_traces

<<<<<<< HEAD
    return fw_extrace
=======
    # Enable wrapping with `te.fp8_autocast`.
    fw_extrace._include_te_fp8_autocast = True
    # We only want the forward function to be called with `te.fp8_autocast` manager.
    bw_extrace._include_te_fp8_autocast = False

    return fw_extrace, bw_extrace
>>>>>>> 69e80f0a
<|MERGE_RESOLUTION|>--- conflicted
+++ resolved
@@ -1,21 +1,22 @@
 from dataclasses import replace
-<<<<<<< HEAD
 from enum import auto, Enum
 from typing import Any
 from collections.abc import Callable, Sequence
-=======
 from typing import TYPE_CHECKING
->>>>>>> 69e80f0a
 
 import torch
 
 import thunder.core.utils as utils
-<<<<<<< HEAD
 from thunder.core.prims import make_prim, PrimIDs, python_return
 
 from thunder.core.proxies import TensorProxy, variableify
-from thunder.core.trace import TraceCtx, tracectx
+from thunder.core.pytree import tree_flatten
+from thunder.core.symbol import BoundSymbol
+from thunder.core.trace import TraceCtx, tracectx, from_trace, set_tracectx, reset_tracectx
 from thunder.core.transform_common import replace_redundant_inputs
+
+if TYPE_CHECKING:
+    from thunder.core.trace import VariableInterface
 
 
 class IDs(Enum):
@@ -38,16 +39,6 @@
     "connect_to_torch_autograd",
     meta=torch_autograd_function_meta,
 )
-=======
-from thunder.core.prims import PrimIDs
-from thunder.core.proxies import TensorProxy, variableify
-from thunder.core.pytree import tree_flatten
-from thunder.core.symbol import BoundSymbol
-from thunder.core.trace import TraceCtx, from_trace, set_tracectx, reset_tracectx
-from thunder.core.transform_common import replace_redundant_inputs
-
-if TYPE_CHECKING:
-    from thunder.core.trace import VariableInterface
 
 
 def rename_bwd_trace_outputs(bwd_trace: TraceCtx, fwd_trace: TraceCtx) -> TraceCtx:
@@ -92,7 +83,6 @@
         renamed_bwd_trace.bound_symbols.append(bsym.from_bsym_swap_proxies(swap_map=swap_map))
 
     return renamed_bwd_trace
->>>>>>> 69e80f0a
 
 
 class ThunderFunction(torch.autograd.Function):
@@ -133,16 +123,6 @@
 
         # Inside the compiled backward we must clear the saved_tensors_list
         assert not saved_tensors_list, "saved_tensors_list must be empty after calling compiled_backward"
-<<<<<<< HEAD
-        return (None, None, None, None, *grads)
-
-
-def transform_for_torch_autograd(computation_trc: TraceCtx, compile_data, compile_stats, /, *flat_args):
-    from thunder.core.rematerialization import rematerialize_all_gather, rematerialize_forward_and_backward
-    from thunder.core.transforms import forward_and_backward_from_trace
-    from thunder.distributed.transforms import FSDPCommBucketing
-    from thunder.distributed.utils import sort_data_parallel_syncs, sort_waits, sort_waits_for_zero3
-=======
         # TODO(crcrpar): Remove if-else once `dist_prims.stash_grad_for_fsdp` starts to return `None`
         # NOTE(crcrpar): In fsdp no-sync, unsharded gradients are attached and accumulated to their parameters as the attr of `_thunder_fsdp_unsharded_grad` in order to avoid shape mismatch of a param and its grad. When exiting the no_sync context, the accumulated, unsharded gradients are reduce-scattered into the attr of `grad` and `_thunder_fsdp_unsharded_grad` is removed.
         if not ctx.return_none_instead_of_grads:
@@ -153,12 +133,11 @@
             return (None, None, None, None, None, *([None] * n_grads))
 
 
-def split_forward_backward(computation_trc: TraceCtx, compile_data, compile_stats, /, *flat_args):
+def transform_for_torch_autograd(computation_trc: TraceCtx, compile_data, compile_stats, /, *flat_args):
     from thunder.core.rematerialization import rematerialize_all_gather, rematerialize_forward_and_backward
     from thunder.core.transforms import forward_and_backward_from_trace
     from thunder.distributed.transforms import FSDPCommBucketing
     from thunder.distributed.utils import sort_data_parallel_syncs, sort_waits, sort_communication_ops
->>>>>>> 69e80f0a
     from thunder.executors.passes import del_last_used, transform_for_execution
 
     utils.check(compile_data is not None, lambda: "`compile_data` is required")
@@ -317,18 +296,16 @@
         bw_extrace = sort_waits(bw_extrace)
 
     # Importing here to avoid cyclical dependencies in future.
-<<<<<<< HEAD
-    from thunder.executors.transformer_engineex import _rearrange_transformer_engine_linear, transformer_engine_ex
-=======
     from thunder.executors.transformer_engineex import _transformer_engine_bwd_fp8_meta_sync, transformer_engine_ex
->>>>>>> 69e80f0a
 
     if transformer_engine_ex in compile_data.executors_list:
         # NOTE: `_transformer_engine_bwd_fp8_meta_sync` may mutate `fw_extrace` or `bw_extrace`.
         _transformer_engine_bwd_fp8_meta_sync(fw_extrace, bw_extrace)
 
-<<<<<<< HEAD
-    bw_extrace = del_last_used(bw_extrace, clear_collections=True)
+    bw_extrace = del_last_used(bw_extrace, clear_mutable_collections=True)
+    bw_extrace = rename_bwd_trace_outputs(bw_extrace, fw_extrace)
+    # We only want the forward function to be called with `te.fp8_autocast` manager.
+    bw_extrace._include_te_fp8_autocast = False
     bw_traces.append(bw_extrace)
 
     # Update the forward trace with the correct backward function
@@ -343,27 +320,12 @@
 
     fw_extrace = del_last_used(fw_extrace)
     fw_traces.append(fw_extrace)
-=======
-    fw_extrace = del_last_used(fw_extrace)
-    fw_traces.append(fw_extrace)
-
-    bw_extrace = del_last_used(bw_extrace, clear_mutable_collections=True)
-    bw_traces.append(bw_extrace)
-
-    bw_trace = rename_bwd_trace_outputs(bw_extrace, fw_extrace)
->>>>>>> 69e80f0a
 
     if compile_stats is not None:
         compile_stats.last_traces += fw_traces
         compile_stats.last_backward_traces += bw_traces
 
-<<<<<<< HEAD
-    return fw_extrace
-=======
     # Enable wrapping with `te.fp8_autocast`.
     fw_extrace._include_te_fp8_autocast = True
-    # We only want the forward function to be called with `te.fp8_autocast` manager.
-    bw_extrace._include_te_fp8_autocast = False
-
-    return fw_extrace, bw_extrace
->>>>>>> 69e80f0a
+
+    return fw_extrace