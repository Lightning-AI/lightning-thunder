from dataclasses import replace
from typing import TYPE_CHECKING

import torch

import thunder.core.utils as utils
from thunder.core.prims import PrimIDs
from thunder.core.proxies import TensorProxy, variableify
from thunder.core.pytree import tree_flatten, tree_map
from thunder.core.symbol import BoundSymbol
from thunder.core.trace import TraceCtx, from_trace, set_tracectx, reset_tracectx
from thunder.core.transform_common import replace_redundant_inputs
from thunder.core.vjp_utils import get_saved_for_backward_tensors, set_saved_for_backward_tensors
from .utils import is_cudagraph_capturing

if TYPE_CHECKING:
    from thunder.core.trace import VariableInterface


def rename_bwd_trace_outputs(bwd_trace: TraceCtx, fwd_trace: TraceCtx) -> TraceCtx:
    """Have backward trace output tensor proxy names follow `grad_for_<param>` format.

    Since ``i``-th tensor proxy of backward trace's outputs is grad of ``i``-th tensor proxy of forward trace's inputs,
    this method looks up to forward trace's inputs to get the param name for each grad.

    Args:
        bwd_trace:
        fwd_trace:

    Returns:
        :class:`thunder.core.trace.TraceCtx`
    """

    # [note: why setting trace ctx?]
    # [`TensorProxy.replace_name`](https://github.com/Lightning-AI/lightning-thunder/blob/561b699/thunder/core/proxies.py#L1221-L1223) calls
    # [`tensorproxy`](https://github.com/Lightning-AI/lightning-thunder/blob/561b699/thunder/core/proxies.py#L1506-L1520)
    # which then calls `TensorProxy.__init__`. `TensorProxy.__init__` of course calls
    # [` Proxy.__init__`](https://github.com/Lightning-AI/lightning-thunder/blob/561b699/thunder/core/proxies.py#L81-L86).
    # `Proxy`'s dunder init calls [`make_proxy_name`](https://github.com/Lightning-AI/lightning-thunder/blob/561b699/thunder/core/proxies.py#L81-L86)
    # which depends on a tracectx.
    trace_tok = set_tracectx(bwd_trace)

    swap_map: dict[VariableInterface, TensorProxy] = {}
    bwd_outputs, _ = tree_flatten(bwd_trace.output)
    fwd_inputs, _ = tree_flatten((fwd_trace.args, fwd_trace.kwargs))

    utils.check(len(bwd_outputs) == len(fwd_inputs), lambda: f"{len(bwd_outputs)=}, {len(fwd_inputs)=}")

    for fwd_arg, bwd_out in zip(fwd_inputs, bwd_outputs):
        if isinstance(bwd_out, TensorProxy):
            swap_map[variableify(bwd_out)] = bwd_out.replace_name(f"grad_for_{fwd_arg.name}", disambiguate=True)
    reset_tracectx(trace_tok)

    renamed_bwd_trace = from_trace(bwd_trace)
    renamed_bwd_trace.bound_symbols = []

    def swap_as_needed(a):
        if not isinstance(a, TensorProxy):
            return a
        return swap_map.get(variableify(a), a)

    renamed_bwd_trace.args = tree_map(swap_as_needed, renamed_bwd_trace.args)
    bsym: BoundSymbol
    for bsym in bwd_trace.bound_symbols:
        renamed_bwd_trace.bound_symbols.append(bsym.from_bsym_swap_proxies(swap_map=swap_map))

    return renamed_bwd_trace


# NOTE: Split autograd.Function
# We split the autograd.Function into two parts because this allows
# the args to the ThunderOutputFunction.backward to go out of scope
# and the tensors (the grad_outs matching the flattened output) to be
# deallocated when they have been processed by the compiled backward function.
# For the correspondence between the functions hidden from autograd, we use
# a side channel (an empt dict) passed as an argument. To link the two
# functions in autograd, we use a dummy tensor on the meta device.
class ThunderFunction(torch.autograd.Function):
    @staticmethod
    def forward(
        ctx,
        return_none_instead_of_grads,
        compiled_backward,
        side_channel,
        saved_tensors,
        saved_other,
        flat_output,
        *flat_args,
    ):
        # Here we just propagate the tensors through the autograd graph
        ctx.return_none_instead_of_grads = return_none_instead_of_grads
        ctx.saved_other = saved_other
        ctx.compiled_backward = compiled_backward

        # NOTE [Saved view of output of torch.autograd.Function leaks]
        # We detach here to avoid a bug in PyTorch where
        # it leaks memory if view of the output of torch.autograd.Function
        # is saved for backward.
        # See - https://github.com/pytorch/pytorch/issues/94990#issuecomment-1435181804
        # NOTE - Detaching here would lead to problem with higher order differentiation but
        #        this is ok for now because ThunderFunction is only `once_differentiable`.
        def detach_if_tensor(t):
            # Some operations may claim to return Tensor (as per their meta function)
            # but may return None at Runtime (eg. noticed this for sdpa)
            if isinstance(t, torch.Tensor) and t._base is not None:
                # Only detach if the Tensor is a view.
                # This is needed because TransformerEngine can create (non-view) tensors that have different
                # metadata on the `t.detach()` output than on `t`. (Ideally, this shouldn't be the case)
                # See https://github.com/Lightning-AI/lightning-thunder/pull/1600 for details.
                return t.detach()
            return t

        saved_tensors = tuple(map(detach_if_tensor, saved_tensors))

        ctx.side_channel = side_channel
        if side_channel is not None:
            assert not side_channel
            ctx.side_channel["fw"] = flat_output
            # We must save tensors using ctx.save_for_backward but
            # we want to save the tensors in the function returning the outputs to avoid memory leaks
            # (basically ref-cycles via output.grad_fn.next_functions[0, 0].saved_tensors[0] == output
            # PyTorch autograd handles this gracefully for output.grad_fn.saved_tensors)
            ctx.side_channel["tensors_to_save"] = saved_tensors
            return torch.randn(1, device="meta", requires_grad=True)
        else:
            ctx.save_for_backward(*saved_tensors)
            return flat_output

    # NOTE: If `torch.autograd.function.once_differentiable` is to be removed,
    # one must take care of correctly removing the `detach_if_tensor` above.
    # For more context, see NOTE [Saved view of output of torch.autograd.Function leaks] above.
    @staticmethod
    @torch.autograd.function.once_differentiable
    def backward(ctx, *raw_args):
        if ctx.side_channel is not None:
            args = ctx.side_channel.pop("bw")
            saved_tensors_list = ctx.side_channel.pop("saved_tensors")
            assert not ctx.side_channel
        else:
            args = list(raw_args)
            # ctx.saved_tensors is a tuple of tensors saved in forward. Our compiled
            # backward is a really long function that takes all the tensors saved in
            # forward and gradually uses them to compute the gradients of the
            # inputs. Unfortunately, Python holds a reference to all arguments of a
            # function until the function returns, even if we delete the variable
            # "saved_tensors" inside the function, the tensors will still be held in
            # memory until the function returns. Fortunately, Python passes mutable
            # objects by reference, so we can just replace the saved_tensors with an
            # empty list and the memory will be freed immediately. We must also
            # delete the reference to the saved_tensors in the context, otherwise
            # the memory will be freed only when the context is deleted.
            saved_tensors_list = list(ctx.saved_tensors)  # Make a copy as we will mutate it

            # This is an undocumented API, but it's the only way to clear the
            # reference to the saved tensors in the context
            ctx.maybe_clear_saved_tensors()  # Delete the reference to all saved tensors in the context
        grads = ctx.compiled_backward([saved_tensors_list, ctx.saved_other], args)

        assert not args
        # Inside the compiled backward we must clear the saved_tensors_list
        assert not saved_tensors_list, "saved_tensors_list must be empty after calling compiled_backward"
        # TODO(crcrpar): Remove if-else once `dist_prims.stash_grad_for_fsdp` starts to return `None`
        # NOTE(crcrpar): In fsdp no-sync, unsharded gradients are attached and accumulated to their parameters as the attr of `_thunder_fsdp_unsharded_grad` in order to avoid shape mismatch of a param and its grad. When exiting the no_sync context, the accumulated, unsharded gradients are reduce-scattered into the attr of `grad` and `_thunder_fsdp_unsharded_grad` is removed.
        if not ctx.return_none_instead_of_grads:
            return (None, None, None, None, None, None, *grads)
        else:
            n_grads = len(grads)
            del grads
            return (None, None, None, None, None, None, *([None] * n_grads))


class ThunderOutputFunction(torch.autograd.Function):
    @staticmethod
    def forward(ctx, dummy, side_channel, *args):
        ctx.side_channel = side_channel
        ctx.num_args = len(args)
        res = ctx.side_channel.pop("fw")
        ctx.save_for_backward(*ctx.side_channel.pop("tensors_to_save"))
        assert not ctx.side_channel
        return res

    @staticmethod
    def backward(ctx, *args):
        assert not ctx.side_channel
        ctx.side_channel["bw"] = list(args)
        ctx.side_channel["saved_tensors"] = list(ctx.saved_tensors)  # see above
        ctx.maybe_clear_saved_tensors()  # Delete the reference to all saved tensors in the context
        return torch.randn(1, device="meta"), None, *([None] * ctx.num_args)


def connect_to_autograd(
    *,
    backward_fn,
    flat_args,
    flat_output,
    saved_tensors,
    saved_other,
    return_none_instead_of_grads,
    disable_split_autograd,
):
    # PyTorch seems to not like our side channel trick when capturing graphs
    # through dynamo and using cuda graphs.
    # Of course, the real trick is to use the CUDAGraphTransform instead
    # of having something else apply it while introducing funny additional
    # conditions for success.
    if not is_cudagraph_capturing() and not disable_split_autograd:
        side_channel = {}
    else:
        side_channel = None

    dummy_res = ThunderFunction.apply(
        return_none_instead_of_grads,
        backward_fn,
        side_channel,
        saved_tensors,
        saved_other,
        flat_output,
        *flat_args,
    )
    if side_channel is not None:
        # we need to pass the inputs to avoid "leave has moved inside the graph"
        # if the function returns an argument as is
        ThunderOutputFunction.apply(dummy_res, side_channel, *flat_args)


def split_forward_backward(computation_trc: TraceCtx, compile_data, compile_stats, /, *flat_args):
    from thunder.core.rematerialization import rematerialize_all_gather, rematerialize_forward_and_backward
    from thunder.transforms.autodiff import forward_and_backward_from_trace
    from thunder.distributed.transforms import FSDPCommBucketing
    from thunder.distributed.utils import sort_data_parallel_syncs, sort_waits, sort_communication_ops
    from thunder.executors.passes import del_last_used, transform_for_execution

    utils.check(compile_data is not None, lambda: "`compile_data` is required")
    # NOTE: This function is rather slow, so it's intended to be used
    # behind a cache.
    tensor_cls = (torch.Tensor, TensorProxy)
    requires_grad_mask = tuple(isinstance(arg, tensor_cls) and arg.requires_grad for arg in flat_args)
    # If none of the inputs require gradients, raise an error
    if not any(requires_grad_mask):
        raise RuntimeError("PyTorch's Autograd interface requires at least one tensor input with requires_grad=True")

    primal_trace = computation_trc
    primal_trace = sort_data_parallel_syncs(primal_trace)

    if compile_stats is not None:
        compile_stats.last_traces.append(primal_trace)

    # torch.autograd.Function doesn't support non-flat outputs, the
    # grads wouldn't be propagated and backward receives None for each
    # non-flat non-tensor output. The output must also be a flat tuple,
    # not any other container type. So we need to flatten the outputs of
    # the forward trace and inputs of the backward trace.
    fw_trace, bw_trace = forward_and_backward_from_trace(primal_trace, torch_autograd=True)

    if bw_trace is None:
        return fw_trace, None

    fw_traces = [fw_trace]
    bw_traces = [bw_trace]

    from thunder.distributed import FSDPType

    # only enable rematerialize_params_in_backward when using FSDP ZeRO3
    _rematerialize_params_in_backward = (
        getattr(compile_data.fn, "use_fsdp", False) and getattr(compile_data.fn, "sharding_strategy") == FSDPType.ZERO3
    )
    if _rematerialize_params_in_backward:
        fw_trace, bw_trace = rematerialize_all_gather(fw_trace, bw_trace)

    # evil, but we really, really don't want to have the same name for different things
    fw_trace.names.update(bw_trace.names)
    bw_trace.names = fw_trace.names

    # Update the backward trace to only compute gradients for the
    # inputs that require gradients
    assert bw_trace.bound_symbols[-1].sym.id == PrimIDs.RETURN
    filtered_grads = tuple(
        (arg_grad if requires_grad else None)
        for arg_grad, requires_grad in utils.safe_zip(bw_trace.bound_symbols[-1].args[0], requires_grad_mask)
    )

    # autograd.Function.backward expects a flat tuple of gradients
    bw_trace.bound_symbols[-1] = replace(bw_trace.bound_symbols[-1], args=(filtered_grads,))

    _fsdp_comm_bucketing: FSDPCommBucketing | None = None
    if getattr(compile_data.fn, "use_fsdp", False):
        _fsdp_comm_bucketing = FSDPCommBucketing(compile_data, computation_trc)
        fw_trace = _fsdp_comm_bucketing.apply_bucketing_to_forward_trace(fw_trace)

    # Now we can run the optimization passes on the forward trace
    # TODO Restore request for no rematerialization
    fw_extrace = transform_for_execution(
        fw_trace,
        executors_list=compile_data.executors_list,
    )
    fw_traces.append(fw_extrace)

    # Some of the optimization passes change proxies in the trace and
    # any change in the forward trace must be reflected in the backward
    # trace.
    original_bw_saved_tensors_for_backward = bw_trace.args[0][0]
    new_fw_saved_tensors_for_backward = get_saved_for_backward_tensors(fw_extrace)

    # saved meta data (this could also contain proxies)
    original_bw_saved_meta_for_backward = bw_trace.args[0][1]
    new_fw_saved_meta_for_backward = fw_extrace.output[1][1]

    saved_tensors_swap_map = {
        variableify(x): y
        for x, y in zip(original_bw_saved_tensors_for_backward, new_fw_saved_tensors_for_backward)
        if variableify(x) != variableify(y)
    }

    saved_metadata_swap_map = {
        variableify(x): y
        for x, y in zip(original_bw_saved_meta_for_backward, new_fw_saved_meta_for_backward)
        if variableify(x) != variableify(y)
    }
    swap_map = saved_tensors_swap_map | saved_metadata_swap_map

    new_bsyms = replace_redundant_inputs(swap_map, bw_trace.bound_symbols)
    # replace_redundant_inputs doesn't replace the output of
    # UNPACK_SEQUENCE so we do it manually. Here we have certain
    # assumptions about the structure of the backward trace.
    assert bw_trace.bound_symbols[0].sym.id == PrimIDs.UNPACK_TRIVIAL
    assert bw_trace.bound_symbols[0].kwargs["name"] == "saved_for_backward"
    assert bw_trace.bound_symbols[4].sym.id == PrimIDs.UNPACK_SEQUENCE
    assert bw_trace.bound_symbols[4].args[0].name == "C0"
    assert bw_trace.bound_symbols[5].sym.id == PrimIDs.UNPACK_SEQUENCE
    assert bw_trace.bound_symbols[5].args[0].name == "C1"
    new_bsyms[4] = new_bsyms[4].from_bsym_swap_proxies(
        swap_map,
        skip_inputs=False,
        skip_output=False,
        skip_subsymbols=False,
    )
    new_bsyms[5] = new_bsyms[5].from_bsym_swap_proxies(
        swap_map,
        skip_inputs=False,
        skip_output=False,
        skip_subsymbols=False,
    )

    # remove duplicates
    # The NVFuser (and possibly others) fusion pass applied on the forward during has a
    # CSE pass that may lead to duplicate symbols saved for backward. This causes trouble
    # because we see duplicates in the unpacking. But the passes are unaware of the backward,
    # so they cannot handle it themselves, so we clean this up here.
    seen = set()
    new_fw_out = []
    new_bw_inp = []
    for p_fw, p_bw in zip(get_saved_for_backward_tensors(fw_extrace), new_bsyms[4].output, strict=True):
        if p_fw.name not in seen:
            seen.add(p_fw.name)
            new_fw_out.append(p_fw)
            new_bw_inp.append(p_bw)
    new_bsyms[4] = new_bsyms[4].from_bsym(output=tuple(new_bw_inp))
    set_saved_for_backward_tensors(fw_extrace, new_fw_out)

    bw_trace.bound_symbols = new_bsyms
    bw_trace.args = ((new_bsyms[4].output, new_bsyms[5].output), bw_trace.args[1])

    if getattr(compile_data.fn, "use_fsdp", False):
        bw_trace = _fsdp_comm_bucketing.apply_bucketing_to_backward_trace(bw_trace)

    # Now we can run the optimization passes on the backward trace
    # TODO Restore request for no rematerialization
    bw_extrace = transform_for_execution(
        bw_trace,
        executors_list=compile_data.executors_list,
    )
    bw_traces.append(bw_extrace)

    fw_extrace, bw_extrace = rematerialize_forward_and_backward(fw_extrace, bw_extrace)
    fw_traces.append(fw_extrace)
    bw_traces.append(bw_extrace)

    # We need to sort the waits in forward and backward trace to overlap
    # computation with communication
    # For performance we need the wait_prim_impl nodes in the execution trace to be as far from the
    # communication ops as possible. But it causes the all_gather_prim_impl nodes gathered at the start of
    # backward trace and increases the peak allocated memory
    use_fsdp: bool = getattr(compile_data.fn, "use_fsdp", False)
    if use_fsdp:
        assert hasattr(compile_data.fn, "sharding_strategy")
        if getattr(compile_data.fn, "sharding_strategy") == FSDPType.ZERO3:
            from thunder.distributed import FSDPBucketingStrategy
            from thunder.distributed.utils import limit_in_flight_allgathers

            fw_extrace = sort_communication_ops(fw_extrace)
            fw_extrace = limit_in_flight_allgathers(
                fw_extrace,
                3,
                compile_data.fn.bucketing_strategy != FSDPBucketingStrategy.NONE,
            )
            bw_extrace = sort_communication_ops(bw_extrace)
            bw_extrace = limit_in_flight_allgathers(
                bw_extrace,
                3,
                compile_data.fn.bucketing_strategy != FSDPBucketingStrategy.NONE,
            )
        if getattr(compile_data.fn, "sharding_strategy") == FSDPType.ZERO2:
            from thunder.distributed import FSDPBucketingStrategy
            from thunder.distributed.utils import limit_in_flight_allgathers
            from sys import maxsize as INT_MAX

            # sort the allgather+wait as consumer order just before consumer
            fw_extrace = sort_communication_ops(fw_extrace)
            # unlimited number of allgathers, i.e. allgathers are listed at the beginning of the trace in consumer order and wait stays just before wait
            fw_extrace = limit_in_flight_allgathers(
                fw_extrace,
                INT_MAX,
                compile_data.fn.bucketing_strategy != FSDPBucketingStrategy.NONE,
            )
            bw_extrace = sort_waits(bw_extrace)
    use_ddp: bool = getattr(compile_data.fn, "use_ddp", False)
    if use_ddp:
        bw_extrace = sort_waits(bw_extrace)
    if (not use_ddp) and (not use_fsdp):
        from thunder.distributed.utils import maybe_sort_waits

        _, fw_extrace = maybe_sort_waits(fw_extrace)
        _, bw_extrace = maybe_sort_waits(bw_extrace)

    # Importing here to avoid cyclical dependencies in future.
    # NOTE: This is required only for v1 executor.
    #       Mutates the backward_trace inplace.
    from thunder.executors.transformer_engineex import transformer_engine_v1_bwd_fp8_meta_sync

<<<<<<< HEAD
    if transformer_engine_ex in compile_data.executors_list:
        fw_extrace, bw_extrace = _transformer_engine_bwd_fp8_meta_sync(fw_extrace, bw_extrace)
=======
    transformer_engine_v1_bwd_fp8_meta_sync(fw_extrace, bw_extrace)
>>>>>>> fda368a3

    fw_extrace = del_last_used(fw_extrace)
    fw_traces.append(fw_extrace)

    bw_extrace = del_last_used(bw_extrace, clear_mutable_collections=True)
    bw_traces.append(bw_extrace)

    bw_extrace = rename_bwd_trace_outputs(bw_extrace, fw_extrace)
    bw_traces.append(bw_extrace)

    if compile_stats is not None:
        compile_stats.last_traces += fw_traces
        compile_stats.last_backward_traces += bw_traces

    # We only want to apply it on backward trace.
    from thunder.torch.experimental.dtensor_utils import check_dtensor_cotangent_metadata_in_backward

    bw_extrace = check_dtensor_cotangent_metadata_in_backward(bw_extrace)

    if len(bw_extrace.bound_symbols) == 1:
        # only return, no unpacking, so no gradient is calculated
        bw_extrace = None

    return fw_extrace, bw_extrace<|MERGE_RESOLUTION|>--- conflicted
+++ resolved
@@ -427,12 +427,7 @@
     #       Mutates the backward_trace inplace.
     from thunder.executors.transformer_engineex import transformer_engine_v1_bwd_fp8_meta_sync
 
-<<<<<<< HEAD
-    if transformer_engine_ex in compile_data.executors_list:
-        fw_extrace, bw_extrace = _transformer_engine_bwd_fp8_meta_sync(fw_extrace, bw_extrace)
-=======
     transformer_engine_v1_bwd_fp8_meta_sync(fw_extrace, bw_extrace)
->>>>>>> fda368a3
 
     fw_extrace = del_last_used(fw_extrace)
     fw_traces.append(fw_extrace)
