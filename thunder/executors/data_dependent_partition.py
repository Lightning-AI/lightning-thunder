from __future__ import annotations

from typing import List, Set
from collections.abc import Callable
from copy import copy
from itertools import chain

import thunder.core.utils as utils
from thunder.core.trace import TraceCtx
from thunder.core.symbol import BoundSymbol
from thunder.core.proxies import variableify, Proxy
import thunder.core.prims as prims
from thunder.core.prims import PrimIDs
from thunder.executors import torchex


# Represents a region and its parents (regions it consumes the output of) and
#   children (regions that consume its output)
#   Essentially creates a directional graph of regions showing their
#   producer-consumer relationships.
# TODO These classes could be refactored to be region-independent in their logic
class Node:
    def __init__(self, ID: int, group_bsyms: list[BoundSymbol], group_indices: list[int], start: int, stop: int):
        self.ID = ID
        self.start = start
        self.stop = stop
        self.group_bsyms = group_bsyms
        self.group_indices = group_indices
        self.parents: utils.OrderedSet[Node] = utils.OrderedSet()
        self.children: utils.OrderedSet[Node] = utils.OrderedSet()

    def __repr__(self) -> str:
        s = f"node ID {self.ID} : "
        s += self.group_bsyms.__repr__()
        s += f"\n\tparents ids: "
        for parent in self.parents:
            s += f" {parent.ID}, "
        s += f"\n\tchildren ids: "
        for child in self.children:
            s += f" {child.ID}, "
        s += f"\n"
        return s

    def __hash__(self) -> int:
        return self.ID

    def __eq__(self, other) -> bool:
        return self.ID == other.ID

    @staticmethod
    def merge(a: Node, b: Node):
        merged_bsyms = []
        merged_indices = []

        def push_node(n: Node, index: int):
            nonlocal merged_bsyms
            nonlocal merged_indices
            merged_bsyms.append(n.group_bsyms[index])
            merged_indices.append(n.group_indices[index])

        a_index = 0
        b_index = 0
        while a_index < len(a.group_bsyms):
            if b_index < len(b.group_bsyms) and b.group_indices[b_index] < a.group_indices[a_index]:
                push_node(b, b_index)
                b_index += 1
            else:
                push_node(a, a_index)
                a_index += 1

        while b_index < len(b.group_bsyms):
            push_node(b, b_index)
            b_index += 1

        return merged_bsyms, merged_indices


# assumes bound_symbol comes in as a DAG and in valid topo order
# NOTE: consolidate graph implementations, we have several almost identical
# implementations already
class Graph:
    def __init__(self, trace: TraceCtx):
        self.roots: list[Node] = []
        self.return_node: None | Node = None
        self.counter = len(trace.bound_symbols)

        producers = utils.producers(trace, _map_to_numbers=True)
        consumers = utils.consumers(trace, _map_to_numbers=True)

        # Note, even though BoundSymbolInterface is hashable, it's hash is very slow
        # as it appears to be far off from being universal.
        # We use indices as hash values instead.
        bsym_id_to_node_map: list[int] = []
        for bsym_id, bsym in enumerate(trace.bound_symbols):
            node = Node(bsym_id, [bsym], [bsym_id], bsym_id, bsym_id)
            bsym_id_to_node_map.append(node)

            if bsym.sym.id is PrimIDs.RETURN:
                utils.check(
                    self.return_node is None,
                    lambda: f"Found multiple RETURN nodes while converting a list of bound symbols to a dag",
                )
                self.return_node = node
<<<<<<< HEAD
=======
                for copy_node in copy_nodes:
                    node.parents.add(copy_node)
                    copy_node.children.add(node)
            elif bsym.sym in (prims.copy_, torchex.copy_):
                copy_nodes.append(node)
>>>>>>> 98e0168d

        for bsym_id, node in enumerate(bsym_id_to_node_map):
            bsym = node.group_bsyms[0]
            for inp in bsym.flat_args:
                if not isinstance(inp, Proxy):
                    continue

                producer_id = producers[inp]
                parent = bsym_id_to_node_map[producer_id]
                node.parents.add(parent)

            if not node.parents:
                self.roots.append(node)

            for out in bsym.flat_outs:
                if not isinstance(out, Proxy):
                    continue

                # Checks that the output is actually produced by this function, and not an input to it
                if variableify(out) in (variableify(x) for x in bsym.flat_args):
                    continue

                children_ids = consumers.get(out, [])
                for child_id in children_ids:
                    child_node = bsym_id_to_node_map[child_id]
                    node.children.add(child_node)

    def __repr__(self) -> str:
        s = f"graph roots:"
        for root in self.roots:
            s += f" {root.ID},"
        s += "\ntraversal nodes:\n"
        visit_stack = list(self.roots)
        visited = set()
        while visit_stack:
            cur = visit_stack.pop(0)
            if cur in visited:
                continue
            s += cur.__repr__()
            visited.add(cur)
            visit_stack.extend(cur.children)
            for child in cur.children:
                assert cur in child.parents
        return s

    # merge consumer `b` into producer `a`
    def merge(self, a: Node, b: Node) -> bool:
        ##############################
        # step0: cyclic check
        ##############################
        max_depth = max(a.stop, b.stop)

        if len(b.parents) != 1 or not a in b.parents:
            visit_stack = list()
            visit_stack.extend([x for x in a.children if x != b])
            visit_stack.extend([x for x in b.children if x != a])

            visited = set()
            while visit_stack:
                cur = visit_stack.pop(0)
                if cur in visited:
                    continue
                if cur in [a, b]:
                    # cycle detected, do nothing and return False
                    return False
                visited.add(cur)
                if cur.start <= max_depth:
                    visit_stack.extend(cur.children)

        ##############################
        # step1: merge the two nodes together
        ##############################

        # create a new_node as the merged node with combined bsyms from a and b

        min_start = min(a.start, b.start)
        merged_bsyms, merged_indices = Node.merge(a, b)
        new_node = Node(self.counter, merged_bsyms, merged_indices, min_start, max_depth)
        self.counter = self.counter + 1

        # TODO: this part is slow! we might want to refactor this section and do one merge with a group, instead of do rewiring for every single pair
        for parent in a.parents.union(b.parents):
            if parent is a or parent is b:
                continue
            parent.children.discard(a)
            parent.children.discard(b)
            parent.children.add(new_node)
            new_node.parents.add(parent)

        for child in a.children.union(b.children):
            if child is a or child is b:
                continue
            child.parents.discard(a)
            child.parents.discard(b)
            child.parents.add(new_node)
            new_node.children.add(child)

        if a in self.roots:
            # we want to put new_node at the same spot, i.e. # args: "Collection" would want to stay at where it was before the merge
            if a.parents.union(b.parents).issubset({a, b}):
                self.roots[self.roots.index(a)] = new_node
            else:
                self.roots.remove(a)

        return new_node


# NOTE this function modifies `graph` and merges node in place
def dataflow_merge(graph, merge_func: Callable):
    # do_while loop flag
    do_while = True
    while do_while:
        do_while = False

        visit_stack = list()
        visit_stack.extend(graph.roots)

        visited = set()

        while len(visit_stack) > 0:
            cur_node = visit_stack.pop(0)

            if cur_node in visited:
                continue

            merge_children = True
            while merge_children:
                merge_children = False

                children = copy(cur_node.children)
                for child in children:
                    # merge_func checks if we do intend to merge the two nodes
                    # Graph.merge only returns true if merged node is still a DAG, otherwise it's a no-op
                    if merge_func(cur_node, child):
                        n = graph.merge(cur_node, child)
                        if n:
                            # add child to visited. since we don't want to go remove it from visit_stack
                            visited.add(child)
                            visited.add(cur_node)
                            do_while = True
                            merge_children = True
                            cur_node = n

            visited.add(cur_node)
            visit_stack.extend(cur_node.children)


def horizontal_merge(graph, merge_func: Callable):
    # TODO: might as well handle toposort and horizontal merge here
    visit_stack = list(graph.roots)
    # book keeping for remaining dependencies
    candidate_map = dict()
    topo_order_groups = list()

    while visit_stack:
        # takes the first node in the stack.
        cur = visit_stack.pop(0)
        bsyms_in_group = []
        indices_in_group = []

        def update_candidate(schedule_op):
            nonlocal bsyms_in_group
            nonlocal indices_in_group
            nonlocal candidate_map
            nonlocal visit_stack
            bsyms_in_group += schedule_op.group_bsyms
            indices_in_group += schedule_op.group_indices

            # iterate through candidate_map and update predicate for schedule_op.children
            for candidate in schedule_op.children:
                remaining_dependencies = candidate_map.setdefault(candidate, len(candidate.parents))
                if remaining_dependencies == 1:
                    candidate_map.pop(candidate)
                    visit_stack.append(candidate)
                else:
                    candidate_map[candidate] = remaining_dependencies - 1

        update_candidate(cur)
        index = 0
        while index < len(visit_stack):
            if merge_func(cur, visit_stack[index]):
                # NOTE: we are not mutating the graph
                update_candidate(visit_stack.pop(index))
            else:
                index += 1

        # Sort bsyms_in_group wrt trace index order.
        # This is needed in cases when there is a horizontal op order
        topo_order_groups.append(
            [bsyms_in_group[i] for i in sorted(range(len(bsyms_in_group)), key=lambda i: indices_in_group[i])]
        )

    return topo_order_groups


def fuse_bound_symbols(trace: TraceCtx, merge_func: Callable):
    graph = Graph(trace)
    dataflow_merge(graph, merge_func)
    ret = horizontal_merge(graph, merge_func)
    return ret<|MERGE_RESOLUTION|>--- conflicted
+++ resolved
@@ -101,14 +101,6 @@
                     lambda: f"Found multiple RETURN nodes while converting a list of bound symbols to a dag",
                 )
                 self.return_node = node
-<<<<<<< HEAD
-=======
-                for copy_node in copy_nodes:
-                    node.parents.add(copy_node)
-                    copy_node.children.add(node)
-            elif bsym.sym in (prims.copy_, torchex.copy_):
-                copy_nodes.append(node)
->>>>>>> 98e0168d
 
         for bsym_id, node in enumerate(bsym_id_to_node_map):
             bsym = node.group_bsyms[0]
