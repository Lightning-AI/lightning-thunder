from typing import Any, Optional

import torch
import numpy as np
import random

from lightning_utilities.core.imports import package_available

CUDNN_AVAILABLE = package_available("cudnn")

cudnn: None | Any = None
cudnn_backend_version: None | Any = None
if CUDNN_AVAILABLE:
    import cudnn

    cudnn_backend_version = cudnn.backend_version()
    # Mapping from device to cudnn handles
    device_to_cudnn_handle = {}


def cudnn_available() -> bool:
    return CUDNN_AVAILABLE


<<<<<<< HEAD
# This function creates a new handle for the device that cudnn should
# run its kernels on. As the suggested approach by cudnn is to make a few handles
# as possible, this function caches these per-device handles.
def _get_cudnn_handle(query_device):
    handle = device_to_cudnn_handle.get(query_device, None)
    if handle is None:
        with torch.cuda.device(query_device):
            handle = cudnn.create_handle()
            device_to_cudnn_handle[query_device] = handle

    # Make sure the user stream is set on the handle
    # Fetch the current user stream and pass the data pointer to set_stream API
    cudnn.set_stream(handle=handle, stream=torch.cuda.current_stream(device=query_device).cuda_stream)

    return handle


# WARNING: cudnn executor is experimental. Tests that use cudnn might fail.\n
# Issue for tracking support: https://github.com/Lightning-AI/lightning-thunder/issues/880~

=======
>>>>>>> 12228645
from dataclasses import dataclass
from functools import lru_cache
from typing import Union, Dict

from thunder.core.langctxs import langctx
import thunder.core.dtypes as dtypes
from thunder.torch import TensorLike
from thunder.core.proxies import Proxy, TensorProxy


from thunder.core.transforms import (
    get_grad,
    put_grad,
    put_grads,
)
from thunder.extend import OperatorExecutor, register_executor
import thunder.torch as ltorch

cudnn_ex: OperatorExecutor = OperatorExecutor("cudnn", version=cudnn_backend_version)
register_executor(cudnn_ex)


@dataclass(frozen=True)
class CudnnTensorAttributes:
    size: tuple
    stride: tuple
    dtype: torch.dtype
    device_index: int


from collections import OrderedDict


# Cache already built cudnn graphs to save on runtime compilation overhead
class CudnnexLRUCache(OrderedDict):
    def __init__(self, maxlen, *args, **kwargs):
        super().__init__(*args, **kwargs)
        self._maxlen = maxlen

    def __getitem__(self, key):
        value = super().__getitem__(key)
        self.move_to_end(key)
        return value

    def __setitem__(self, key, value):
        if key in self:
            self.move_to_end(key)
        elif len(self) == self._maxlen:
            oldest = next(iter(self))
            del self[oldest]
        super().__setitem__(key, value)


_cudnnex_cache = CudnnexLRUCache(maxlen=1024)


def _make_cudnn_sdpa_forward_graph(query, key, value, attn_mask, dropout_p, is_causal):
    graph = cudnn.pygraph(
        intermediate_data_type=cudnn.data_type.FLOAT,
        compute_data_type=cudnn.data_type.FLOAT,
        handle=_get_cudnn_handle(query.device_index),
    )

    Q = graph.tensor(name="Q", dim=query.size, stride=query.stride, data_type=torch_to_cudnn_dtype(query.dtype))
    K = graph.tensor(name="K", dim=key.size, stride=key.stride, data_type=torch_to_cudnn_dtype(key.dtype))
    V = graph.tensor(name="V", dim=value.size, stride=value.stride, data_type=torch_to_cudnn_dtype(value.dtype))
    Bias = None
    if attn_mask is not None:
        Bias = graph.tensor(
            name="bias", dim=attn_mask.size, stride=attn_mask.stride, data_type=torch_to_cudnn_dtype(attn_mask.dtype)
        )

    scalar_dim_stride = tuple([1] * len(query.size))
    dropout_tuple = None
    Seed = None
    Offset = None
    if dropout_p != 0.0:
        Seed = graph.tensor(
            name="Seed", dim=scalar_dim_stride, stride=scalar_dim_stride, data_type=cudnn.data_type.INT32
        )
        Offset = graph.tensor(
            name="Offset", dim=scalar_dim_stride, stride=scalar_dim_stride, data_type=cudnn.data_type.INT32
        )
        dropout_tuple = (dropout_p, Seed, Offset)

    Attn_scale = graph.tensor(
        name="Attn_scale",
        dim=scalar_dim_stride,
        stride=scalar_dim_stride,
        data_type=cudnn.data_type.FLOAT,
        is_pass_by_value=True,
    )

    O, softmax_stats = graph.scaled_dot_product_flash_attention(
        name="scaled_dot_product_flash_attention",
        q=Q,
        k=K,
        v=V,
        is_inference=False,
        bias=Bias,
        use_causal_mask=is_causal,
        attn_scale=Attn_scale,
        dropout=dropout_tuple,
    )

    # TODO: update to do tensor.stride_order when available from FE
    b, h, s_q, _ = query.size
    _, _, _, d_v = value.size

    dim_o = (b, h, s_q, d_v)
    stride_o = (h * s_q * d_v, s_q * d_v, d_v, 1)
    O.set_output(True).set_data_type(torch_to_cudnn_dtype(value.dtype)).set_dim(dim_o).set_stride(stride_o)

    softmax_stats.set_output(True).set_data_type(torch_to_cudnn_dtype(torch.float32))

    # Validate the graph before querying the cache key
    # Validation makes sure all missing properties are inferred and filled, as they affect cache key.
    graph.validate()
    cache_key = graph.key()

    # If a built graph does not exist in cache already, make one and place it in
    if cache_key not in _cudnnex_cache:
        graph.build_operation_graph()
        graph.create_execution_plans([cudnn.heur_mode.A])
        graph.check_support()
        graph.build_plans(cudnn.build_plan_policy.HEURISTICS_CHOICE)

        _cudnnex_cache[cache_key] = (
            Q,
            K,
            V,
            Attn_scale,
            Bias,
            Seed,
            Offset,
            O,
            softmax_stats,
            graph,
        )
    return _cudnnex_cache[cache_key]


def torch_to_cudnn_dtype(lc_dtype: dtypes.dtype):
    _torch_to_cudnn_dtype_map: dict[None | torch.dtype, cudnn.data_type] = {
        torch.float16: cudnn.data_type.HALF,
        torch.bfloat16: cudnn.data_type.BFLOAT16,
        torch.float32: cudnn.data_type.FLOAT,
        torch.int32: cudnn.data_type.INT32,
        torch.int64: cudnn.data_type.INT64,
        dtypes.bool8: cudnn.data_type.BOOLEAN,
        dtypes.float16: cudnn.data_type.HALF,
        dtypes.bfloat16: cudnn.data_type.BFLOAT16,
        dtypes.float32: cudnn.data_type.FLOAT,
        None: cudnn.data_type.NOT_SET,
    }
    return _torch_to_cudnn_dtype_map[lc_dtype]


def _transform_sdpa_inputs(query, key, value, attn_mask):
    def compute_NHWC_strides(shape):
        strides = [1] * len(shape)
        stride = 1
        for i in reversed(range(len(shape))):
            strides[i] = stride
            stride *= shape[i]
        return tuple(strides)

    query_4d = CudnnTensorAttributes(query.shape, compute_NHWC_strides(query.shape), query.dtype, query.device.index)

    key_4d = CudnnTensorAttributes(key.shape, compute_NHWC_strides(key.shape), key.dtype, key.device.index)

    value_4d = CudnnTensorAttributes(value.shape, compute_NHWC_strides(value.shape), value.dtype, value.device.index)

    attn_mask_4d = None
    if attn_mask is not None:
        # Make attn_mask to be of the same dimensionality as other input tensors
        attn_mask_shape = (1,) * (query.ndim - attn_mask.ndim) + attn_mask.shape

        # cudnn does not support boolean attn_mask, so make one with -inf
        attn_mask_dtype = query.dtype if attn_mask.dtype in [torch.bool, dtypes.bool8] else attn_mask.dtype
        attn_mask_4d = CudnnTensorAttributes(
            attn_mask_shape, compute_NHWC_strides(attn_mask_shape), attn_mask_dtype, attn_mask.device.index
        )

    return query_4d, key_4d, value_4d, attn_mask_4d


# sdpa requires that the embedding dim stride be one.
# And when registering for sdpa, cudnn assumes NHWC layout. (See _transform_sdpa_inputs())
def _sdpa_enforce_input_tensor_contiguity(a: torch.Tensor) -> torch.Tensor:
    if a.stride(-1) == 1:
        return a
    else:
        return a.contiguous()


def _cudnn_sdpa_forward_meta(
    query: TensorLike,
    key: TensorLike,
    value: TensorLike,
    attn_mask: TensorLike | None = None,
    dropout_p: float = 0.0,
    is_causal: bool = False,
    *,
    scale: float | None = None,
) -> tuple[TensorProxy, TensorProxy, TensorProxy, TensorProxy]:
    batch_size, num_heads, query_seq_len, E = query.shape
    key_seq_len = key.shape[-2]
    Ev = value.shape[-1]

    return (
        output := TensorProxy(like=query, shape=(batch_size, num_heads, query_seq_len, Ev)),
        softmax_stats := TensorProxy(
            shape=(batch_size, num_heads, query_seq_len, 1),
            dtype=dtypes.float32,
            device=query.device,
            requires_grad=False,
        ),
        seed := TensorProxy(shape=(1, 1, 1, 1), dtype=dtypes.int32, device=query.device, requires_grad=False),
        offset := TensorProxy(shape=(1, 1, 1, 1), dtype=dtypes.int32, device=query.device, requires_grad=False),
    )


def _cudnn_sdpa_fwd_impl(
    query: torch.Tensor,
    key: torch.Tensor,
    value: torch.Tensor,
    attn_mask: torch.Tensor | None = None,
    dropout_p: float = 0.0,
    is_causal: bool = False,
    *,
    scale: float | None = None,
) -> tuple[torch.tensor, torch.tensor, torch.tensor, torch.tensor]:
    query_4d, key_4d, value_4d, attn_mask_4d = _transform_sdpa_inputs(query, key, value, attn_mask)

    (
        Q,
        K,
        V,
        Attn_scale,
        Bias,
        Seed,
        Offset,
        O,
        softmax_stats,
        graph,
    ) = _make_cudnn_sdpa_forward_graph(query_4d, key_4d, value_4d, attn_mask_4d, dropout_p, is_causal)

    b, h, s_q, d_q = query.size()
    _, _, _, d_v = value.size()
    O_actual = torch.empty(b, h, s_q, d_v, dtype=value.dtype, device=query.device)
    softmax_stats_actual = torch.empty(b, h, s_q, 1, dtype=torch.float32, device=query.device)
    workspace = torch.empty(graph.get_workspace_size(), device=query.device, dtype=torch.uint8)

    seed_tensor = (
        torch.full((1, 1, 1, 1), random.randint(0, 123902390), dtype=torch.int32, device=query.device) if Seed else None
    )
    offset_tensor = (
        torch.full((1, 1, 1, 1), random.randint(0, 123902390), dtype=torch.int32, device=query.device)
        if Offset
        else None
    )

    # Default value of scale, if not provided, in all torch versions
    if scale is None:
        scale = 1 / d_q**0.5
    Attn_scale_cpu = torch.full((1, 1, 1, 1), scale, dtype=torch.float32, device="cpu")

    if attn_mask is not None and attn_mask.dtype == torch.bool:
        attn_bias = torch.zeros_like(attn_mask, dtype=query.dtype)
        attn_bias.masked_fill_(attn_mask.logical_not(), float("-inf"))
        attn_mask = attn_bias

    cudnn_to_torch_tensor = {
        Q: _sdpa_enforce_input_tensor_contiguity(query).detach(),
        K: _sdpa_enforce_input_tensor_contiguity(key).detach(),
        V: _sdpa_enforce_input_tensor_contiguity(value).detach(),
        Attn_scale: Attn_scale_cpu,
        Seed: seed_tensor,
        Offset: offset_tensor,
        O: O_actual,
        softmax_stats: softmax_stats_actual,
    }
    if attn_mask is not None:
        cudnn_to_torch_tensor[Bias] = attn_mask.detach()

    # Even though the handle is created on query.device, cudnn still requires to set current device to query.device.
    # This is most probably a bug and is being actively looked into.
    with torch.cuda.device(query.device):
        graph.execute(cudnn_to_torch_tensor, workspace, handle=_get_cudnn_handle(query.device))

    return O_actual, softmax_stats_actual, seed_tensor, offset_tensor


def _cudnn_sdpa_checker(
    query: TensorLike,
    key: TensorLike,
    value: TensorLike,
    attn_mask: TensorLike | None = None,
    dropout_p: float = 0.0,
    is_causal: bool = False,
    *,
    scale: float | None = None,
) -> bool:
    # TODO(#58): make the checker more conservative.
    if cudnn is None:
        return False

    if len(query.size()) != 4:
        return False
    _, _, _, d_q = query.size()

    if len(value.size()) != 4:
        return False
    _, _, _, d_kv = value.size()

    # Bug in cudnn 8.9.5 and earlier where embedding dim support is missing
    for d in [d_q, d_kv]:
        if d % 8 != 0 or d > 128:
            return False

    return True


cudnn_sdpa_fwd = cudnn_ex.register_operator(
    "cudnn_sdpa_fwd",
    meta=_cudnn_sdpa_forward_meta,
    fn=_cudnn_sdpa_fwd_impl,
)


def _make_cudnn_sdpa_backward_graph(query, key, value, attn_mask, dropout_p, is_causal):
    b, h, s_q, _ = query.size
    _, _, _, d_v = value.size

    # cuDNN < 9.0.0 might produce nan gradients for sequence length < 64
    assert s_q >= 64, "CUDNN SDPA requires sequence length to be at least 64 for backward pass"

    graph = cudnn.pygraph(
        io_data_type=torch_to_cudnn_dtype(query.dtype),
        intermediate_data_type=cudnn.data_type.FLOAT,
        compute_data_type=cudnn.data_type.FLOAT,
        handle=_get_cudnn_handle(query.device_index),
    )

    Q = graph.tensor(name="Q", dim=query.size, stride=query.stride, data_type=torch_to_cudnn_dtype(query.dtype))
    K = graph.tensor(name="K", dim=key.size, stride=key.stride, data_type=torch_to_cudnn_dtype(key.dtype))
    V = graph.tensor(name="V", dim=value.size, stride=value.stride, data_type=torch_to_cudnn_dtype(value.dtype))

    dim_o = (b, h, s_q, d_v)
    stride_o = (h * s_q * d_v, s_q * d_v, d_v, 1)
    O = graph.tensor(name="O", dim=dim_o, stride=stride_o, data_type=torch_to_cudnn_dtype(query.dtype))
    dO = graph.tensor_like(O)

    dim_stats = (b, h, s_q, 1)
    stride_stats = (h * s_q, s_q, 1, 1)
    Stats = graph.tensor(name="Stats", dim=dim_stats, stride=stride_stats, data_type=cudnn.data_type.FLOAT)

    Bias = None
    dBias = None
    if attn_mask is not None:
        Bias = graph.tensor(
            name="bias", dim=attn_mask.size, stride=attn_mask.stride, data_type=torch_to_cudnn_dtype(attn_mask.dtype)
        )
        dBias = graph.tensor_like(Bias)

    scalar_dim_stride = tuple([1] * len(query.size))
    dropout_tuple = None
    Seed = None
    Offset = None
    if dropout_p != 0.0:
        Seed = graph.tensor(
            name="Seed", dim=scalar_dim_stride, stride=scalar_dim_stride, data_type=cudnn.data_type.INT32
        )
        Offset = graph.tensor(
            name="Offset", dim=scalar_dim_stride, stride=scalar_dim_stride, data_type=cudnn.data_type.INT32
        )
        dropout_tuple = (dropout_p, Seed, Offset)

    Attn_scale = graph.tensor(
        name="Attn_scale",
        dim=scalar_dim_stride,
        stride=scalar_dim_stride,
        data_type=cudnn.data_type.FLOAT,
        is_pass_by_value=True,
    )

    dQ, dK, dV = graph.scaled_dot_product_flash_attention_backward(
        q=Q,
        k=K,
        v=V,
        o=O,
        dO=dO,
        stats=Stats,
        attn_scale=Attn_scale,
        bias=Bias,
        dBias=dBias,
        use_causal_mask=is_causal,
        dropout=dropout_tuple,
    )

    dQ.set_output(True).set_dim(query.size).set_stride(query.stride).set_data_type(torch_to_cudnn_dtype(query.dtype))
    dK.set_output(True).set_dim(key.size).set_stride(key.stride).set_data_type(torch_to_cudnn_dtype(key.dtype))
    dV.set_output(True).set_dim(value.size).set_stride(value.stride).set_data_type(torch_to_cudnn_dtype(value.dtype))

    # Validate the graph before querying the cache key
    # Validation makes sure all missing properties are inferred and filled, as they affect cache key.
    graph.validate()
    cache_key = graph.key()

    # If a built graph does not exist in cache already, make one and place it in
    if cache_key not in _cudnnex_cache:
        graph.build_operation_graph()
        graph.create_execution_plans([cudnn.heur_mode.A])
        graph.check_support()
        graph.build_plans(cudnn.build_plan_policy.HEURISTICS_CHOICE)

        _cudnnex_cache[cache_key] = (
            Q,
            K,
            V,
            O,
            dO,
            Stats,
            Seed,
            Offset,
            Attn_scale,
            Bias,
            dQ,
            dK,
            dV,
            dBias,
            graph,
        )
    return _cudnnex_cache[cache_key]


def cudnn_sdpa_backward_meta(
    grad_out: TensorLike,
    query: TensorLike,
    key: TensorLike,
    value: TensorLike,
    attn_mask: None | TensorProxy,
    dropout_p: float,
    is_causal: bool,
    out: TensorLike,
    softmax_stats: TensorLike,
    philox_seed: TensorLike,
    philox_offset: TensorLike,
    *,
    scale: None | float = None,
) -> (TensorProxy, TensorProxy, TensorProxy):
    grad_query = TensorProxy(like=query)
    grad_key = TensorProxy(like=key)
    grad_value = TensorProxy(like=value)

    if attn_mask is not None:
        grad_attn_mask = TensorProxy(like=attn_mask, shape=attn_mask.shape)
        return (grad_query, grad_key, grad_value, grad_attn_mask)
    else:
        return (grad_query, grad_key, grad_value)


def cudnn_sdpa_bwd_impl(
    grad_out: torch.Tensor,
    query: torch.Tensor,
    key: torch.Tensor,
    value: torch.Tensor,
    attn_mask: None | torch.Tensor,
    dropout_p: float,
    is_causal: bool,
    out: torch.Tensor,
    softmax_stats: torch.Tensor,
    philox_seed: torch.Tensor,
    philox_offset: torch.Tensor,
    *,
    scale: None | float = None,
) -> (torch.Tensor, torch.Tensor, torch.Tensor):
    query_4d, key_4d, value_4d, attn_mask_4d = _transform_sdpa_inputs(query, key, value, attn_mask)

    (
        Q,
        K,
        V,
        O,
        dO,
        Stats,
        Seed,
        Offset,
        Attn_scale,
        Bias,
        dQ,
        dK,
        dV,
        dBias,
        graph,
    ) = _make_cudnn_sdpa_backward_graph(
        query_4d,
        key_4d,
        value_4d,
        attn_mask_4d,
        dropout_p,
        is_causal,
    )

    query = _sdpa_enforce_input_tensor_contiguity(query)
    key = _sdpa_enforce_input_tensor_contiguity(key)
    value = _sdpa_enforce_input_tensor_contiguity(value)

    grad_query = torch.empty_like(query)
    grad_key = torch.empty_like(key)
    grad_value = torch.empty_like(value)

    # Default value of scale, if not provided, in all torch versions
    if scale is None:
        scale = query.shape[-1] ** -0.5
    Attn_scale_cpu = torch.full((1, 1, 1, 1), scale, dtype=torch.float32, device="cpu")

    cudnn_to_torch_tensor = {
        dO: grad_out.detach(),
        Q: query.detach(),
        K: key.detach(),
        V: value.detach(),
        Attn_scale: Attn_scale_cpu,
        O: out.detach(),
        Stats: softmax_stats,
        Seed: philox_seed,
        Offset: philox_offset,
        dQ: grad_query,
        dK: grad_key,
        dV: grad_value,
    }
    if attn_mask is not None:
        if attn_mask.dtype == torch.bool:
            attn_bias = torch.zeros_like(attn_mask, dtype=query.dtype)
            attn_bias.masked_fill_(attn_mask.logical_not(), float("-inf"))
            attn_mask = attn_bias

        grad_attn_mask = torch.empty_like(attn_mask) if attn_mask is not None else None

        cudnn_to_torch_tensor[Bias] = attn_mask.detach()
        cudnn_to_torch_tensor[dBias] = grad_attn_mask

    workspace = torch.empty(graph.get_workspace_size(), device=query.device, dtype=torch.uint8)

    # Even though the handle is created on query.device, cudnn still requires to set current device to query.device.
    # This is most probably a bug and is being actively looked into.
    with torch.cuda.device(query.device):
        graph.execute(cudnn_to_torch_tensor, workspace, handle=_get_cudnn_handle(query.device))

    if attn_mask is None:
        return grad_query, grad_key, grad_value
    else:
        return grad_query, grad_key, grad_value, grad_attn_mask


cudnn_sdpa_bwd = cudnn_ex.register_operator(
    "cudnn_sdpa_bwd",
    meta=cudnn_sdpa_backward_meta,
    fn=cudnn_sdpa_bwd_impl,
)


@langctx("torch")
def _cudnn_sdpa_transform(
    query: TensorProxy,
    key: TensorProxy,
    value: TensorProxy,
    attn_mask: None | TensorProxy = None,
    dropout_p: float = 0.0,
    is_causal: bool = False,
    *,
    scale: float | None = None,
) -> TensorProxy:
    output, _, _, _ = cudnn_sdpa_fwd(query, key, value, attn_mask, dropout_p, is_causal, scale=scale)

    return output


@langctx("torch")
def _cudnn_sdpa_grad(
    query: TensorProxy,
    key: TensorProxy,
    value: TensorProxy,
    attn_mask: None | TensorProxy,
    dropout_p: float = 0.0,
    is_causal: bool = False,
    *,
    scale: None | float = None,
):
    primal, softmax_stats, seed, offset = cudnn_sdpa_fwd(
        query, key, value, attn_mask, dropout_p, is_causal, scale=scale
    )

    g = get_grad(primal)
    grads = cudnn_sdpa_bwd(
        g,
        query,
        key,
        value,
        attn_mask,
        dropout_p,
        is_causal,
        primal,
        softmax_stats,
        seed,
        offset,
        scale=scale,
    )
    if attn_mask is None:
        grad_query, grad_key, grad_val = grads
    else:
        grad_query, grad_key, grad_val, grad_attn_mask = grads

    put_grads((query, key, value), (grad_query, grad_key, grad_val))
    if attn_mask is not None:
        put_grad(attn_mask, grad_attn_mask)

    return primal


# Registers the implementation for torch.nn.functional.scaled_dot_product_attention
cudnn_ex.register_implementation(
    ltorch.scaled_dot_product_attention,
    checker=_cudnn_sdpa_checker,
    execution_transform=_cudnn_sdpa_transform,
    grad_transform=_cudnn_sdpa_grad,
)<|MERGE_RESOLUTION|>--- conflicted
+++ resolved
@@ -22,7 +22,6 @@
     return CUDNN_AVAILABLE
 
 
-<<<<<<< HEAD
 # This function creates a new handle for the device that cudnn should
 # run its kernels on. As the suggested approach by cudnn is to make a few handles
 # as possible, this function caches these per-device handles.
@@ -43,8 +42,6 @@
 # WARNING: cudnn executor is experimental. Tests that use cudnn might fail.\n
 # Issue for tracking support: https://github.com/Lightning-AI/lightning-thunder/issues/880~
 
-=======
->>>>>>> 12228645
 from dataclasses import dataclass
 from functools import lru_cache
 from typing import Union, Dict
