--- conflicted
+++ resolved
@@ -3094,7 +3094,6 @@
 register_supported(prims.argsort, argsort_transform, _argsort_check)
 
 
-<<<<<<< HEAD
 def _grouped_mm_check(
     a: TensorProxy,
     b: TensorProxy,
@@ -3121,7 +3120,8 @@
 
 
 register_supported(prims._grouped_mm, _grouped_mm_transform, _grouped_mm_check)
-=======
+
+
 def _cumsum_check(a: TensorProxy, dim: int, /, dtype: dtypes.dtype | None = None) -> bool:
     if a.ndim != 1:
         return False
@@ -3168,7 +3168,7 @@
 
 
 register_supported(ltorch.cumsum, cumsum_transform, _cumsum_check)
->>>>>>> 742b0bb9
+
 
 # At module/class level
 NVFUSER_SUPPORTS_OPTIONS = nvfuser_version() >= LooseVersion("0.2.23")
