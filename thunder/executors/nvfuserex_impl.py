--- conflicted
+++ resolved
@@ -1087,14 +1087,8 @@
 
 
 def _cat_check(tensors: list[TensorProxy], dim: int) -> bool:
-<<<<<<< HEAD
     if nv_version < LooseVersion("0.1.7"):
         return False
-=======
-    # nvFuser cat fusion is currently disabled due to issue:
-    #   "nvFuser doesn't support cating with an empty tensor"
-    return False
->>>>>>> f0e57ed4
 
     # Validates tensors and concatenated dimension lengths
     for t in tensors:
