from dataclasses import dataclass, replace
from functools import partial, lru_cache
from numbers import Number
from typing import Union, List, Any, Optional, Dict, Set, Tuple, Type
from types import NoneType
from collections.abc import Callable, Mapping, Hashable, Sequence
import os
import time
from copy import copy
from itertools import chain, filterfalse
from functools import partial
import warnings

from looseversion import LooseVersion
import torch

import thunder.core.dtypes as dtypes
import thunder.torch as ltorch
from thunder.core import prims, utils
from thunder.core.baseutils import BoundSymbolInterface
from thunder.core.prims import PrimIDs
from thunder.core.proxies import (
    NumberProxy,
    IntegerProxy,
    StringProxy,
    Proxy,
    TupleProxy,
    TensorProxy,
    variableify,
    unvariableify,
    Variable,
    pyval,
)
from thunder.core.pytree import tree_flatten, tree_map, tree_unflatten
from thunder.core.rematerialization import rematerialize
from thunder.core.utils import OrderedSet, check, check_same_dtype
from thunder.core.trace import TraceCtx, from_trace, TraceProvenance
from thunder.core.symbol import BoundSymbol, BoundSymbolRHS, Symbol, has_tags
from thunder.core.devices import Device, DeviceType
import thunder.core.codeutils as codeutils
from thunder.core.codeutils import Printable
from thunder.core.transform_common import dce, cse_single_bsym, replace_redundant_inputs, NON_FUNCTIONAL_OPS
from thunder.core.profile import add_markers
from thunder.core.compile_data import get_compile_option

from thunder.executors.utils import Region
from thunder.executors.passes import update_fusion_call_ctx
from thunder.extend import FUEL_LEVEL, FusionExecutor, register_executor, add_default_executor

# NOTE This impl file is here because nvFuser may not be available, so it's imported conditionally
#   by nvfuserex.py when nvFuser is available.
import nvfuser
from nvfuser import DataType, FusionDefinition

nvTensor = nvfuser._C.Tensor
nvNumber = nvfuser._C.Scalar
nv_version: LooseVersion = LooseVersion(nvfuser.version())

#
# Helper functions
#

_lcdtype_to_nvdtype_map: dict[None | type | dtypes.dtype, DataType] = {
    dtypes.complex128: DataType.ComplexDouble,
    dtypes.complex64: DataType.ComplexFloat,
    dtypes.float64: DataType.Double,
    dtypes.float32: DataType.Float,
    dtypes.float16: DataType.Half,
    dtypes.bfloat16: DataType.BFloat16,
    dtypes.int64: DataType.Int,
    dtypes.int32: DataType.Int32,
    dtypes.bool8: DataType.Bool,
    dtypes.complex128_: DataType.ComplexDouble,
    dtypes.complex64_: DataType.ComplexFloat,
    dtypes.float64_: DataType.Double,
    dtypes.float32_: DataType.Float,
    dtypes.float16_: DataType.Half,
    dtypes.bfloat16_: DataType.BFloat16,
    dtypes.int64_: DataType.Int,
    dtypes.int32_: DataType.Int32,
    dtypes.bool8_: DataType.Bool,
    # Number types
    complex: DataType.ComplexDouble,
    float: DataType.Double,
    int: DataType.Int,
    bool: DataType.Bool,
    # Null types
    None: DataType.Null,
}


def lcdtype_to_nvdtype(lcdtype: type | dtypes.dtype) -> DataType:
    return _lcdtype_to_nvdtype_map[lcdtype]


# TODO What kind of constants can nvFuser support?
# TODO Is there a better type annotation for an nvConstant?
# TODO Handle devices!
# Helper to map objects to nvFuser fusion definitions
def _define_constant(fd: FusionDefinition, constant: Any) -> Any:
    if isinstance(constant, Number):
        val = pyval(constant)
        nvdtype = lcdtype_to_nvdtype(type(val))
        if nv_version >= LooseVersion("0.0.14"):
            return fd.define_scalar(constant, nvdtype)
        else:
            return fd.define_constant(constant, nvdtype)
    if isinstance(constant, (dtypes.dtype, type)):
        return lcdtype_to_nvdtype(constant)
    if isinstance(constant, Device):
        return None

    utils.check(False, lambda: f"Cannot translate {constant} of type {type(constant)} into an nvFuser constant")


def getnv(x: Any, fd: FusionDefinition, lc_to_nv_map: dict) -> Any:
    if isinstance(x, Proxy):
        return lc_to_nv_map[x]
    if isinstance(x, (Number, dtypes.dtype, type, Device)):
        return _define_constant(fd, x)

    utils.check(False, lambda: f"Cannot translate {x} of type {type(x)} to an nvFuser object")


# TODO Check the CUDA arch?
def is_supported_device(device: Device) -> bool:
    utils.check_type(device, Device)
    return device.devicetype is DeviceType.CUDA


def is_supported_devicetype(devicetype: DeviceType) -> bool:
    utils.check_type(devicetype, DeviceType)
    return devicetype is DeviceType.CUDA


_low_precision_floats = (dtypes.float16, dtypes.float16_, dtypes.bfloat16, dtypes.bfloat16_)


def is_supported_dtype(dtype: type | dtypes.dtype, *, allow_low_precision_floats: bool = True) -> bool:
    utils.check_type(dtype, (type, dtypes.dtype))

    if not allow_low_precision_floats:
        if dtype in _low_precision_floats:
            return False

    return dtype in _lcdtype_to_nvdtype_map


def is_supported_tensor(a: TensorProxy, *, allow_low_precision_floats: bool = True) -> bool:
    utils.check_type(a, TensorProxy)
    devicetype_supported = a.device.devicetype is DeviceType.CUDA
    dtype_supported = is_supported_dtype(a.dtype)

    if not allow_low_precision_floats:
        if a.dtype in _low_precision_floats:
            return False

    rank_supported = a.ndim <= 8
    return devicetype_supported and dtype_supported and rank_supported


def is_supported_tensor_or_number(a: TensorProxy | Number) -> bool:
    if isinstance(a, (Number, NumberProxy)):
        return True

    return is_supported_tensor(a)


# Returns True when all arguments given are supported tensors
#   Throws an error if any arguments are not tensors
# TODO Add a check for the tensor have > 0 elements?
def are_supported_tensors(*args) -> bool:
    for a in args:
        if not is_supported_tensor(a):
            return False

    return True


# Returns True when all arguments given are supported tensors or numbers
#   Throws an error if any arguments are not numbers or tensors
def are_supported_tensors_or_numbers(*args) -> bool:
    for a in args:
        if not is_supported_tensor_or_number(a):
            return False

    return True


#
# Functions related to creating fusions
#

_translation_map: dict[Hashable, Callable] = {}


def get_translator(bsym: BoundSymbol) -> Callable:
    return _translation_map[bsym.sym.id]


def create_fd(
    bsyms: list[BoundSymbol],
    input_descriptors: Sequence[type | tuple[tuple[int, ...], tuple[bool, ...], tuple[int, ...]]],
    sorted_unique_inputs: list[Proxy],
    sorted_unique_outputs: list[Proxy],
) -> FusionDefinition:
    lc_to_nv_map = utils.ProxyDict()

    # NOTE nvFuser's default max length is 1024 operations at the time of this writing
    #   This arbitrarily increases it to 9999
    # TODO Review splititng very large fusions or removing the max length restriction completely
    #   See "Very large nvFuser fusions hit max_length"
    fd = FusionDefinition(max_length=9999)
    with fd:
        # NOTE Adding constants is disabled for the moment in favor of definining them inline
        # 0) Adds constants

        # for c in constants:
        #     nv = _define_constant(fd, c)
        #     lc_to_nv_map[c] = nv

        # 1) Inputs are added and mapped to nvFuser objects

        # NOTE x is the trace's annotation of the input, y is the actual concrete input descriptor at call time
        def add_input(x: Any, y: Any) -> Any:
            nv: Any
            if isinstance(x, NumberProxy):
                utils.check_type(y, type)
                python_type = y
                nvdtype = lcdtype_to_nvdtype(python_type)
                nv = fd.define_scalar(nvdtype)
            elif isinstance(x, TensorProxy):
                utils.check_type(y, tuple)
                symbolic_shape, contiguity, stride_order, dtype = y
                nvdtype = lcdtype_to_nvdtype(dtypes.to_dtype(dtype))
                if nv_version >= LooseVersion("0.1.3"):
                    nv = fd.define_tensor(
                        shape=symbolic_shape, contiguity=contiguity, dtype=nvdtype, stride_order=stride_order
                    )
                elif nv_version >= LooseVersion("0.0.17"):
                    nv = fd.define_tensor(shape=symbolic_shape, contiguity=contiguity, dtype=nvdtype)
                elif nv_version >= LooseVersion("0.0.9"):
                    nv = fd.define_tensor(symbolic_sizes=symbolic_shape, contiguity=contiguity, dtype=nvdtype)
                else:
                    nv = fd.define_tensor(symbolic_sizes=symbolic_shape, contiguous=contiguity, dtype=nvdtype)
            elif isinstance(x, TupleProxy):
                # TODO: discuss the contract here on baked in number from a tuple
                # TODO: validate x is a tuple of int
                utils.check_type(y, type)
                nv = fd.define_vector(len(x._value))
            elif isinstance(x, StringProxy):
                utils.check_type(y, type)
                # TODO: should we add a string type? I think we should reject it here and instead ask thunder to bake in string.
                nv = x
            elif isinstance(x, Proxy):
                utils.check(False, lambda: f"Unsupported proxy type {type(x)} in fusion", exception_type=AssertionError)
            else:
                nv = x

            lc_to_nv_map[x] = nv
            return nv

        for pinp, inp in zip(sorted_unique_inputs, input_descriptors):
            add_input(pinp, inp)

        # 2) Translates bound symbols

        def translate_bound_symbol(bsym: BoundSymbol) -> Any:
            translator = get_translator(bsym)
            nvresults = translator(*bsym.args, **bsym.kwargs, fd=fd, lc_to_nv_map=lc_to_nv_map)

            # Updates map
            for out, nvout in zip(utils.sequencify(bsym.output), utils.sequencify(nvresults)):
                # NOTE out can be None if an operation returned multiple results but only some are used,
                #   in which case DCE will replace the unused results with None
                if out is not None and isinstance(out, Proxy):
                    lc_to_nv_map[out] = nvout

        for bsym in bsyms:
            translate_bound_symbol(bsym)

        # 3) Adds outputs
        # TODO Translate numbers to tensors (and provide the information to translate them back to numbers!)
        for out in sorted_unique_outputs:
            nvout = lc_to_nv_map[out]
            fd.add_output(nvout)

    return fd


def compute_symbolic_shape(shape: torch.Size | Sequence[int]) -> tuple[int, ...]:
    """
    Computes the symbolic shape of a tensor using nvFuser's notion of a symbolic
    shape, it's represented by 1s and -1s. 1s represent dimensions that are
    known to be 1, and -1s represent dimensions that are not known to be 1.

    For example, the symbolic shape of a tensor with shape (1, 2, 3) is (1, -1, -1).

    Args:
        shape (Union[torch.Size, Sequence[int]]): The shape of the tensor.

    Returns:
        Tuple[int, ...]: The symbolic shape of the tensor.
    """
    return tuple(1 if l == 1 else -1 for l in shape)


def compute_contiguity(
    shape: torch.Size | Sequence[int], stride: Sequence[int]
) -> tuple([tuple[bool, ...], tuple[int, ...]]):
    """
    Computes the contiguity and stride_order of a tensor using nvFuser's notion.

    The contiguity is represented by True, False and None. True represents
    dimensions that are contiguous, and False represents dimensions that are not
    contiguous, and None represents stride-0 or size-1 dimensions.

    The stride_order represents the order of each dimension from innermost to
    outermost.

    For example, a tensor with shape (1, 2, 3) and stride (6, 3, 1):
        contiguity is (None, True, True);
        stride_order is (2, 1, 0);
    For example, a tensor with shape (2, 3, 4) and stride (12, 1, 3):
        contiguity is (True, True, True);
        stride_order is (2, 0, 1);

    Args:
        shape (Union[torch.Size, Sequence[int]]): The shape of the tensor.
        stride (Sequence[int]): The stride of the tensor.

    Returns:
        Tuple[Tuple[bool, ...], Tuple[int, ...]]: The contiguity and stride_order
    """
    if nv_version >= LooseVersion("0.1.1"):
        from nvfuser import compute_tensor_descriptor as nv_compute_td

        return tuple(tuple(x) for x in nv_compute_td(shape, stride))
    else:
        from nvfuser import compute_contiguity as nv_compute_contiguity

        return tuple(nv_compute_contiguity(shape, stride)), tuple(range(len(shape) - 1, -1, -1))


@lru_cache(maxsize=2048)
def compute_tensor_descriptor(
    shape: torch.Size | Sequence[int], stride: Sequence[int]
) -> tuple[tuple[int, ...], tuple[bool, ...], tuple[int, ...]]:
    """
    Computes the symbolic shape, contiguity and stride_order of a tensor using
    nvFuser's notion. See compute_symbolic_shape and compute_contiguity for
    more details.

    This function is caching the results of compute_symbolic_shape and
    compute_contiguity to speed up the computation.

    Args:
        shape (Union[torch.Size, Sequence[int]]): The shape of the tensor.
        stride (Sequence[int]): The stride of the tensor.

    Returns:
        Tuple[Tuple[int, ...], Tuple[bool, ...], Tuple[int, ...]]: The symbolic
        shape, contiguity and stride_order of the tensor.
    """
    return compute_symbolic_shape(shape), *compute_contiguity(shape, stride)


def get_tensor_descriptor(t: torch.Tensor) -> tuple[tuple[int, ...], tuple[bool, ...], tuple[int, ...]]:
    return compute_tensor_descriptor(t.shape, t.stride())


# TODO Inline the get_tensor_descriptor call
def to_descriptors(args) -> tuple:
    def to_descriptor(arg):
        if isinstance(arg, (Number, str)):
            return type(arg)
        elif isinstance(arg, tuple):
            if len(arg) != 0:
                numbertype, _ = check_same_dtype(*arg)
                check(
                    numbertype == int,
                    lambda: f"tuple in nvfuser only supports int, but found {numbertype}",
                    exception_type=AssertionError,
                )
            return type(arg)
        elif isinstance(arg, torch.Tensor):
            return (*get_tensor_descriptor(arg), arg.dtype)

        raise ValueError(f"unrecognized type in arguments: {type(arg)}")

    return tuple(to_descriptor(arg) for arg in args)


# TODO Consider making this just a function, because it's faster to call a function than a callable class
@dataclass
class FusionDefinitionWrapper:
    """
    A callable object wrapping a nvFuser fusion definition.
    """

    get_fd: Callable[[tuple[type | tuple[tuple[int, ...], tuple[bool, ...], tuple[int, ...]], ...]], FusionDefinition]
    name: str
    cache_info: None | Callable = None
    cache_clear: None | Callable = None
    last_used: None | FusionDefinition = None

    def __call__(self, *args):
        fd = self.get_fd(to_descriptors(args))
        self.last_used = fd

        # Set device if set in one of the "factory" methods like full, iota, or uniform
        kwargs = (
            {"device": fd._selected_device}
            if nv_version >= LooseVersion("0.0.13") and hasattr(fd, "_selected_device")
            else {}
        )
        # TODO: quick hack to drop str
        args = [x for x in args if not isinstance(x, str)]
        with add_markers(self.name):
            return fd.execute(args, **kwargs)

    def __repr__(self):
        return f"FusionDefinitionWrapper({self.name})"


# Group bookend meta operations into separate regions
# This function returns a List[Region] which changes the executor of meta regions to torchex
#
# NOTE this function assumes bound_symbols in region is toposorted
def group_bookend_meta_ops(producers, consumers, region: Region) -> Mapping[str, Region]:
    front_meta_cluster = list()
    middle_cluster = list()
    rear_meta_cluster = list()
    region_inputs = copy(region.inputs)

    # bsym can be moved to the front if all their inputs are direct region inputs
    def can_move_to_front(bsym: BoundSymbol) -> bool:
        # non proxy don't need to be checked here.
        for x in bsym.flat_args:
            if not isinstance(x, Proxy):
                continue

            if variableify(x) not in region_inputs:
                return False

        return True

    # when bsym has no consumer in current region, it can be safely moved to the rear
    def can_move_to_rear(bsym: BoundSymbol) -> bool:
        # check no existing bsym in region depends on current bsym
        for out in bsym.flat_outs:
            if not isinstance(out, Proxy):
                continue

            consumed_by = consumers.get(out, list())
            for consumer in consumed_by:
                # TODO: switch query to set for faster query
                if consumer in middle_cluster:
                    return False
        return True

    def all_tagged(bsym: BoundSymbol, tags: set[prims.OpTags]) -> bool:
        if not has_tags(bsym, tags):
            return False

        for sbsym in bsym.subsymbols:
            if not has_tags(sbsym, tags):
                return False

        return True

    # traversing all bound_symbols in topo order
    for bsym in region.bound_symbols:
        # we look at meta operations that can be moved to the front
        if all_tagged(bsym, {prims.OpTags.SHAPE_OP}) and can_move_to_front(bsym):
            # when we remove a node, we add all the bsym's flat_outs to region_inputs
            front_meta_cluster.append(bsym)
            for out in bsym.flat_outs:
                if isinstance(out, Proxy):
                    region_inputs.add(variableify(out))
        else:
            # otherwise we just keep the bound_symbol in the middle_cluster
            middle_cluster.append(bsym)
    # traversing all bound_symbols in reverse topo order
    for bsym in reversed(copy(middle_cluster)):
        if all_tagged(bsym, {prims.OpTags.SHAPE_OP}) and can_move_to_rear(bsym):
            middle_cluster.remove(bsym)
            rear_meta_cluster.insert(0, bsym)

    return {
        "front_bsyms": front_meta_cluster,
        "fusion": None if len(middle_cluster) == 0 else Region(producers, consumers, middle_cluster),
        "rear_bsyms": rear_meta_cluster,
    }


def create_fusion_definition_wrapper(
    bsyms: list[BoundSymbol], name: str, sorted_unique_inputs: list[Proxy], sorted_unique_outputs: list[Proxy]
) -> FusionDefinitionWrapper:
    # NOTE Region Inputs and Outputs
    # The inputs and outputs to a region are represented as sets, which are sorted by name
    #   for determinism. Because they're sets, the inputs and outputs to each region are
    #   unique.
    # It's OK to reorder inputs to regions and outputs from regions, become the dataflow of those
    #   objects is captured by names in the trace.
    # These properties are distinct from the inputs and outputs to the trace itself, which
    #   may contain duplicates and whose order must be preserved.

    tensor_indices = []
    for idx, x in enumerate(sorted_unique_inputs):
        if isinstance(x, TensorProxy):
            tensor_indices.append(idx)

    # NOTE create_fd is an expensive function so we cache using the descriptors of inputs
    # TODO (mruberry) We should think how to express "static fusion" that don't need to use
    #   a cache to improve dispatch performance
    @lru_cache(maxsize=2048)
    def get_fd(input_descriptors) -> FusionDefinition:
        # A closure over local trace and region
        return create_fd(bsyms, input_descriptors, sorted_unique_inputs, sorted_unique_outputs)

    fdw = FusionDefinitionWrapper(get_fd, name, get_fd.cache_info, get_fd.cache_clear)
    return fdw


class nvFuserExecutor(FusionExecutor):
    # Max number of times that this nvFuserExecutor instance can fuse.
    _optimization_fuel: int | FUEL_LEVEL

    def __init__(self):
        super().__init__("nvfuser", version=nvfuser.version())

        # TODO: Replace this with a query to a compile option
        self._use_rematerialization = True

        fuel_str = os.getenv("NVFUSER_OPTIMIZATION_FUEL")
        if fuel_str:
            self.set_fuel(int(fuel_str))
        else:
            self.set_fuel(FUEL_LEVEL.UNLIMITED)

        env_var_save_serde = os.getenv("ENABLE_NVFUSER_SERIALIZATION", None)
        save_serde: bool = env_var_save_serde in ("true", "1")
        self.write_cache_on_exit(save_serde)

    def write_cache_on_exit(self, save_cache: bool = False):
        """
        Selects whether nvFuser writes its cache when the program exits.

        Args:
            save_cache (bool): A flag that enables saving nvFuser cache.
            Defaults to False.

        nvFuser's serialization will save the FusionCache data structure and any
        CUDA cubins into a FlatBuffer binary upon exiting the python program.
        The binary is stored in /tmp/nvfuser_kernel_db/ with the filename
        nvf_serde_[local_rank]_[cuda_major]_[cuda_minor]_[nvrtc_major]_[nvrtc_minor].

        Details:
         * If the common workspace is exists, nvFuser will load it automatically
         when the FusionCache is constructed.
         * When this function is enabled, then when the program exits NvFuser
         will save the FusionCache, overwritting the previous common workspace.
         * If this function is disabled, then when the program exits NvFuser
         does nothing. The previous common workspace is preserved if it exists.
         * If there are any issues when loading the serialized binary, it is
         deleted and the FusionCache is created with its default constructor.
         * When the LOCAL_RANK environment variable is set for ddp or fsdp, a
         separate fusion cache is saved for each device.
        """
        if nv_version >= LooseVersion("0.1.4"):
            from nvfuser import enable_automatic_serialization, disable_automatic_serialization

            if save_cache:
                enable_automatic_serialization()
            else:
                disable_automatic_serialization()

    def get_fuel(self, amount: int = 1, /) -> bool:
        if self._optimization_fuel is FUEL_LEVEL.UNLIMITED:
            return True

        if self._optimization_fuel < amount:
            return False

        self._optimization_fuel -= amount
        return True

    def set_fuel(self, value: int | FUEL_LEVEL):
        if isinstance(value, FUEL_LEVEL):
            self._optimization_fuel = value
        else:
            assert isinstance(value, int)
            if value < 0:
                raise ValueError(f"optimization_fuel must be non-negative: {value}")
            self._optimization_fuel = value

    def flatten(self, bsym: BoundSymbol) -> list[BoundSymbol]:
        flattened: list[BoundSymbol] = []

        # TODO Maybe make this nonrecursive
        def _flatten(bsym: BoundSymbol):
            nonlocal flattened

            if self.can_execute(bsym):
                flattened.append(bsym)
                return

            # NOTE self.can_execute(bsym) is False
            check(
                len(bsym.subsymbols) > 0,
                lambda: f"nvFuser is trying to flatten {bsym} for execution but it's not supported and has no subsymbols",
                exception_type=AssertionError,
            )

            for ssym in bsym.subsymbols:
                _flatten(ssym)

        _flatten(bsym)

        return flattened

    def has_cuda_input_or_output(self, bsym: BoundSymbol) -> bool:
        for p in chain(bsym.flat_proxy_args, bsym.flat_proxy_outs):
            if isinstance(p, TensorProxy) and p.device.devicetype is DeviceType.CUDA:
                return True

        return False

    def _dce_bsyms(self, output, bsyms: list[BoundSymbol]) -> list[BoundSymbol]:
        trace = TraceCtx(None)
        trace.bound_symbols = bsyms
        bsyms.append(prims.python_return.bind(output, output=()))
        trace = dce(trace)
        return list(filter(lambda x: x.sym != prims.python_return, trace.bound_symbols))

    def fuse(self, region: Region, fusion_counter: int) -> BoundSymbol:
        def keyfn(x: Variable) -> str:
            return x.proxy.name

        sorted_unique_inputs: list[Proxy] = list(unvariableify(x) for x in sorted(region.inputs, key=keyfn))
        sorted_unique_outputs: list[Proxy] = list(unvariableify(x) for x in sorted(region.outputs, key=keyfn))

        flattened_bsyms: list[BoundSymbol] = []
        for bsym in region.bound_symbols:
            flattened_bsyms.extend(self.flatten(bsym))

        flattened_bsyms = self._dce_bsyms(sorted_unique_outputs, flattened_bsyms)

        fusion_name = f"nvFusion{fusion_counter}"
        annotation = f"{fusion_name}: ({', '.join(bsym.sym.name for bsym in flattened_bsyms)})"
        fdw: FusionDefinitionWrapper = create_fusion_definition_wrapper(
            flattened_bsyms, annotation, sorted_unique_inputs, sorted_unique_outputs
        )

        fusion_bsym: BoundSymbol = self.register_temporary_operation(
            fusion_name, fdw, inputs=sorted_unique_inputs, outputs=sorted_unique_outputs, bsyms=flattened_bsyms
        )

        return fusion_bsym

    # TODO Update the replacement of redundant proxies to use a visitor pattern
    #   when that architecture is added in the future
    def cse(self, trace: TraceCtx) -> TraceCtx:
        """Remove bound symbols whose right hand side is common expression.
        Nvfuser specific CSE pass.

        Args:
            trace:

        Returns:
            :class:`TraceCtx` with common subexpression eliminated.
        """

        start_time_ns = time.time_ns()

        cse_trace = from_trace(trace)

        # The trace_rhs_to_bsym_map is used for CSE on trace outside of nvFusion region.
        # TODO: CSE on overall trace should NOT be inside fusion pass for nvfuser executor.
        trace_rhs_to_bsym_map: dict[BoundSymbolRHS, BoundSymbolInterface] = {}

        # For bound symbols with redundant rhs expressions, map the output proxies to the output proxies of the common bound symbol.
        redundant_map: dict[Variable, Proxy] = {}
        new_bsyms = {bsym: bsym for bsym in trace.bound_symbols}

        # Updates the trace's proxy
        def map_redundant(x: Any) -> Any:
            if isinstance(x, Proxy):
                return redundant_map.get(Variable(x), x)
            return x

        for bsym in trace.bound_symbols:
            if bsym.sym.is_fusion != True:
                new_bsyms[bsym] = cse_single_bsym(redundant_map, trace_rhs_to_bsym_map, bsym)
                continue

            # The fusion_rhs_to_bsym_map is used only for CSE inside a nvFusion region.
            fusion_rhs_to_bsym_map: dict[BoundSymbolRHS, BoundSymbolInterface] = {}

            # Rematerialization can replace saved intermediates with extra
            # computation. In this case, replacing a redundant operation would
            # reference an argument that is removed from the fusion's arguments.
            # If the original variable does not exist in this fusion bsym's
            # arguments, then skip this redundant mapping.
            vargs = [variableify(x) for x in bsym.args]
            this_fusion_redundant_map = {k: v for k, v in redundant_map.items() if k in vargs}

            # Apply cse transformation to subsymbols.
            cse_subsymbols = map(
                partial(cse_single_bsym, this_fusion_redundant_map, fusion_rhs_to_bsym_map), bsym.subsymbols
            )
            remove_none_subsymbols = tuple(filterfalse(lambda a: a is None, cse_subsymbols))
            new_subsymbols = replace_redundant_inputs(this_fusion_redundant_map, remove_none_subsymbols)

            # Add any new redundant mappings for this fusion to the main dictionary.
            redundant_map.update(this_fusion_redundant_map)

            # Map redundant args and outputs that have a common subexpression to the same value.
            # Remove identical values from the bsym's arguments and outputs.
            #  * First, variableify the proxies so they are hashable.
            #  * Then, create a dictionary where the keys are variables and the values are their original proxies.
            #  * Lastly, create a new tuple given the dictionary values.
            new_args = tree_map(map_redundant, bsym.args)
            if isinstance(new_args, Sequence):
                new_args = tuple({variableify(x): x for x in new_args}.values())

            new_output = tree_map(map_redundant, bsym.output)
            if isinstance(new_output, Sequence):
                new_output = tuple({variableify(x): x for x in new_output}.values())

            # Create new bsym with updated args, subsymbols and outputs.
            new_bsyms[bsym] = replace(bsym, args=new_args, subsymbols=new_subsymbols, output=new_output)

            # TODO Add (rhs, bsym) key, value pairs for nvfusion outputs to trace_rhs_to_bsym_map

        # New bound symbols are still incorrect. Its _ctx_call dict points to the
        # old nvFuser fusion. We need to update it to use the new definition.
        new_symbols = [new_bsyms.get(bsym, bsym) for bsym in trace.bound_symbols]
        cse_trace.bound_symbols = list(filterfalse(lambda a: a is None, new_symbols))

        return_bsym = cse_trace.bound_symbols[-1]
        assert return_bsym.sym.id == prims.PrimIDs.RETURN
        trace_output = tree_map(map_redundant, return_bsym.args)
        cse_trace.bound_symbols[-1] = prims.python_return.bind(*trace_output, output=())

        end_time_ns = time.time_ns()
        elapsed_time_ns = end_time_ns - start_time_ns
        elapsed_time_millis = elapsed_time_ns // 1000000

        cse_trace.set_provenance(
            TraceProvenance(f"Nvfuser Common Subexpression Elimination (took {elapsed_time_millis} milliseconds)")
        )
        return cse_trace

    # TODO Restore fusion logic here -- this just replaces supported operations in isolation at the moment
    def fusion_pass(self, trace: TraceCtx) -> TraceCtx:
        start_time_ns: int = time.time_ns()

        fusedtrace: TraceCtx = from_trace(trace)

        producers, consumers = utils.producers_and_consumers(trace)
        from thunder.executors.data_dependent_partition import Node, fuse_bound_symbols

        fused_bsyms = []

        # TODO has_cuda_input_or_output is too restrictive a check on what should be fused
        # TODO check whether a function would output a CPU tensor? -- can nvFuser fuse such operations?
        #   ex. device_put to a CPU device from a CUDA device
        def _should_fuse(a: Node, b: Node):
            def _can_fuse_node(n: Node):
                # if already merged, then node can be fused
                if len(n.group_bsyms) > 1:
                    return True
                bsym: BoundSymbol = n.group_bsyms[0]
                can_fuse: bool = self.can_fuse(bsym)
                cuda_in_or_out: bool = self.has_cuda_input_or_output(bsym)
                return can_fuse and cuda_in_or_out

            return _can_fuse_node(a) and _can_fuse_node(b)

        bound_symbol_groups = fuse_bound_symbols(trace, _should_fuse)

        # Counts how many fusions (per executor) have been constructed
        #   (Used to name fusions like nvFusion0, nvFusion1, ...)
        fusion_counter: int = 0
        for bsyms in bound_symbol_groups:
            # TODO The following allows generating single node fusions, which
            #   may be suboptimal for real-world performance.
            #   Provide a mechanism to switch between "test" and "perf" modes
            #   so that we can continue to generate single node fusions when testing.
            # if len(bsyms) > 1:
            region = Region(producers, consumers, bsyms)

            # Acquires the nv_enable_bookend compile option, which defaults to True
            bookend_help = """\
nvFuser's 'bookending' heuristic tries to gather metadata operations---such as
transpose, reshape, or view---into the beginning and ends of blocks that utilize
nvFuser. By pushing these ops to the edges, they will get dropped by the nvFuser
executor and picked up by other executors, such as Torch's eager mode, that will
often just instantly return an alias. For some complicated cases (typically when
the metadata operation is awkward enough to force the output tensor to be
instantiated) this heuristic actually leads to worse code.
"""
            enable_bookend: None | bool = get_compile_option("nv_enable_bookend", bookend_help)
            # Set default value.
            if enable_bookend is None:
                enable_bookend = True
            assert isinstance(enable_bookend, bool)

            if enable_bookend:
                bookend_result = group_bookend_meta_ops(producers, consumers, region)
            else:
                bookend_result = {"front_bsyms": [], "fusion": region, "rear_bsyms": []}

            if len(bsyms) == 1:
                bsym: BoundSymbol = bsyms[0]
                can_fuse: bool = self.can_fuse(bsym)
                cuda_in_or_out: bool = self.has_cuda_input_or_output(bsym)
                if not can_fuse or not cuda_in_or_out:
                    fused_bsyms.append(bsym)
                    continue

            # TODO bookend_result probably shouldn't return a dict
            prologue: list
            fusion: None | Region
            epilogue: list
            prologue, fusion, epilogue = (
                bookend_result["front_bsyms"],
                bookend_result["fusion"],
                bookend_result["rear_bsyms"],
            )

            fused_bsyms.extend(prologue)
            if fusion is not None:
                if self.get_fuel():
                    fusion_bsym: BoundSymbol = self.fuse(fusion, fusion_counter)
                    fused_bsyms.append(fusion_bsym)
                    fusion_counter += 1
                else:
                    fused_bsyms.extend(fusion.bound_symbols)
            fused_bsyms.extend(epilogue)

        # Force return operator to be the last one in the fused_bsyms
        if fused_bsyms[-1].sym.id != PrimIDs.RETURN:
            return_idx: int = -1
            for i, fused_bsym in enumerate(fused_bsyms):
                if fused_bsym.sym.id == PrimIDs.RETURN:
                    return_idx = i
                    break
            utils.check(
                return_idx != -1,
                lambda: f"Return operator does not exist in bound symbols",
            )
            fused_bsyms.append(fused_bsyms.pop(return_idx))

        fusedtrace.bound_symbols = fused_bsyms

        # Some of the operations might be better placed with its consumers (for
        # example residual connection in transformer block). This pass moves
        # them to the consumer.
        if self._use_rematerialization:
            fusedtrace = rematerialize(fusedtrace)

        fusedtrace = remove_redundant_casts(fusedtrace)
        fusedtrace = self.cse(fusedtrace)
        fusedtrace = dce(fusedtrace)

        fusedtrace = update_fusion_call_ctx(fusedtrace)

        end_time_ns: int = time.time_ns()
        elapsed_time_ns: int = end_time_ns - start_time_ns
        elapsed_time_millis: int = elapsed_time_ns // 1000000
        fusedtrace.set_provenance(TraceProvenance(f"Fusion (took {elapsed_time_millis} milliseconds)"))

        return fusedtrace


ex = nvFuserExecutor()
register_executor(ex)


def register_supported(id: Hashable, translator: Callable, checker: Callable):
    ex.register_supported(id, checker)
    _translation_map[id] = translator


#
# Data movement operations
#


def _convert_element_type_check(a: TensorProxy | Number, dtype: type | dtypes.dtype) -> bool:
    return is_supported_tensor_or_number(a) and is_supported_dtype(dtype)


# TODO Review conversion of numbers vs. tensors
def convert_element_type(
    a: TensorProxy | Number, dtype: type | dtypes.dtype, *, fd: FusionDefinition, lc_to_nv_map: dict
) -> Any:
    nva = getnv(a, fd, lc_to_nv_map)
    nvdtype = lcdtype_to_nvdtype(dtype)

    return fd.ops.cast(nva, nvdtype)


register_supported(PrimIDs.CONVERT_ELEMENT_TYPE, convert_element_type, _convert_element_type_check)

#
# Tensor creation operations
#


def _select_device(fd: FusionDefinition, device: None | Device):
    """Specify device for function return values.

    The device argument is sometimes provided in factory functions that don't
    take inputs, such as `full` or `uniform`. This argument provides a useful
    hint for inferring which device to run a Fusion in some cases. Note that if
    this is not called, the device will be inferred from inputs or default to
    the first CUDA device. If this function is called with an argument other
    than `None`, then passing inputs residing on other devices is an error, as
    is calling this function with non-`None` arguments multiple times with
    incompatible arguments.
    """
    if device is None:
        return

    utils.check(
        device.devicetype == DeviceType.CUDA,
        lambda: f"If device argument is provided, NVFuser executor requires it to be a CUDA device, but {device=}",
    )

    if device.index is None:
        return

    utils.check(
        not hasattr(fd, "_selected_device") or fd._selected_device == device.index,
        lambda: f"Found multiple requested devices: {fd._selected_device} and {device.index}",
    )

    fd._selected_device = device.index


def _full_check(shape: Sequence[int], fill_value: Number, *, device: Device, dtype: dtypes.dtype) -> bool:
    return is_supported_device(device) and is_supported_dtype(dtype)


# TODO Improve device handling
# TODO Materialize shape (if necessary)
# NOTE nvFuser's full prim requires shape to be a sequence of Python numbers
# NOTE nvFuser's full prim requires fill_value be an nvScalar (or nvConstant?)
# NOTE nvFuser's full prim accepts no device argument
def full(
    shape: Sequence[int],
    fill_value: Number,
    *,
    device: Device,
    dtype: dtypes.dtype,
    fd: FusionDefinition,
    lc_to_nv_map: dict,
) -> Any:
    nv_fill_value = getnv(fill_value, fd, lc_to_nv_map)
    nvdtype = lcdtype_to_nvdtype(dtype)
    nv_shape = [getnv(i, fd, lc_to_nv_map) for i in shape]

    _select_device(fd, device)

    return fd.ops.full(nv_shape, nv_fill_value, nvdtype)


register_supported(PrimIDs.FULL, full, _full_check)


def _iota_check(length: Number, *, start: Number, step: Number, device: Device, dtype: dtypes.dtype) -> bool:
    return is_supported_device(device) and is_supported_dtype(dtype)


# TODO Improve device handling
def iota(
    length: Number,
    *,
    start: Number,
    step: Number,
    device: Device,
    dtype: dtypes.dtype,
    fd: FusionDefinition,
    lc_to_nv_map: dict,
) -> Any:
    nvlength = getnv(length, fd, lc_to_nv_map)
    nvstart = getnv(start, fd, lc_to_nv_map)
    nvstep = getnv(step, fd, lc_to_nv_map)
    nvdtype = lcdtype_to_nvdtype(dtype)

    _select_device(fd, device)

    return fd.ops.iota(nvlength, nvstart, nvstep, nvdtype)


register_supported(PrimIDs.IOTA, iota, _iota_check)


def _uniform_check(
    shape: Sequence[int], minval: Number, maxval: Number, *, device: Device, dtype: dtypes.dtype
) -> bool:
    if nv_version < LooseVersion("0.0.3"):
        return False

    return is_supported_device(device) and is_supported_dtype(dtype)


# TODO Add type annotations
# TODO Fix device handling
# NOTE Shape must be a list of nvScalars or nvConstants
def uniform(
    shape, minval, maxval, *, device: Device, dtype: dtypes.dtype, fd: FusionDefinition, lc_to_nv_map: dict
) -> Any:
    nvdtype = lcdtype_to_nvdtype(dtype)

    nv_minval = getnv(minval, fd, lc_to_nv_map)
    nv_maxval = getnv(maxval, fd, lc_to_nv_map)

    nv_shape = [getnv(i, fd, lc_to_nv_map) for i in shape]

    _select_device(fd, device)

    return fd.ops.uniform(nv_minval, nv_maxval, nv_shape, dtype=nvdtype)


register_supported(PrimIDs.UNIFORM, uniform, _uniform_check)


def _uniform_philox_check(
    shape: Sequence[int],
    minval: float,
    maxval: float,
    *,
    device: Device,
    dtype: dtypes.dtype,
    seed: int | NumberProxy | TensorProxy,
    offset: int | NumberProxy | TensorProxy,
) -> bool:
    return (
        is_supported_device(device)
        and is_supported_dtype(dtype)
<<<<<<< HEAD
        and isinstance(seed, (int, IntegerProxy))
        and isinstance(offset, (int, IntegerProxy))
=======
        and is_supported_tensor_or_number(seed)
        and is_supported_tensor_or_number(offset)
>>>>>>> 6850202a
    )


def uniform_philox(
    shape: Sequence[int],
    minval: float,
    maxval: float,
    *,
    device: Device,
    dtype: dtypes.dtype,
    seed: int | TensorProxy,
    offset: int | TensorProxy,
    fd: FusionDefinition,
    lc_to_nv_map: dict[Any, Any],
) -> Any:
    nvdtype = lcdtype_to_nvdtype(dtype)

    nv_minval = getnv(minval, fd, lc_to_nv_map)
    nv_maxval = getnv(maxval, fd, lc_to_nv_map)

    nv_shape = [getnv(i, fd, lc_to_nv_map) for i in shape]

    nv_rng_seed = getnv(seed, fd, lc_to_nv_map)
    nv_rng_offset = getnv(offset, fd, lc_to_nv_map)

    _select_device(fd, device)

    return fd.ops.uniform(
        nv_minval,
        nv_maxval,
        nv_shape,
        dtype=nvdtype,
        rng_seed=nv_rng_seed,
        rng_offset=nv_rng_offset,
    )


register_supported(PrimIDs.UNIFORM_PHILOX, uniform_philox, _uniform_philox_check)

#
# Shape operations
#


# TODO Check that the tensor dtype is supported by nvFuser -- extract to tensor_supported()?
def _broadcast_in_dim_check(a: TensorProxy, shape: list[int], broadcast_dimensions: list[int]) -> bool:
    return is_supported_tensor(a)


# TODO Carefully consider how shape and broadcast dimensions being constant here relates to
#   the caching of fusions on stride and contiguity information -- do those things being constant
#   imply these values are constant, too?
# TODO Review translating proxy numbers to actual numbers
def broadcast_in_dim(
    a: TensorProxy, shape: list[int], broadcast_dimensions: list[int], *, fd: FusionDefinition, lc_to_nv_map: dict
) -> Any:
    nva = getnv(a, fd, lc_to_nv_map)
    nv_shape = [getnv(i, fd, lc_to_nv_map) for i in shape]

    return fd.ops.broadcast_in_dim(nva, nv_shape, broadcast_dimensions)


register_supported(PrimIDs.BROADCAST_IN_DIM, broadcast_in_dim, _broadcast_in_dim_check)


def _cat_check(tensors: list[TensorProxy], dim: int) -> bool:
    if nv_version < LooseVersion("0.1.7"):
        return False

    # Validates tensors and concatenated dimension lengths
    for t in tensors:
        if not is_supported_tensor(t):
            return False

    return True


# NOTE nvFuser's cat prim accepts dim as a Python Number, not a constant
def cat(tensors: list[TensorProxy], dim: int, *, fd: FusionDefinition, lc_to_nv_map: dict) -> Any:
    nvtensors = list(getnv(t, fd, lc_to_nv_map) for t in tensors)

    return fd.ops.cat(nvtensors, dim)


register_supported(PrimIDs.CAT, cat, _cat_check)


def _stride_order_check(a: TensorProxy, order: Sequence[int]) -> bool:
    if nv_version < LooseVersion("0.0.20"):
        return False

    return is_supported_tensor(a)


def stride_order(a: TensorProxy, order: Sequence[int], *, fd: FusionDefinition, lc_to_nv_map: dict) -> Any:
    nva = getnv(a, fd, lc_to_nv_map)

    return fd.ops.stride_order(nva, order)


register_supported(PrimIDs.STRIDE_ORDER, stride_order, _stride_order_check)


# NOTE nvFuser does not support dilation > 0
def _pad_check(a: TensorProxy, padding_value: Number, padding_config: tuple[int, int, int]) -> bool:
    if a.numel == 0 and nv_version < LooseVersion("0.0.21"):
        return False

    if nv_version < LooseVersion("0.0.6"):
        return False

    if not is_supported_tensor(a):
        return False

    for lo, hi, dilation in padding_config:
        if dilation > 0:
            return False

    return True


# NOTE Translating to nvFuser's pad operation
#   nvFuser's pad op requires pad_widths to be a sequence of Python numbers
#   (lo_n, hi_n, lo_{n-1}, hi_{n-1}, ...) where dimensions are counted in reverse
#   as shown, and dilation is not supported.
#   This is in constrast to thunder.jit's pad primitive, which specifies padding
#   and dilation as an  ndim-length list of (lo, hi, dilation) triples.
# NOTE padding_value must be an nvConstant (or nvScalar?)
def pad(
    a: TensorProxy,
    padding_value: Number,
    padding_config: tuple[int, int, int],
    *,
    fd: FusionDefinition,
    lc_to_nv_map: dict,
) -> Any:
    nva = getnv(a, fd, lc_to_nv_map)
    nv_padding_value = getnv(padding_value, fd, lc_to_nv_map)

    pad_widths = []

    for lo, hi, dilation in reversed(padding_config):
        pad_widths.extend([lo, hi])

    return fd.ops.pad(nva, pad_widths, nv_padding_value)


register_supported(PrimIDs.PAD, pad, _pad_check)


def _reshape_check(a: TensorProxy, shape: list[int]) -> bool:
    return is_supported_tensor(a)


def reshape(a: TensorProxy, shape: list[int], *, fd: FusionDefinition, lc_to_nv_map: dict) -> Any:
    nv_a = getnv(a, fd, lc_to_nv_map)
    nv_shape = [getnv(i, fd, lc_to_nv_map) for i in shape]

    if nv_version < LooseVersion("0.0.22"):
        return fd.ops.reshape(nv_a, a.shape, nv_shape)
    else:
        return fd.ops.reshape(nv_a, nv_shape)


register_supported(PrimIDs.RESHAPE, reshape, _reshape_check)


# NOTE nvFuser's slice operation only supports all strides == 1
def _slice_check(
    a: TensorProxy, start_indices: Sequence[int], end_indices: Sequence[int], strides: Sequence[int] | None = None
) -> bool:
    if nv_version < LooseVersion("0.0.6"):
        return False

    if not is_supported_tensor(a):
        return False

    # Checks that strides are not specified or all are explicitly set to 1
    if strides is not None:
        for stride in strides:
            if stride != 1:
                return False

    return True


def nv_slice(
    a: TensorProxy,
    /,
    start_indices: Sequence[int],
    end_indices: Sequence[int],
    strides: Sequence[int] | None = None,
    *,
    fd: FusionDefinition,
    lc_to_nv_map: dict,
) -> Any:
    nva = getnv(a, fd, lc_to_nv_map)

    return fd.ops.slice(nva, start_indices, end_indices, strides)


register_supported(PrimIDs.SLICE, nv_slice, _slice_check)


def _squeeze_check(a: TensorProxy, /, dims: Sequence[int]) -> bool:
    return is_supported_tensor(a)


# NOTE nvFuser's squeeze operation requires the shape of the tensor be specified
def squeeze(a: TensorProxy, /, dims: Sequence[int], *, fd: FusionDefinition, lc_to_nv_map: dict) -> Any:
    nva = getnv(a, fd, lc_to_nv_map)

    if nv_version >= LooseVersion("0.1.5"):
        return fd.ops.squeeze(nva, dims)
    else:
        return fd.ops.squeeze(nva, a.shape, dims)


register_supported(PrimIDs.SQUEEZE, squeeze, _squeeze_check)

# TAKE is currently disabled
# def _take_check(a: TensorProxy, /, index: TensorProxy, dim: int) -> bool:
#     return are_supported_tensors(a, index)

# def take(a: TensorProxy, /, index: TensorProxy, dim: int, *, fd: FusionDefinition, lc_to_nv_map: dict) -> Any:
#     nv_a = getnv(a, fd, lc_to_nv_map)
#     nv_index = getnv(index, fd, lc_to_nv_map)

#     return fd.ops.index_select(nv_a, nv_index, dim)
# register_supported(PrimIDs.TAKE, take, _take_check)

# TAKE_ALONG_AXIS is currently disabled
# There was an nvFuser bug that prevented this which is now fixed; we should
# investigate re-enabling take_along_axis.
# # TODO Check that the nvFuser version is >= 0.0.10 when this operator was added
# def take_along_axis(a: TensorProxy, /, index: TensorProxy, dim: int, *, fd: FusionDefinition, lc_to_nv_map: dict) -> Any:
#     nv_a = getnv(a, fd, lc_to_nv_map)
#     nv_index = getnv(index, fd, lc_to_nv_map)

#     return fd.ops.take_along_axis(nv_a, nv_index, dim)
# register_supported(PrimIDs.TAKE_ALONG_AXIS, take_along_axis, _take_check)


def _transpose_check(a: TensorProxy, /, permutation: Sequence[int]) -> bool:
    return is_supported_tensor(a)


def transpose(a: TensorProxy, /, permutation: Sequence[int], *, fd: FusionDefinition, lc_to_nv_map: dict) -> Any:
    nva = getnv(a, fd, lc_to_nv_map)

    return fd.ops.permute(nva, permutation)


register_supported(PrimIDs.TRANSPOSE, transpose, _transpose_check)

#
# Elementwise unary operations
#


# TODO Check that the tensor dtype is supported by nvFuser -- extract to tensor_supported()?
def _elementwise_unary_check(
    a: Number | TensorProxy, /, *, version_required: LooseVersion = LooseVersion("0.0.0")
) -> bool:
    return is_supported_tensor_or_number(a) and nv_version > version_required


# NOTE nv_abs to avoid a name conflict with the builin abs
def nv_abs(a: Number | TensorProxy, /, *, fd: FusionDefinition, lc_to_nv_map: dict) -> Any:
    nva = getnv(a, fd, lc_to_nv_map)

    return fd.ops.abs(nva)


register_supported(PrimIDs.ABS, nv_abs, _elementwise_unary_check)


def acos(a: TensorProxy | Number, *, fd: FusionDefinition, lc_to_nv_map: dict) -> Any:
    nva = lc_to_nv_map[a]

    return fd.ops.acos(nva)


register_supported(PrimIDs.ACOS, acos, _elementwise_unary_check)


def acosh(a: TensorProxy | Number, *, fd: FusionDefinition, lc_to_nv_map: dict) -> Any:
    nva = getnv(a, fd, lc_to_nv_map)

    return fd.ops.acosh(nva)


register_supported(PrimIDs.ACOSH, acosh, _elementwise_unary_check)


def asin(a: TensorProxy | Number, *, fd: FusionDefinition, lc_to_nv_map: dict) -> Any:
    nva = getnv(a, fd, lc_to_nv_map)

    return fd.ops.asin(nva)


register_supported(PrimIDs.ASIN, asin, _elementwise_unary_check)


def asinh(a: TensorProxy | Number, *, fd: FusionDefinition, lc_to_nv_map: dict) -> Any:
    nva = getnv(a, fd, lc_to_nv_map)

    return fd.ops.asinh(nva)


register_supported(PrimIDs.ASINH, asinh, _elementwise_unary_check)


def atan(a: TensorProxy | Number, *, fd: FusionDefinition, lc_to_nv_map: dict) -> Any:
    nva = getnv(a, fd, lc_to_nv_map)

    return fd.ops.atan(nva)


register_supported(PrimIDs.ATAN, atan, _elementwise_unary_check)


def atanh(a: TensorProxy | Number, *, fd: FusionDefinition, lc_to_nv_map: dict) -> Any:
    nva = getnv(a, fd, lc_to_nv_map)

    return fd.ops.atanh(nva)


register_supported(PrimIDs.ATANH, atanh, _elementwise_unary_check)


def bitwise_not(a: TensorProxy | Number, *, fd: FusionDefinition, lc_to_nv_map: dict) -> Any:
    nva = getnv(a, fd, lc_to_nv_map)

    return fd.ops.bitwise_not(nva)


register_supported(PrimIDs.BITWISE_NOT, bitwise_not, _elementwise_unary_check)


def ceil(a: TensorProxy | Number, *, fd: FusionDefinition, lc_to_nv_map: dict) -> Any:
    nva = getnv(a, fd, lc_to_nv_map)

    return fd.ops.ceil(nva)


register_supported(PrimIDs.CEIL, ceil, _elementwise_unary_check)


def cos(a: TensorProxy | Number, *, fd: FusionDefinition, lc_to_nv_map: dict) -> Any:
    nva = getnv(a, fd, lc_to_nv_map)

    return fd.ops.cos(nva)


register_supported(PrimIDs.COS, cos, _elementwise_unary_check)


def cosh(a: TensorProxy | Number, *, fd: FusionDefinition, lc_to_nv_map: dict) -> Any:
    nva = getnv(a, fd, lc_to_nv_map)

    return fd.ops.cosh(nva)


register_supported(PrimIDs.COSH, cosh, _elementwise_unary_check)


def erf(a: TensorProxy | Number, *, fd: FusionDefinition, lc_to_nv_map: dict) -> Any:
    nva = getnv(a, fd, lc_to_nv_map)

    return fd.ops.erf(nva)


register_supported(PrimIDs.ERF, erf, _elementwise_unary_check)


def erfc(a: TensorProxy | Number, *, fd: FusionDefinition, lc_to_nv_map: dict) -> Any:
    nva = getnv(a, fd, lc_to_nv_map)

    return fd.ops.erfc(nva)


register_supported(PrimIDs.ERFC, erfc, _elementwise_unary_check)


def erfcinv(a: TensorProxy | Number, *, fd: FusionDefinition, lc_to_nv_map: dict) -> Any:
    nva = getnv(a, fd, lc_to_nv_map)

    return fd.ops.erfcinv(nva)


register_supported(PrimIDs.ERFCINV, erfcinv, _elementwise_unary_check)


def erfinv(a: TensorProxy | Number, *, fd: FusionDefinition, lc_to_nv_map: dict) -> Any:
    nva = getnv(a, fd, lc_to_nv_map)

    return fd.ops.erfinv(nva)


register_supported(PrimIDs.ERFINV, erfinv, _elementwise_unary_check)


def exp(a: TensorProxy | Number, *, fd: FusionDefinition, lc_to_nv_map: dict) -> Any:
    nva = getnv(a, fd, lc_to_nv_map)

    return fd.ops.exp(nva)


register_supported(PrimIDs.EXP, exp, _elementwise_unary_check)


def exp2(a: TensorProxy | Number, *, fd: FusionDefinition, lc_to_nv_map: dict) -> Any:
    nva = getnv(a, fd, lc_to_nv_map)

    return fd.ops.exp2(nva)


register_supported(PrimIDs.EXP2, exp2, _elementwise_unary_check)


def expm1(a: TensorProxy | Number, *, fd: FusionDefinition, lc_to_nv_map: dict) -> Any:
    nva = getnv(a, fd, lc_to_nv_map)

    return fd.ops.expm1(nva)


register_supported(PrimIDs.EXPM1, expm1, _elementwise_unary_check)


def floor(a: TensorProxy | Number, *, fd: FusionDefinition, lc_to_nv_map: dict) -> Any:
    nva = getnv(a, fd, lc_to_nv_map)

    return fd.ops.floor(nva)


register_supported(PrimIDs.FLOOR, floor, _elementwise_unary_check)


def isfinite(a: TensorProxy | Number, *, fd: FusionDefinition, lc_to_nv_map: dict) -> Any:
    nva = getnv(a, fd, lc_to_nv_map)

    return fd.ops.isfinite(nva)


register_supported(PrimIDs.ISFINITE, isfinite, _elementwise_unary_check)


def lgamma(a: TensorProxy | Number, *, fd: FusionDefinition, lc_to_nv_map: dict) -> Any:
    nva = getnv(a, fd, lc_to_nv_map)

    return fd.ops.lgamma(nva)


register_supported(PrimIDs.LGAMMA, lgamma, _elementwise_unary_check)


def log(a: TensorProxy | Number, *, fd: FusionDefinition, lc_to_nv_map: dict) -> Any:
    nva = getnv(a, fd, lc_to_nv_map)

    return fd.ops.log(nva)


register_supported(PrimIDs.LOG, log, _elementwise_unary_check)


def log10(a: TensorProxy | Number, *, fd: FusionDefinition, lc_to_nv_map: dict) -> Any:
    nva = getnv(a, fd, lc_to_nv_map)

    return fd.ops.log10(nva)


register_supported(PrimIDs.LOG10, log10, _elementwise_unary_check)


def log1p(a: TensorProxy | Number, *, fd: FusionDefinition, lc_to_nv_map: dict) -> Any:
    nva = getnv(a, fd, lc_to_nv_map)

    return fd.ops.log1p(nva)


register_supported(PrimIDs.LOG1P, log1p, _elementwise_unary_check)


def log2(a: TensorProxy | Number, *, fd: FusionDefinition, lc_to_nv_map: dict) -> Any:
    nva = getnv(a, fd, lc_to_nv_map)

    return fd.ops.log2(nva)


register_supported(PrimIDs.LOG2, log2, _elementwise_unary_check)

# nvFuser doesn't have an ndtri operation
# def ndtri(a: Union[TensorProxy, Number], *, fd: FusionDefinition, lc_to_nv_map: dict) -> Any:
#     nva = getnv(a, fd, lc_to_nv_map)

#     return fd.ops.ndtri(nva)
# register_supported(PrimIDs.NDTRI, ndtri, _elementwise_unary_check)


def neg(a: TensorProxy | Number, *, fd: FusionDefinition, lc_to_nv_map: dict) -> Any:
    nva = getnv(a, fd, lc_to_nv_map)

    return fd.ops.neg(nva)


register_supported(PrimIDs.NEG, neg, _elementwise_unary_check)


def real(a: TensorProxy | Number, *, fd: FusionDefinition, lc_to_nv_map: dict) -> Any:
    nva = getnv(a, fd, lc_to_nv_map)

    return fd.ops.real(nva)


register_supported(PrimIDs.REAL, real, _elementwise_unary_check)


def reciprocal(a: TensorProxy | Number, *, fd: FusionDefinition, lc_to_nv_map: dict) -> Any:
    nva = getnv(a, fd, lc_to_nv_map)

    return fd.ops.reciprocal(nva)


register_supported(PrimIDs.RECIPROCAL, reciprocal, _elementwise_unary_check)


# NOTE nv_round to avoid a name conflict with the builtin round
def nv_round(a: TensorProxy | Number, *, fd: FusionDefinition, lc_to_nv_map: dict) -> Any:
    nva = getnv(a, fd, lc_to_nv_map)

    return fd.ops.round(nva)


register_supported(PrimIDs.ROUND, nv_round, _elementwise_unary_check)


def rsqrt(a: TensorProxy | Number, *, fd: FusionDefinition, lc_to_nv_map: dict) -> Any:
    nva = getnv(a, fd, lc_to_nv_map)

    return fd.ops.rsqrt(nva)


register_supported(PrimIDs.RSQRT, rsqrt, _elementwise_unary_check)


def sign(a: TensorProxy | Number, *, fd: FusionDefinition, lc_to_nv_map: dict) -> Any:
    nva = getnv(a, fd, lc_to_nv_map)

    return fd.ops.sign(nva)


register_supported(PrimIDs.SIGN, sign, _elementwise_unary_check)


def signbit(a: TensorProxy | Number, *, fd: FusionDefinition, lc_to_nv_map: dict) -> Any:
    nva = getnv(a, fd, lc_to_nv_map)

    return fd.ops.signbit(nva)


register_supported(PrimIDs.SIGNBIT, signbit, _elementwise_unary_check)


def sin(a: TensorProxy | Number, *, fd: FusionDefinition, lc_to_nv_map: dict) -> Any:
    nva = getnv(a, fd, lc_to_nv_map)

    return fd.ops.sin(nva)


register_supported(PrimIDs.SIN, sin, _elementwise_unary_check)


def sinh(a: TensorProxy | Number, *, fd: FusionDefinition, lc_to_nv_map: dict) -> Any:
    nva = getnv(a, fd, lc_to_nv_map)

    return fd.ops.sinh(nva)


register_supported(PrimIDs.SINH, sinh, _elementwise_unary_check)


def sqrt(a: TensorProxy | Number, *, fd: FusionDefinition, lc_to_nv_map: dict) -> Any:
    nva = getnv(a, fd, lc_to_nv_map)

    return fd.ops.sqrt(nva)


register_supported(PrimIDs.SQRT, sqrt, _elementwise_unary_check)


def tan(a: TensorProxy | Number, *, fd: FusionDefinition, lc_to_nv_map: dict) -> Any:
    nva = getnv(a, fd, lc_to_nv_map)

    return fd.ops.tan(nva)


register_supported(PrimIDs.TAN, tan, _elementwise_unary_check)


def tanh(a: TensorProxy | Number, *, fd: FusionDefinition, lc_to_nv_map: dict) -> Any:
    nva = getnv(a, fd, lc_to_nv_map)

    return fd.ops.tanh(nva)


register_supported(PrimIDs.TANH, tanh, _elementwise_unary_check)


def trunc(a: TensorProxy | Number, *, fd: FusionDefinition, lc_to_nv_map: dict) -> Any:
    nva = getnv(a, fd, lc_to_nv_map)

    return fd.ops.trunc(nva)


register_supported(PrimIDs.TRUNC, trunc, _elementwise_unary_check)


#
# Elementwise binary operations
#
# TODO Review support for all elementwise binary operators, like nextafter


def _elementwise_binary_check(a: Number | TensorProxy, b: Number | TensorProxy) -> bool:
    return are_supported_tensors_or_numbers(a, b)


# TODO Generalize to use an elementwise binary helper or factory?
# TODO Convert Python numbers to constants?
def _add(a: TensorProxy | Number, b: TensorProxy | Number, *, fd: FusionDefinition, lc_to_nv_map: dict) -> Any:
    nva = getnv(a, fd, lc_to_nv_map)
    nvb = getnv(b, fd, lc_to_nv_map)

    return fd.ops.add(nva, nvb)


register_supported(PrimIDs.ADD, _add, _elementwise_binary_check)


def atan2(a: TensorProxy | Number, b: TensorProxy | Number, *, fd: FusionDefinition, lc_to_nv_map: dict) -> Any:
    nva = getnv(a, fd, lc_to_nv_map)
    nvb = getnv(b, fd, lc_to_nv_map)

    return fd.ops.atan2(nva, nvb)


register_supported(PrimIDs.ATAN2, atan2, _elementwise_binary_check)


def bitwise_and(a: TensorProxy | Number, b: TensorProxy | Number, *, fd: FusionDefinition, lc_to_nv_map: dict) -> Any:
    nva = getnv(a, fd, lc_to_nv_map)
    nvb = getnv(b, fd, lc_to_nv_map)

    return fd.ops.bitwise_and(nva, nvb)


register_supported(PrimIDs.BITWISE_AND, bitwise_and, _elementwise_binary_check)


def bitwise_or(a: TensorProxy | Number, b: TensorProxy | Number, *, fd: FusionDefinition, lc_to_nv_map: dict) -> Any:
    nva = getnv(a, fd, lc_to_nv_map)
    nvb = getnv(b, fd, lc_to_nv_map)

    return fd.ops.bitwise_or(nva, nvb)


register_supported(PrimIDs.BITWISE_OR, bitwise_or, _elementwise_binary_check)


def bitwise_xor(a: TensorProxy | Number, b: TensorProxy | Number, *, fd: FusionDefinition, lc_to_nv_map: dict) -> Any:
    nva = getnv(a, fd, lc_to_nv_map)
    nvb = getnv(b, fd, lc_to_nv_map)

    return fd.ops.bitwise_xor(nva, nvb)


register_supported(PrimIDs.BITWISE_XOR, bitwise_xor, _elementwise_binary_check)


# TODO nvFuser's div operation is not equivalent to the div primitive
#   (mruberry) I need to investigate if nvFuser exposes a truncation division operation
def div(a: TensorProxy | Number, b: TensorProxy | Number, *, fd: FusionDefinition, lc_to_nv_map: dict) -> Any:
    nva = getnv(a, fd, lc_to_nv_map)
    nvb = getnv(b, fd, lc_to_nv_map)

    # NOTE It's currently significantly faster for nvFuser to multiply the reciprocal than divide
    # return fd.ops.div(nva, nvb)
    return fd.ops.mul(nva, fd.ops.reciprocal(nvb))


register_supported(PrimIDs.DIV, div, _elementwise_binary_check)


def eq(a: TensorProxy | Number, b: TensorProxy | Number, *, fd: FusionDefinition, lc_to_nv_map: dict) -> Any:
    nva = getnv(a, fd, lc_to_nv_map)
    nvb = getnv(b, fd, lc_to_nv_map)

    return fd.ops.eq(nva, nvb)


register_supported(PrimIDs.EQ, eq, _elementwise_binary_check)


def fmod(a: TensorProxy | Number, b: TensorProxy | Number, *, fd: FusionDefinition, lc_to_nv_map: dict) -> Any:
    nva = getnv(a, fd, lc_to_nv_map)
    nvb = getnv(b, fd, lc_to_nv_map)

    return fd.ops.fmod(nva, nvb)


register_supported(PrimIDs.FMOD, fmod, _elementwise_binary_check)


def ge(a: TensorProxy | Number, b: TensorProxy | Number, *, fd: FusionDefinition, lc_to_nv_map: dict) -> Any:
    nva = getnv(a, fd, lc_to_nv_map)
    nvb = getnv(b, fd, lc_to_nv_map)

    return fd.ops.ge(nva, nvb)


register_supported(PrimIDs.GE, ge, _elementwise_binary_check)


def gt(a: TensorProxy | Number, b: TensorProxy | Number, *, fd: FusionDefinition, lc_to_nv_map: dict) -> Any:
    nva = getnv(a, fd, lc_to_nv_map)
    nvb = getnv(b, fd, lc_to_nv_map)

    return fd.ops.gt(nva, nvb)


register_supported(PrimIDs.GT, gt, _elementwise_binary_check)


def le(a: TensorProxy | Number, b: TensorProxy | Number, *, fd: FusionDefinition, lc_to_nv_map: dict) -> Any:
    nva = getnv(a, fd, lc_to_nv_map)
    nvb = getnv(b, fd, lc_to_nv_map)

    return fd.ops.le(nva, nvb)


def lt(a: TensorProxy | Number, b: TensorProxy | Number, *, fd: FusionDefinition, lc_to_nv_map: dict) -> Any:
    nva = getnv(a, fd, lc_to_nv_map)
    nvb = getnv(b, fd, lc_to_nv_map)

    return fd.ops.lt(nva, nvb)


register_supported(PrimIDs.LT, lt, _elementwise_binary_check)


def mul(a: TensorProxy | Number, b: TensorProxy | Number, *, fd: FusionDefinition, lc_to_nv_map: dict) -> Any:
    nva = getnv(a, fd, lc_to_nv_map)
    nvb = getnv(b, fd, lc_to_nv_map)

    return fd.ops.mul(nva, nvb)


register_supported(PrimIDs.MUL, mul, _elementwise_binary_check)


def ne(a: TensorProxy | Number, b: TensorProxy | Number, *, fd: FusionDefinition, lc_to_nv_map: dict) -> Any:
    nva = getnv(a, fd, lc_to_nv_map)
    nvb = getnv(b, fd, lc_to_nv_map)

    return fd.ops.ne(nva, nvb)


register_supported(PrimIDs.NE, ne, _elementwise_binary_check)


def nextafter(a: TensorProxy | Number, b: TensorProxy | Number, *, fd: FusionDefinition, lc_to_nv_map: dict) -> Any:
    nva = getnv(a, fd, lc_to_nv_map)
    nvb = getnv(b, fd, lc_to_nv_map)

    return fd.ops.nextafter(nva, nvb)


register_supported(PrimIDs.NEXTAFTER, nextafter, _elementwise_binary_check)


def pow(a: TensorProxy | Number, b: TensorProxy | Number, *, fd: FusionDefinition, lc_to_nv_map: dict) -> Any:
    nva = getnv(a, fd, lc_to_nv_map)
    nvb = getnv(b, fd, lc_to_nv_map)

    return fd.ops.pow(nva, nvb)


register_supported(PrimIDs.POW, pow, _elementwise_binary_check)


def remainder(a: TensorProxy | Number, b: TensorProxy | Number, *, fd: FusionDefinition, lc_to_nv_map: dict) -> Any:
    nva = getnv(a, fd, lc_to_nv_map)
    nvb = getnv(b, fd, lc_to_nv_map)

    return fd.ops.remainder(nva, nvb)


register_supported(PrimIDs.REMAINDER, remainder, _elementwise_binary_check)


def sub(a: TensorProxy | Number, b: TensorProxy | Number, *, fd: FusionDefinition, lc_to_nv_map: dict) -> Any:
    nva = getnv(a, fd, lc_to_nv_map)
    nvb = getnv(b, fd, lc_to_nv_map)

    return fd.ops.sub(nva, nvb)


register_supported(PrimIDs.SUB, sub, _elementwise_binary_check)

#
# Conditional operations
#


# TODO Check supported dtypes
# TODO Properly implement this check
def _where_check(pred, a, b) -> bool:
    return are_supported_tensors_or_numbers(pred, a, b)


def where(
    pred: TensorProxy | Number,
    a: TensorProxy | Number,
    b: TensorProxy | Number,
    *,
    fd: FusionDefinition,
    lc_to_nv_map: dict,
) -> Any:
    nvpred = getnv(pred, fd, lc_to_nv_map)
    nva = getnv(a, fd, lc_to_nv_map)
    nvb = getnv(b, fd, lc_to_nv_map)

    return fd.ops.where(nvpred, nva, nvb)


register_supported(PrimIDs.WHERE, where, _where_check)

#
# Reduction operations
#


# TODO Checks that the dtype is supported by nvFuser
def _reduction_check(a: TensorProxy, dims: Sequence[int]) -> bool:
    return is_supported_tensor(a, allow_low_precision_floats=False) and not any(
        isinstance(dim, NumberProxy) for dim in dims
    )


# TODO Review if this accepts empty dim sequences
def amax(
    a: TensorProxy,
    dims: Sequence[int],
    *,
    fd: FusionDefinition,
    lc_to_nv_map: dict,
) -> Any:
    nva = getnv(a, fd, lc_to_nv_map)
    nvdims = dims

    return fd.ops.max(nva, nvdims)


register_supported(PrimIDs.AMAX, amax, _reduction_check)


# TODO Review if this accepts empty dim sequences
def amin(
    a: TensorProxy,
    dims: Sequence[int],
    *,
    fd: FusionDefinition,
    lc_to_nv_map: dict,
) -> Any:
    nva = getnv(a, fd, lc_to_nv_map)
    nvdims = dims

    return fd.ops.min(nva, nvdims)


register_supported(PrimIDs.AMIN, amin, _reduction_check)


# TODO Review if this accepts empty dim sequences
def prod(
    a: TensorProxy,
    dims: Sequence[int],
    *,
    fd: FusionDefinition,
    lc_to_nv_map: dict,
) -> Any:
    nva = getnv(a, fd, lc_to_nv_map)
    nvdims = dims

    return fd.ops.prod(nva, nvdims)


register_supported(PrimIDs.PROD, prod, _reduction_check)


def sum(
    a: TensorProxy,
    dims: Sequence[int],
    *,
    fd: FusionDefinition,
    lc_to_nv_map: dict,
) -> Any:
    nva = getnv(a, fd, lc_to_nv_map)
    nvdims = dims

    # NOTE nvFuser's sum primitive does not accept empty dims sequences
    if len(dims) == 0:
        return nva

    return fd.ops.sum(nva, nvdims)


register_supported(PrimIDs.SUM, sum, _reduction_check)


# NOTE https://github.com/NVIDIA/Fuser/pull/121
#   nvFuser's var operation does not support 0-dim inputs
def _var_check(a: TensorProxy, dims: Sequence[int], *, correction: Number) -> bool:
    return is_supported_tensor(a, allow_low_precision_floats=False) and len(a.shape) > 0


# TODO Add type annotations
# TODO Review translation of dims and correction
def var(a: TensorProxy, dims: Sequence[int], *, correction: Number, fd: FusionDefinition, lc_to_nv_map: dict) -> Any:
    nva = getnv(a, fd, lc_to_nv_map)
    nvdims = list(dims)
    nvcorrection = correction

    return fd.ops.var(nva, nvdims, nvcorrection)


register_supported(PrimIDs.VAR, var, _var_check)


# NOTE https://github.com/NVIDIA/Fuser/pull/121
#   nvFuser's var_mean operation does not support 0-dim inputs
# TODO Support complex tensors
#   var(complex) = var(real) + var(imag)
def _var_mean_check(
    a: TensorProxy,
    dim=None,
    *,
    correction: None | int = None,
) -> bool:
    if nv_version < LooseVersion("0.0.7"):
        return False

    if not is_supported_tensor(a, allow_low_precision_floats=False):
        return False

    if len(a.shape) == 0:
        return False

    if dtypes.is_complex_dtype(dtypes.to_dtype(a)):
        return False

    return True


# NOTE nvFuser's var_mean op has the signature (tensor, dims, correction, keepdim)
def var_mean(
    a: TensorProxy,
    dim,
    *,
    correction: int,
    fd: FusionDefinition,
    lc_to_nv_map: dict,
) -> Any:
    nva = getnv(a, fd, lc_to_nv_map)
    nvdims = list(dim)
    return fd.ops.var_mean(nva, nvdims, correction)


register_supported(PrimIDs.VAR_MEAN, var_mean, _var_mean_check)


def _copy__check(
    copy_from: TensorProxy,
    copy_to: TensorProxy,
) -> bool:
    return are_supported_tensors(copy_from, copy_to)


def copy_(
    copy_from: TensorProxy,
    copy_to: TensorProxy,
    *,
    fd: FusionDefinition,
    lc_to_nv_map: dict,
) -> Any:
    nvcopy_from = getnv(copy_from, fd, lc_to_nv_map)
    nvcopy_to = getnv(copy_to, fd, lc_to_nv_map)
    fd.add_output(nvcopy_from, alias_input=nvcopy_to)
    return nvcopy_to


register_supported(PrimIDs.COPY_, copy_, _copy__check)


# Removes excessive float casts, like those that occur when autocasting
# NOTE This passes actually changes a program's semantics, because it will take a sequence like
#   fp32 -> fp16 -> fp32 and remove all the operations, but casting fp32 values to fp16 can
#   changes the values (because most fp32 values are not representable in fp16)
# NOTE This only handles conversions performed by CONVERT_ELEMENT_TYPE, and not conversions caused
#   by other Symbols, like torch.to, which may be unflattened
# TODO This could be extended to non-float conversions, like complex -> complex conversions
def remove_redundant_casts(trace: TraceCtx) -> tuple[TraceCtx, list[TraceCtx]]:
    start_time_ns = time.time_ns()

    rrctrace = from_trace(trace)

    # Returns a tuple (is proxy float->float conversion?, object to convert, dtype to convert to)
    def is_eligible_cast(bsym: BoundSymbol) -> tuple[bool, Any, Any]:
        # Ignores operations other than CONVERT_ELEMENT_TYPE
        if bsym.sym.id is not prims.PrimIDs.CONVERT_ELEMENT_TYPE:
            return False, None, None

        # Parses arguments
        # TODO We should consider canonicalizing how BoundSymbols express their arguments
        a: Any
        dtyp: dtypes.dtype

        if len(bsym.args) == 2:
            a, dtyp = bsym.args
        elif len(bsym.args) == 1:
            utils.check(len(bsym.kwargs) == 1, lambda: f"Expected two arguments for convert element type")
            (a,) = bsym.args
            dtyp = bsym.kwargs["dtype"]
        else:
            a = bsym.kwargs["a"]
            dtyp = bsym.kwargs["dtype"]

        if not isinstance(a, Proxy):
            return False, None, None

        is_float_to_float_conversion = dtypes.is_float_dtype(dtypes.to_dtype(a)) and dtypes.is_float_dtype(dtyp)

        return is_float_to_float_conversion, a, dtyp

    # Updates intermediate conversions, identifies no-ops, and updates no-op consumers
    # NOTE These are separate maps. A no-op in this context is a cast from the
    #   input's dtype to itself, like the following:
    #
    #   b = prims.convert_element_type(a, float32)  # a: f32
    #
    #   For these operations, everywhere b is consumed can be replaced with a.
    #
    #   When there is an intermediate conversion, however, we don't want to replace all uses
    #   of its output with its input. For example, the dtype modified output could
    #   actually be consumed by non-cast operations.

    # TODO This is intentionally commented out. See TODO below on consumer analysis.
    # consumers = cutils.consumers(trace)
    def _remove_redundant_casts(
        bsym: BoundSymbol,
        nbsyms: Sequence[BoundSymbol],
        replacement_map: dict[Variable, Proxy],
        intermediate_map: dict[Variable, Proxy],
    ) -> None:
        is_proxy_f2f_conversion, a, dtyp = is_eligible_cast(bsym)

        # Replaces inputs due to no-op casts for all operations
        if not is_proxy_f2f_conversion:
            nbsym = bsym
            if bsym.has_input(replacement_map):
                nbsym = bsym.from_bsym_swap_proxies(replacement_map, skip_inputs=False, skip_output=True)
            nbsyms.append(nbsym)
            return

        # NOTE is_proxy_f2f_conversion is True
        va = variableify(a)
        vo = variableify(bsym.output)

        # Identifies updated input
        orig = intermediate_map.get(va, a)
        orig_dtype = dtypes.to_dtype(orig)

        # Elides no-ops, marking their outputs for replacement
        if orig_dtype == dtyp:
            replacement_map[vo] = orig
            intermediate_map[vo] = orig
            return

        # NOTE In this case there is a more original input

        # Only marks this output for replacement with the more original input if it's
        #   not consumed by a non-cast operation
        has_non_cast_consumer = False
        # TODO (mruberry) I'm not sure whether the following is worthwhile, although
        #   I'm leaving it as a comment because we may want to revive it in the future.
        #   Essentially, this would be a heuristic that says: "if x is being consumed,
        #   don't bother finding the precursor of x to cast, just cast x itself."
        #   That may improve data locality, but it could also lead to excessive
        #   casts.
        # for consumer in consumers.get(bsym.output, ()):
        #     if consumer.sym.id is not prims.PrimIDs.CONVERT_ELEMENT_TYPE:
        #         has_non_cast_consumer = True
        #         break

        # When this operation has non-cast consumers, later conversion operations
        #   might as well consume its output to try and improve data locality and
        #   not have to preserve the original tensor for so long
        if has_non_cast_consumer:
            intermediate_map[vo] = bsym.output
        else:
            intermediate_map[vo] = orig

        # Possibly creates a new BoundSymbol consuming the original instead of the current input
        if orig is a:
            nbsyms.append(bsym)
        else:
            # NOTE This is faster than using from_bsym_swap_proxies, and relies on us only working
            #   with prims.convert_element_type
            nbsym = bsym.from_bsym(args=(orig, dtyp), kwargs={})
            nbsyms.append(nbsym)
            utils.check(
                nbsym.subsymbols is None or len(nbsym.subsymbols) == 0,
                lambda: f"Expected no subsymbols when creating a new BoundSymbol in the remove redundant casts pass",
                exception_type=AssertionError,
            )

    replacement_map = {}
    intermediate_map = {}
    nbsyms = []
    for bsym in trace.bound_symbols:
        if bsym.sym.is_fusion:
            nbsym = bsym
            if bsym.has_input(replacement_map):
                nbsym = bsym.from_bsym_swap_proxies(
                    replacement_map, skip_inputs=False, skip_output=True, skip_subsymbols=False
                )
            nvfuser_replacement_map = {}
            nvfuser_intermediate_map = {}
            nvfuser_subbsyms = []
            for subbsym in nbsym.subsymbols:
                _remove_redundant_casts(subbsym, nvfuser_subbsyms, nvfuser_replacement_map, nvfuser_intermediate_map)
            nbsym = nbsym.from_bsym(subsymbols=nvfuser_subbsyms)

            def map_inside_replacement(x: Any) -> None:
                vx = variableify(x)
                if vx in nvfuser_replacement_map:
                    replacement_map[vx] = nvfuser_replacement_map[vx]

            tree_map(map_inside_replacement, nbsym.output)
            nbsym = nbsym.from_bsym_swap_proxies(
                nvfuser_replacement_map, skip_inputs=True, skip_output=False, skip_subsymbols=True
            )
            dedup_output = list({variableify(x): x for x in nbsym.output}.values())
            nbsym = nbsym.from_bsym(output=dedup_output)
            nbsyms.append(nbsym)
        else:
            _remove_redundant_casts(bsym, nbsyms, replacement_map, intermediate_map)

    rrctrace.bound_symbols = nbsyms

    end_time_ns = time.time_ns()
    elapsed_time_ns = end_time_ns - start_time_ns
    elapsed_time_millis = elapsed_time_ns // 1000000
    rrctrace.set_provenance(TraceProvenance(f"Remove redundant casts (took {elapsed_time_millis} milliseconds)"))
    return rrctrace


def _linear_check(a: TensorProxy, b: TensorProxy, bias: TensorProxy | None) -> bool:
    if nv_version < LooseVersion("0.2.3"):
        return False

    enable_linear: None | bool = get_compile_option("nv_enable_linear", "Enable nvFuser linear.")
    if not enable_linear:
        return False
    # Verify linear inputs and bias (optional) are supported tensors.
    if not are_supported_tensors(a, b) or (bias is not None and not is_supported_tensor(bias)):
        return False
    if nv_version < LooseVersion("0.2.5"):
        warnings.warn("nvFuser v0.2.3 has limited support for linear. Consider using v0.2.5 or above")
        # nvFuser only supports 2D inputs in v0.2.3.
        if not a.ndim == 2:
            return False
    return True


def linear(
    a: TensorProxy,
    b: TensorProxy,
    bias: TensorProxy | None,
    *,
    fd: FusionDefinition,
    lc_to_nv_map: dict,
) -> Any:
    nva = getnv(a, fd, lc_to_nv_map)
    nvb = getnv(b, fd, lc_to_nv_map)
    nvbias = None if bias is None else getnv(bias, fd, lc_to_nv_map)
    return fd.ops.linear(nva, nvb, nvbias)


register_supported(PrimIDs.LINEAR, linear, _linear_check)


def _matmul_check(
    a: TensorProxy,
    b: TensorProxy,
) -> bool:
    if nv_version < LooseVersion("0.2.2"):
        return False

    enable_matmul: None | bool = get_compile_option("nv_enable_matmul", "Enable nvFuser matmul.")

    if not enable_matmul or not are_supported_tensors(a, b):
        return False
    if nv_version < LooseVersion("0.2.4"):
        warnings.warn("nvFuser v0.2.2 has limited support for matmuls. Consider using v0.2.4 or above")
        if not (a.ndim == b.ndim and a.ndim == 2):
            return False
    return True


def matmul(
    a: TensorProxy,
    b: TensorProxy,
    *,
    fd: FusionDefinition,
    lc_to_nv_map: dict,
) -> Any:
    nva = getnv(a, fd, lc_to_nv_map)
    nvb = getnv(b, fd, lc_to_nv_map)
    return fd.ops.matmul(nva, nvb)


register_supported(PrimIDs.MATMUL, matmul, _matmul_check)<|MERGE_RESOLUTION|>--- conflicted
+++ resolved
@@ -1043,13 +1043,8 @@
     return (
         is_supported_device(device)
         and is_supported_dtype(dtype)
-<<<<<<< HEAD
         and isinstance(seed, (int, IntegerProxy))
         and isinstance(offset, (int, IntegerProxy))
-=======
-        and is_supported_tensor_or_number(seed)
-        and is_supported_tensor_or_number(offset)
->>>>>>> 6850202a
     )
 
 
