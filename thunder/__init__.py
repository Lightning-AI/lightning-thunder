from functools import wraps
from typing import Any
from collections import defaultdict, namedtuple
from collections.abc import Callable
from collections.abc import Sequence
from contextvars import ContextVar
import os
import dis
import time
import warnings

from looseversion import LooseVersion

from thunder.core.module import ThunderModule
from thunder.core.interpreter import InterpreterLogItem
from thunder.core.options import (
    INTERPRETATION_OPTIONS,
    resolve_interpretation_option,
    resolve_sharp_edges_option,
    CACHE_OPTIONS,
    SHARP_EDGES_OPTIONS,
)
from thunder.core.trace import (
    TraceResults,
    TraceCtx,
    from_trace,
    set_tracectx,
    reset_tracectx,
    is_tracing,
)

from thunder import functional as functional
import thunder.core.prims as prims
import thunder.core.dtypes as dtypes
import thunder.core.devices as devices
from thunder.core.transform_common import dce
from thunder.common import (
    CompileData,
    CompileStats,
    _create_callable,
    trace,
    transform_for_execution,
)
import thunder.extend as extend
from thunder.extend import Executor, add_default_executor
from thunder.core.compile_data import compile_data_and_stats, get_compile_data
from thunder.core.langctxs import LanguageContext
import thunder.core.langctxs as langctxs
from thunder.core.baseutils import run_once, check
from thunder.core.proxies import (
    Proxy,
    TensorProxy,
    NumberProxy,
    StringProxy,
    IntegerProxy,
    FloatProxy,
    ComplexProxy,
    TupleProxy,
    ListProxy,
    DictProxy,
    AnyProxy,
)
from thunder.core.interpreter import print_interpreter_log, print_to_log
from thunder.core.jit_ext import thunder_general_jit
from thunder.executors.torch_autograd import split_forward_backward, ThunderFunction
from thunder.cudagraphs import CUDAGraphExecutor

# NOTE This import is intentionally pytorch so that it thunder.torch doesn't import this
import torch as pytorch

import thunder.clang as clang

# Imports executors (to populate default executors and make them accessible)
import thunder.executors.pythonex
import thunder.executors.torchex
import thunder.executors.nvfuserex

pythonex = extend.get_executor("python")
assert pythonex is not None


_PACKAGE_ROOT = os.path.dirname(__file__)
_PROJECT_ROOT = os.path.dirname(_PACKAGE_ROOT)

# TODO RC1 Review exposed names
__all__ = [
    # dtype aliases
    "bool8",
    "uint8",
    "int8",
    "int16",
    "int32",
    "int64",
    "bfloat16",
    "float16",
    "float32",
    "float64",
    "complex32",
    "complex64",
    "complex128",
    # language aliases
    "torch",
    "numpy",
    "prims",
    # interface functions
    # TODO Extend this
    # TODO Add device aliases
    # TODO Add executor aliases
    "sdpa_executor",
    "nvfuser_executor",
    "pytorch_executor",
    # debugging functions
    "set_execution_callback_file",
]


def __version__():
    return LooseVersion("0.0.1")


# TODO maybe move these aliases to the core language?
#
# dtype aliases
#
bool8 = dtypes.bool8
uint8 = dtypes.uint8
int8 = dtypes.int8
int16 = dtypes.int16
int32 = dtypes.int32
int64 = dtypes.int64
bfloat16 = dtypes.bfloat16
float16 = dtypes.float16
float32 = dtypes.float32
float64 = dtypes.float64
complex32 = dtypes.complex32
complex64 = dtypes.complex64
complex128 = dtypes.complex128

#
# Module aliases
#

# NOTE this allows clang.foo() to be called directly as thunder.foo()
from thunder.clang import *

#
# Promoted executor-related functions and objects
#

# TODO Add more of these functions
resolve_executors = extend.resolve_executors
add_executor_lists = extend.add_executor_lists
get_executor = extend.get_executor
get_all_executors = extend.get_all_executors
get_default_executors = extend.get_default_executors
get_always_executors = extend.get_always_executors

sdpa_executor: None | extend.Executor = extend.get_executor("sdpa")
nvfuser_executor: None | extend.Executor = extend.get_executor("nvfuser")
pytorch_executor: None | extend.Executor = extend.get_executor("torch")

# Default executor list is [sdpa -> nvfuser -> torch -> python]
if nvfuser_executor:
    add_default_executor(nvfuser_executor)

if sdpa_executor:
    add_default_executor(sdpa_executor)

#
# Promoted debugging functions
#

# If set, Python programs will be written to this file before being executed, and if the
#   the file is modified then the modified version of the program will be compiled and executed, instead.
from thunder.core.trace import _set_execution_file

set_execution_callback_file = _set_execution_file


# Translates the Python function to a thunder program using the thunder interpreter
def _general_frontend(
    fn: Callable,
    args: tuple[Any, ...],
    kwargs: dict[str, Any],
    /,
    *,
    record_history: bool,
    sharp_edges: SHARP_EDGES_OPTIONS,
) -> TraceResults:
    return thunder_general_jit(fn, args, kwargs, sharp_edges=sharp_edges, record_history=record_history)


<<<<<<< HEAD
class ThunderModule(pytorch.nn.Module):
    """A wrapper nn.Module subclass.

    This wrapper is returned by ``thunder.jit``, you would typically not
    instantiate it manually.

    """

    def __init__(self, model, compiled_model_call):
        """"""
        super().__init__()
        self._model = model

        del self.training
        self._forward_fn = compiled_model_call
        self._overrides = {}

    def get_buffer(self, name):
        null = object()
        p = self._overrides.get(name, null)
        if p is not null:
            return p
        return self._model.get_buffer(name)

    def get_parameter(self, name):
        null = object()
        p = self._overrides.get(name, null)
        if p is not null:
            return p
        return self._model.get_parameter(name)

    def get_submodule(self, name):
        return self._model.get_submodule(name)

    def forward(self, *args, **kwargs):
        res = self._forward_fn(*args, **kwargs)
        return res

    @contextmanager
    def no_sync(self):
        r"""Context manager to disable gradient synchronization in data parallel mode.

        This context manager is intended to be used in conjunction with
        :class:`torch.nn.parallel.DistributedDataParallel` to disable gradient
        synchronization in the backward pass. It will not have any effect when
        used with other modules.

        .. note::

            This could lead to different accumulated gradients with ``torch.nn.parallel.distributed.DistributedDataParallel.no_sync``.
            PyTorch's gradient synchronization is implemented by applying all-reduce to gradient buckets of ``torch.nn.Parameter.grad``.
            Thus the ``no_sync`` context leads to :math:`\text{AllReduce} \left( \sum_{i = 0}^{\rm{num_grad_accum_steps}} g_i \right)`.
            In contrast, this synchronizes accumulated gradients when exiting, leading to
            :math:`\text{AllReduce} \left( \sum_{i = 0}^{\rm{num_grad_accum_steps - 1}} g_i \right) + \text{AllReduce}(g_{\rm{num_grad_accum_steps}})`.

        .. warning::

            You must reuse this context manager in each group of gradient accumulation iterations since gradients will get synchronized
            on context manager exit.

            .. code-block:: python

                with model.no_sync():
                    for _ in range(len(gradient_accumulation_iters)):
                        loss(model(x)).backward()  # uses no-sync-backward trace
                loss(model(x)).backward()  # uses the regular backward trace
                optimizer.step()

        """
        from thunder.distributed import (
            set_skip_data_parallel_grad_sync,
            reset_skip_data_parallel_grad_sync,
            _sync_grads,
        )

        token = set_skip_data_parallel_grad_sync(True)
        try:
            yield
        finally:
            reset_skip_data_parallel_grad_sync(token)
            _sync_grads(self)

    def __getattr__(self, name: str) -> Any:
        if name == "_model":
            return self._modules["_model"]
        return getattr(self._model, name)

    def state_dict(self, *args: Any, **kwargs: Any) -> Any:
        return self._model.state_dict(*args, **kwargs)

    def load_state_dict(self, *args: Any, **kwargs: Any) -> Any:
        return self._model.load_state_dict(*args, **kwargs)


=======
>>>>>>> b1f44702
# this captures the information needed to decide whether a cached function
# matches (e.g. ddp and autocast state)
_cache_info_ctx = ContextVar("cache_info_ctx")


def _with_cache_info_ctx(fn):
    def cache_info_wrapper(*args, **kwargs):
        tok = _cache_info_ctx.set({})
        try:
            res = fn(*args, **kwargs)
        finally:
            _cache_info_ctx.reset(tok)
        return res

    return cache_info_wrapper


def _get_cache_info():
    return _cache_info_ctx.get()


def _get_thunder_module(model):
    cd = get_compile_data()
    tm = cd._thunder_module_map.get(id(model))
    if tm and tm._model is not model:
        tm = None
    if tm is None:
        # TODO: we would like to raise an error here, but this would require
        #       us wrapping models that are passed in closures etc.
        # raise RuntimeError("could not find ThunderModule")
        return model
    return tm


def add_executor_lists(
    exc_list: None | Sequence[Executor | str], other_exc_list: None | Sequence[Executor | str]
) -> Sequence[Executor]:
    new_exc_list = []
    exc_list = resolve_executors(exc_list)
    other_exc_list = resolve_executors(other_exc_list)
    for exc in itertools.chain(exc_list, other_exc_list):
        if not exc in new_exc_list:
            new_exc_list.append(exc)

    return new_exc_list


@run_once
def _recursive_jit_call_warning() -> None:
    warnings.warn(
        "Calling a jitted function from a jitted function currently uses all settings from the caller. In the future this behavior may change."
    )


CacheEntry = namedtuple(
    "CacheEntry",
    [
        "prologue_fn",
        "prologue_traces",
        "computation_fn",
        "computation_traces",
        "epilogue_fn",
        "epilogue_traces",
        "backward_fn",
        "backward_traces",
        "return_none_instead_of_grads",
    ],
)


# This function will replace compile() (below) before RC1
# TODO RC1 Consider adding a debug_log parameter to control debug printing
# TODO RC1 Consider renaming compile_options to additional_compile_options
def jit(
    fn: Callable,
    /,
    *,
    langctx: None | str | Any | LanguageContext = None,
    executors: None | Sequence[Executor | str] = None,
    sharp_edges: None | SHARP_EDGES_OPTIONS | str = None,
    interpretation: None | INTERPRETATION_OPTIONS | str = None,
    cache: None | CACHE_OPTIONS | str = None,
    disable_torch_autograd: bool = False,  # TODO Revisit this UX for RC1
    early_transforms: list | None = None,
    additional_transforms: list | None = None,
    record_history: bool = False,
    **compile_options,  # TODO RC1 Make this explicit -- dict of options
) -> Callable:
    """Just-in-time compile a callable (function or model).

    Args:
        fn: A :class:`~torch.nn.Module` or a function to compile.
    Keyword Args:
        langctx: the language context, which language / library to emulate. default: "torch" for PyTorch compatibility.
        executors: list of executors to use. Defaults to the executors returned by :func:`thunder.get_default_executors` and always amended by :func:`thunder.get_always_executors`.
                   You can get a list of all available executors with :func:`thunder.get_all_executors`. You can also pass the name of an executor that's been registered, and it will be resolved with :func:`thunder.extend.get_executor`.
        sharp_edges: sharp edge detection action. What to do when thunder detects a construct that is likely to lead to errors. Can be ``"allow"``, ``"warn"``, ``"error"``. Defaults to ``"allow"``.
        cache: caching mode. default: ``"constant values"```

               - ``"no caching"`` - disable caching and always recompute,
               - ``"constant values"`` - require Tensors to be of the same shape, device, dtype etc., and integers and strings to match exactly,
               - ``"same input"`` - don't check, but just assume that a cached function works if it exists.
        interpretation: (deprecated: don't use this, use the thunder.functional.jit entry point to get the functional jit)
    """

    if "executors_list" in compile_options:
        warnings.warn("outdated argument executors_list= in call, please use executors=")
        if executors is None:
            executors = compile_options.pop("executors_list")

    # Resolves interpreter option
    interpretation = resolve_interpretation_option(interpretation)
    interpreter: Callable
    if interpretation is INTERPRETATION_OPTIONS.PYTHON_INTERPRETER:
        interpreter = functional._python_interpreter
    elif interpretation is INTERPRETATION_OPTIONS.TRANSLATE_FUNCTIONS:
        interpreter = functional._translate_functions_interpreter
    elif interpretation is INTERPRETATION_OPTIONS.TRANSLATE_PYTHON:
        interpreter = _general_frontend

    if early_transforms is None:
        early_transforms = []

    if additional_transforms is None:
        additional_transforms = []

    # Resolve names of executors
    executors = resolve_executors(executors)

    # TODO: verify that tutorials don't have false positives and enable warning by default
    # # Make sharp_edges == warn default if not supplied and if in the general jit
    # if interpretation is INTERPRETATION_OPTIONS.TRANSLATE_PYTHON and sharp_edges is None:
    #     sharp_edges = SHARP_EDGES_OPTIONS.WARN

    executor_lookasides = {}
    for ex in executors:
        # TODO: sharp edge if lookasides are shadowed?
        executor_lookasides.update(ex._lookasides)

    assert type(record_history) is bool

    # TODO RC1 Refine the compile data option to remove unused options
    cd = CompileData(
        fn=fn,
        langctx=langctx,
        executors_list=executors,
        cache_option=cache,
        sharp_edges=sharp_edges,
        using_jit=True,
        use_cudagraphs=False,
        disable_torch_autograd_support=disable_torch_autograd,
        use_rematerialization=False,
        only_execute_prims=False,
        disable_preprocessing=True,
        compile_options=compile_options,
        executor_lookasides=executor_lookasides,
    )
    cs = CompileStats()

    @_with_cache_info_ctx
    def get_computation_and_inputs(*args, **kwargs):
        # set up a record of things in the current environment that impact caching / prologues
        # this could be replaced by the respective querying in the prologues
        cache_info = _get_cache_info()

        # autocast related operations
        is_autocast_enabled = False
        if pytorch.is_autocast_enabled() or pytorch.is_autocast_cpu_enabled():
            if pytorch.is_autocast_enabled() and pytorch.is_autocast_cpu_enabled():
                raise NotImplementedError(
                    "thunder.autocast does not support torch.is_autocast_enabled() and torch.is_autocast_cpu_enabled() simultaneously at this moment."
                )
            is_autocast_enabled = True
            autocast_gpu_dtype = dtypes.to_dtype(pytorch.get_autocast_gpu_dtype())
            autocast_cpu_dtype = dtypes.to_dtype(pytorch.get_autocast_cpu_dtype())
            cache_info.update(
                autocast_config_torch_enabled=pytorch.is_autocast_enabled(),
                autocast_config_torch_cpu_enabled=pytorch.is_autocast_cpu_enabled(),
                autocast_gpu_dtype=str(autocast_gpu_dtype),
                autocast_cpu_dtype=str(autocast_cpu_dtype),
            )
            autocast_thunder_dtype = autocast_cpu_dtype if pytorch.is_autocast_cpu_enabled() else autocast_gpu_dtype

        cache_info["is_autocast_enabled"] = is_autocast_enabled

        is_ddp_enabled = getattr(fn, "use_ddp", False)
        is_fsdp_enabled = getattr(fn, "use_fsdp", False)
        no_grad_sync = False
        if is_ddp_enabled or is_fsdp_enabled:
            from thunder.distributed import get_skip_data_parallel_grad_sync

            no_grad_sync = get_skip_data_parallel_grad_sync()
        cache_info["no_grad_sync"] = no_grad_sync
        return_none_instead_of_grads = is_fsdp_enabled and no_grad_sync

        # TODO RC1 Add module and function checks to prologue (make it a compile option)

        # Checks cache
        cs.last_trace_cache_start = time.time_ns()
        if (cd.cache_option is CACHE_OPTIONS.CONSTANT_VALUES) or (cd.cache_option is CACHE_OPTIONS.SYMBOLIC_VALUES):
            for cache_entry in reversed(cs.interpreter_cache):
                with compile_data_and_stats(cd, cs):
                    (
                        pro,
                        pro_traces,
                        comp,
                        comp_traces,
                        epilogue,
                        epilogue_traces,
                        backward_fn,
                        backward_traces,
<<<<<<< HEAD
=======
                        _return_none_instead_of_grads,
>>>>>>> b1f44702
                    ) = cache_entry
                    try:
                        cs.last_prologue_execution_start = time.time_ns()
                        if epilogue:
                            inps, pro_to_epi = pro(*args, **kwargs)
                        else:
                            inps = pro(*args, **kwargs)
                            pro_to_epi = None
                        cs.last_prologue_execution_stop = time.time_ns()
                    except Exception as _:
                        continue

                    cs.last_trace_host_tracing_start = time.time_ns()
                    cs.last_trace_host_tracing_stop = time.time_ns()

                    # Updates cache statistics
                    cs.cache_hits += 1
                    cs.last_traces = comp_traces
                    cs.last_interpreted_instructions = None
                    cs.last_interpreter_log = None
                    cs.last_prologue_traces = pro_traces
                    cs.last_prologue = pro
                    cs.last_prologue_transformation_start = 0
                    cs.last_prologue_transformation_stop = 0
                    cs.last_computation_transformation_start = 0
                    cs.last_computation_transformation_stop = 0

                    return cache_entry, inps, pro_to_epi

        if cd.cache_option is CACHE_OPTIONS.SAME_INPUT:
            if len(cs.interpreter_cache):
                cache_entry = cs.interpreter_cache[0]
                (
                    pro,
                    pro_traces,
                    comp,
                    comp_traces,
                    epilogue,
                    epilogue_traces,
                    backward_fn,
                    backward_traces,
                ) = cache_entry

                cs.last_prologue_execution_start = time.time_ns()
                if epilogue:
                    inps, pro_to_epi = pro(*args, **kwargs)
                else:
                    inps = pro(*args, **kwargs)
                    pro_to_epi = None
                cs.last_prologue_execution_stop = time.time_ns()

                cs.last_trace_host_tracing_start = time.time_ns()
                cs.last_trace_host_tracing_stop = time.time_ns()

                # Updates cache statistics
                cs.cache_hits += 1
                cs.last_traces = comp_traces
                cs.last_interpreted_instructions = None
                cs.last_interpreter_log = None
                cs.last_prologue_traces = pro_traces
                cs.last_prologue = pro

                return cache_entry, inps, pro_to_epi

        cs.cache_misses += 1
        cs.last_trace_cache_stop = time.time_ns()

        # Resets use of compile flags
        cs.last_compile_reasons = defaultdict(list)

        with compile_data_and_stats(cd, cs):
            # Acquires the trace OR inlines the trace into an existing trace and
            #   returns the (proxied) result of the operation
            cs.last_trace_tracing_start = time.time_ns()

            with langctxs.langctx(cd.langctx):
                prologue_trc: TraceCtx
                computation_trc: TraceCtx
                jit_results: TraceResults = interpreter(
                    fn, args, kwargs, record_history=record_history, sharp_edges=cd.sharp_edges
                )
                prologue_trc = jit_results.prologue_trace
                computation_trc = jit_results.computation_trace
                epilogue_trc = jit_results.epilogue_trace
                last_interpreter_log = jit_results.interpreter_log

            prologue_traces = [prologue_trc]
            computation_traces = [computation_trc]

            if epilogue_trc is not None:
                epilogue_traces = [epilogue_trc]
            else:
                epilogue_traces = None

            cs.last_trace_tracing_stop = time.time_ns()

            # Makes the prologue callable
            cs.last_prologue_transformation_start = time.time_ns()

            for transform in early_transforms:
                prologue_trc, computation_trc, epilogue_trc = transform(
                    prologue_trc, computation_trc, epilogue_trc, executors_list=cd.executors_list
                )
                print(prologue_trc, "\n----------\n", computation_trc)
                prologue_traces.append(prologue_trc)
                computation_traces.append(computation_trc)
                if epilogue_trc is not None:
                    epilogue_traces_traces.append(epilogue_trc)

            prologue_traces += transform_for_execution(
                prologue_trc,
                executors_list=(pythonex,),
                use_del_last_used=False,
            )
            protrace = prologue_traces[-1]
            pro = protrace.python_callable()

            if epilogue_trc is not None:
                epilogue = epilogue_trc.python_callable()
            else:
                epilogue = None

            cs.last_prologue_transformation_stop = time.time_ns()

            cs.last_prologue_execution_start = time.time_ns()
            if epilogue:
                inps, pro_to_epi = pro(*args, **kwargs)
            else:
                inps = pro(*args, **kwargs)
                pro_to_epi = None
            cs.last_prologue_execution_stop = time.time_ns()

            cs.last_traces = computation_traces
            backward_traces = []
            cs.last_backward_traces = backward_traces
            cs.last_interpreter_log = last_interpreter_log
            cs.last_interpreted_instructions = (i for i in last_interpreter_log if isinstance(i, dis.Instruction))

            computation_trc = dce(computation_trc)
            computation_traces.append(computation_trc)
            print("###########------------------")
            for a in computation_traces:
                print("####", a)

            if is_autocast_enabled:
                from thunder.core.transforms import autocast

                computation_trc = trace(compile_data=cd)(
                    autocast(computation_trc.python_callable(), dtype=autocast_thunder_dtype), *inps
                )
                computation_traces.append(computation_trc)

            backward_trc = None
            if not cd.disable_torch_autograd_support:
                tensor_cls = (pytorch.Tensor, TensorProxy)
                requires_grad = any(isinstance(arg, tensor_cls) and arg.requires_grad for arg in inps)

                if requires_grad:
                    # Currently split_forward_backward also includes
                    # transform_for_execution and various sorting of symbols,
                    # applying transform_for_execution after this would be
                    # breaking the order of operations
                    computation_trc, backward_trc = split_forward_backward(computation_trc, cd, cs, *inps)
                    # Note computation_trc and backward_trc have been appended to cs.last_(backward_)traces
                    # by split_forward_backward
                    extraces = cs.last_traces
                    check(
                        not additional_transforms,
                        lambda: "Specifying additional_transforms is not supported with PyTorch Autograd integration",
                    )

            if backward_trc is None:
                cs.last_computation_transformation_start = time.time_ns()

                ## EPILOGUE and TRANSFORMS should not mix...
                # applies transforms
                for transform in additional_transforms:
                    computation_trc = transform(computation_trc, executors_list=cd.executors_list)
                    computation_traces.append(computation_trc)

                with langctxs.langctx(cd.langctx):
                    extraces = transform_for_execution(
                        computation_trc,
                        executors_list=cd.executors_list,
                    )
                computation_trc = extraces[-1]
                cs.last_computation_transformation_stop = time.time_ns()

            comp = computation_trc.python_callable()

            if backward_trc is not None:
                backward_fn = backward_trc.python_callable()
            else:
                backward_fn = None

            # TODO RC1 Update the cache
            cache_entry = CacheEntry(
<<<<<<< HEAD
                pro, prologue_traces, comp, extraces, epilogue, epilogue_traces, backward_fn, backward_traces
=======
                pro,
                protraces,
                comp,
                extraces,
                epilogue,
                epilogue_traces,
                backward_fn,
                backward_traces,
                return_none_instead_of_grads,
>>>>>>> b1f44702
            )
            if cd.cache_option is not CACHE_OPTIONS.NO_CACHING:
                cs.interpreter_cache.append(cache_entry)

            cs.last_traces += extraces
            cs.last_prologue_traces = [prologue_trc] + prologue_traces
            cs.last_prologue = pro

        return cache_entry, inps, pro_to_epi

    cd.get_computation_and_inputs = get_computation_and_inputs

    @wraps(fn)
    def fn_(*args, **kwargs) -> Any:
        if is_tracing():
            _recursive_jit_call_warning()
            return fn(*args, **kwargs)

        # Updats call statistics
        cs.last_trace_host_start = time.time_ns()
        cs.calls += 1

        cache_entry, inps, pro_to_epi = get_computation_and_inputs(*args, **kwargs)
        cs.last_trace_host_execution_start = time.time_ns()

        result = cache_entry.computation_fn(*inps)

        if cache_entry.backward_fn:
            # Run the compiled forward function
            data_for_autograd, (saved_tensors, saved_other) = result

            # Connect produced tensors with PyTorch's autograd graph
            ThunderFunction.apply(
                cache_entry.return_none_instead_of_grads,
                cache_entry.backward_fn,
                saved_tensors,
                saved_other,
                data_for_autograd["flat_output"],
                *data_for_autograd["flat_args"],
            )
            result = data_for_autograd["output"]

        if cache_entry.epilogue_fn:
            result, comp_to_epi = result
            cache_entry.epilogue_fn(*pro_to_epi, *comp_to_epi)

        cs.last_trace_host_execution_stop = time.time_ns()
        cs.last_computation_execution_stop = cs.last_trace_host_execution_stop

        cs.last_executed = cache_entry.computation_fn
        cs.last_trace_cache_stop = time.time_ns()
        cs.last_trace_host_stop = time.time_ns()

        return result

    if isinstance(fn, pytorch.nn.Module):
        fn_ = ThunderModule(fn, fn_)
        cd._thunder_module_map[id(fn)] = fn_

    # Sets compile options and statistics attributes
    fn_._lc_cd = cd
    fn_._lc_cs = cs
    fn_._lc_early_transforms = early_transforms[:]  ## transforms
    fn_._lc_transforms = additional_transforms[:]  ## transforms
    fn_._lc_post_optimization_transforms = []  ## post_optimization_transforms

    return fn_


def compile(
    fn: Callable,
    *,
    langctx: None | Any = None,
    executors_list: None | Sequence[Executor] = None,
    cache_mode: None | str | CACHE_OPTIONS = None,
    use_cudagraphs: bool = False,
    disable_torch_autograd_support: bool = False,
    use_rematerialization: bool = False,
    only_execute_prims: bool = False,
    disable_preprocessing: bool = False,
    **kwargs,
) -> Callable:
    cd = CompileData(
        fn=fn,
        langctx=langctx,
        executors_list=executors_list,
        cache_option=cache_mode,
        use_cudagraphs=use_cudagraphs,
        disable_torch_autograd_support=disable_torch_autograd_support,
        use_rematerialization=use_rematerialization,
        only_execute_prims=only_execute_prims,
        disable_preprocessing=disable_preprocessing,
        compile_options=kwargs,
    )

    cs = CompileStats()
    _fn = _create_callable(cd, cs)
    return _fn


def compile_data(fn) -> CompileData | None:
    """Obtains the compilation data from a JITed function.

    The compile data (:class:`CompileData`) contains information about how the JIT has been configured
    for compilation (including referencing the function or module that is being compiled).
    """
    return getattr(fn, "_lc_cd", None)


def compile_stats(fn) -> CompileStats | None:
    """Obtains the compilation statistics from a JITed function.

    The compilation statistics (:class:`CompileStats`) contain information about each compilation run -
    collected when a JITed function is called for the first time or with previously unseen state.
    This includes the cache of traces (pologues, computation, possibly backward and epilogue) and
    how they have been transformed and information about cache hits and misses and timings.
    """
    return getattr(fn, "_lc_cs", None)


def last_traces(fn) -> list[TraceCtx]:
    """Obtains the list of computation traces that have been produced for the last run of the function. This is a list
    of traces mirroring the progression of transformations being applied to the trace (at index 0) that has
    been acquired from interpreting the user program.

    If the function has forward and backward, the forward is returned.
    """
    cs = compile_stats(fn)
    if cs is None:
        raise TypeError(f"{fn} doesn't seem to be a thunder compiled function.")
    if cs.last_traces is None:
        raise TypeError(f"{fn} doesn't seem to have been called yet.")
    return cs.last_traces


def last_backward_traces(fn) -> list[TraceCtx]:
    """Obtains the list of backward traces that have been produced for the last run of the function and the selected prologue."""
    cs = compile_stats(fn)
    if cs is None:
        raise TypeError(f"{fn} doesn't seem to be a thunder compiled function.")
    if cs.last_backward_traces is None:
        raise TypeError(f"{fn} doesn't seem to have been called yet.")
    return cs.last_backward_traces


def last_prologue_traces(fn) -> TraceCtx:
    """Obtains the list of prologue traces that have been produced for the last run of the function and the selected prologue."""
    cs = compile_stats(fn)
    if cs is None:
        raise TypeError(f"{fn} doesn't seem to be a thunder compiled function.")
    if cs.last_prologue_traces is None:
        raise TypeError(f"{fn} doesn't seem to have been called yet.")
    return cs.last_prologue_traces


def cache_option(fn) -> CACHE_OPTIONS:
    """Returns the cache options set when JITting the function."""
    cd = compile_data(fn)
    if cd is None:
        raise TypeError(f"{fn} doesn't seem to be a thunder compiled function.")
    return cd.cache_option


def cache_hits(fn) -> int:
    """Returns the number of cache hits we found when running the function."""
    cs = compile_stats(fn)
    if cs is None:
        raise TypeError(f"{fn} doesn't seem to be a thunder compiled function.")
    return cs.cache_hits


def cache_misses(fn) -> int:
    """Returns the number of cache misses we found when running the function."""
    cs = compile_stats(fn)
    if cs is None:
        raise TypeError(f"{fn} doesn't seem to be a thunder compiled function.")
    return cs.cache_misses


def list_transforms(fn) -> list:
    """Returns the list of (explicit) transforms applied to the JITed function."""
    return fn._lc_transforms


def last_interpreter_log(fn: Callable) -> list[InterpreterLogItem]:
    """Returns the list of instructions and other information the interpreter encountered while tracing through the
    user program (on the last cache miss).
    """
    cs = compile_stats(fn)
    if cs is None:
        raise TypeError(f"{fn} doesn't seem to be a thunder compiled function.")
    if cs.last_interpreter_log is None:
        raise TypeError(f"{fn} doesn't seem to have been called yet.")
    return cs.last_interpreter_log


def last_interpreted_instructions(fn: Callable) -> list[dis.Instruction]:
    """Returns the list of instructions the interpreter encountered while tracing through the
    user program (on the last cache miss).
    """
    cs = compile_stats(fn)
    if cs is None:
        raise TypeError(f"{fn} doesn't seem to be a thunder compiled function.")
    if cs.last_interpreted_instructions is None:
        raise TypeError(f"{fn} doesn't seem to have been called yet.")
    return list(cs.last_interpreted_instructions)


def print_last_interpreter_log(
    fn: Callable,
    /,
    print_fn: Callable = print,
    use_colors: bool = True,
    indent: bool = True,
    max_depth: int | None = None,
    color_internals: bool = False,
    print_source_code: bool = True,
) -> None:
    """Prints a log of the last run of the interpreter for the given function.

    Args:
        fn: The function returned by `thunder.jit()` to print the last interpreter run log for. The function must have been called at least once first.
        print_fn: The function to use for printing. Defaults to builtin `print`.
        use_colors: Whether to use colors in the output. Defaults to `None`, which attempts to autodetect if the terminal supports ANSI color.
        indent: Whether to indent the output with function scope. Defaults to `True`.
        max_depth: The maximum indentation depth of the output. Doesn't print log items nested deeper than the max depth. Defaults to `None`, which means no limit.
        color_internals: Whether to color instructions implicitly interpreted by other instructions. Defaults to `False`, so that only the instructions in the user's code are highlighted in color.
        print_source_code: Whether to print the source line below each LineLogItem in the log. Defaults to `True`.
    """
    log = last_interpreter_log(fn)
    print_interpreter_log(
        log,
        print_fn=print_fn,
        use_colors=use_colors,
        indent=indent,
        max_depth=max_depth,
        color_internals=color_internals,
        print_source_code=print_source_code,
    )


def last_compile_options(fn: Callable, /) -> None:
    """Prints how compiled options were used (or not)"""

    cd = compile_data(fn)
    cs = compile_stats(fn)

    # NOTE Different categories of compile options
    # Specified and Queried --- in cs.last_compile_reasons and cd.compile_options
    # Queried but not Specified --- in cs.last_compile_reasons but not in cd.compile_options (not printed)
    # Specified but not Queried --- in cd.compile_options but not in cs.last_compile_reasons

    specified: set = set(cd.compile_options.keys())
    queried: set = set(cs.last_compile_reasons.keys())

    # Prints used options
    print("Used compile options:")
    used = specified & queried

    if len(used) == 0:
        print("\tNo used options")

    for option in used:
        reasons = set(cs.last_compile_reasons[option])

        for reason in reasons:
            print(f"\t{option}. {reason}")

    # Prints unused options
    print("Unused compile options:")
    unused: set = specified - queried

    if len(unused) == 0:
        print("\tNo unused options")

    for option in unused:
        print(f"\t{option}")


# TODO (mruberry) Update this
def _grad_transform(trace):
    grad_fwd_trace = from_trace(trace)
    trace_tok = set_tracectx(grad_fwd_trace)
    all_residuals = []

    # Constructs grad fwd and records info
    # TODO: make recursive (or iterative, whatever)
    current_inputs = grad_fwd_trace.args
    for bsym in trace.bound_symbols:
        grad_defined = bsym.sym.grad_defined
        grad_ignored = bsym.sym.grad_ignored
        grad_fwd, grad_bwd = bsym.sym.grad_fwd, bsym.sym.grad_bwd

        if not grad_defined:
            raise NotImplementedError

        # Constructs the new grad_fwd symbol, which returns the primals and residuals
        if grad_fwd is None:
            fw_result = bsym.sym(*current_inputs)
            residuals = None
            all_residuals.append(residuals)
            current_inputs = fw_result if isinstance(fw_result, Sequence) else (fw_result,)
            continue

        fw_result, residuals = grad_fwd(*current_inputs)
        all_residuals.append(residuals)
        current_inputs = fw_result if isinstance(fw_result, Sequence) else (fw_result,)

    # Constructs bwd part of the program
    current_grads = (prims.full(o.shape, 1.0, device=o.device, dtype=o.dtype) for o in fw_result)

    for bsym, residuals in zip(reversed(trace.bound_symbols), reversed(all_residuals)):
        grad_fwd = bsym.sym.grad_fwd
        grad_bwd = bsym.sym.grad_bwd
        grad_defined = bsym.sym.grad_defined
        if not grad_defined:
            raise NotImplementedError(f"grad_bwd not defined for {bsym.sym}")

        if grad_fwd is None:
            continue
        current_grads = grad_bwd(*current_grads, *residuals)
        current_grads = (current_grads,) if not isinstance(current_grads, Sequence) else current_grads

    grad_fwd_trace.output = current_grads

    # Resets tracing context
    reset_tracectx(trace_tok)

    return grad_fwd_trace


# TODO Test nesting of grad and grad and grad and grad
# TODO Test nesting of a regular function + calling grad
def grad(fn):
    cfn = compile(fn)

    @wraps(cfn)
    def _fn(*args, **kwargs):
        original_result, original_trace = cfn(*args, **kwargs)
        original_trace = last_traces(cfn)

        gradir = _grad_transform(original_trace)

        return original_result, original_trace

    return _fn<|MERGE_RESOLUTION|>--- conflicted
+++ resolved
@@ -190,103 +190,6 @@
     return thunder_general_jit(fn, args, kwargs, sharp_edges=sharp_edges, record_history=record_history)
 
 
-<<<<<<< HEAD
-class ThunderModule(pytorch.nn.Module):
-    """A wrapper nn.Module subclass.
-
-    This wrapper is returned by ``thunder.jit``, you would typically not
-    instantiate it manually.
-
-    """
-
-    def __init__(self, model, compiled_model_call):
-        """"""
-        super().__init__()
-        self._model = model
-
-        del self.training
-        self._forward_fn = compiled_model_call
-        self._overrides = {}
-
-    def get_buffer(self, name):
-        null = object()
-        p = self._overrides.get(name, null)
-        if p is not null:
-            return p
-        return self._model.get_buffer(name)
-
-    def get_parameter(self, name):
-        null = object()
-        p = self._overrides.get(name, null)
-        if p is not null:
-            return p
-        return self._model.get_parameter(name)
-
-    def get_submodule(self, name):
-        return self._model.get_submodule(name)
-
-    def forward(self, *args, **kwargs):
-        res = self._forward_fn(*args, **kwargs)
-        return res
-
-    @contextmanager
-    def no_sync(self):
-        r"""Context manager to disable gradient synchronization in data parallel mode.
-
-        This context manager is intended to be used in conjunction with
-        :class:`torch.nn.parallel.DistributedDataParallel` to disable gradient
-        synchronization in the backward pass. It will not have any effect when
-        used with other modules.
-
-        .. note::
-
-            This could lead to different accumulated gradients with ``torch.nn.parallel.distributed.DistributedDataParallel.no_sync``.
-            PyTorch's gradient synchronization is implemented by applying all-reduce to gradient buckets of ``torch.nn.Parameter.grad``.
-            Thus the ``no_sync`` context leads to :math:`\text{AllReduce} \left( \sum_{i = 0}^{\rm{num_grad_accum_steps}} g_i \right)`.
-            In contrast, this synchronizes accumulated gradients when exiting, leading to
-            :math:`\text{AllReduce} \left( \sum_{i = 0}^{\rm{num_grad_accum_steps - 1}} g_i \right) + \text{AllReduce}(g_{\rm{num_grad_accum_steps}})`.
-
-        .. warning::
-
-            You must reuse this context manager in each group of gradient accumulation iterations since gradients will get synchronized
-            on context manager exit.
-
-            .. code-block:: python
-
-                with model.no_sync():
-                    for _ in range(len(gradient_accumulation_iters)):
-                        loss(model(x)).backward()  # uses no-sync-backward trace
-                loss(model(x)).backward()  # uses the regular backward trace
-                optimizer.step()
-
-        """
-        from thunder.distributed import (
-            set_skip_data_parallel_grad_sync,
-            reset_skip_data_parallel_grad_sync,
-            _sync_grads,
-        )
-
-        token = set_skip_data_parallel_grad_sync(True)
-        try:
-            yield
-        finally:
-            reset_skip_data_parallel_grad_sync(token)
-            _sync_grads(self)
-
-    def __getattr__(self, name: str) -> Any:
-        if name == "_model":
-            return self._modules["_model"]
-        return getattr(self._model, name)
-
-    def state_dict(self, *args: Any, **kwargs: Any) -> Any:
-        return self._model.state_dict(*args, **kwargs)
-
-    def load_state_dict(self, *args: Any, **kwargs: Any) -> Any:
-        return self._model.load_state_dict(*args, **kwargs)
-
-
-=======
->>>>>>> b1f44702
 # this captures the information needed to decide whether a cached function
 # matches (e.g. ddp and autocast state)
 _cache_info_ctx = ContextVar("cache_info_ctx")
@@ -498,10 +401,7 @@
                         epilogue_traces,
                         backward_fn,
                         backward_traces,
-<<<<<<< HEAD
-=======
                         _return_none_instead_of_grads,
->>>>>>> b1f44702
                     ) = cache_entry
                     try:
                         cs.last_prologue_execution_start = time.time_ns()
@@ -699,9 +599,6 @@
 
             # TODO RC1 Update the cache
             cache_entry = CacheEntry(
-<<<<<<< HEAD
-                pro, prologue_traces, comp, extraces, epilogue, epilogue_traces, backward_fn, backward_traces
-=======
                 pro,
                 protraces,
                 comp,
@@ -711,7 +608,6 @@
                 backward_fn,
                 backward_traces,
                 return_none_instead_of_grads,
->>>>>>> b1f44702
             )
             if cd.cache_option is not CACHE_OPTIONS.NO_CACHING:
                 cs.interpreter_cache.append(cache_entry)
