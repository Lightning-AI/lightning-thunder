from functools import wraps
from typing import Any
from collections import defaultdict, namedtuple
from collections.abc import Callable
from collections.abc import Sequence
from contextvars import ContextVar
import os
import dis
import time
import warnings

from looseversion import LooseVersion

from thunder.core.module import ThunderModule
from thunder.core.interpreter import InterpreterLogItem
from thunder.core.options import (
    CACHE_OPTIONS,
    SHARP_EDGES_OPTIONS,
    DebugOptions,
)
from thunder.core.trace import (
    TraceResults,
    TraceCtx,
    from_trace,
    set_tracectx,
    reset_tracectx,
    is_tracing,
)

import thunder.core.prims as prims
import thunder.core.dtypes as dtypes
import thunder.core.devices as devices
from thunder.core.transform_common import (
    dce,
    Transform,
    wrap_return_value_together_with_arguments,
    unwrap_return_value,
    remove_context_manager_prims_from_trace,
)
from thunder.core.functionalization import (
    check_inplace_to_views,
    functionalize_inplace_ops,
)
from thunder.core.recipe import Recipe, Lookaside
from thunder.common import (
    CompileData,
    CompileStats,
    trace,
    transform_for_execution,
    transform_to_torch_types,
)
import thunder.extend as extend
from thunder.extend import Executor, add_default_executor
from thunder.core.compile_data import compile_data_and_stats, get_compile_data
from thunder.core.langctxs import LanguageContext
import thunder.core.langctxs as langctxs
from thunder.core.symbol import has_tags
from thunder.core.baseutils import run_once, check
from thunder.core.codeutils import Positions
from thunder.core.proxies import (
    Proxy,
    TensorProxy,
    NumberProxy,
    StringProxy,
    IntegerProxy,
    FloatProxy,
    ComplexProxy,
    TupleProxy,
    ListProxy,
    DictProxy,
    AnyProxy,
)
from thunder.core.interpreter import print_interpreter_log, print_to_log
from thunder.core.jit_ext import thunder_general_jit
from thunder.executors.torch_autograd import split_forward_backward, ThunderFunction

# NOTE This import is intentionally pytorch so that it thunder.torch doesn't import this
import torch as pytorch

import thunder.clang as clang
from thunder.core.pytree import tree_flatten, tree_unflatten, tree_map

# Imports executors (to populate default executors and make them accessible)
import thunder.executors.pythonex
import thunder.executors.torchex
import thunder.executors.nvfuserex

pythonex = extend.get_executor("python")
assert pythonex is not None


_PACKAGE_ROOT = os.path.dirname(__file__)
_PROJECT_ROOT = os.path.dirname(_PACKAGE_ROOT)

# TODO RC1 Review exposed names
__all__ = [
    # dtype aliases
    "bool8",
    "uint8",
    "int8",
    "int16",
    "int32",
    "int64",
    "bfloat16",
    "float8_e5m2",
    "float8_e5m2fnuz",
    "float8_e4m3fn",
    "float8_e4m3fnuz",
    "float16",
    "float32",
    "float64",
    "complex32",
    "complex64",
    "complex128",
    # language aliases
    "torch",
    "numpy",
    "prims",
    # interface functions
    # TODO Extend this
    # TODO Add device aliases
    # TODO Add executor aliases
    "cudnn_executor",
    "sdpa_executor",
    "nvfuser_executor",
    "pytorch_executor",
    # debugging functions
    "DebugOptions",
    "set_execution_callback_file",
    "jit",
    "resolve_executors",
    "add_executor_lists",
    "get_executor",
    "get_all_executors",
    "get_default_executors",
    "get_always_executors",
    "compile_data",
    "compile_stats",
    "last_traces",
    "last_backward_traces",
    "cache_option",
    "cache_hits",
    "cache_misses",
    "list_transforms",
    "last_interpreter_log",
    "last_interpreted_instructions",
    "print_last_interpreter_log",
    "last_compile_options",
    "get_auto_registered_torch_op_names",
    "grad",
]


def __version__():
    return LooseVersion("0.0.1")


# TODO maybe move these aliases to the core language?
#
# dtype aliases
#
bool8 = dtypes.bool8
uint8 = dtypes.uint8
int8 = dtypes.int8
int16 = dtypes.int16
int32 = dtypes.int32
int64 = dtypes.int64
bfloat16 = dtypes.bfloat16
float8_e5m2 = dtypes.float8_e5m2
float8_e5m2fnuz = dtypes.float8_e5m2fnuz
float8_e4m3fn = dtypes.float8_e4m3fn
float8_e4m3fnuz = dtypes.float8_e4m3fnuz
float16 = dtypes.float16
float32 = dtypes.float32
float64 = dtypes.float64
complex32 = dtypes.complex32
complex64 = dtypes.complex64
complex128 = dtypes.complex128

#
# Promoted executor-related functions and objects
#

# TODO Add more of these functions
resolve_executors = extend.resolve_executors
add_executor_lists = extend.add_executor_lists
get_executor = extend.get_executor
get_all_executors = extend.get_all_executors
get_default_executors = extend.get_default_executors
get_always_executors = extend.get_always_executors

cudnn_executor: None | extend.Executor = extend.get_executor("cudnn")
sdpa_executor: None | extend.Executor = extend.get_executor("sdpa")
torchcompile_cat_executor: None | extend.Executor = extend.get_executor("torchcompile_cat")
apex_executor: None | extend.Executor = extend.get_executor("apex")
nvfuser_executor: None | extend.Executor = extend.get_executor("nvfuser")
pytorch_executor: None | extend.Executor = extend.get_executor("torch")

# Default executor list is [cudnn -> sdpa -> torchcompile_cat -> nvfuser -> torch -> python]
# Note that add_default_executor inserts executor at start of list, hence the reverse order below.
if nvfuser_executor:
    add_default_executor(nvfuser_executor)

if torchcompile_cat_executor and pytorch._dynamo.is_inductor_supported():
    add_default_executor(torchcompile_cat_executor)

if sdpa_executor:
    add_default_executor(sdpa_executor)

if cudnn_executor:
    add_default_executor(cudnn_executor)

if apex_executor:
    add_default_executor(apex_executor)

#
# Promoted debugging functions
#

# If set, Python programs will be written to this file before being executed, and if the
#   the file is modified then the modified version of the program will be compiled and executed, instead.
from thunder.core.trace import _set_execution_file

set_execution_callback_file = _set_execution_file


# this captures the information needed to decide whether a cached function
# matches (e.g. ddp and autocast state)
_cache_info_ctx = ContextVar("cache_info_ctx")


def _with_cache_info_ctx(fn):
    def cache_info_wrapper(*args, **kwargs):
        tok = _cache_info_ctx.set({})
        try:
            res = fn(*args, **kwargs)
        finally:
            _cache_info_ctx.reset(tok)
        return res

    return cache_info_wrapper


def _get_cache_info():
    return _cache_info_ctx.get()


@run_once
def _recursive_jit_call_warning() -> None:
    warnings.warn(
        "Calling a jitted function from a jitted function currently uses all settings from the caller. In the future this behavior may change."
    )


CacheEntry = namedtuple(
    "CacheEntry",
    [
        "prologue_fn",
        "prologue_traces",
        "computation_fn",
        "computation_traces",
        "epilogue_fn",
        "epilogue_traces",
        "backward_fn",
        "backward_traces",
        "return_none_instead_of_grads",
    ],
)


def compile(fn: Callable, recipe: Recipe | None):
    if recipe is None:
        return thunder.jit(fn)

    return recipe.apply(fn)


# This function will replace compile() (below) before RC1
# TODO RC1 Consider renaming compile_options to additional_compile_options
def jit(
    fn: Callable,
    /,
    *,
    langctx: None | str | Any | LanguageContext = None,
    executors: None | Sequence[Executor | str] = None,
    sharp_edges: None | SHARP_EDGES_OPTIONS | str = None,
    cache: None | CACHE_OPTIONS | str = None,
    disable_torch_autograd: bool = False,  # TODO Revisit this UX for RC1
    transforms: list[Transform] | None = None,
    debug_options: DebugOptions | None = None,
    **compile_options,  # TODO RC1 Make this explicit -- dict of options
) -> Callable:
    """Just-in-time compile a callable (function or model).

    .. note::

        Thunder's support of PyTorch in-place support is experimental.
        Thunder functionalizes in-place ops and adds required tensor copies.
        The functionalization can be turned off with the kwarg of ``skip_inplace_functionalization``.
        See :func:`thunder.core.functionalization.functionalize_inplace_ops`
        for the details.

    Args:
        fn: A :class:`~torch.nn.Module` or a function to compile.
    Keyword Args:
        langctx: the language context, which language / library to emulate. default: "torch" for PyTorch compatibility.
        executors: list of executors to use. Defaults to the executors returned by :func:`thunder.extend.get_default_executors` and always amended by :func:`thunder.extend.get_always_executors`.
                   You can get a list of all available executors with :func:`thunder.get_all_executors`. You can also pass the name of an executor that's been registered, and it will be resolved with :func:`thunder.extend.get_executor`.
        sharp_edges: sharp edge detection action. What to do when thunder detects a construct that is likely to lead to errors. Can be ``"allow"``, ``"warn"``, ``"error"``. Defaults to ``"allow"``.
        cache: caching mode. default: ``"constant values"```

               - ``"no caching"`` - disable caching and always recompute,
               - ``"constant values"`` - require Tensors to be of the same shape, device, dtype etc., and integers and strings to match exactly,
               - ``"same input"`` - don't check, but just assume that a cached function works if it exists.

        transforms: optional list of transforms to be applied. It should be a list of instances of :class:`thunder.core.transforms.Transform`. Default: ``None``

        debug_options: optional :class:`thunder.DebugOptions` instance. See the doc string of :class:`DebugOptions` for supported debug options. Default: ``None``
    """

    if "executors_list" in compile_options:
        warnings.warn("outdated argument executors_list= in call, please use executors=")
        if executors is None:
            executors = compile_options.pop("executors_list")

    if "early_transforms" in compile_options:
        raise RuntimeError("early_transforms= has been absorbed by transforms=")

    if compile_options.get("use_cudagraphs") is not None:
        raise RuntimeError("use_cudagraphs is replaced by using thunder.transforms.CUDAGraphTransform")

    if transforms is None:
        transforms = []

    # Resolve names of executors
    executors = resolve_executors(executors)
<<<<<<< HEAD
    ad_hoc_executor = extend.TransientOperatorExecutor()
    executors = (*executors, ad_hoc_executor)
=======
    ad_hoc_executor = extend.AdHocExecutor()
    executors = (ad_hoc_executor, *executors)
>>>>>>> 2d0199e1

    # TODO: verify that tutorials don't have false positives and enable warning by default
    # # Make sharp_edges == warn default if not supplied and if in the general jit
    # if interpretation is INTERPRETATION_OPTIONS.TRANSLATE_PYTHON and sharp_edges is None:
    #     sharp_edges = SHARP_EDGES_OPTIONS.WARN

    executor_lookasides = {}
    for ex in executors:
        # TODO: sharp edge if lookasides are shadowed?
        executor_lookasides.update(ex._lookasides)

    # TODO RC1 Refine the compile data option to remove unused options
    # TODO: refine options
    cd = CompileData(
        fn=fn,
        langctx=langctx,
        executors_list=executors,
        cache_option=cache,
        sharp_edges=sharp_edges,
        using_jit=True,
        disable_torch_autograd_support=disable_torch_autograd,
        only_execute_prims=False,
        disable_preprocessing=True,
        compile_options=compile_options,
        executor_lookasides=executor_lookasides,
        debug_options=debug_options,
    )
    cs = CompileStats()

    def _alias_tensor_of_args_kwargs_dict(*args, **kwargs) -> dict[int, list[int]]:
        flat_args, _ = tree_flatten((args, kwargs))
        data_ptr_to_tensor_group_index = {}
        tensor_group_index_to_tensor_indices = defaultdict(list)
        for idx, t in enumerate(flat_args):
            if pytorch.is_tensor(t) and t.layout == pytorch.strided:
                data_ptr = t.untyped_storage().data_ptr()
                if data_ptr not in data_ptr_to_tensor_group_index:
                    data_ptr_to_tensor_group_index[data_ptr] = len(data_ptr_to_tensor_group_index)
                tgi = data_ptr_to_tensor_group_index[data_ptr]
                tensor_group_index_to_tensor_indices[tgi].append(idx)
        return tensor_group_index_to_tensor_indices

    def _alias_tensor_of_args_kwargs(*args, **kwargs) -> str:
        """If no aliases found, empty string, otherwise, aliases are comma separated, groups are hyphen separated."""

        alias_indices = []
        for k, v in _alias_tensor_of_args_kwargs_dict(*args, **kwargs).items():
            if len(v) > 1:
                s = ",".join(f"{i}" for i in v)
                alias_indices.append(s)
        if not alias_indices:
            return ""
        return "-".join(alias_indices)

    @langctxs.langctx(cd.langctx)
    @_with_cache_info_ctx
    def get_computation_and_inputs(*args, **kwargs):
        # set up a record of things in the current environment that impact caching / prologues
        # this could be replaced by the respective querying in the prologues
        cache_info = _get_cache_info()

        # default dtype (for factory functions)
        cache_info["default_dtype"] = pytorch.get_default_dtype()

        # default device (for factory functions)
        cache_info["default_device"] = pytorch.get_default_device()

        # autocast related operations
        is_autocast_enabled = False
        if pytorch.is_autocast_enabled() or pytorch.is_autocast_cpu_enabled():
            if pytorch.is_autocast_enabled() and pytorch.is_autocast_cpu_enabled():
                raise NotImplementedError(
                    "thunder.autocast does not support torch.is_autocast_enabled() and torch.is_autocast_cpu_enabled() simultaneously at this moment."
                )
            is_autocast_enabled = True
            autocast_gpu_dtype = dtypes.to_dtype(pytorch.get_autocast_gpu_dtype())
            autocast_cpu_dtype = dtypes.to_dtype(pytorch.get_autocast_cpu_dtype())
            cache_info.update(
                autocast_config_torch_enabled=pytorch.is_autocast_enabled(),
                autocast_config_torch_cpu_enabled=pytorch.is_autocast_cpu_enabled(),
                autocast_gpu_dtype=str(autocast_gpu_dtype),
                autocast_cpu_dtype=str(autocast_cpu_dtype),
            )
            autocast_thunder_dtype = autocast_cpu_dtype if pytorch.is_autocast_cpu_enabled() else autocast_gpu_dtype
            cache_info.update(autocast_thunder_dtype=str(autocast_thunder_dtype))
            device = "cuda" if pytorch.is_autocast_enabled() else "cpu"
            dtype = autocast_thunder_dtype
            cd.autocast_stack.push(device, dtype, is_autocast_enabled)

        cache_info["is_autocast_enabled"] = is_autocast_enabled

        is_ddp_enabled = getattr(fn, "use_ddp", False)
        is_fsdp_enabled = getattr(fn, "use_fsdp", False)
        no_grad_sync = False
        if is_ddp_enabled or is_fsdp_enabled:
            from thunder.distributed import get_skip_data_parallel_grad_sync

            no_grad_sync = get_skip_data_parallel_grad_sync()
        cache_info["no_grad_sync"] = no_grad_sync
        return_none_instead_of_grads = is_fsdp_enabled and no_grad_sync

        # NOTE(crcrpar): If a callable is free from in-place ops whose operand is args and/or their views
        # alaises wouldn't matter, thus it'd be better to nullify this entry in such cases.
        # It however would require the functionalized computation trace to interact with `cache_info`,
        # which seems to break the consistency of cache_info, leading to a failure in cache_info check.
        cache_info["alias_tensor_indices"] = _alias_tensor_of_args_kwargs(*args, **kwargs)

        # Store the `is_grad_enabled` state of PyTorch. This is used by vjp transform
        # to treat certain Symbols as constant.
        cache_info["is_grad_enabled"] = pytorch.is_grad_enabled()
        cd.is_grad_enabled = pytorch.is_grad_enabled()

        # TODO RC1 Add module and function checks to prologue (make it a compile option)

        # Checks cache
        cs.last_trace_cache_start = time.perf_counter_ns()
        if (cd.cache_option is CACHE_OPTIONS.CONSTANT_VALUES) or (cd.cache_option is CACHE_OPTIONS.SYMBOLIC_VALUES):
            for cache_entry in reversed(cs.interpreter_cache):
                with compile_data_and_stats(cd, cs):
                    (
                        pro,
                        pro_traces,
                        comp,
                        comp_traces,
                        epilogue,
                        epilogue_traces,
                        backward_fn,
                        backward_traces,
                        _return_none_instead_of_grads,
                    ) = cache_entry
                    try:
                        inps, pro_to_epi = pro(*args, **kwargs)
                    except Exception as _:
                        continue

                    # Updates cache statistics
                    cs.cache_hits += 1
                    cs.last_traces = comp_traces
                    cs.last_interpreted_instructions = None
                    cs.last_interpreter_log = None
                    cs.last_prologue_traces = pro_traces
                    cs.last_prologue = pro
                    cs.last_prologue_transformation_start = 0
                    cs.last_prologue_transformation_stop = 0
                    cs.last_computation_transformation_start = 0
                    cs.last_computation_transformation_stop = 0

                    return cache_entry, inps, pro_to_epi

        if cd.cache_option is CACHE_OPTIONS.SAME_INPUT:
            if len(cs.interpreter_cache):
                cache_entry = cs.interpreter_cache[0]
                (
                    pro,
                    pro_traces,
                    comp,
                    comp_traces,
                    epilogue,
                    epilogue_traces,
                    backward_fn,
                    backward_traces,
                ) = cache_entry

                inps, pro_to_epi = pro(*args, **kwargs)

                # Updates cache statistics
                cs.cache_hits += 1
                cs.last_traces = comp_traces
                cs.last_interpreted_instructions = None
                cs.last_interpreter_log = None
                cs.last_prologue_traces = pro_traces
                cs.last_prologue = pro

                return cache_entry, inps, pro_to_epi

        cs.cache_misses += 1
        cs.last_trace_cache_stop = time.perf_counter_ns()

        # Resets use of compile flags
        cs.last_compile_reasons = defaultdict(list)

        with compile_data_and_stats(cd, cs):
            # Acquires the trace OR inlines the trace into an existing trace and
            #   returns the (proxied) result of the operation
            cs.last_trace_tracing_start = time.perf_counter_ns()

            prologue_trc: TraceCtx
            computation_trc: TraceCtx
            jit_results: TraceResults = thunder_general_jit(
                fn,
                args,
                kwargs,
                ad_hoc_executor=ad_hoc_executor,
                sharp_edges=cd.sharp_edges,
            )
            prologue_trc = jit_results.prologue_trace
            computation_trc = jit_results.computation_trace
            epilogue_trc = jit_results.epilogue_trace
            last_interpreter_log = jit_results.interpreter_log

            prologue_traces = [prologue_trc]
            computation_traces = [computation_trc]

            computation_trc = wrap_return_value_together_with_arguments(computation_trc)
            computation_traces.append(computation_trc)

            computation_trc = remove_context_manager_prims_from_trace(computation_trc)
            computation_traces.append(computation_trc)

            orig_to_view_swap_map = check_inplace_to_views(computation_trc)
            if not compile_options.get("skip_inplace_functionalization", False):
                alias_tensor_indices = []
                if alias_tensor_indices_str := cache_info["alias_tensor_indices"]:
                    alias_tensor_indices: list[list[int]] = [
                        [int(i) for i in s.split(",")] for s in alias_tensor_indices_str.split("-")
                    ]
                computation_traces.extend(
                    functionalize_inplace_ops(
                        computation_trace=computation_trc,
                        orig_to_view_swap_map=orig_to_view_swap_map,
                        alias_tensor_indices=alias_tensor_indices,
                    )
                )
                computation_trc = computation_traces[-1]

            epilogue_traces = [epilogue_trc]

            cs.last_trace_tracing_stop = time.perf_counter_ns()

            # Makes the prologue callable
            cs.last_prologue_transformation_start = time.perf_counter_ns()

            transform: Transform
            for transform in transforms:
                thunder.core.utils.check_type(transform, Transform)
                new_prologue_trc, new_computation_trc, new_epilogue_trc = transform.transform_traces_pre_prologue(
                    prologue_trc, computation_trc, epilogue_trc, executors_list=cd.executors_list
                )
                # if the transform did anything in the transform_traces_pre_prologue step
                if (
                    new_prologue_trc is not prologue_trc
                    or new_computation_trc is not computation_trc
                    or new_epilogue_trc is not epilogue_trc
                ):
                    prologue_trc, computation_trc, epilogue_trc = (
                        new_prologue_trc,
                        new_computation_trc,
                        new_epilogue_trc,
                    )
                    prologue_traces.append(prologue_trc)
                    computation_traces.append(computation_trc)
                    if epilogue_trc is not None:
                        epilogue_traces.append(epilogue_trc)

            prologue_traces += transform_for_execution(
                prologue_trc,
                executors_list=(pythonex,),
                use_del_last_used=False,
            )
            prologue_trc = prologue_traces[-1]
            pro = prologue_trc.python_callable(include_decorators=False)
            pro = prologue_execution_timer(pro)

            epilogue_trc = transform_to_torch_types(epilogue_trc)
            epilogue = epilogue_trc.python_callable()

            cs.last_prologue_transformation_stop = time.perf_counter_ns()
            cs.last_prologue_traces = prologue_traces
            cs.last_prologue = pro
            cs.last_traces = computation_traces
            cs.last_epilogue_traces = epilogue_traces
            backward_traces = []
            cs.last_backward_traces = backward_traces
            cs.last_interpreter_log = last_interpreter_log
            cs.last_interpreted_instructions = (i for i in last_interpreter_log if isinstance(i, dis.Instruction))

            inps, pro_to_epi = pro(*args, **kwargs)

            computation_trc = dce(computation_trc)
            computation_traces.append(computation_trc)

            backward_trc = None
            if not cd.disable_torch_autograd_support:
                tensor_cls = (pytorch.Tensor, TensorProxy)
                requires_grad = any(isinstance(arg, tensor_cls) and arg.requires_grad for arg in inps)

                if requires_grad:
                    # Currently split_forward_backward also includes
                    # transform_for_execution and various sorting of symbols,
                    # applying transform_for_execution after this would be
                    # breaking the order of operations
                    computation_trc, backward_trc = split_forward_backward(computation_trc, cd, cs, *inps)
                    # Note computation_trc and backward_trc have been appended to cs.last_(backward_)traces
                    # by split_forward_backward

            if backward_trc is None:
                from thunder.executors.passes import transform_for_execution as transform_for_execution_pass
                from thunder.executors.passes import _transform_for_operator_executor_execution
                from thunder.distributed.utils import maybe_sort_waits

                tmp_comp_trc = _transform_for_operator_executor_execution(computation_trc, cd.executors_list)
                is_transformed, tmp_comp_trc = maybe_sort_waits(tmp_comp_trc)
                if is_transformed:
                    computation_trc = tmp_comp_trc
                    computation_traces.append(computation_trc)

                extraces = transform_for_execution(
                    computation_trc,
                    executors_list=cd.executors_list,
                    use_del_last_used=False,
                )
                computation_traces.extend(extraces)
                computation_trc = computation_traces[-1]
                computation_trc = thunder.executors.passes.del_last_used(computation_trc)

            if not compile_options.get("disable_inplace_copy_check", False):
                thunder.core.transform_common._inplace_copy_sanity_check(computation_trc)
                computation_traces.append(computation_trc)

            for transform in transforms:
                # NOTE: `backward_trc` could be None.
                new_computation_trc = transform.transform_trace_post_optimization(
                    computation_trc, executors_list=cd.executors_list
                )
                if new_computation_trc is not computation_trc:
                    computation_trc = new_computation_trc
                    computation_traces.append(computation_trc)
                if backward_trc is not None:
                    new_backward_trc = transform.transform_trace_post_optimization(
                        backward_trc, executors_list=cd.executors_list
                    )
                    if new_backward_trc is not backward_trc:
                        backward_trc = new_backward_trc
                        backward_traces.append(backward_trc)

            if backward_trc is not None:
                backward_fn = backward_trc.python_callable()
            else:
                backward_fn = None
                # We do not have to return auxiliary tensors, which will only be useful in backward pass
                computation_trc = unwrap_return_value(computation_trc)
                computation_traces.append(computation_trc)

            computation_trc = transform_to_torch_types(computation_trc)
            comp = computation_trc.python_callable()

            # TODO RC1 Update the cache
            cache_entry = CacheEntry(
                pro,
                prologue_traces,
                comp,
                computation_traces,
                epilogue,
                epilogue_traces,
                backward_fn,
                backward_traces,
                return_none_instead_of_grads,
            )
            if cd.cache_option is not CACHE_OPTIONS.NO_CACHING:
                cs.interpreter_cache.append(cache_entry)

        return cache_entry, inps, pro_to_epi

    def host_execution_timer(fn):
        def wrapped(*args, **kwargs):
            cs.last_trace_host_execution_start = time.perf_counter_ns()
            try:
                return fn(*args, **kwargs)
            finally:
                cs.last_trace_host_execution_stop = time.perf_counter_ns()

        return wrapped

    def prologue_execution_timer(fn):
        def wrapped(*args, **kwargs):
            cs.last_prologue_execution_start = time.perf_counter_ns()
            try:
                return fn(*args, **kwargs)
            finally:
                cs.last_prologue_execution_stop = time.perf_counter_ns()

        return wrapped

    def decorate_computation_function(get_computation_and_inputs_fn, *decorators):
        def wrapped(*args, **kwargs):
            cache_entry, inps, pro_to_epi = get_computation_and_inputs_fn(*args, **kwargs)
            decorated_computation_fn = cache_entry.computation_fn
            for decorator in decorators:
                decorated_computation_fn = decorator(decorated_computation_fn)
            if decorators:
                cache_entry = cache_entry._replace(computation_fn=decorated_computation_fn)
            return cache_entry, inps, pro_to_epi

        return wrapped

    get_computation_and_inputs = decorate_computation_function(get_computation_and_inputs, host_execution_timer)
    cd.get_computation_and_inputs = get_computation_and_inputs

    def update_call_statistics(fn):
        def wrapped(*args, **kwargs):
            cs.calls += 1
            cs.last_trace_host_start = time.perf_counter_ns()
            try:
                return fn(*args, **kwargs)
            finally:
                cs.last_trace_host_stop = time.perf_counter_ns()

        return wrapped

    def maybe_connect_to_autograd(cache_entry, result):
        if cache_entry.backward_fn:
            # If the backward function is available, we need to connect the
            # resulting tensors to PyTorch's Autograd graph using the
            # ThunderFunction (which is a torch.autograd.Function subclass)
            data_for_autograd, (saved_tensors, saved_other) = result
            ThunderFunction.apply(
                cache_entry.return_none_instead_of_grads,
                cache_entry.backward_fn,
                saved_tensors,
                saved_other,
                data_for_autograd["flat_output"],
                *data_for_autograd["flat_args"],
            )
            result = data_for_autograd["output"]

        return result

    def call_epilogue(cache_entry, comp_result, pro_to_epi):
        result = cache_entry.epilogue_fn(*pro_to_epi, *comp_result)
        return result

    @wraps(fn)
    @update_call_statistics
    def fn_(*args, **kwargs) -> Any:
        if is_tracing():
            _recursive_jit_call_warning()
            return fn(*args, **kwargs)

        cache_entry, inps, pro_to_epi = get_computation_and_inputs(*args, **kwargs)

        result = cache_entry.computation_fn(*inps)
        result = maybe_connect_to_autograd(cache_entry, result)
        result = call_epilogue(cache_entry, result, pro_to_epi)

        cs.last_computation = cache_entry.computation_fn
        return result

    if isinstance(fn, pytorch.nn.Module):
        fn_ = ThunderModule(fn, fn_)
        cd._thunder_module_map[id(fn)] = fn_

    # Sets compile options and statistics attributes
    cd._get_computation_and_inputs = get_computation_and_inputs
    fn_._lc_cd = cd
    fn_._lc_cs = cs

    if isinstance(fn, pytorch.nn.Module):
        fn_._lc_transforms = []
        for transform in transforms:
            transform.transform_module(fn_)
            fn_._lc_transforms.append(transform)
    else:
        # todo: move to compile data
        fn_._lc_transforms = transforms[:]

    return fn_


def compile_data(fn) -> CompileData | None:
    """Obtains the compilation data from a JITed function.

    The compile data (:class:`thunder.common.CompileData`) contains information about how the JIT has been configured
    for compilation (including referencing the function or module that is being compiled).
    """
    return getattr(fn, "_lc_cd", None)


def compile_stats(fn) -> CompileStats | None:
    """Obtains the compilation statistics from a JITed function.

    The compilation statistics (:class:`thunder.common.CompileStats`) contain information about each compilation run -
    collected when a JITed function is called for the first time or with previously unseen state.
    This includes the cache of traces (pologues, computation, possibly backward and epilogue) and
    how they have been transformed and information about cache hits and misses and timings.
    """
    return getattr(fn, "_lc_cs", None)


def last_traces(fn) -> list[TraceCtx]:
    """Obtains the list of computation traces that have been produced for the last run of the function. This is a list
    of traces mirroring the progression of transformations being applied to the trace (at index 0) that has
    been acquired from interpreting the user program.

    If the function has forward and backward, the forward is returned.
    """
    cs = compile_stats(fn)
    if cs is None:
        raise TypeError(f"{fn} doesn't seem to be a thunder compiled function.")
    if cs.last_traces is None:
        raise TypeError(f"{fn} doesn't seem to have been called yet.")
    return cs.last_traces


def last_backward_traces(fn) -> list[TraceCtx]:
    """Obtains the list of backward traces that have been produced for the last run of the function and the selected prologue."""
    cs = compile_stats(fn)
    if cs is None:
        raise TypeError(f"{fn} doesn't seem to be a thunder compiled function.")
    if cs.last_backward_traces is None:
        raise TypeError(f"{fn} doesn't seem to have been called yet.")
    return cs.last_backward_traces


def last_prologue_traces(fn) -> TraceCtx:
    """Obtains the list of prologue traces that have been produced for the last run of the function and the selected prologue."""
    cs = compile_stats(fn)
    if cs is None:
        raise TypeError(f"{fn} doesn't seem to be a thunder compiled function.")
    if cs.last_prologue_traces is None:
        raise TypeError(f"{fn} doesn't seem to have been called yet.")
    return cs.last_prologue_traces


def cache_option(fn) -> CACHE_OPTIONS:
    """Returns the cache options set when JITting the function."""
    cd = compile_data(fn)
    if cd is None:
        raise TypeError(f"{fn} doesn't seem to be a thunder compiled function.")
    return cd.cache_option


def cache_hits(fn) -> int:
    """Returns the number of cache hits we found when running the function."""
    cs = compile_stats(fn)
    if cs is None:
        raise TypeError(f"{fn} doesn't seem to be a thunder compiled function.")
    return cs.cache_hits


def cache_misses(fn) -> int:
    """Returns the number of cache misses we found when running the function."""
    cs = compile_stats(fn)
    if cs is None:
        raise TypeError(f"{fn} doesn't seem to be a thunder compiled function.")
    return cs.cache_misses


def list_transforms(fn) -> list:
    """Returns the list of (explicit) transforms applied to the JITed function."""
    return fn._lc_transforms


def last_interpreter_log(fn: Callable) -> list[InterpreterLogItem]:
    """Returns the list of instructions and other information the interpreter encountered while tracing through the
    user program (on the last cache miss).
    """
    cs = compile_stats(fn)
    if cs is None:
        raise TypeError(f"{fn} doesn't seem to be a thunder compiled function.")
    if cs.last_interpreter_log is None:
        raise TypeError(f"{fn} doesn't seem to have been called yet.")
    return cs.last_interpreter_log


def last_interpreted_instructions(fn: Callable) -> list[dis.Instruction]:
    """Returns the list of instructions the interpreter encountered while tracing through the
    user program (on the last cache miss).
    """
    cs = compile_stats(fn)
    if cs is None:
        raise TypeError(f"{fn} doesn't seem to be a thunder compiled function.")
    if cs.last_interpreted_instructions is None:
        raise TypeError(f"{fn} doesn't seem to have been called yet.")
    return list(cs.last_interpreted_instructions)


def print_last_interpreter_log(
    fn: Callable,
    /,
    print_fn: Callable = print,
    use_colors: bool = True,
    indent: bool = True,
    max_depth: int | None = None,
    color_internals: bool = False,
    print_source_code: bool = True,
) -> None:
    """Prints a log of the last run of the interpreter for the given function.

    Args:
        fn: The function returned by :func:`thunder.jit` to print the last interpreter run log for. The function must have been called at least once first.
        print_fn: The function to use for printing. Defaults to builtin `print`.
        use_colors: Whether to use colors in the output. Defaults to `None`, which attempts to autodetect if the terminal supports ANSI color.
        indent: Whether to indent the output with function scope. Defaults to :obj:`True`.
        max_depth: The maximum indentation depth of the output. Doesn't print log items nested deeper than the max depth. Defaults to :obj:`None`, which means no limit.
        color_internals: Whether to color instructions implicitly interpreted by other instructions. Defaults to :obj:`False`, so that only the instructions in the user's code are highlighted in color.
        print_source_code: Whether to print the source line below each LineLogItem in the log. Defaults to :obj:`True`.
    """
    log = last_interpreter_log(fn)
    print_interpreter_log(
        log,
        print_fn=print_fn,
        use_colors=use_colors,
        indent=indent,
        max_depth=max_depth,
        color_internals=color_internals,
        print_source_code=print_source_code,
    )


def last_compile_options(fn: Callable, /) -> None:
    """Prints how compiled options were used (or not)"""

    cd = compile_data(fn)
    cs = compile_stats(fn)

    # NOTE Different categories of compile options
    # Specified and Queried --- in cs.last_compile_reasons and cd.compile_options
    # Queried but not Specified --- in cs.last_compile_reasons but not in cd.compile_options (not printed)
    # Specified but not Queried --- in cd.compile_options but not in cs.last_compile_reasons

    specified: set = set(cd.compile_options.keys())
    queried: set = set(cs.last_compile_reasons.keys())

    # Prints used options
    print("Used compile options:")
    used = specified & queried

    if len(used) == 0:
        print("\tNo used options")

    for option in used:
        reasons = set(cs.last_compile_reasons[option])

        for reason in reasons:
            print(f"\t{option}. {reason}")

    # Prints unused options
    print("Unused compile options:")
    unused: set = specified - queried

    if len(unused) == 0:
        print("\tNo unused options")

    for option in unused:
        print(f"\t{option}")


def get_auto_registered_torch_op_names(fn: Callable, /) -> set[str] | None:
    """Returns a set of auto-registered Torch operator names present in the given JIT-compiled function."""
    trc = last_traces(fn)[0]
    return {bsym.sym.id for bsym in trc.bound_symbols if has_tags(bsym, {prims.OpTags.AUTO_REGISTERED})}


# TODO (mruberry) Update this
def _grad_transform(trace):
    grad_fwd_trace = from_trace(trace)
    trace_tok = set_tracectx(grad_fwd_trace)
    all_residuals = []

    # Constructs grad fwd and records info
    # TODO: make recursive (or iterative, whatever)
    current_inputs = grad_fwd_trace.args
    for bsym in trace.bound_symbols:
        grad_defined = bsym.sym.grad_defined
        grad_ignored = bsym.sym.grad_ignored
        grad_fwd, grad_bwd = bsym.sym.grad_fwd, bsym.sym.grad_bwd

        if not grad_defined:
            raise NotImplementedError

        # Constructs the new grad_fwd symbol, which returns the primals and residuals
        if grad_fwd is None:
            fw_result = bsym.sym(*current_inputs)
            residuals = None
            all_residuals.append(residuals)
            current_inputs = fw_result if isinstance(fw_result, Sequence) else (fw_result,)
            continue

        fw_result, residuals = grad_fwd(*current_inputs)
        all_residuals.append(residuals)
        current_inputs = fw_result if isinstance(fw_result, Sequence) else (fw_result,)

    # Constructs bwd part of the program
    current_grads = (prims.full(o.shape, 1.0, device=o.device, dtype=o.dtype) for o in fw_result)

    for bsym, residuals in zip(reversed(trace.bound_symbols), reversed(all_residuals)):
        grad_fwd = bsym.sym.grad_fwd
        grad_bwd = bsym.sym.grad_bwd
        grad_defined = bsym.sym.grad_defined
        if not grad_defined:
            raise NotImplementedError(f"grad_bwd not defined for {bsym.sym}")

        if grad_fwd is None:
            continue
        current_grads = grad_bwd(*current_grads, *residuals)
        current_grads = (current_grads,) if not isinstance(current_grads, Sequence) else current_grads

    grad_fwd_trace.output = current_grads

    # Resets tracing context
    reset_tracectx(trace_tok)

    return grad_fwd_trace


# TODO Test nesting of grad and grad and grad and grad
# TODO Test nesting of a regular function + calling grad
def grad(fn):
    cfn = compile(fn)

    @wraps(cfn)
    def _fn(*args, **kwargs):
        original_result, original_trace = cfn(*args, **kwargs)
        original_trace = last_traces(cfn)

        gradir = _grad_transform(original_trace)

        return original_result, original_trace

    return _fn<|MERGE_RESOLUTION|>--- conflicted
+++ resolved
@@ -334,13 +334,8 @@
 
     # Resolve names of executors
     executors = resolve_executors(executors)
-<<<<<<< HEAD
     ad_hoc_executor = extend.TransientOperatorExecutor()
-    executors = (*executors, ad_hoc_executor)
-=======
-    ad_hoc_executor = extend.AdHocExecutor()
     executors = (ad_hoc_executor, *executors)
->>>>>>> 2d0199e1
 
     # TODO: verify that tutorials don't have false positives and enable warning by default
     # # Make sharp_edges == warn default if not supplied and if in the general jit
