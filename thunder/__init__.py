--- conflicted
+++ resolved
@@ -70,12 +70,7 @@
 )
 from thunder.core.interpreter import print_interpreter_log, print_to_log
 from thunder.core.jit_ext import thunder_general_jit
-<<<<<<< HEAD
 from thunder.executors.torch_autograd import transform_for_torch_autograd
-from thunder.cudagraphs import CUDAGraphExecutor
-=======
-from thunder.executors.torch_autograd import split_forward_backward, ThunderFunction
->>>>>>> 8a5016b1
 
 # NOTE This import is intentionally pytorch so that it thunder.torch doesn't import this
 import torch as pytorch
@@ -634,19 +629,6 @@
 
             comp = computation_trc.python_callable()
 
-<<<<<<< HEAD
-            # TODO: using vanilla CUDAGraphExecutor is not safe unless the graph is always static!
-            # (fixme): inspect torch.cuda.make_graph_callables and/or use it instead!
-            # See https://github.com/Lightning-AI/lightning-thunder/issues/433
-            if cd.use_cudagraphs:
-                comp = CUDAGraphExecutor(comp)
-=======
-            if backward_trc is not None:
-                backward_fn = backward_trc.python_callable()
-            else:
-                backward_fn = None
->>>>>>> 8a5016b1
-
             # TODO RC1 Update the cache
             cache_entry = CacheEntry(
                 pro,
