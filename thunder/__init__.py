--- conflicted
+++ resolved
@@ -574,15 +574,12 @@
                     compile_id=compile_options.get("torch_compile_compile_id", None),
                 )
                 computation_trc = grad_transform_on_trace(computation_trc)
-<<<<<<< HEAD
                 _log_to_torch_trace(
                     "thunder_module_computation_trc_after_grad_transform",
                     computation_trc,
                     compile_id=compile_options.get("torch_compile_compile_id", None),
                 )
-=======
                 computation_traces.append(computation_trc)
->>>>>>> 4d6688f2
 
             from thunder.executors.passes import _transform_for_operator_executor_execution
             from thunder.distributed.utils import maybe_sort_waits
