--- conflicted
+++ resolved
@@ -806,38 +806,6 @@
     return fn_
 
 
-<<<<<<< HEAD
-=======
-def compile(
-    fn: Callable,
-    *,
-    langctx: None | Any = None,
-    executors_list: None | Sequence[Executor] = None,
-    cache_mode: None | str | CACHE_OPTIONS = None,
-    disable_torch_autograd_support: bool = False,
-    use_rematerialization: bool = False,
-    only_execute_prims: bool = False,
-    disable_preprocessing: bool = False,
-    **kwargs,
-) -> Callable:
-    cd = CompileData(
-        fn=fn,
-        langctx=langctx,
-        executors_list=executors_list,
-        cache_option=cache_mode,
-        disable_torch_autograd_support=disable_torch_autograd_support,
-        use_rematerialization=use_rematerialization,
-        only_execute_prims=only_execute_prims,
-        disable_preprocessing=disable_preprocessing,
-        compile_options=kwargs,
-    )
-
-    cs = CompileStats()
-    _fn = _create_callable(cd, cs)
-    return _fn
-
-
->>>>>>> b55cc59a
 def compile_data(fn) -> CompileData | None:
     """Obtains the compilation data from a JITed function.
 
