from __future__ import annotations
from collections.abc import Callable, Sequence
from enum import Enum, auto
from typing import TYPE_CHECKING
import dataclasses
import inspect
import itertools
from types import NoneType
from collections import defaultdict
from collections import namedtuple

import torch
from torch.nn.modules.module import _addindent
from torch.utils.weak import TensorWeakRef

if torch.distributed.is_available():
    from torch.distributed.tensor import DTensor
else:
    DTensor = NoneType

from thunder.torch.default_torch_ops import torch_auto_registered_ops
from thunder.torch import _torch_to_thunder_function_map
from thunder.torch.langctx import torchctx
from thunder.core.utils import check
from thunder.core.pytree import tree_flatten

if TYPE_CHECKING:
    from numbers import Number
    from thunder.core.symbol import Symbol
    from typing import Any
    from collections.abc import Sequence

auto_register_ops = set(itertools.chain(*torch_auto_registered_ops.values()))


# Currently, thunder has mapping for these torch function but they
# just raise a warning (or don't support the exact behaviour)
# Previously used for `torch._C._set_grad_enabled` when it just raised a warning.
UNSUPPORTED_THUNDER_FUNCTION = ()


class CompilerType(Enum):
    """
    An enumeration representing different types of compilers.
    """

    THUNDER = auto()
    TORCH_INDUCTOR = auto()


@dataclasses.dataclass(frozen=True)
class CompiledFunction:
    """
    A dataclass representing a compiled function along with its original graph module and compiler type.

    Attributes:
        compiled_fn (Callable): The compiled function.
        compiler (CompilerType): The type of compiler used to compile the function.
    """

    compiled_fn: Callable
    compiler: CompilerType


class SplitReasonType(Enum):
    """
    An enumeration representing different reasons for split in the graph.
    """

    UNSUPPORTED_NODE = auto()
    MISSING_OP_SUPPORT = auto()
    EXCEPTION_PROXY_THUNDER_OP = auto()
    EXCEPTION_META_THUNDER_OP = auto()


@dataclasses.dataclass(frozen=True)
class SplitReason:
    """A dataclass containing information about a split.

    Attributes:
        reason_type: Reason for the split.
        info: String with details of what caused the split.
        exception: String with details of exception if there was any.
    """

    reason_type: SplitReasonType
    info: str | None
    exception: str | None = None


@dataclasses.dataclass(frozen=True)
class ExampleInputMetaData:
    """
    Describes the metadata of a tensor, used to generate a random tensor with matching properties
    """

    requires_grad: bool
    layout: torch.layout
    device: str | torch.device
    dtype: torch.dtype
    shape: list[int]
    storage_shape: list[int]
    strides: list[int]
    is_contiguous: bool
    _storage_offset: int
    min_val: int | None = dataclasses.field(default=None, compare=False, hash=False)
    max_val: int | None = dataclasses.field(default=None, compare=False, hash=False)

    def stride(self) -> list[int]:
        return self.strides

    def storage_offset(self) -> int:
        return self._storage_offset


@dataclasses.dataclass(frozen=True)
class SubgraphInfo:
    """A dataclass containing information about a subgraph.

    Attributes:
        original_graph_module: The original graph module.
        original_split_graph_module: The original split graph module before any transformations are applied.
            Specifically, before the :func:`checkpoint_converter` replaces the Torch operators with Thunder symbols,
            and before any submodules are compiled by Thunder.
        split_graph_module: The graph module for the split subgraph. It contains the compiled thunder/inductor modules.
        thunder_compiled_fns: List of thunder optimized callables.
            This could be :obj:`None` if there the graph module was not supported by thunder.
            Look at the :attr:`split_reasons` for further information.
        thunder_compiled_fns_example_inputs: List containing metadata of sample inputs for `thunder_compiled_fns`.
            These inputs are used to generate random test inputs in the reproducer script.
        submodule_to_compiled_functions: Dict from subgraph in :attr:`original_split_graph_module` to compiled function.
            This will be a dict with one pair in case the graph was not split.
        split_reasons: List of reasons explaining why the subgraph was split.
            Present only if there are was a split.
    """

    original_graph_module: torch.fx.GraphModule
    original_split_graph_module: torch.fx.GraphModule | None
    split_graph_module: torch.fx.GraphModule | None
    thunder_compiled_fns: list[Callable] | None
    thunder_compiled_fns_example_inputs: list[list[ExampleInputMetaData]] | None
    submodule_to_compiled_functions: dict[torch.fx.GraphModule, CompiledFunction]
    split_reasons: list | None = None


class _ThunderSplitGraphModule:
    def __init__(self, split_graph_module, supported_partitions):
        self.split_graph_module = split_graph_module
        self.supported_indexes: set[int] = supported_partitions

    def is_thunder_supported_partition(self, node: torch.fx.Node) -> bool:
        return node.name.startswith("submod") and int(node.name.replace("submod_", "")) in self.supported_indexes


@dataclasses.dataclass()
class ProfileStats:
    """
    A dataclass that stores profiling statistics for a GraphModule.

    Attributes:
        gm: The GraphModule being profiled.
        input_meta_to_called_times: A dictionary mapping input metadata to the number of times the input has been called.
    """

    gm: torch.fx.GraphModule
    input_meta_to_called_times: dict[tuple[ExampleInputMetaData, Number], int] = dataclasses.field(
        default_factory=lambda: defaultdict(int)
    )


def _concrete_value(vals: torch.Size | Sequence):
    """
    Get the concrete value from the input `vals` if it contains `torch.SymInt`.
    """

    def get_backed_value(s):
        if isinstance(s, torch.SymInt):
            return s.node.hint
        # Value is already concrete.
        return s

    return tuple(map(get_backed_value, vals))


def get_proxy_inputs_from_node(node: torch.fx.Node) -> tuple[tuple, dict]:
    """Creates proxy inputs from a torch.fx.Node for use with Thunder.

    This function generates proxy inputs for a given torch.fx.Node

    Args:
        node (torch.fx.Node): The FX graph node to create proxy inputs for.
    """
    import thunder
    from thunder.core.trace import TraceCtx
    from thunder.core.proxies import proxy

    # We need to be under trace context to generate proxies.
    with thunder.core.trace.tracectx(TraceCtx()):

        def make_input_proxy(arg_node):
            # This is a Node in the graph representing a Tensor or tuple of Tensors or
            # a PyTorch object like one representing torch.autocast.
            if isinstance(arg_node, torch.fx.Node):
                # Higher-order operator nodes take get_attr nodes as input to get the called module
                if arg_node.op == "get_attr":
                    attr = getattr(arg_node.graph.owning_module, arg_node.target)
                    if isinstance(attr, torch.nn.Module):
                        return attr
                if "example_value" not in arg_node.meta:
                    # This is a non tensor object like `torch.autocast` ctx manager object.
                    return arg_node

                example_value = arg_node.meta["example_value"]

                if isinstance(example_value, torch.Tensor):
                    # If `dynamic` shapes are enabled, we may see a FakeTensor
                    # where shape has SymInt. In that case, we check if we can
                    # get the concrete value from SymInt.
                    # Here, we only want to verify that thunder can run an operation.
                    # So, it is ok to verify with concrete value.
                    example_value = example_value.new_ones(
                        _concrete_value(example_value.shape), device=example_value.device, dtype=example_value.dtype
                    )
                elif isinstance(example_value, tuple):
                    example_value = tuple(
                        e_v.new_ones(_concrete_value(e_v.shape), device=e_v.device, dtype=e_v.dtype)
                        for e_v in example_value
                    )
                elif isinstance(example_value, torch.types.py_sym_types) and example_value.node.has_hint():
                    return proxy(example_value.node.hint)
                else:
                    # NOTE - This will be caught and be part of the SplitReason.
                    raise TypeError(
                        f"`make_input_proxy` received unsupported example_value type: {type(example_value)}"
                    )
                return proxy(example_value)

            # This is int, float, etc.
            return arg_node

        proxy_args = torch.fx.map_arg(node.args, make_input_proxy)
        proxy_kwargs = {k: torch.fx.map_arg(v, make_input_proxy) for k, v in node.kwargs.items()}
        return proxy_args, proxy_kwargs


def try_execute_thunder_symbol(thunder_symbol: Symbol, node: torch.fx.Node) -> tuple[bool, SplitReason | None]:
    """
    Attempts to execute a given Thunder symbol within a tracing context, using proxies for the node's arguments.

    This function operates within a Thunder tracing context to generate proxies for the provided node's arguments.
    It then attempts to execute the Thunder symbol with these proxies. If any exceptions occur during proxy creation
    or execution, it returns a tuple indicating failure and provides a `SplitReason` detailing the exception.

    Args:
        thunder_symbol (Symbol): The Thunder symbol to be executed. This is expected to be a callable that can
            operate on proxy arguments.
        node (torch.fx.Node): The Torch FX node whose arguments are to be proxied and passed to the Thunder symbol.

    Returns:
        tuple[bool, SplitReason | None]: A tuple where the first element is a boolean whether the execution passed or failed.
            The second element is a `SplitReason` object if an error occurred, or `None` if the execution was successful.
    """
    import thunder
    from thunder.core.trace import TraceCtx
    from thunder.core.compile_data import compile_data_and_stats
    from thunder.common import CompileData, CompileStats
    from thunder.core.transforms import value_and_grad

    # This is required for verifying `_enter_autocast`
    # which pushes state onto `CompileData.autocast_stack`.
    cd = CompileData(fn=lambda x: x, disable_preprocessing=True)
    cs = CompileStats()

    def get_requires_grad(arg_node):
        if not isinstance(arg_node, torch.fx.Node):
            return False

        if "example_value" not in arg_node.meta:
            return False

        example_value = arg_node.meta["example_value"]
        flattened_example_value, _ = tree_flatten(example_value)
        for x in flattened_example_value:
            if isinstance(x, torch.Tensor) and x.requires_grad:
                return True
        return False

    args, _ = tree_flatten((node.args, node.kwargs))
    requires_grad = any(map(get_requires_grad, args))

    @compile_data_and_stats(cd, cs)
    @thunder._with_cache_info_ctx
    def _run_with_cache_info():
        # We need cache info here as the default dtype and device support
        # for factory functions like ones, zeros, etc expects these details to be present.
        # TODO: Move this to CompileData as well?
        # This details are in cache_info because `jit_ext.py`
        # adds checks in prologue for the details which are present in here.
        cache_info = thunder._get_cache_info()
        cache_info["default_dtype"] = torch.get_default_dtype()
        cache_info["default_device"] = torch.get_default_device()

        try:
            proxy_args, proxy_kwargs = get_proxy_inputs_from_node(node)
        except Exception as e:
            return False, SplitReason(
                SplitReasonType.EXCEPTION_PROXY_THUNDER_OP,
                f"Failed while creating proxy for node with name: {node.name} and target: {node.target}, see exception field",
                exception=str(e),
            )

        function_to_run = value_and_grad(thunder_symbol) if requires_grad else thunder_symbol
        # We need to be under trace context to generate proxies.
        with thunder.core.trace.tracectx(TraceCtx()):
            try:
                function_to_run(*proxy_args, **proxy_kwargs)
            except Exception as e:
                return False, SplitReason(
                    SplitReasonType.EXCEPTION_META_THUNDER_OP,
                    f"Failed while running meta for node with name: {node.name} and target: {node.target}, see exception field",
                    exception=str(e),
                )

        # Execution with proxies was successful.
        return True, None

    return _run_with_cache_info()


def get_nodes_in_unsupported_ctx_regions(gm: torch.fx.GraphModule) -> set[torch.fx.Node]:
    """
    Finds the node within unsupported context and marks them as unsupported.
    Even though, thunder may support the operation within the reason, it doesn't correctly apply the change
    triggered from the context.
    """
    # NOTE - Currently doesn't ban any ctx (previously used for `no_grad` and `autocast`).

    nodes_in_unsupported_ctx_regions: set[torch.fx.Node] = set()
    ctx_cnt = 0  # Count of  we have seen till now

    UNSUPPORTED_THUNDER_CTX = (torch._C._functorch._vmap_increment_nesting, torch._C._functorch._vmap_decrement_nesting)
    for node in gm.graph.nodes:
        if node.op == "call_function" and node.target in UNSUPPORTED_THUNDER_CTX:
            ctx_cnt += 1
        elif node.op == "call_function" and node.target in UNSUPPORTED_THUNDER_CTX:
            ctx_cnt -= 1
        else:
            if ctx_cnt > 0:
                nodes_in_unsupported_ctx_regions.add(node)

    return nodes_in_unsupported_ctx_regions


def is_graphmodule_supported_by_thunder(gm):
    nodes_in_unsupported_ctx_regions = get_nodes_in_unsupported_ctx_regions(gm)
    for node in gm.graph.nodes:
        if node.op in (
            "placeholder",
            "get_attr",
            "output",
        ):
            continue
        if node in nodes_in_unsupported_ctx_regions:
            split_reason = SplitReason(
                SplitReasonType.UNSUPPORTED_NODE,
                info=f"node with name: {node.name} and target: {node.target} is not supported probably because it is in unsupported context.",
            )
            return False, split_reason

        is_thunder_supported, split_reason = is_node_supported_by_thunder(node)
        if not is_thunder_supported:
            return False, split_reason
    return True, None


def is_node_supported_by_thunder(node: torch.fx.Node) -> tuple[bool, SplitReason | None]:
    """
    Determine whether thunder can execute the operation described by this node.
    """
    # Docs from the torch.fx.Node - https://pytorch.org/docs/stable/fx.html#torch.fx.Node
    # Each Node has a function specified by its op property
    # Below are the details for the ones this function is interested in -
    # `call_function` applies a free function to some values.
    #       name is similarly the name of the value to assign to.
    #       target is the function to be applied. args and kwargs represent
    #       the arguments to the function, following the Python calling convention
    # `call_method` calls a method on a value.
    #       name is as similar.
    #       target is the string name of the method to apply to the self argument.
    #       args and kwargs represent the arguments to invoke the module on, including the self argument
    #
    # NOTE: `call_module` should be inlined in dynamo graphs since https://github.com/pytorch/pytorch/pull/131275
    # But there is flag to disable inlining `call_module`. Determining `call_module` support would actually require calling `thunder.jit` on it.
    #
    # `call_module` applies a module in the module hierarchy’s forward() method to given arguments.
    #       name is as previous. target is the fully-qualified name of the module in the module hierarchy to call.
    #       args and kwargs represent the arguments to invoke the module on, excluding the self argument

    target = node.target  # Target is the function to call.
    if node.op == "call_method":
        target = getattr(torch.Tensor, node.target, None)
        assert target is not None, f"Failed to find method {node.target}"

    # If the operation has automatic registration, we mark it as unsupported as `inductor` might be
    # able to deal with it better.
    if target in auto_register_ops:
        split_reason = SplitReason(
            SplitReasonType.MISSING_OP_SUPPORT,
            info=f"node with name: {node.name} and target: {node.target} only has an automatic torch fallback in thunder.",
        )
        return False, split_reason

    # These functions are present in `_torch_to_thunder_function_map` but don't mimic exact behavior.
    # Eg. previously torch._C._set_grad_enabled's thunder implementation just threw warning that this is unsupported.
    if target in UNSUPPORTED_THUNDER_FUNCTION:
        split_reason = SplitReason(
            SplitReasonType.UNSUPPORTED_NODE,
            info=f"node with name: {node.name} and target: {node.target} has been manually disabled.",
        )
        return False, split_reason

    # The higher order function must be fully supported by Thunder
    if target in (torch.ops.higher_order.tag_activation_checkpoint, torch.ops.higher_order.autograd_function_apply):
        m = node.graph.owning_module
        for arg_node in node.args:
            if arg_node.op == "get_attr":
                called_module = getattr(m, arg_node.target)
                is_module_supported, split_reason = is_graphmodule_supported_by_thunder(called_module)
                if not is_module_supported:
                    return is_module_supported, split_reason
        return True, None

    # If thunder has a mapping for this operation, try executing the meta function and see.
    # We have a symbol for `torch.where`, but we don't support one overload of it.
    # So, we try and execute the meta to get a real signal.
    #
    # Regarding `inspect.isbuiltin`, dynamo graph uses `+`, `>` which are builtin `add`, `gt`.
    # We try to proxify the arguments and call these operations on them to see if they are supported.
    if target in _torch_to_thunder_function_map or inspect.isbuiltin(target):
        thunder_symbol_or_builtin = _torch_to_thunder_function_map.get(target, target)
        did_run, opt_split_reason = try_execute_thunder_symbol(thunder_symbol_or_builtin, node)
        return did_run, opt_split_reason

    # There are few operations which are registered only as method in `torchctx` and hence they don't exist
    # in `_torch_to_thunder_function_map` (eg. `float`)
    # For these method, we try to look them up with `torchctx` language context.
    # NOTE: We pass `node.target` which is a `str` (and not `target` from above which is actually function object).
    if torchctx.has_method(node.target):
        # `torchctx.get_method` requires args and kwargs to resolve which overload of the method is picked.
        try:
            args, kwargs = get_proxy_inputs_from_node(node)
        except Exception as e:
            return False, SplitReason(
                SplitReasonType.EXCEPTION_PROXY_THUNDER_OP,
                f"Failed while creating proxy for node with name: {node.name} and target: {node.target}, see exception field",
                exception=str(e),
            )
        # NOTE: `get_method` may throw if relevant method is not found, so we have guarded it with `has_method`.
        method = torchctx.get_method(node.target, args, kwargs)
        did_run, opt_split_reason = try_execute_thunder_symbol(method, node)
        return did_run, opt_split_reason

    # checks einops operators
    if hasattr(target, "__module__") and target.__module__ == "einops.einops":
        from thunder.executors.torchex import has_einops

        if has_einops:
            import einops

            # According to https://github.com/Lightning-AI/lightning-thunder/blob/4f92190d/thunder/tests/test_einops.py
            einops_ops = (einops.reduce, einops.rearrange, einops.repeat, einops.einsum)
            if target in einops_ops:
                return True, None

    # We found no automatic fallback registration and no mapping to thunder symbol.
    split_reason = SplitReason(
        SplitReasonType.MISSING_OP_SUPPORT,
        info=f"node with name: {node.name} and target: {node.target} didn't have any mapping in thunder.",
    )
    return False, split_reason


def update_node_and_submodule(
    graph_module: torch.fx.GraphModule,
    node: torch.fx.Node,
    new_name: str,
    new_callable: Callable,
):
    """
    Updates the graph module and the node in place with a new name and a new callable as the target.

    This function removes the existing submodule associated with the node's current name in graph_module and replaces
    it with a new submodule using the specified new name and callable. The node's name and target are updated accordingly.

    Args:
        graph_module (torch.fx.GraphModule): The graph module containing the node and submodules.
        node (torch.fx.Node): The node to be updated within the graph module.
        new_name (str): The new name to assign to the node and the submodule.
        new_callable (Callable): The new callable to be used as the target for the submodule.
    """
    assert graph_module.delete_submodule(node.name), (
        f"Didn't find a submodule named {node.name} in graph_module {graph_module}"
    )
    node.name = new_name
    node.target = new_name
    assert graph_module.add_submodule(node.name, new_callable), (
        f"Adding submodule with name {node.name} in graph_module {graph_module} failed"
    )


def recompile_graph(gm: torch.fx.GraphModule):
    # NOTE - `gm` could also be the `_LazyGraphModule`, in which case calling `recompile` is not enough as it marks the `GraphModule`
    # and actual recompilation happens when `real_recompile` is called or either `forward` or `code` (or when user tries to observe the GraphModule).
    # See for more details - https://github.com/pytorch/pytorch/blob/39935e0fdef02c67ba808175dcc800d0695bfe1b/torch/fx/_lazy_graph_module.py#L65-L89
    if isinstance(gm, torch.fx._lazy_graph_module._LazyGraphModule):
        return gm.real_recompile()
    return gm.recompile()


# Gets the minimum storage shape according to the shape, stride and storage offset
def _get_storage_shape(t: torch.Tensor):
    shape = _concrete_value(t.shape)
    strides = _concrete_value(t.stride())
    storage_offset = t.storage_offset()
    storage_size = storage_offset + sum(strides[i] * (shape[i] - 1) for i in range(len(shape))) + 1
    return (storage_size,)


def _get_min_and_val(t: torch.Tensor) -> tuple[Number | None, Number | None]:
    # We assume that for TensorSubclass, `aminmax` is not supported which is true for FakeTensor and DTensor.
    if (
        (isinstance(t, torch.Tensor) and type(t) is not torch.Tensor)
        or t.device.type == "meta"
        or t.numel() == 0
        or t.dtype.is_complex
    ):
        return None, None
    if t.dtype in (torch.float8_e4m3fn, torch.float8_e4m3fnuz, torch.float8_e5m2, torch.float8_e5m2fnuz):
        t = t.to(torch.float32)
    minmax: tuple[torch.Tensor, torch.Tensor] = torch.aminmax(t)
    min_val = minmax[0].detach().cpu().item()
    max_val = minmax[1].detach().cpu().item()
    return min_val, max_val


def _get_example_input_tensor_metadata(t: torch.Tensor) -> ExampleInputMetaData:
    min_val, max_val = _get_min_and_val(t)
    meta_ev = ExampleInputMetaData(
        t.requires_grad,
        t.layout,
        t.device,
        t.dtype,
        _concrete_value(t.shape),
        _get_storage_shape(t),
        _concrete_value(t.stride()),
        t.is_contiguous(),
        t.storage_offset(),
        min_val,
        max_val,
    )
    return meta_ev


def _create_random_tensor_from_tensor_metadata(arg: ExampleInputMetaData) -> torch.Tensor:
    min_val, max_val = arg.min_val, arg.max_val
    if min_val is not None and min_val == max_val:
        tensor = torch.full(arg.storage_shape, min_val, dtype=arg.dtype, device=arg.device, layout=arg.layout)
    else:
        tensor = torch.testing.make_tensor(
            arg.storage_shape, dtype=arg.dtype, device=arg.device, low=min_val, high=max_val
        )
    return tensor.set_(tensor, size=arg.shape, storage_offset=arg.storage_offset(), stride=arg.stride()).requires_grad_(
        arg.requires_grad
    )


def example_input_meta_to_input(meta):
    if isinstance(meta, ExampleInputMetaData):
        return _create_random_tensor_from_tensor_metadata(meta)
    elif isinstance(meta, (int, bool, float)):
        return meta
    elif isinstance(meta, Sequence):
        return tuple(example_input_meta_to_input(i) for i in meta)
    else:
        raise TypeError(f"Unsupported input type: {type(meta)}")


def input_to_example_input_meta(input):
    if isinstance(input, torch.Tensor):
        return _get_example_input_tensor_metadata(input)
    elif isinstance(input, (int, bool, float)):
        return input
    elif isinstance(input, torch.types.py_sym_types):
        return input.node.hint
    elif isinstance(input, Sequence):
        return tuple(input_to_example_input_meta(i) for i in input)
    else:
        raise TypeError(f"Unsupported input type: {type(input)}")


def _get_example_inputs_from_placeholder(
    node: torch.fx.Node, only_metadata=False
) -> tuple[torch.Tensor | ExampleInputMetaData] | torch.Tensor | ExampleInputMetaData:
    """Retrieves example input data for a given placeholder `torch.fx.Node`.
    - When `only_metadata` is `False`: Generates and returns a random example tensor based on the node's expected shape and data type, etc.
    - When `only_metadata` is `True`: Returns only the tensor's metadata (e.g., shape, data type) without generating an actual tensor.
    """
    check(node.op == "placeholder", lambda: "The node must be placeholder type", ValueError)
    # Prefers to use actual example value in GraphArg if available
    if "grapharg" in node.meta:
        try:
            ev = node.meta["grapharg"].example
        except AssertionError:
            # TensorWeakRef is None
            pass
        else:
            if isinstance(ev, torch.Tensor):
                ev_metadata = _get_example_input_tensor_metadata(ev)
                if only_metadata:
                    return ev_metadata
                return _create_random_tensor_from_tensor_metadata(ev_metadata)

    if "example_value" not in node.meta:
        return None
    example_value = node.meta["example_value"]

    example_value = input_to_example_input_meta(example_value)
    if only_metadata:
        return example_value
    return example_input_meta_to_input(example_value)


def _checkpoint_function_converter(gm: torch.fx.GraphModule):
    """
    Replace PyTorch operators in ``gm`` representing a checkpointed function with corresponding Thunder operators. The input ``gm`` is modified inplace.

    Args:
        gm (torch.fx.GraphModule): The GraphModule of the checkpointed function, which is modified inplace.
    """
    for n in gm.graph.nodes:
        # replace the torch operator in "call_function" node
        if n.op == "call_function":
            assert isinstance(n.target, Callable)
            if n.target.__module__ in ("_operator", "builtins"):
                continue
            check(
                n.target in _torch_to_thunder_function_map, lambda: f"Unexpected {n.target}, not registered in Thunder"
            )
            with gm.graph.inserting_before(n):
                thunder_node = gm.graph.call_function(
                    _torch_to_thunder_function_map[n.target], args=n.args, kwargs=n.kwargs
                )
            n.replace_all_uses_with(thunder_node)
            gm.graph.erase_node(n)
        else:
            if n.op == "call_module":
                raise RuntimeError(
                    "Unexpected call_module detected inside a checkpoint. This should have been inlined in dynamo graphs"
                )
    gm.graph.lint()
    recompile_graph(gm)


def checkpoint_converter(gm: torch.fx.GraphModule, sub_gm: torch.fx.GraphModule):
    """
    Utility function to convert the GraphModule that uses activation checkpointing into a Thunder-traceable GraphModule.

    Args:
        gm: The parent GraphModule containing the submodule(sub_gm), as well as the GraphModule of the checkpointed function.
        sub_gm: the GraphModule containing the checkpoint operator

    Note:
        The GraphModule of the checkpointed function is updated inplace
    """
    for n in sub_gm.graph.nodes:
        if n.op == "call_function":
            if n.target in (torch.ops.higher_order.tag_activation_checkpoint,):
                checkpoint_target_node = n.args[0]
                if checkpoint_target_node.op == "get_attr":
                    function_module = getattr(checkpoint_target_node.graph.owning_module, checkpoint_target_node.target)
                else:
                    function_module = getattr(gm, n.args[0].name)
                _checkpoint_function_converter(function_module)


def remove_empty_autocast(graph_module: torch.fx.GraphModule) -> torch.fx.GraphModule:
    """
    Function to remove empty autocast regions from GraphModule.

    Dynamo can provide empty autocast regions in which case, it is more performant to remove them
    from the graph than to compile them and pay the cost of calling a wrapped optimized function
    which does nothing.

    Args:
        graph_module: Graph module to which this pass is applied.

    """
    # Dummy init node.
    prev_node = torch.fx.node.Node(graph_module.graph, "start_node", "call_function", lambda: None, None, None)
    nodes_to_erase = []
    for node in graph_module.graph.nodes:
        # As _enter_autocast and _exit_autocast functions map the regions created by context manager,
        # previous `_enter_autocast` will always correspond with current `_exit_autocast`.
        if (
            prev_node.target == torch.amp.autocast_mode._enter_autocast
            and node.target == torch.amp.autocast_mode._exit_autocast
        ):
            # NOTE: Order of node being appended matters.
            # The node to be erased has to have zero users.
            # So, we remove `_exit_autocast` first (which consumes output from `_enter_autocast`)
            # and then we can remove the corresponding `_enter_autocast`.
            nodes_to_erase.append(node)
            nodes_to_erase.append(prev_node)

        prev_node = node

    # Erase the marked nodes.
    for node in nodes_to_erase:
        graph_module.graph.erase_node(node)

    return graph_module


def arg_like_tensor(arg: torch.Tensor | ExampleInputMetaData):
    """Creates a new argument like the given tensor or tensor metadata"""
    if isinstance(arg, torch.Tensor):
        arg = _get_example_input_tensor_metadata(arg)
    min_val, max_val = arg.min_val, arg.max_val
    shape = arg.shape if arg.is_contiguous and arg.storage_offset() == 0 else arg.storage_shape
    if min_val is not None and min_val == max_val:
        meta = f"{shape}, {min_val}, dtype={arg.dtype}, device='{arg.device}', requires_grad={arg.requires_grad}, layout={arg.layout}"
        tensor_str = f"torch.full({meta})"
    else:
        meta = f"{shape}, dtype={arg.dtype},  device='{arg.device}', requires_grad={arg.requires_grad},"
        meta = f"{meta} low={min_val}, high={max_val},"
        tensor_str = f"torch.testing.make_tensor({meta})"
    if arg.is_contiguous and arg.storage_offset() == 0:
        return f"{tensor_str},"
    return f"{tensor_str}.as_strided({arg.shape}, {arg.stride()}, {arg.storage_offset()}),"


def arg_like(arg: Any):
    """Creates a new argument that is similar to the given arg."""
    if isinstance(arg, (torch.Tensor, ExampleInputMetaData)):
        return arg_like_tensor(arg)
    elif isinstance(arg, Sequence):
        return "[" + "".join(arg_like(a) for a in arg) + "],"
    elif isinstance(arg, (int, bool, float)):
        return f"{arg},"
    else:
        raise TypeError(f"Unsupported input type: {type(arg)}")


def _readable(
    module: torch.fx.GraphModule,
    module_name: str,
    print_output: bool = False,
    verbose: bool = True,
    include_stride: bool = True,
    include_device: bool = True,
    colored: bool = False,
):
    """Modified from `torch.fx.graph_module._print_readable` (https://github.com/pytorch/pytorch/blob/3192bdeea428f2bf3a95274ee59ea41c4f8e31e9/torch/fx/graph_module.py#L297).
    Note: the include_stride and include_device take effects only when verbose is True."""
    graph = module.graph
    assert graph is not None and isinstance(graph, torch.fx.Graph), (
        "print_readable must be used on a module with a graph"
    )

    verbose_python_code = graph.python_code(
        root_module="self",
        verbose=verbose,
        include_stride=include_stride,
        include_device=include_device,
    )
    module_code = verbose_python_code.src
    submodule_names = [name for name, m in module.named_children() if hasattr(m, "graph")]
    # For higher-order functions, the callable is a submodule, and the code string initializes the object using for example`wrap_body_0 = self.wrap_body_0`.
    # Since `wrap_body_0` represents the class name of the submodule, it needs to be replaced with `wrap_body_0 = self.wrap_body_0()` to instantiate the object.
    for submodule_name in submodule_names:
        module_code = module_code.replace(f"self.{submodule_name}", f"self.{submodule_name}()")
    module_code = module_code.lstrip("\n")
    module_code = f"class {module_name}(torch.nn.Module):\n" + module_code
    module_code = _addindent(module_code, 4)

    submodule_code_list = [""]
    for submodule_name, submodule in module.named_children():
        if hasattr(submodule, "graph"):
            submodule_code_list.append(
                _readable(
                    submodule,
                    submodule_name,
                    print_output=False,
                    verbose=verbose,
                    include_stride=include_stride,
                    include_device=include_device,
                    colored=colored,
                )
            )
    submodule_code = "\n".join(submodule_code_list)
    submodule_code = _addindent(submodule_code, 4)

    output = module_code + submodule_code
    if print_output:
        print(module_code + submodule_code)
    return output


def get_env() -> tuple[str, str]:
    """Retrieve detailed environment information using `torch.utils.collect_env.get_pip_packages()`.
    Additionally, include the installed versions of Thunder and NvFuser (if available via pip).
    """

    from torch.utils.collect_env import run, get_pip_packages

    torch_env = "CUDA devices:\n"
    for i in range(torch.cuda.device_count()):
        torch_env += f"  {i}: {torch.cuda.get_device_name(i)}\n"
    torch_env += f"CUDA version: {torch.version.cuda}\n"
    _, packages = get_pip_packages(run)
    if packages is not None:
        torch_env += packages
    _, thunder_packages = get_pip_packages(run, {"lightning-thunder", "nvfuser"})
    return (
        torch_env,
        (
            thunder_packages
            if thunder_packages is not None
            else "pip list failed. Might be related to https://github.com/pytorch/pytorch/issues/144615"
        ),
    )


def thunder_options_to_str(thunder_options: dict) -> str:
    from thunder import resolve_executors

    option_str = ""
    for key, value in thunder_options.items():
        if key == "executors":
            executors = resolve_executors(value)
            option_str += f"{key}=[" + ",".join(f"thunder.extend.get_executor('{ex.name}')" for ex in executors) + "]"
        else:
            option_str += f"{key}={repr(value)}"
        option_str += ","
    return option_str


def get_split_reasons_string(subgraph_info: SubgraphInfo) -> str:
    split_reason_str = "Split Information:\n"
    if subgraph_info.split_reasons:
        num_submodules = len(subgraph_info.submodule_to_compiled_functions)
        num_thunder_submodules = len(subgraph_info.thunder_compiled_fns)
        split_reason_str += f"The original graph is split into {num_submodules} subgraphs, {num_thunder_submodules} of which are run by Thunder.\n"
        split_reason_str += f"The structure of the split module:\n{subgraph_info.split_graph_module}\n"
        split_reason_str += "Split Reasons:\n"
        for id, split_reason in enumerate(subgraph_info.split_reasons):
            split_reason_str += f"  Split Reason {id}:\n    {split_reason.info}\n"
    else:
        split_reason_str += "The original graph is not split, and is entirely run by Thunder.\n"
    return split_reason_str


def get_thunder_module_names(subgraph_info: SubgraphInfo) -> list[str]:
    thunder_module_names = []
    for node in subgraph_info.split_graph_module.graph.nodes:
        target = node.target
        if isinstance(target, str) and target.startswith("thunder_"):
            thunder_module_names.append(target)
    return thunder_module_names


def has_higher_order_operator(gm: torch.fx.GraphModule):
    for n in gm.graph.nodes:
        if isinstance(n.target, torch._ops.HigherOrderOperator):
            return True
    return False


def format_python_file(file_path: str) -> str:
    from lightning_utilities.core.imports import package_available

    if package_available("ruff"):
        import subprocess
        import sys

        # Ruff often prints warnings, progress messages, and other information that we don't need in this context.
        # Redirecting stdout and stderr to /dev/null to suppress unnecessary output.
        subprocess.run(
            [sys.executable, "-m", "ruff", "format", file_path], stdout=subprocess.DEVNULL, stderr=subprocess.DEVNULL
        )


def get_thunder_jit_kwargs(**kwargs) -> dict:
    """
    Extracts and returns the kwargs for :func:`thunder.jit` from the given keyword arguments.

    """
    from thunder import jit

    thunder_jit_kwarg_names = inspect.getfullargspec(jit).kwonlyargs
    return {k: v for k, v in kwargs.items() if k in thunder_jit_kwarg_names}


def get_torch_compile_kwargs(**kwargs) -> dict:
    """
    Extracts and returns the kwargs for :func:`torch.compile` from the given keyword arguments.
    """
    # lightning has torch.compile wrapped in `lightning/fabric/wrappers.py`
    torch.compile = inspect.unwrap(torch.compile)
    torch_compile_kwarg_names = inspect.getfullargspec(torch.compile).kwonlyargs
    return {k: v for k, v in kwargs.items() if k in torch_compile_kwarg_names}


class ThunderAoTOptimizer:
    """
    Helper class that keeps track of profiling data used by the Ahead-of-Time (AoT) optimization process.

    This class maintains mappings between graph module IDs and their corresponding:
    - dispatch functions (dispatch_map)
    - original graph modules (id_to_gm_map)
    - profiling statistics (id_to_profile_stats)

    It also tracks whether profiling is currently active via the is_profiling flag.
    """

    def __init__(self):
        self.is_profiling = True
        self.dispatch_map: dict = {}
        self.id_to_gm_map: dict = {}
        self.id_to_profile_stats = {}


def has_symbolic_input(gm: torch.fx.GraphModule) -> bool:
    from torch._inductor.utils import is_symbolic

    placeholders = [n for n in gm.graph.nodes if n.op == "placeholder"]
    for placeholder in placeholders:
        example_value = placeholder.meta.get("example_value", None)
        if example_value is not None and is_symbolic(example_value):
            return True
    return False


def default_filter(fn: Callable, cutoff: int = 2) -> set[int]:
    """
    Default filter function that selects which FX graphs to optimize based on profiling data.

    This function examines the FX graphs collected during profiling and selects only those
    that have been called at least 'cutoff' times for optimization.

    Args:
        fn: The profiling callable containing collected statistics
        cutoff: Minimum number of times a graph must be called to be selected for optimization (default: 2)

    Returns:
        A set of graph IDs that should be optimized
    """
    choosen = set()
    id_to_profile_stats = fn._tao.id_to_profile_stats
    for idx, stats in id_to_profile_stats.items():
        total_calls = sum(stats.input_meta_to_called_times.values())
        if total_calls >= cutoff:
            choosen.add(idx)

    return choosen


def get_or_create_example_inputs_from_placeholders(placeholders: list[torch.fx.Node]) -> list[torch.Tensor]:
    """
    Gets the weakref of the inputs if possible, otherwise create inputs for benchmarking
    """
    outs = []
    for p in placeholders:
        try:
            # Ref: https://github.com/pytorch/pytorch/blob/8f3d7972ad3e41ce4dcb1e9ff7bd1a3b0a671977/torch/_dynamo/variables/builder.py#L311
            input: TensorWeakRef | torch.SymInt = p.meta["grapharg"].example
            if isinstance(input, torch.SymInt):
                input = input.node.hint
        except (KeyError, AssertionError):
            # needs to create a new example input
            outs.append(_get_example_inputs_from_placeholder(p, only_metadata=False))
        else:
            outs.append(input)
    return outs


def default_optimizer(gm: torch.fx.GraphModule, stats: ProfileStats) -> Callable:
    """
    Default optimizer function that optimizes a GraphModule based on profiling statistics.

    This function:
    1. Checks if the GraphModule has symbolic inputs and raises NotImplementedError if it does
    2. Benchmarks the GraphModule with inductor, thunderfx, and eager
    3. Returns the GraphModule compiled with the fastest backend

    Args:
        gm: The GraphModule to optimize
        stats: ProfileStats object containing profiling information for the GraphModule

    Returns:
        The optimized GraphModule
    """
    from thunder.dynamo.report import FXGraphReport
    from thunder.dynamo.benchmark_utils import (
        TorchInductorSpecification,
        TorchEagerSpecification,
        ThunderCompilerOnGraphModuleSpecification,
        WallTime,
    )

    if has_symbolic_input(stats.gm):
        raise NotImplementedError("Optimizing graph module with symbolic inputs is not supported yet.")

    placeholders = [n for n in stats.gm.graph.nodes if n.op == "placeholder"]
    example_inputs_meta = [_get_example_inputs_from_placeholder(p, only_metadata=True) for p in placeholders]
    example_inputs = get_or_create_example_inputs_from_placeholders(placeholders)

    report = FXGraphReport(gm, "gm", example_inputs_meta)
    torcheager = TorchEagerSpecification()
    torchinductor = TorchInductorSpecification()
    thunder_compiler_on_gm = ThunderCompilerOnGraphModuleSpecification(nv_skip_cache=True)

    def get_compiled_fn_and_timing(report, compile_fn, timer_fn):
        try:
            compiled_fn, *measurement = report.run_benchmark(
                compile_fn,
                timer_fn,
                reset_torch_dynamo=False,
                example_inputs=example_inputs,
                measure_fwd_bwd_together=True,
            )
        except Exception as e:
            return str(e), float("inf")
        return compiled_fn, sum(m.median for m in measurement if m is not None)

    CompilerMeasurement = namedtuple("CompilerMeasurement", ["name", "compiled_fn", "time"])
    compiled_gm_to_measurement = []
    compiled_gm_to_measurement.append(
        CompilerMeasurement("thunderfx", *get_compiled_fn_and_timing(report, thunder_compiler_on_gm, WallTime))
    )
    compiled_gm_to_measurement.append(
        CompilerMeasurement("torchinductor", *get_compiled_fn_and_timing(report, torchinductor, WallTime))
    )
    compiled_gm_to_measurement.append(
        CompilerMeasurement("torcheager", *get_compiled_fn_and_timing(report, torcheager, WallTime))
    )

    sorted_compiled_gm_to_measurement = sorted(compiled_gm_to_measurement, key=lambda x: x.time)
    if sorted_compiled_gm_to_measurement[0].time == float("inf"):
        err_msg = ", ".join([f"{x.name} raised exception: {x.compiled_fn}" for x in sorted_compiled_gm_to_measurement])
        raise RuntimeError(f"No compiler was able to compile the graph module, {err_msg}")
    return sorted_compiled_gm_to_measurement[0].compiled_fn


<<<<<<< HEAD
def translate_dtensor_ops(gm: torch.fx.GraphModule):
=======
def translate_dtensor_ops(gm: torch.fx.GraphModule) -> None:
>>>>>>> 57400020
    # We need this function because:
    #
    # For a program like:
    # ```
    # model = nn.Linear(hidden_size, hidden_size, bias=False)
    # parallel_model = parallelize_module(model, mesh, {"fc1": ColwiseParallel()})
    # model.fc1.weight.requires_grad = False

    # # parallelize_module will handle the conversion to DTensor
    # i = torch.randn(hidden_size, hidden_size)
    # ````
    #
    # Dynamo captures an FX-Graph like:
    # ```
    # def forward(self, L_x_: "f32[16, 16]", L_self_modules_fc1_parameters_weight_: "f32[16, 16]"):
    #         l_x_ = L_x_
    #         l_self_modules_fc1_parameters_weight_ = L_self_modules_fc1_parameters_weight_
    #
    #         input_tensor: "f32[16, 16]" = torch__dynamo_variables_torch_prim_from_local(l_x_);  l_x_ = None
    #
    #         linear: "f32[16, 16]" = torch._C._nn.linear(input_tensor, l_self_modules_fc1_parameters_weight_, None);  input_tensor = l_self_modules_fc1_parameters_weight_ = None
    #
    #         outputs: "f32[16, 16]" = torch__dynamo_variables_tensor_prim_redistribute(linear);  linear = None
    #
    #         hook_result: "f32[16, 8]" = torch__dynamo_variables_tensor_prim_to_local(outputs);  outputs = None
    #         return (hook_result,)
    # ```
    # where:
    #      1. In the FX Graph, the Tensor Parallel computation is decomposed into primitive operations such as `torch__dynamo_variables_torch_prim_from_local`, `torch__dynamo_variables_tensor_prim_redistribute`, and others.
    #      2. It is important to note that these decompositions actually capture (close over) values such as `placements` and other metadata.
    #         For example, to understand the placements to which the output will be redistributed using `torch__dynamo_variables_tensor_prim_redistribute`,
    #         we need to use `inspect.getclosurevars(node.target)` to examine the values (like placements) that are captured and used during execution.
    #         The reference for where this closure is created can be found at:
    #         https://github.com/pytorch/pytorch/blob/0ab075a69e4577a60c4dcbff7bcc2ecd0a15ce46/torch/_dynamo/variables/tensor.py#L1186-L1210

<<<<<<< HEAD
    for node in gm.graph.nodes:
        from thunder.torch.experimental.dtensor_torch_and_prims import (
            dtensor_from_local_prim,
            dtensor_redistribute_prim,
            dtensor_to_local_prim,
        )

=======
    from thunder.torch.experimental.dtensor_torch_and_prims import (
        dtensor_from_local_prim,
        dtensor_redistribute_prim,
        dtensor_to_local_prim,
    )

    for node in gm.graph.nodes:
>>>>>>> 57400020
        try:
            closure_vars = inspect.getclosurevars(node.target)

            if "from_local" in node.target.__name__:
                mesh = closure_vars.nonlocals["args_as_value"][0]
                placements = closure_vars.nonlocals["args_as_value"][1]

                def dtensor_from_local_prim_wrapper(x, mesh=mesh, placements=placements):
                    return dtensor_from_local_prim(x, mesh, placements)

                dtensor_from_local_prim_wrapper.thunder_supported = True
                node.target = dtensor_from_local_prim_wrapper
            if "redistribute" in node.target.__name__:
                kwargs = closure_vars.nonlocals["kwargs_as_value"]
                placements = kwargs["placements"]

                def dtensor_redistribute_prim_wrapper(x, placements=placements):
                    return dtensor_redistribute_prim(x, placements=placements)

                dtensor_redistribute_prim_wrapper.thunder_supported = True
                node.target = dtensor_redistribute_prim_wrapper
            if "to_local" in node.target.__name__:

                def dtensor_to_local_prim_wrapper(x):
                    return dtensor_to_local_prim(x)

                dtensor_to_local_prim_wrapper.thunder_supported = True
                node.target = dtensor_to_local_prim_wrapper
        except Exception:
            pass<|MERGE_RESOLUTION|>--- conflicted
+++ resolved
@@ -1052,11 +1052,7 @@
     return sorted_compiled_gm_to_measurement[0].compiled_fn
 
 
-<<<<<<< HEAD
-def translate_dtensor_ops(gm: torch.fx.GraphModule):
-=======
 def translate_dtensor_ops(gm: torch.fx.GraphModule) -> None:
->>>>>>> 57400020
     # We need this function because:
     #
     # For a program like:
@@ -1092,15 +1088,6 @@
     #         The reference for where this closure is created can be found at:
     #         https://github.com/pytorch/pytorch/blob/0ab075a69e4577a60c4dcbff7bcc2ecd0a15ce46/torch/_dynamo/variables/tensor.py#L1186-L1210
 
-<<<<<<< HEAD
-    for node in gm.graph.nodes:
-        from thunder.torch.experimental.dtensor_torch_and_prims import (
-            dtensor_from_local_prim,
-            dtensor_redistribute_prim,
-            dtensor_to_local_prim,
-        )
-
-=======
     from thunder.torch.experimental.dtensor_torch_and_prims import (
         dtensor_from_local_prim,
         dtensor_redistribute_prim,
@@ -1108,7 +1095,6 @@
     )
 
     for node in gm.graph.nodes:
->>>>>>> 57400020
         try:
             closure_vars = inspect.getclosurevars(node.target)
 
