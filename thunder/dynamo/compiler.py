from __future__ import annotations
from functools import partial
from looseversion import LooseVersion
from typing import TYPE_CHECKING
import warnings
from pathlib import Path
import copy

import torch
from torch._guards import CompileContext as TorchCompileContext
from torch.utils import _pytree as torch_pytree

from thunder.dynamo.utils import (
    recompile_graph,
    remove_empty_autocast,
    CompilerType,
    get_split_reasons_string,
    thunder_options_to_str,
    ProfileStats,
    ThunderAoTOptimizer,
    default_filter,
    default_optimizer,
    input_to_example_input_meta,
)
from thunder.dynamo.splitter import _splitter
from thunder.dynamo.benchmark_utils import ThunderCompileSpecification
from thunder.transforms.extraction_only_prologue_transform import ExtractionOnlyPrologueTransform

if TYPE_CHECKING:
    from typing import Any
    from thunder.dynamo.utils import SubgraphInfo
    from thunder.core.transform_common import Transform
    from thunder.core.trace import TraceCtx as Trace
    from os import PathLike
    from collections.abc import Callable


_DEFAULT_THUNDER_FUSION_TYPE = "dataflow"

# Split Autograd is disabled by default as
# it can lead to race conditions when using thunderFX + TE + FSDP
# leading to NCCL hang-up due to collective mismatch.
# TODO(kshitij12345): Investigate more and understand if the bug is in PyTorch or elsewhere.
_DEFAULT_THUNDERFX_DISABLE_SPLIT_AUTOGRAD = True


def is_in_torch_compile() -> bool:
    """Returns :obj:`True` if :func:`torch.compile` is active."""
    return TorchCompileContext.current_compile_id() is not None


def _symint_or_dynamic_tensor_check(a: Any) -> bool:
    if not isinstance(a, (torch.SymInt, torch.Tensor)):
        return False
    elif isinstance(a, torch.Tensor):
        return any(isinstance(s, torch.SymInt) for s in a.shape)
    else:
        return True


def is_dynamic_inputs(example_inputs):
    """Check if inputs dynamic or not by checking the presence of :class:`torch.SymInt`."""
    flat_example_inputs, _ = torch_pytree.tree_flatten(example_inputs)
    return any(_symint_or_dynamic_tensor_check(a) for a in flat_example_inputs)


def _with_prologue_pruning_transform(
    *,
    current_thunder_options: dict[str, Any],
    is_torch_compile_without_dynamic: bool,
) -> dict[str, Any]:
    """Add prologue pruning transform to thunder_options

    When `torch.compile` is running with `dynamic=False`, then we can rely on TorchDynamo
    instead of prologue to check inputs metadata.
    Otherwise, we only skip :func:`thunder.core.prims.check_tensor_shape_and_metadata` of
    parameters and buffers of a model with ``ProxyTag.STATIC_MEMORY_LOCATION``.
    """
    thunder_options = current_thunder_options.copy()
    current_transforms = thunder_options.get("transforms", [])
    current_transforms.append(
        ExtractionOnlyPrologueTransform(skip_check_on_input_tensors=is_torch_compile_without_dynamic)
    )
    thunder_options["transforms"] = current_transforms
    return thunder_options


class ThunderCompiler:
    def __init__(self, **thunder_options):
        """
        A class that compiles a :class:`torch.fx.GraphModule` to a :class:`thunder.ThunderModule`.
        This class is meant to be used as a backend for the :func:`torch.compile`
        function.

        Keyword arguments:
            thunder_options: a dictionary of options to pass to :func:`thunder.jit`.

        Example:
            >>> import torch
            >>> from thunder.dynamo import ThunderCompiler
            >>> backend = ThunderCompiler()
            >>> x = torch.ones(2, requires_grad=True)
            >>> @torch.compile(backend=backend)
            ... def func(x):
            ...     x = torch.sin(x)
            ...     if x.sum() > 0:
            ...         return x + 1
            ...     else:
            ...         return x - 1
            >>> out = func(x)
        """
        if LooseVersion(torch.__version__) < LooseVersion("2.4.0"):
            # NOTE: PyTorch 2.3 or lower has bug in `split_module` function used in splitter.
            # See https://github.com/Lightning-AI/lightning-thunder/pull/1075#issuecomment-2324918409
            err_msg = f"thunder.jit as torch.compile backend is only supported with PyTorch version 2.4 or later, found version {torch.__version__}"
            raise RuntimeError(err_msg)

        # Thunder-compiled functions should be readily available for inspection
        # and testing, so we will store them in a list[SubgraphInfo]. The order of the
        # functions in the list will be the same as the order in which they were
        # compiled.
        # Ref to the documentation of `SubgraphInfo` to know more about the information it contains.
        self.subgraph_infos: list[SubgraphInfo] = []

        thunder_options["fusion_type"] = thunder_options.get("fusion_type", _DEFAULT_THUNDER_FUSION_TYPE)
        # NOTE: Dynamo already adds guards for modules by default (see flag `torch._dynamo.config.guard_nn_modules`), so thunder can avoid adding extra metadata checks for parameters
        #       in prologue.
        thunder_options["thunderfx_disable_split_autograd"] = thunder_options.get(
            "thunderfx_disable_split_autograd", _DEFAULT_THUNDERFX_DISABLE_SPLIT_AUTOGRAD
        )
        self.thunder_options = thunder_options
        self._torch_compile = torch.compile

    def __call__(self, gm: torch.fx.GraphModule, sample_args: list[torch.SymInt, torch.Tensor]):
<<<<<<< HEAD
        from thunder import jit

        gm = remove_empty_autocast(gm)
=======
        remove_empty_autocast(gm)
>>>>>>> 9e2ec161

        # Dynamo uses lazy generation of the underlying Python code, so we need to
        # force recompilation of the GraphModule before passing it to Thunder.
        recompile_graph(gm)

        # The whole graph may not be supported by `thunder`, so we split it in `thunder` supported sections
        # and unsupported sections which are passed to `torch.compile(backend='inductor')`
        thunder_options = _with_prologue_pruning_transform(
            current_thunder_options=self.thunder_options,
            is_torch_compile_without_dynamic=is_in_torch_compile() and (not is_dynamic_inputs(sample_args)),
        )
        split_module, subgraph_info = _splitter(
            gm,
            partial(jit, **thunder_options),
            self._torch_compile,
            sample_args,
        )
        self.subgraph_infos.append(subgraph_info)
        return split_module

    def save_reproducer_to_folder(
        self,
        reproducer_folder: str | PathLike,
        use_pytest_benchmark: bool = False,
        serialize_inputs=False,
    ):
        """
        Save the reproducer script for the GraphModule executed by Thunder to the specified ``reproducer_folder``.
        Each saved script is named as "graph[graph_id]_thunder_[module_id]", where:

                - ``graph_id`` indexes the graph generated by Dynamo, which is then passed to Thunder.
                - ``module_id`` indexes the submodule split by the :func:`thunder.dynamo.utils._splitter`.

        Args:
            reproducer_folder: The folder where the reproducer code will be written. Can be specified as an absolute or relative path.
            use_pytest_benchmark: Determines the type of script to create. When :obj:`False`, create a reproducer script.
                Otherwise, creats a benchmark script to compare the reproducer's performance with other backends, including Torch eager, torch.compile.
        """
        if not self.subgraph_infos:
            raise TypeError(f"{self} doesn't seem to have been called yet.")
        reproducer_folder = Path(reproducer_folder)
        reproducer_folder.mkdir(exist_ok=True, parents=True)
        thunder_options_str = thunder_options_to_str(self.thunder_options)
        thunder_ex_str = f"partial(thunder.jit, {thunder_options_str})" if thunder_options_str else "thunder.jit"

        for graph_idx, subgraph_info in enumerate(self.subgraph_infos):
            thunder_module_names = []
            for node in subgraph_info.split_graph_module.graph.nodes:
                target = node.target
                if isinstance(target, str) and target.startswith("thunder_"):
                    thunder_module_names.append(f"graph{graph_idx}_{target}")
            original_thunder_modules = (
                m
                for m, compiled_m in subgraph_info.submodule_to_compiled_functions.items()
                if compiled_m.compiler == CompilerType.THUNDER
            )
            example_inputs = subgraph_info.thunder_compiled_fns_example_inputs
            from thunder.dynamo.report import FXReport

            result = FXReport(original_thunder_modules, thunder_module_names)
            split_reason_str = get_split_reasons_string(subgraph_info)
            for subgraph_idx, report in enumerate(result.fx_graph_reports):
                has_cuda_args = any(
                    hasattr(arg, "device") and arg.device.type == "cuda" for arg in example_inputs[subgraph_idx]
                )
                import_str = ["import thunder", "from functools import partial"]
                if has_cuda_args:
                    # Since Thunder compile options don't clearly indicate required imports,
                    # we include commonly used transforms by default.
                    import_str.extend(
                        [
                            "from thunder.transforms.cudagraph import CUDAGraphTransform",
                            "from thunder.dev_utils.nvtx_profile_transform import NvtxProfileTransform",
                        ]
                    )

                compile_fn = ThunderCompileSpecification(**self.thunder_options)
                if not use_pytest_benchmark:
                    report.write_repro(
                        reproducer_folder,
                        file_name=f"{report.graph_name}_repro.py",
                        compile_fn=compile_fn,
                        check_consistency=True,
                        serialize_inputs=serialize_inputs,
                        inputs=example_inputs[subgraph_idx],
                        extra_comment_str=split_reason_str,
                    )
                    continue

                executor_names_list = ["thunder", "torch_inductor", "eager"]
                executors = [thunder_ex_str, "torch_inductor", "None"]

                if has_cuda_args:
                    executor_names_list.append("thunder_cudagraph")
                    executors.append("partial(thunder.jit, transform=CUDAGraphTransform())")

                report.write_pytest_benchmark(
                    reproducer_folder,
                    f"{report.graph_name}_benchmark.py",
                    executor_names_list,
                    executor_str=executors,
                    import_str=import_str,
                    serialize_inputs=serialize_inputs,
                    inputs=example_inputs[subgraph_idx],
                    extra_comment_str=split_reason_str,
                )


# We return this object instead of just the raw `compiled` Callable so that
# we have a place to hang the `last_*traces` properties.
class ThunderFXCompiledObject:
    """A wrapper around the result of :func:`~thunder.dynamo.thunderfx` compilation.

    This object wraps the function compiled with :func:`torch.compile` using Thunder as a backend
    (see :class:`~thunder.dynamo.ThunderCompiler`).
    It provides access to Thunder traces generated during execution, while maintaining the
    callable interface of the original compiled function.

    Note: This is the return type of ``thunderfx``, not :func:`thunder.jit`.
    """

    def __init__(self, backend: ThunderCompiler, func: Callable):
        self._backend = backend
        self._func = func

    def __call__(self, *args, **kwargs):
        return self._func(*args, **kwargs)

    @property
    def last_traces(self) -> list[Trace]:
        """
        Get the Thunder traces for all the forward subgraphs of a ThunderFX
        callable.

        .. note:: The object must have been invoked before calling this
                  function.
        """
        import thunder

        rv: list[Trace] = []
        if not self._backend.subgraph_infos:
            warnings.warn("Must invoke the function before using last_traces")
        for sinfo in self._backend.subgraph_infos:
            for th_fqn in sinfo.thunder_compiled_fns:
                trcs = thunder.last_traces(th_fqn)
                if trcs != []:
                    rv.append(trcs[-1])
                del trcs
        return rv

    @property
    def last_backward_traces(self) -> list[Trace]:
        """
        Get the Thunder traces for all the backward subgraphs of a
        ThunderFX callable.

        .. note:: The object must have been invoked before calling this
                  function.
        """
        import thunder

        rv: list[Trace] = []
        if not self._backend.subgraph_infos:
            warnings.warn("last_backward_traces used before function invoked")
        for sinfo in self._backend.subgraph_infos:
            for th_fqn in sinfo.thunder_compiled_fns:
                trcs_bw = thunder.last_backward_traces(th_fqn)
                if trcs_bw != []:
                    rv.append(trcs_bw[-1])
        return rv


def thunderfx(fn: Callable, /, **kwargs) -> ThunderFXCompiledObject:
    """Compiles a callable (function or model) by using Thunder as the backend of :func:`torch.compile`.

    Args:
        fn: A :class:`~torch.nn.Module` or a function to compile.
    Keyword Args:
        **kwargs: a dictionary of options to pass to :func:`torch.compile` and :func:`thunder.jit`.
    Returns:
        The compiled callable
    """

    from thunder.dynamo.utils import get_torch_compile_kwargs

    torch_compile_kwargs = get_torch_compile_kwargs(**kwargs)
    thunder_jit_kwargs = {k: v for k, v in kwargs.items() if k not in torch_compile_kwargs}

    backend = ThunderCompiler(**thunder_jit_kwargs)
    compiled = torch.compile(fn, backend=backend, **torch_compile_kwargs)

    c = ThunderFXCompiledObject(backend, compiled)
    return c


def thunder_profile(fn):
    """
    This function returns a profiling callable that wraps the torch compiled function and profiling
    statistics. The statistics are stored in a :class:`thunder.dynamo.utils.ProfileStats` object,
    which can be accessed through the `_tao.id_to_profile_stats` attribute of the returned callable.

    For an example, see :func:`thunder.dynamo.compiler.thunder_optimize`
    """
    torch.compiler.reset()
    tao: ThunderAoTOptimizer = ThunderAoTOptimizer()

    def dispatching_backend(gm, *args):
        if tao.is_profiling:
            idx: int = id(gm)
            # The gm needs to be recorded during Torch JIT compilation,
            # because input information is discarded once compilation is complete.
            # We need this input information to infer the input range for each subgraph in the splitter.
            profile_stats = ProfileStats(gm=copy.deepcopy(gm))
            tao.id_to_profile_stats[idx] = profile_stats
            tao.id_to_gm_map[idx] = gm

            def record_stats(*args):
                input_meta = input_to_example_input_meta(args)
                tao.id_to_profile_stats[idx].input_meta_to_called_times[input_meta] += 1
                return gm(*args)

            tao.dispatch_map[idx] = record_stats

            def _dispatch(*args):
                return tao.dispatch_map[idx](*args)

            return _dispatch

        # NOTE When not in profiling mode, this just returns the gm for eager execution
        return gm

    cfn = torch.compile(fn, backend=dispatching_backend)

    # Wraps the torch compiled callable so we can invalidate the profiling
    #   callable for UX clarity
    def profiling_callable(*args, **kwargs):
        if tao.is_profiling:
            return cfn(*args, **kwargs)

        raise AssertionError("No longer profiling")

    profiling_callable._compiled_fn = cfn
    profiling_callable._tao = tao
    return profiling_callable


def thunder_optimize(
    profiling_callable,
    *,
    gm_filter=default_filter,
    optimizer=default_optimizer,
):
    """
    Optimizes the given profiling callable based on the statistics collected during profiling.

    Args:
        profiling_callable: The callable returned by :func:`thunder.dynamo.compiler.thunder_profile`
        gm_filter: Function that selects which graph modules to optimize
        optimizer: Function that performs the actual optimization on each graph module

    Returns:
        The torch compiled function

    Example:
        >>> import torch
        >>> from thunder.dynamo import thunder_profile
        >>> def foo(x):
        ...     return x + 1
        >>> x = torch.randn(2, 2)
        >>> pfoo = thunder_profile(foo)
        >>> pfoo(x)  # Profile with first input
        >>> stats = pfoo._tao.id_to_profile_stats  # Access collected statistics
        >>> optfoo = thunder_optimize(pfoo)
        >>> optfoo(x)  # Optimized with first input
    """

    # 1) Filters the FX graphs based on their statistics
    indices_to_optimize: set[int] = gm_filter(profiling_callable)

    # 2) Replaces the FX graphs that are to be optimized with the optimized
    #      callables, and other graphs with the graph modules
    tao = profiling_callable._tao
    dispatch_map = tao.dispatch_map
    id_to_gm_map = tao.id_to_gm_map
    for idx, call in dispatch_map.items():
        if idx in indices_to_optimize:
            gm = id_to_gm_map[idx]
            profile_stats = tao.id_to_profile_stats[idx]
            try:
                dispatch_map[idx] = optimizer(gm, profile_stats)
            except NotImplementedError:
                # Executes the gm eagerly if the optimizer can't optimize it
                dispatch_map[idx] = gm
        else:
            dispatch_map[idx] = id_to_gm_map[idx]

    # 3) Marks the profiling period as over
    tao.is_profiling = False

    # 4) Returns the actual torch.compile'd callable to minimize calling latency
    return profiling_callable._compiled_fn<|MERGE_RESOLUTION|>--- conflicted
+++ resolved
@@ -132,13 +132,9 @@
         self._torch_compile = torch.compile
 
     def __call__(self, gm: torch.fx.GraphModule, sample_args: list[torch.SymInt, torch.Tensor]):
-<<<<<<< HEAD
         from thunder import jit
 
-        gm = remove_empty_autocast(gm)
-=======
         remove_empty_autocast(gm)
->>>>>>> 9e2ec161
 
         # Dynamo uses lazy generation of the underlying Python code, so we need to
         # force recompilation of the GraphModule before passing it to Thunder.
