from __future__ import annotations
from functools import partial
from looseversion import LooseVersion
from typing import TYPE_CHECKING
import warnings
from pathlib import Path
import copy

import torch
<<<<<<< HEAD
from torch._logging._internal import trace_structured_artifact
=======
from torch._guards import CompileContext as TorchCompileContext
from torch.utils import _pytree as torch_pytree
>>>>>>> 4d6688f2

from thunder.dynamo.utils import (
    recompile_graph,
    remove_empty_autocast,
    CompilerType,
    get_split_reasons_string,
    thunder_options_to_str,
    ProfileStats,
    ThunderAoTOptimizer,
    default_filter,
    default_optimizer,
    input_to_example_input_meta,
)
from thunder.dynamo.splitter import _splitter
from thunder.dynamo.benchmark_utils import ThunderCompileSpecification
from thunder.dynamo._trace_structured import _log_to_torch_trace
from thunder.transforms.extraction_only_prologue_transform import ExtractionOnlyPrologueTransform

if TYPE_CHECKING:
    from typing import Any
    from thunder.dynamo.utils import SubgraphInfo
    from thunder.core.trace import TraceCtx as Trace
    from os import PathLike
    from collections.abc import Callable


_DEFAULT_THUNDER_FUSION_TYPE = "dataflow"

# Split Autograd is disabled by default as
# it can lead to race conditions when using thunderFX + TE + FSDP
# leading to NCCL hang-up due to collective mismatch.
# TODO(kshitij12345): Investigate more and understand if the bug is in PyTorch or elsewhere.
_DEFAULT_THUNDERFX_DISABLE_SPLIT_AUTOGRAD = True


def is_in_torch_compile() -> bool:
    """Returns :obj:`True` if :func:`torch.compile` is active."""
    return TorchCompileContext.current_compile_id() is not None


def _symint_or_dynamic_tensor_check(a: Any) -> bool:
    if not isinstance(a, (torch.SymInt, torch.Tensor)):
        return False
    elif isinstance(a, torch.Tensor):
        return any(isinstance(s, torch.SymInt) for s in a.shape)
    else:
        return True


def is_dynamic_inputs(example_inputs):
    """Check if inputs dynamic or not by checking the presence of :class:`torch.SymInt`."""
    flat_example_inputs, _ = torch_pytree.tree_flatten(example_inputs)
    return any(_symint_or_dynamic_tensor_check(a) for a in flat_example_inputs)


def _with_prologue_pruning_transform(
    *,
    current_thunder_options: dict[str, Any],
    is_torch_compile_without_dynamic: bool,
) -> dict[str, Any]:
    """Add prologue pruning transform to thunder_options

    When `torch.compile` is running with `dynamic=False`, then we can rely on TorchDynamo
    instead of prologue to check inputs metadata.
    Otherwise, we only skip :func:`thunder.core.prims.check_tensor_shape_and_metadata` of
    parameters and buffers of a model with ``ProxyTag.STATIC_MEMORY_LOCATION``.
    """
    thunder_options = current_thunder_options.copy()
    current_transforms = thunder_options.get("transforms", [])
    current_transforms.append(
        ExtractionOnlyPrologueTransform(skip_check_on_input_tensors=is_torch_compile_without_dynamic)
    )
    thunder_options["transforms"] = current_transforms
    return thunder_options


class ThunderCompiler:
    def __init__(self, **thunder_options):
        """
        A class that compiles a :class:`torch.fx.GraphModule` to a :class:`thunder.ThunderModule`.
        This class is meant to be used as a backend for the :func:`torch.compile`
        function.

        Keyword arguments:
            thunder_options: a dictionary of options to pass to :func:`thunder.jit`.

        Example:
            >>> import torch
            >>> from thunder.dynamo import ThunderCompiler
            >>> backend = ThunderCompiler()
            >>> x = torch.ones(2, requires_grad=True)
            >>> @torch.compile(backend=backend)
            ... def func(x):
            ...     x = torch.sin(x)
            ...     if x.sum() > 0:
            ...         return x + 1
            ...     else:
            ...         return x - 1
            >>> out = func(x)
        """
        if LooseVersion(torch.__version__) < LooseVersion("2.4.0"):
            # NOTE: PyTorch 2.3 or lower has bug in `split_module` function used in splitter.
            # See https://github.com/Lightning-AI/lightning-thunder/pull/1075#issuecomment-2324918409
            err_msg = f"thunder.jit as torch.compile backend is only supported with PyTorch version 2.4 or later, found version {torch.__version__}"
            raise RuntimeError(err_msg)

        # Thunder-compiled functions should be readily available for inspection
        # and testing, so we will store them in a list[SubgraphInfo]. The order of the
        # functions in the list will be the same as the order in which they were
        # compiled.
        # Ref to the documentation of `SubgraphInfo` to know more about the information it contains.
        self.subgraph_infos: list[SubgraphInfo] = []

        thunder_options["fusion_type"] = thunder_options.get("fusion_type", _DEFAULT_THUNDER_FUSION_TYPE)
        # NOTE: Dynamo already adds guards for modules by default (see flag `torch._dynamo.config.guard_nn_modules`), so thunder can avoid adding extra metadata checks for parameters
        #       in prologue.
        thunder_options["thunderfx_disable_split_autograd"] = thunder_options.get(
            "thunderfx_disable_split_autograd", _DEFAULT_THUNDERFX_DISABLE_SPLIT_AUTOGRAD
        )
        self.thunder_options = thunder_options

    def __call__(self, gm: torch.fx.GraphModule, sample_args: list[torch.SymInt, torch.Tensor]):
<<<<<<< HEAD
        torch_compile_compile_id = torch._guards.CompileContext.current_compile_id()
        thunder_options = {"torch_compile_compile_id": torch_compile_compile_id, **self.thunder_options}

        _log_to_torch_trace("thunder_original_graph", gm)
=======
        from thunder import jit

        remove_empty_autocast(gm)
>>>>>>> 4d6688f2

        # Dynamo uses lazy generation of the underlying Python code, so we need to
        # force recompilation of the GraphModule before passing it to Thunder.
        recompile_graph(gm)

        # The whole graph may not be supported by `thunder`, so we split it in `thunder` supported sections
        # and unsupported sections which are passed to `torch.compile(backend='inductor')`
<<<<<<< HEAD
        split_module, subgraph_info = _splitter(
            gm,
            self._thunder_jit,
            self._torch_compile,
            sample_args,
            thunder_options=thunder_options,
=======
        thunder_options = _with_prologue_pruning_transform(
            current_thunder_options=self.thunder_options,
            is_torch_compile_without_dynamic=is_in_torch_compile() and (not is_dynamic_inputs(sample_args)),
        )
        split_module, subgraph_info = _splitter(
            gm,
            partial(jit, **thunder_options),
            thunder_options,
>>>>>>> 4d6688f2
        )
        self.subgraph_infos.append(subgraph_info)

        _log_to_torch_trace("thunder_split_graph", split_module)

        if subgraph_info.split_reasons:
            trace_structured_artifact(
                name="thunder_split_reasons",
                encoding="json",
                payload_fn=lambda: [
                    {"reason_type": reason.reason_type.name, "info": reason.info, "exception": reason.exception}
                    for reason in subgraph_info.split_reasons
                ],
            )

        return split_module

    def save_reproducer_to_folder(
        self,
        reproducer_folder: str | PathLike,
        use_pytest_benchmark: bool = False,
        serialize_inputs=False,
    ):
        """
        Save the reproducer script for the GraphModule executed by Thunder to the specified ``reproducer_folder``.
        Each saved script is named as "graph[graph_id]_thunder_[module_id]", where:

                - ``graph_id`` indexes the graph generated by Dynamo, which is then passed to Thunder.
                - ``module_id`` indexes the submodule split by the :func:`thunder.dynamo.utils._splitter`.

        Args:
            reproducer_folder: The folder where the reproducer code will be written. Can be specified as an absolute or relative path.
            use_pytest_benchmark: Determines the type of script to create. When :obj:`False`, create a reproducer script.
                Otherwise, creats a benchmark script to compare the reproducer's performance with other backends, including Torch eager, torch.compile.
        """
        if not self.subgraph_infos:
            raise TypeError(f"{self} doesn't seem to have been called yet.")
        reproducer_folder = Path(reproducer_folder)
        reproducer_folder.mkdir(exist_ok=True, parents=True)
        thunder_options_str = thunder_options_to_str(self.thunder_options)
        thunder_ex_str = f"partial(thunder.jit, {thunder_options_str})" if thunder_options_str else "thunder.jit"

        for graph_idx, subgraph_info in enumerate(self.subgraph_infos):
            thunder_module_names = []
            for node in subgraph_info.split_graph_module.graph.nodes:
                target = node.target
                if isinstance(target, str) and target.startswith("thunder_"):
                    thunder_module_names.append(f"graph{graph_idx}_{target}")
            original_thunder_modules = (
                m
                for m, compiled_m in subgraph_info.submodule_to_compiled_functions.items()
                if compiled_m.compiler == CompilerType.THUNDER
            )
            example_inputs = subgraph_info.thunder_compiled_fns_example_inputs
            from thunder.dynamo.report import FXReport

            result = FXReport(original_thunder_modules, thunder_module_names)
            split_reason_str = get_split_reasons_string(subgraph_info)
            for subgraph_idx, report in enumerate(result.fx_graph_reports):
                has_cuda_args = any(
                    hasattr(arg, "device") and arg.device.type == "cuda" for arg in example_inputs[subgraph_idx]
                )
                import_str = ["import thunder", "from functools import partial"]
                if has_cuda_args:
                    # Since Thunder compile options don't clearly indicate required imports,
                    # we include commonly used transforms by default.
                    import_str.extend(
                        [
                            "from thunder.transforms.cudagraph import CUDAGraphTransform",
                            "from thunder.dev_utils.nvtx_profile_transform import NvtxProfileTransform",
                        ]
                    )

                compile_fn = ThunderCompileSpecification(**self.thunder_options)
                if not use_pytest_benchmark:
                    report.write_repro(
                        reproducer_folder,
                        file_name=f"{report.graph_name}_repro.py",
                        compile_fn=compile_fn,
                        check_consistency=True,
                        serialize_inputs=serialize_inputs,
                        inputs=example_inputs[subgraph_idx],
                        extra_comment_str=split_reason_str,
                    )
                    continue

                executor_names_list = ["thunder", "torch_inductor", "eager"]
                executors = [thunder_ex_str, "torch_inductor", "None"]

                if has_cuda_args:
                    executor_names_list.append("thunder_cudagraph")
                    executors.append("partial(thunder.jit, transform=CUDAGraphTransform())")

                report.write_pytest_benchmark(
                    reproducer_folder,
                    f"{report.graph_name}_benchmark.py",
                    executor_names_list,
                    executor_str=executors,
                    import_str=import_str,
                    serialize_inputs=serialize_inputs,
                    inputs=example_inputs[subgraph_idx],
                    extra_comment_str=split_reason_str,
                )


# We return this object instead of just the raw `compiled` Callable so that
# we have a place to hang the `last_*traces` properties.
class ThunderFXCompiledObject:
    """A wrapper around the result of :func:`~thunder.dynamo.thunderfx` compilation.

    This object wraps the function compiled with :func:`torch.compile` using Thunder as a backend
    (see :class:`~thunder.dynamo.ThunderCompiler`).
    It provides access to Thunder traces generated during execution, while maintaining the
    callable interface of the original compiled function.

    Note: This is the return type of ``thunderfx``, not :func:`thunder.jit`.
    """

    def __init__(self, backend: ThunderCompiler, func: Callable):
        self._backend = backend
        self._func = func

    def __call__(self, *args, **kwargs):
        return self._func(*args, **kwargs)

    @property
    def last_traces(self) -> list[Trace]:
        """
        Get the Thunder traces for all the forward subgraphs of a ThunderFX
        callable.

        .. note:: The object must have been invoked before calling this
                  function.
        """
        import thunder

        rv: list[Trace] = []
        if not self._backend.subgraph_infos:
            warnings.warn("Must invoke the function before using last_traces")
        for sinfo in self._backend.subgraph_infos:
            for th_fqn in sinfo.thunder_compiled_fns:
                trcs = thunder.last_traces(th_fqn)
                if trcs != []:
                    rv.append(trcs[-1])
                del trcs
        return rv

    @property
    def last_backward_traces(self) -> list[Trace]:
        """
        Get the Thunder traces for all the backward subgraphs of a
        ThunderFX callable.

        .. note:: The object must have been invoked before calling this
                  function.
        """
        import thunder

        rv: list[Trace] = []
        if not self._backend.subgraph_infos:
            warnings.warn("last_backward_traces used before function invoked")
        for sinfo in self._backend.subgraph_infos:
            for th_fqn in sinfo.thunder_compiled_fns:
                trcs_bw = thunder.last_backward_traces(th_fqn)
                if trcs_bw != []:
                    rv.append(trcs_bw[-1])
        return rv


def thunderfx(fn: Callable, /, **kwargs) -> ThunderFXCompiledObject:
    """Compiles a callable (function or model) by using Thunder as the backend of :func:`torch.compile`.

    Args:
        fn: A :class:`~torch.nn.Module` or a function to compile.
    Keyword Args:
        **kwargs: a dictionary of options to pass to :func:`torch.compile` and :func:`thunder.jit`.
    Returns:
        The compiled callable
    """

    from thunder.dynamo.utils import get_torch_compile_kwargs

    torch_compile_kwargs = get_torch_compile_kwargs(**kwargs)
    thunder_jit_kwargs = {k: v for k, v in kwargs.items() if k not in torch_compile_kwargs}

    backend = ThunderCompiler(**thunder_jit_kwargs)
    compiled = torch.compile(fn, backend=backend, **torch_compile_kwargs)

    c = ThunderFXCompiledObject(backend, compiled)
    return c


def thunder_profile(fn):
    """
    This function returns a profiling callable that wraps the torch compiled function and profiling
    statistics. The statistics are stored in a :class:`thunder.dynamo.utils.ProfileStats` object,
    which can be accessed through the `_tao.id_to_profile_stats` attribute of the returned callable.

    For an example, see :func:`thunder.dynamo.compiler.thunder_optimize`
    """
    torch.compiler.reset()
    tao: ThunderAoTOptimizer = ThunderAoTOptimizer()

    def dispatching_backend(gm, *args):
        if tao.is_profiling:
            idx: int = id(gm)
            # The gm needs to be recorded during Torch JIT compilation,
            # because input information is discarded once compilation is complete.
            # We need this input information to infer the input range for each subgraph in the splitter.
            profile_stats = ProfileStats(gm=copy.deepcopy(gm))
            tao.id_to_profile_stats[idx] = profile_stats
            tao.id_to_gm_map[idx] = gm

            def record_stats(*args):
                input_meta = input_to_example_input_meta(args)
                tao.id_to_profile_stats[idx].input_meta_to_called_times[input_meta] += 1
                return gm(*args)

            tao.dispatch_map[idx] = record_stats

            def _dispatch(*args):
                return tao.dispatch_map[idx](*args)

            return _dispatch

        # NOTE When not in profiling mode, this just returns the gm for eager execution
        return gm

    cfn = torch.compile(fn, backend=dispatching_backend)

    # Wraps the torch compiled callable so we can invalidate the profiling
    #   callable for UX clarity
    def profiling_callable(*args, **kwargs):
        if tao.is_profiling:
            return cfn(*args, **kwargs)

        raise AssertionError("No longer profiling")

    profiling_callable._compiled_fn = cfn
    profiling_callable._tao = tao
    return profiling_callable


def thunder_optimize(
    profiling_callable,
    *,
    gm_filter=default_filter,
    optimizer=default_optimizer,
):
    """
    Optimizes the given profiling callable based on the statistics collected during profiling.

    Args:
        profiling_callable: The callable returned by :func:`thunder.dynamo.compiler.thunder_profile`
        gm_filter: Function that selects which graph modules to optimize
        optimizer: Function that performs the actual optimization on each graph module

    Returns:
        The torch compiled function

    Example:
        >>> import torch
        >>> from thunder.dynamo import thunder_profile
        >>> def foo(x):
        ...     return x + 1
        >>> x = torch.randn(2, 2)
        >>> pfoo = thunder_profile(foo)
        >>> pfoo(x)  # Profile with first input
        >>> stats = pfoo._tao.id_to_profile_stats  # Access collected statistics
        >>> optfoo = thunder_optimize(pfoo)
        >>> optfoo(x)  # Optimized with first input
    """

    # 1) Filters the FX graphs based on their statistics
    indices_to_optimize: set[int] = gm_filter(profiling_callable)

    # 2) Replaces the FX graphs that are to be optimized with the optimized
    #      callables, and other graphs with the graph modules
    tao = profiling_callable._tao
    dispatch_map = tao.dispatch_map
    id_to_gm_map = tao.id_to_gm_map
    for idx, call in dispatch_map.items():
        if idx in indices_to_optimize:
            gm = id_to_gm_map[idx]
            profile_stats = tao.id_to_profile_stats[idx]
            try:
                dispatch_map[idx] = optimizer(gm, profile_stats)
            except NotImplementedError:
                # Executes the gm eagerly if the optimizer can't optimize it
                dispatch_map[idx] = gm
        else:
            dispatch_map[idx] = id_to_gm_map[idx]

    # 3) Marks the profiling period as over
    tao.is_profiling = False

    # 4) Returns the actual torch.compile'd callable to minimize calling latency
    return profiling_callable._compiled_fn<|MERGE_RESOLUTION|>--- conflicted
+++ resolved
@@ -7,12 +7,9 @@
 import copy
 
 import torch
-<<<<<<< HEAD
 from torch._logging._internal import trace_structured_artifact
-=======
 from torch._guards import CompileContext as TorchCompileContext
 from torch.utils import _pytree as torch_pytree
->>>>>>> 4d6688f2
 
 from thunder.dynamo.utils import (
     recompile_graph,
@@ -135,16 +132,13 @@
         self.thunder_options = thunder_options
 
     def __call__(self, gm: torch.fx.GraphModule, sample_args: list[torch.SymInt, torch.Tensor]):
-<<<<<<< HEAD
         torch_compile_compile_id = torch._guards.CompileContext.current_compile_id()
         thunder_options = {"torch_compile_compile_id": torch_compile_compile_id, **self.thunder_options}
 
         _log_to_torch_trace("thunder_original_graph", gm)
-=======
         from thunder import jit
 
         remove_empty_autocast(gm)
->>>>>>> 4d6688f2
 
         # Dynamo uses lazy generation of the underlying Python code, so we need to
         # force recompilation of the GraphModule before passing it to Thunder.
@@ -152,14 +146,6 @@
 
         # The whole graph may not be supported by `thunder`, so we split it in `thunder` supported sections
         # and unsupported sections which are passed to `torch.compile(backend='inductor')`
-<<<<<<< HEAD
-        split_module, subgraph_info = _splitter(
-            gm,
-            self._thunder_jit,
-            self._torch_compile,
-            sample_args,
-            thunder_options=thunder_options,
-=======
         thunder_options = _with_prologue_pruning_transform(
             current_thunder_options=self.thunder_options,
             is_torch_compile_without_dynamic=is_in_torch_compile() and (not is_dynamic_inputs(sample_args)),
@@ -168,7 +154,6 @@
             gm,
             partial(jit, **thunder_options),
             thunder_options,
->>>>>>> 4d6688f2
         )
         self.subgraph_infos.append(subgraph_info)
 
