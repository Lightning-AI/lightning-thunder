from typing import List, Dict, Optional, Tuple, Set
from collections.abc import Callable
from functools import partial
from looseversion import LooseVersion

import torch
<<<<<<< HEAD
from torch.fx.passes.split_module import split_module
=======
from torch.fx._lazy_graph_module import _LazyGraphModule
>>>>>>> 3aea974a
import warnings
from collections.abc import Mapping

from thunder.core.baseutils import run_once

from thunder.dynamo.utils import SubgraphInfo
from thunder.dynamo.splitter import _splitter


@run_once
def _warn_thunder_compiler():
    warnings.warn(
        "The ThunderCompiler is in active development and may not work as expected."
        + " Please report any issues you encounter to the Lightning Thunder team."
    )


def recompile_graph(gm: torch.fx.GraphModule):
    # NOTE - `gm` could also be the `_LazyGraphModule`, in which case calling `recompile` is not enough as it marks the `GraphModule`
    # and actual recompilation happens when `real_recompile` is called or either `forward` or `code` (or when user tries to observe the GraphModule).
    # See for more details - https://github.com/pytorch/pytorch/blob/39935e0fdef02c67ba808175dcc800d0695bfe1b/torch/fx/_lazy_graph_module.py#L65-L89
    if isinstance(gm, torch.fx._lazy_graph_module._LazyGraphModule):
        return gm.real_recompile()
    return gm.recompile()


class ThunderCompiler:
    def __init__(self, **thunder_options):
        """
        A class that compiles a `fx.GraphModule` to a `thunder.ThunderModule`.
        This class is meant to be used as a backend for the `torch.compile`
        function.

        Keyword arguments:
            thunder_options: a dictionary of options to pass to `thunder.jit`. Besides all the arguments to `thunder.jit`,
                             it accepts `torch_inductor_options` which are passed to `torch.compile` if part of the graph
                             is not supported by thunder.

        Example:
            >>> import torch
            >>> from thunder.dynamo import ThunderCompiler
            >>> backend = ThunderCompiler()
            >>> x = torch.ones(2, requires_grad=True)
            >>> @torch.compile(backend=backend)
            ... def func(x):
            ...     x = torch.sin(x)
            ...     if x.sum() > 0:
            ...         return x + 1
            ...     else:
            ...         return x - 1
            >>> out = func(x)
        """
        from thunder import ThunderModule, jit

        _warn_thunder_compiler()

        if LooseVersion(torch.__version__) < LooseVersion("2.4.0"):
            # NOTE: PyTorch 2.3 or lower has bug in `split_module` function used in splitter.
            # See https://github.com/Lightning-AI/lightning-thunder/pull/1075#issuecomment-2324918409
            err_msg = f"thunder.jit as torch.compile backend is only supported with PyTorch version 2.4 or later, found version {torch.__version__}"
            raise RuntimeError(err_msg)

        # Thunder-compiled functions should be readily available for inspection
        # and testing, so we will store them in a list[SubgraphInfo]. The order of the
        # functions in the list will be the same as the order in which they were
        # compiled.
        # Ref to the documentation of `SubgraphInfo` to know more about the information it contains.
        self.subgraph_infos: list[SubgraphInfo] = []

        torch_inductor_options = thunder_options.pop("torch_inductor_options", {})

        self.thunder_options = thunder_options
        self._thunder_jit = partial(jit, **thunder_options)
        self._torch_compile = partial(torch.compile, **torch_inductor_options)

    def __call__(self, gm: torch.fx.GraphModule, sample_args: list[torch.SymInt, torch.Tensor]):
        # Dynamo uses lazy generation of the underlying Python code, so we need to
        # force recompilation of the GraphModule before passing it to Thunder.
        recompile_graph(gm)

        # The whole graph may not be supported by `thunder`, so we split it in `thunder` supported sections
        # and unsupported sections which are passed to `torch.compile(backend='inductor')`
        split_module, subgraph_info = _splitter(gm, self._thunder_jit, self._torch_compile, sample_args)
        self.subgraph_infos.append(subgraph_info)
        return split_module<|MERGE_RESOLUTION|>--- conflicted
+++ resolved
@@ -1,20 +1,14 @@
-from typing import List, Dict, Optional, Tuple, Set
-from collections.abc import Callable
+from typing import List, Dict
 from functools import partial
 from looseversion import LooseVersion
 
 import torch
-<<<<<<< HEAD
 from torch.fx.passes.split_module import split_module
-=======
-from torch.fx._lazy_graph_module import _LazyGraphModule
->>>>>>> 3aea974a
 import warnings
-from collections.abc import Mapping
 
 from thunder.core.baseutils import run_once
 
-from thunder.dynamo.utils import SubgraphInfo
+from thunder.dynamo.utils import SubgraphInfo, recompile_graph
 from thunder.dynamo.splitter import _splitter
 
 
@@ -24,15 +18,6 @@
         "The ThunderCompiler is in active development and may not work as expected."
         + " Please report any issues you encounter to the Lightning Thunder team."
     )
-
-
-def recompile_graph(gm: torch.fx.GraphModule):
-    # NOTE - `gm` could also be the `_LazyGraphModule`, in which case calling `recompile` is not enough as it marks the `GraphModule`
-    # and actual recompilation happens when `real_recompile` is called or either `forward` or `code` (or when user tries to observe the GraphModule).
-    # See for more details - https://github.com/pytorch/pytorch/blob/39935e0fdef02c67ba808175dcc800d0695bfe1b/torch/fx/_lazy_graph_module.py#L65-L89
-    if isinstance(gm, torch.fx._lazy_graph_module._LazyGraphModule):
-        return gm.real_recompile()
-    return gm.recompile()
 
 
 class ThunderCompiler:
