from __future__ import annotations

import json
import subprocess
import sys
from functools import partial
from pathlib import Path
from typing import TYPE_CHECKING
import textwrap
import copy
from itertools import chain


import torch
from thunder.core.pytree import tree_flatten
from thunder.core.utils import sequencify, create_python_callable_from_bsym
from thunder.dynamo.compiler import thunderfx
from thunder.dynamo.utils import (
    _get_example_inputs_from_placeholder,
    _readable,
    arg_like,
    get_env,
    get_split_reasons_string,
    CompilerType,
    example_input_meta_to_input,
)

from thunder.dynamo.repro_script_template import (
    pytest_benchmark_multi_exe_code_template,
    bsym_torch_compile_repro_template,
    FXGRAPH_CLASS_NAME,
    INPUTS_NAME,
    CALLABLE_NAME,
    COMPILED_CALLABLE_NAME,
)
from thunder import last_traces, last_backward_traces
from thunder.benchmarks.utils import backward_only
from thunder.dynamo.benchmark_utils import (
    TorchCompileSpecification,
    ThunderCompileSpecification,
    TorchEagerSpecification,
    TorchInductorSpecification,
    WallTime,
    KernelTime,
    WallTimeWithMemoryUsage,
    check_metrics,
    check_nvfusion_timing,
)


if TYPE_CHECKING:
    from collections.abc import Callable
    from os import PathLike
    from collections.abc import Sequence
    from typing import TextIO

    from torch._dynamo.output_graph import GraphCompileReason
    from thunder.dynamo.utils import ExampleInputMetaData
    from thunder.core.trace import TraceCtx
    from thunder.core.symbol import BoundSymbol
    from thunder.dynamo.benchmark_utils import CompileSpecificationInterface, TimerInterface


def run_forward_backward(fn, *args, **kwargs):
    result = fn(*args, **kwargs)
    result = sequencify(result)

    differentiable_tensor_result = list(filter(lambda x: isinstance(x, torch.Tensor) and x.requires_grad, result))

    if not differentiable_tensor_result:
        return result, None

    forward_inputs = tree_flatten((args, kwargs))[0]
    inputs_requires_grad = list(filter(lambda x: isinstance(x, torch.Tensor) and x.requires_grad, forward_inputs))
    if isinstance(fn, torch.nn.Module):
        params_requires_grad = list(
            f for f in chain(fn.parameters(), fn.buffers()) if isinstance(f, torch.Tensor) and f.requires_grad
        )
        inputs_requires_grad = inputs_requires_grad + params_requires_grad

    output_grads = []
    for diff_result in differentiable_tensor_result:
        output_grads.append(torch.ones_like(diff_result))

    for i in inputs_requires_grad:
        i.grad = None

    torch.autograd.backward(differentiable_tensor_result, output_grads, inputs=inputs_requires_grad)
    return result, [t.grad for t in inputs_requires_grad]


def thunderfx_pytest_benchmark_report(
    fn: Callable,
    *args,
    compile_kwargs: dict = None,
    folder_path: str | PathLike = "/tmp/thunderfx_report",
    check_consistency: bool = False,
    check_benchmark: bool = True,
    serialize_consistency_inputs: bool = False,
    serialize_benchmark_inputs: bool = False,
    **kwargs,
):
    try:
        compiled = thunderfx(fn, **compile_kwargs) if compile_kwargs is not None else thunderfx(fn)
        compiled(*args, **kwargs)
    except Exception as e:
        print(f"Failed to run the function using ThunderFX with exception: {e}")
        try:
            compiled._backend.save_reproducer_to_folder(folder_path)
        except Exception as repro_e:
            print(f"Failed to save reproducer due to {repro_e}")
            return
        print(f"The reproducer file is saved in {folder_path}")
        return
    print("The input callable can be successfully executed by ThunderFX.")

    if not check_benchmark and not check_consistency:
        return

    folder = Path(folder_path)
    # NOTE If the input folder path contains subfolders named 'benchmark' or 'consistency', they will be overwritten.
    folder.mkdir(exist_ok=True)
    # Checks consistency with Torch eager
    if check_consistency:
        print("\nVerifying consistency between Thunder and Torch eager ...")
        consistency_folder = folder / "consistency"
        consistency_folder.mkdir(exist_ok=True)
        compiled._backend.save_reproducer_to_folder(consistency_folder, serialize_inputs=serialize_consistency_inputs)
        for file in consistency_folder.glob("*.py"):
            g_name = file.name.rstrip(".py")
            cmd = [sys.executable, file, "--check_consistency=True", "--compute_type=forward+backward"]
            consistency_result = subprocess.run(cmd, capture_output=True, text=True)
            if consistency_result.returncode:
                error = consistency_result.stderr
                print(f"[{g_name}] Consistency check failed: {error}")
            else:
                print(f"[{g_name}] Consistency check succeeded")

    # Benchmark
    if check_benchmark:
        print("\nAnalyzing performance through benchmarking, this might take a moment...")
        benchmark_folder = folder / "benchmark"
        benchmark_folder.mkdir(exist_ok=True)
        compiled._backend.save_reproducer_to_folder(
            benchmark_folder, serialize_inputs=serialize_benchmark_inputs, use_pytest_benchmark=True
        )

        benchmark_json_files = []
        for file in benchmark_folder.glob("*.py"):
            benchmark_json_files.append(str(benchmark_folder / f"{file.name.replace('.py', '.json')}"))
            benchmark_result = subprocess.run(
                [
                    sys.executable,
                    "-m",
                    "pytest",
                    file,
                    "--benchmark-timer=torch.utils.benchmark.utils.timer.timer",
                    "--benchmark-warmup=on",
                    "--benchmark-group-by=param:compute_type",
                    f"--benchmark-json={benchmark_json_files[-1]}",
                    "--disable-warnings",
                    "-q",  # reduce the output
                ],
                capture_output=True,
                text=True,
            )
            g_name = file.name.rstrip(".py")
            if benchmark_result.returncode:
                print(f"Failed to run the benchmarking script({file}), exception: {benchmark_result.stderr}")
            else:
                print(f"{g_name}:\n{benchmark_result.stdout}\n")

        print("Max allocated CUDA memory usage:")
        for tmp_json in benchmark_json_files:
            with open(tmp_json) as file:
                data = json.load(file)
                bench = data["benchmarks"]

            def print_sorted_memory_info(compute_t: str):
                filtered_bench = [b for b in bench if compute_t in b["param"]]
                filtered_bench_sorted = sorted(
                    filtered_bench, key=lambda x: x["extra_info"].get("max_allocated_memory_MB", 0)
                )
                for bk in filtered_bench_sorted:
                    print(f"{bk['name'].lstrip('test_')}: {bk['extra_info'].get('max_allocated_memory_MB', 0)/1000} GB")
                print("\n")

            print_sorted_memory_info("forward")
            print_sorted_memory_info("backward")


class FXGraphReport:
    """
    Encapsulates an FX Graph module with metadata to aid in generating
    reproduction and benchmarking scripts for various executors.
    """

    def __init__(self, graph: torch.fx.GraphModule, graph_name: str, example_input_meta: list[ExampleInputMetaData]):
        self.graph = graph
        self.graph_name = graph_name
        self.example_input_meta = example_input_meta
        self.ops = {node.target for node in self.graph.graph.nodes if node.op in ("call_function", "call_method")}

    def __str__(self):
        output = f"Graph Name: {self.graph_name}\n"
        output += "  Operators used in the graph:\n"
        for op in self.ops:
            output += f"    {op}\n"
        return output

    def make_example_inputs(self):
        return [example_input_meta_to_input(meta) for meta in self.example_input_meta]

    def write_eager_repro(self, folder, use_benchmark: bool = False, serialize_inputs: bool = False):
        if use_benchmark:
            self.write_pytest_benchmark(
                folder,
                f"{self.graph_name}_benchmark_eager.py",
                ["eager"],
                executor_str=["None"],
                serialize_inputs=serialize_inputs,
            )
        else:
            torcheager = TorchEagerSpecification()
            self.write_repro(folder, torcheager, f"{self.graph_name}_repro_eager.py", serialize_inputs=serialize_inputs)

    def write_thunder_repro(self, folder, use_benchmark: bool = False, serialize_inputs: bool = False):
        thunder_compile_str = "thunder.jit"
        thunder_import_str = ["import thunder"]
        default_thunderjit = ThunderCompileSpecification()
        if use_benchmark:
            self.write_pytest_benchmark(
                folder,
                f"{self.graph_name}_benchmark_thunder.py",
                ["thunder"],
                [thunder_compile_str],
                thunder_import_str,
            )
        else:
            self.write_repro(
                folder, default_thunderjit, f"{self.graph_name}_repro_thunder.py", serialize_inputs=serialize_inputs
            )

    def write_inductor_repro(self, folder, use_benchmark: bool = False, serialize_inputs: bool = False):
        default_torchcompile = TorchCompileSpecification()
        inductor_compile_str = "torch.compile"
        inductor_import_str = ["import torch"]
        if use_benchmark:
            self.write_pytest_benchmark(
                folder,
                f"{self.graph_name}_benchmark_torchcompile.py",
                ["torchcompile"],
                [inductor_compile_str],
                inductor_import_str,
                serialize_inputs,
            )
        else:
            default_torchcompile = TorchCompileSpecification()
            self.write_repro(
                folder,
                default_torchcompile,
                f"{self.graph_name}_repro_torchcompile.py",
                serialize_inputs=serialize_inputs,
            )

    def _get_input_str(self, folder, inputs, serialize_inputs):
        input_str = ""
        if any(arg is None for arg in inputs):
            input_str += f"# Warning: The inputs that cannot be inferred are set to None, requiring the user to manually give inputs according to the code\n"
        if serialize_inputs:
            example_inputs = self.make_example_inputs()
            input_file_name = folder / f"{self.graph_name}_inputs.pt"
            torch.save(example_inputs, input_file_name)
            input_str += f"{INPUTS_NAME} = torch.load('{input_file_name}')\n"
        else:
            input_str = f"{INPUTS_NAME} = [\n"
            input_str += textwrap.indent("\n".join(arg_like(a) for a in inputs), "    ")
            input_str += "\n]"
        return input_str

    def write_pytest_benchmark(
        self,
        folder: str | PathLike,
        file_name: str,
        executor_name_str: list[str],
        executor_str: list[str],
        import_str: list[str] = None,
        serialize_inputs: bool = False,
        inputs: Sequence[torch.Tensor | ExampleInputMetaData] = None,
        **kwargs,
    ) -> None:
        """
        Generates a benchmark reproduction script for a given FX graph module using various executors and writes it to the specified file.

        Args:
            folder (str | PathLike): The target directory where the script will be saved.
            file_name (str): The name of the output script file.
            executor_name_str (list[str]): A list of executor names to be used in the script.
            executor_str (list[str]): A list of compilation commands to run the benchmark.
                Each command should be applicable to the original model, e.g.,
                ``compile_command(original_model)``.
                Example values: ``"thunder.jit"`` or ``"partial(thunder.jit, executors=[nvfuser_executor])"``.
            import_str (list[str], optional): A list of necessary import statements for the script.
                For example, if using the ``nvfuser_executor``, include:
                ``import_str=["from thunder import nvfuser_executor"]``.
            serialize_inputs (bool, optional): Whether to serialize the inputs for reproducibility. Defaults to False.
                If enabled, all inputs will be serialized into a single file: "{graph_name}_input.pt".
            inputs (Sequence[torch.Tensor | ExampleInputMetaData], optional):
                The input tensors or metadata for the FX graph module. Defaults to None.
                If not provided, inputs will be inferred from the placeholders in the FX graph.
            **kwargs: Additional arguments for customization.

        Example:
            .. code-block:: python

            import tempfile

            import torch
            from thunder.dynamo.report import fx_report

            def model(x):
                return x * 2

            report = fx_report(model, torch.randn((2, 2), requires_grad=True, device="cuda"), compile_options={"dynamic": False})
            print(len(report.fx_graph_reports))
            graph_report = report.fx_graph_reports[0]
            my_executor = "partial(thunder.jit, transforms=[NvtxProfileTransform()], executors=[nvfuser_executor])"
            my_imports = [
                "import thunder",
                "from thunder.dev_utils.nvtx_profile_transform import NvtxProfileTransform",
                "from thunder import nvfuser_executor",
                "from functools import partial",
            ]
            with tempfile.TemporaryDirectory() as tmpdir:
                graph_report.write_pytest_benchmark(
                    tmpdir,
                    f"{graph_report.graph_name}_mythunder_benchmark.py",
                    executor_name_str=["mythunder"],
                    executor_str=[my_executor],
                    import_str=my_imports,
                )
        """

        folder = Path(folder)
        folder.mkdir(exist_ok=True, parents=True)
        if inputs == None:
            inputs = self.example_input_meta
        has_cuda_args = any(hasattr(arg, "device") and arg.device.type == "cuda" for arg in inputs)
        has_requires_grad_args = any(hasattr(arg, "requires_grad") and arg.requires_grad for arg in inputs)
        torch_env, thunder_pkgs = get_env()
        readable = textwrap.indent(_readable(self.graph, "DynamoModule", print_output=False), "    ")
        # The packages that are likely to be used by the code generated from the Torch GraphModule
        torch_import_str = "\n".join([v.import_str for v in torch.fx.graph._custom_builtins.values()])
        import_str = "" if import_str == None else "\n".join(import_str)
        input_str = textwrap.indent(self._get_input_str(folder, inputs, serialize_inputs), "    ")
        call_bench_str = f"benchmark_for_compute_type(compute_type, benchmark, compiled_model, inputs, {{}}, has_cuda={True if has_cuda_args else False})"
        compute_type_decorator = (
            "@parametrize_compute_type_only_training"
            if has_requires_grad_args
            else """@pytest.mark.parametrize("compute_type", (ComputeType.INFERENCE,), ids=("inference",))"""
        )

        executor_names_str = f"executor_names={executor_name_str}"
        executors_str = "executors=[\n    " + ",\n    ".join(executor_str) + "\n]"
        extra_comment_str = kwargs.get("extra_comment_str") if "extra_comment_str" in kwargs else ""
        code_str = pytest_benchmark_multi_exe_code_template.format(
            torch_env=torch_env,
            thunder_pkgs=thunder_pkgs,
            torch_import_str=torch_import_str,
            import_str=import_str,
            dynamo_module=readable,
            inputs=input_str,
            executors=executors_str,
            graph_name=self.graph_name,
            call_benchmark=call_bench_str,
            executor_names=executor_names_str,
            compute_type_decorator=compute_type_decorator,
            extra_comment_str=extra_comment_str,
        )
        with open(folder / file_name, "w") as f:
            print(code_str, file=f)

    def _get_import_code(self, compile_fn: CompileSpecificationInterface = None, time_fn: TimerInterface = None):
        import_strs = [
            "\n".join(v.import_str for v in torch.fx.graph._custom_builtins.values()),
            "\n".join(compile_fn.import_str() or []) if compile_fn else "",
            "\n".join(time_fn.import_str() or []) if time_fn else "",
        ]
        return "\n".join(filter(None, import_strs))

    def _get_fx_graph_class_str(self, class_name: str = FXGRAPH_CLASS_NAME):
        return _readable(self.graph, class_name, print_output=False)

    def _get_repro_code(
        self,
        folder,
        compile_fn: CompileSpecificationInterface,
        time_fn: TimerInterface,
        serialize_inputs: bool = False,
        inputs: Sequence[torch.Tensor | ExampleInputMetaData] = None,
        **kwargs,
    ):
        from thunder.dynamo.repro_script_template import repro_bench_code_template

        folder = Path(folder)
        torch_env, thunder_pkgs = get_env()
        class_str = textwrap.indent(self._get_fx_graph_class_str(), "    ")
        input_str = textwrap.indent(self._get_input_str(folder, inputs, serialize_inputs), "    ")
        extra_comment_str = kwargs.get("extra_comment_str") if "extra_comment_str" in kwargs else ""
        import_str = self._get_import_code(compile_fn, time_fn)
        code_str = repro_bench_code_template.format(
            torch_env=torch_env,
            thunder_pkgs=thunder_pkgs,
            import_str=import_str,
            dynamo_module=class_str,
            inputs=input_str,
            graph_name=self.graph_name,
            extra_comment_str=extra_comment_str,
        )
        return code_str

    def run_repro(
        self,
        compile_fn: CompileSpecificationInterface,
        check_consistency=False,
    ):
        torch._dynamo.reset()
        example_inputs = self.make_example_inputs()
        compiled_model = compile_fn.compile(self.graph, inputs=example_inputs)
        result = run_forward_backward(compiled_model, *example_inputs)

        if check_consistency:
            eager_result = run_forward_backward(self.graph, *example_inputs)
            torch.testing.assert_close(result, eager_result)
        return result

    def write_repro(
        self,
        folder: str | PathLike,
        compile_fn: CompileSpecificationInterface,
        file_name: str = None,
        check_consistency: bool = False,
        serialize_inputs: bool = False,
        inputs: Sequence[torch.Tensor | ExampleInputMetaData] = None,
        **kwargs,
    ) -> None:
        """
        Generates a reproduction script for the FX graph module with the given compile specification and writes it to a file.

        Args:
            folder (str | PathLike): The target directory where the script will be saved.
            compile_fn (CompileSpecificationInterface): Specifies how the FX graph module should be compiled.
                See :class:`CompileSpecificationInterface` for details.
            file_name (str): The name of the output script file. Default is the :attr:`graph_name`
            check_consistency (bool, optional): Whether to verify the correctness of the
            compiled module by comparing its output with Torch eager mode. Defaults to False.
            serialize_inputs (bool, optional): Whether to serialize the inputs for reproducibility.
                Defaults to False. If enabled, all inputs will be saved to a file named
                "{graph_name}_input.pt".
            inputs (Sequence[torch.Tensor | ExampleInputMetaData], optional):
                The input tensors or metadata for the FX graph module. Defaults to None, in
                which case the inputs will be inferred from the placeholders in the FX graph.
            **kwargs: Additional arguments for customization.
        """
        folder = Path(folder)
        folder.mkdir(exist_ok=True, parents=True)
        if inputs == None:
            inputs = self.example_input_meta
        code_str = self._get_repro_code(folder, compile_fn, None, serialize_inputs, inputs, **kwargs)
        compile_str = compile_fn.to_source(CALLABLE_NAME)
        code_str += textwrap.indent(f"{COMPILED_CALLABLE_NAME} = {compile_str}\n", "    ")

        run_str = f"from thunder.dynamo.report import run_forward_backward\nfwd_result, grads = run_forward_backward({COMPILED_CALLABLE_NAME}, *{INPUTS_NAME})\n"
        code_str += textwrap.indent(run_str, "    ")

        if check_consistency:
            check_str = f"eager_fwd_result, eager_grads = run_forward_backward({CALLABLE_NAME}, *{INPUTS_NAME})\ntorch.testing.assert_close(fwd_result, eager_fwd_result)\ntorch.testing.assert_close(grads, eager_grads)\n"

            code_str += textwrap.indent(check_str, "    ")

        code_str = f"{code_str}\ntest_{self.graph_name}()"

        if file_name is None:
            file_name = f"{self.graph_name}.py"
        with open(folder / file_name, "w") as f:
            print(code_str, file=f)

    def run_benchmark(self, compile_fn: CompileSpecificationInterface, time_fn: TimerInterface):
        # From torch.compile docs - https://pytorch.org/docs/stable/generated/torch.compile.html
        # > Multiple compiled results can be associated with a frame up to torch._dynamo.config.cache_size_limit, which defaults to 8; at which point we will fall back to eager.
        # Ref: https://github.com/pytorch/pytorch/blob/34d726011f482b716d879bf665aef100a7c08a8d/torch/_dynamo/__init__.py#L97
        # > reset function clears all compile caches and restore initial state.  This function is intended
        # to reset Dynamo's state *as if* you had started a fresh process invocation.
        torch._dynamo.reset()
        example_inputs = self.make_example_inputs()
        compiled_fn = compile_fn.compile(self.graph, inputs=example_inputs)

        forward_only = not any(hasattr(arg, "requires_grad") and arg.requires_grad for arg in example_inputs)
        fwd_measurement = time_fn.time(
            "compiled_fn(*example_inputs)", globals={"compiled_fn": compiled_fn, "example_inputs": example_inputs}
        )
        bwd_measurement = None
        if not forward_only:
            backward_fn, backward_setup = backward_only(compiled_fn, *example_inputs)
            backward_args = backward_setup()
            bwd_measurement = time_fn.time(
                "backward_fn(*backward_args)", globals={"backward_fn": backward_fn, "backward_args": backward_args}
            )
        return fwd_measurement, bwd_measurement

    def write_benchmark(
        self,
        folder: str | PathLike,
        compile_fn: CompileSpecificationInterface,
        time_fn: TimerInterface,
        file_name: str = None,
        serialize_inputs: bool = False,
        inputs: Sequence[torch.Tensor | ExampleInputMetaData] = None,
        **kwargs,
    ):
        """
        Generates a benchmark reproduction script for the given compilation and timing specification and writes it to the specified file.

        Args:
            folder (str | PathLike): The target directory where the script will be saved.
            compile_fn (CompileSpecificationInterface): Specifies how the FX graph module should be compiled.
                See :class:`CompileSpecificationInterface` for details.
            time_fn(TimerInterface): Specifies how the compiled callable is timed. See :class:`TimerInterface` for details.
            file_name (str): The name of the output script file. Default is the :attr:`graph_name`
            serialize_inputs (bool, optional): Whether to serialize the inputs for reproducibility. Defaults to False.
                If enabled, all inputs will be serialized into a single file: "{graph_name}_input.pt".
            inputs (Sequence[torch.Tensor | ExampleInputMetaData], optional):
                The input tensors or metadata for the FX graph module. Defaults to None.
                If not provided, inputs will be inferred from the placeholders in the FX graph.
            **kwargs: Additional arguments for customization.
        """
        folder = Path(folder)
        folder.mkdir(exist_ok=True, parents=True)
        if inputs == None:
            inputs = self.example_input_meta
        forward_only = not any(hasattr(arg, "requires_grad") and arg.requires_grad for arg in inputs)
        code_str = self._get_repro_code(folder, compile_fn, time_fn, serialize_inputs, inputs, **kwargs)
        compile_str = compile_fn.to_source(CALLABLE_NAME)
        fwd_timing_str = time_fn.to_source(COMPILED_CALLABLE_NAME, INPUTS_NAME)
        bwd_timing_str = time_fn.to_source("backward_fn", "backward_args")
        code_str = f"""{code_str}
    {COMPILED_CALLABLE_NAME} = {compile_str}
    # forward
    fwd_measurement = {fwd_timing_str}
    print("fwd_measurement=", fwd_measurement)
    if hasattr(fwd_measurement, "max_allocated_memory"):
        from thunder.dynamo.benchmark_utils import get_pretty_memory_str
        print(f"fwd_measurement.max_allocated_memory={{get_pretty_memory_str(fwd_measurement.max_allocated_memory)}}")
"""
        if not forward_only:
            code_str = f"""{code_str}
    # backward
    from thunder.benchmarks.targets import backward_only
    backward_fn, backward_setup = backward_only({COMPILED_CALLABLE_NAME}, *{INPUTS_NAME})
    backward_args = backward_setup()
    bwd_measurement = {bwd_timing_str}
    print("bwd_measurement=", bwd_measurement)
    if hasattr(bwd_measurement, "max_allocated_memory"):
        print(f"bwd_measurement.max_allocated_memory={{get_pretty_memory_str(bwd_measurement.max_allocated_memory)}}")
"""

        code_str += f"test_{self.graph_name}()"
        if file_name is None:
            file_name = f"{self.graph_name}.py"
        with open(folder / file_name, "w") as f:
            print(code_str, file=f)


class FXReport:
    """
    This class stores a list of FXGraphReport instances, each of which wraps an FX graph
    module and provides methods to generate reproduction and benchmark scripts.
    """

    def __init__(
        self,
        graphs: list[torch.fx.GraphModule],
        graph_names: list[str] | None = None,
        dynamo_break_reasons: list[GraphCompileReason] | None = None,
    ):
        self.fx_graph_reports = []
        self.dynamo_break_reasons = dynamo_break_reasons
        if graph_names is None:
            graph_names = [f"graph{idx}" for idx in range(len(graphs))]

        for g_name, g in zip(graph_names, graphs):
            placeholders = list(n for n in g.graph.nodes if n.op == "placeholder")
            example_input_metadata = list(
                map(partial(_get_example_inputs_from_placeholder, only_metadata=True), placeholders)
            )
            self.fx_graph_reports.append(FXGraphReport(g, g_name, example_input_metadata))

    def __str__(self):
        output = f"Dynamo Graph Count: {len(self.fx_graph_reports)}\n"
        if self.dynamo_break_reasons:
            output += "Dynamo Break Reasons:\n"
            for idx, reason in enumerate(self.dynamo_break_reasons):
                output += f"  Break Reason {idx+1}:\n"
                output += f"    Reason: {reason.reason}\n"
                output += "    User Stack:\n"
                for frame_summary in reason.user_stack:
                    output += f"      {frame_summary}\n"
        output += f"Graph information:\n"
        for idx, graph_report in enumerate(self.fx_graph_reports):
            output += textwrap.indent(f"{graph_report}\n", "  ")
        return output


def fx_report(fn: Callable, *args, compile_options: dict = None, **kwargs) -> FXReport:
    """
    This function compiles a given function using :func:`torch.compile` with specified ``compile_options``,
    and applies a custom backend that intercepts and collects FX graph modules during execution.
    The function then returns an :class:`FXReport`, which contains utilities to generate
    reproduction and benchmark scripts for each collected FX graph module.

    Args:
        fn (Callable): The function to be compiled and analyzed.
        *args: Positional arguments of ``fn``.
        compile_options(dict): the options that are passed to :func:`torch.compile`
        **kwargs: Keyword arguments of ``fn``.

    Example:
        .. code-block:: python

        import tempfile

        import torch
        from thunder import nvfuser_executor, sdpa_executor
        from thunder.dynamo.benchmark_utils import ThunderCompileSpecification, WallTime
        from thunder.dynamo.report import fx_report

        def model(x):
            return x * 2

        report = fx_report(model, torch.randn((2, 2), requires_grad=True, device="cuda"), compile_options={"dynamic": False})
        print(len(report.fx_graph_reports))
        with tempfile.TemporaryDirectory() as tmpdir:
            for graph_report in report.fx_graph_reports:
                graph_report.write_eager_repro(tmpdir)
                # Uses default `thunder.jit`
                graph_report.write_thunder_repro(tmpdir, use_benchmark=True)
                # Uses default `torch.compile`
                graph_report.write_inductor_repro(tmpdir)

                my_thunderjit = ThunderCompileSpecification(executors=[sdpa_executor, nvfuser_executor])
                graph_name = graph_report.graph_name
                graph_report.write_repro(
                    tmpdir, my_thunderjit, check_consistency=True, file_name=f"{graph_name}_mythunder_repro.py"
                )
                graph_report.write_benchmark(tmpdir, my_thunderjit, WallTime, f"{graph_name}_mythunder_benchmark.py")
    """
    graphs = []
    break_reasons = []

    def helper_backend(gm, example_inputs):
        """Helper function to collect FX graphs."""
        graphs.append(copy.deepcopy(gm))
        if gm.compile_subgraph_reason.graph_break:
            break_reasons.append(gm.compile_subgraph_reason)

        from torch._inductor import compile

        return compile(gm, example_inputs)

    if compile_options is None:
        compile_options = {}
    torch._dynamo.reset()
    compiled = torch.compile(fn, **compile_options, backend=helper_backend)
    compiled(*args, **kwargs)

    return FXReport(graphs, dynamo_break_reasons=break_reasons)


class ThunderSplitGraphReport(FXGraphReport):
    """
    A report class representing a Thunder-split FX subgraph, extending :class:FXGraphReport.

    This class encapsulates details about a subgraph that was split from the original
    Dynamo FX graph due to Thunder-specific transformations.

    Attributes:
        graph: The Thunder-split FX graph.
        graph_name: The name of the Thunder-split FX graph.
        compiled_fn: The Thunder-compiled function corresponding to :attr:`graph`.
        example_input: An example input used for execution.
        thunder_options: Configuration options specific to :func:`thunder.jit`.
        split_reason: The reason why :func:`thunder.dynamo.splitter._splitter` split the original graph.
        fusion_reports (list[ThunderFusionReport]): A list of fusion reports for the
            nvFusion regions generated when using the nvFuser executor.
            See :class:`ThunderFusionReport` for more details.
        fwd_trc: The forward trace, available only after calling :meth:`_create_thunder_traces`.
        bwd_trc: The backward trace, available only after calling :meth:`_create_thunder_traces`.

    For an example, see the documentation of :func:`analyze_thunder_splits`.
    """

    def __init__(
        self,
        graph: torch.fx.GraphModule,
        graph_name: str,
        example_input_metas,
        compiled_fn: Callable,
        thunder_options: dict,
        split_reason: str,
    ):
        super().__init__(graph, graph_name, example_input_metas)
        self.compiled_fn = compiled_fn
        self.thunder_options = thunder_options
        self.split_reason = split_reason

        self.fusion_reports: list[ThunderFusionReport] = []
        self.fwd_trc: TraceCtx = None
        self.bwd_trc: TraceCtx = None

    def _create_thunder_traces(self):
        example_inputs = self.make_example_inputs()
        # Executes to get the trace
        run_forward_backward(self.compiled_fn, *example_inputs)
        self.fwd_trc = last_traces(self.compiled_fn)[-1]
        self.bwd_trc = last_backward_traces(self.compiled_fn)[-1]

    def create_fusion_reports(self):
        """
        Runs the Thunder-compiled function to obtain the nvFusion definition
        and generate the :class:`ThunderFusionReport` instance based on it.
        """
        self._create_thunder_traces()
        for trace, prefix in [(self.fwd_trc, "forward"), (self.bwd_trc, "backward")]:
            for bsym in trace.bound_symbols:
                if bsym.sym.is_fusion and "nvFusion" in bsym.sym.name:
                    self.fusion_reports.append(ThunderFusionReport(bsym, f"{self.graph_name}_{bsym.sym.name}_{prefix}"))

    def write_thunder_repro(self, folder, use_benchmark=False, serialize_inputs=False):
        thunder_ex_str = (
            f"partial(thunder.jit, {self.thunder_options})" if self.thunder_options is None else "thunder.jit"
        )
        has_cuda_args = any(hasattr(arg, "device") and arg.device.type == "cuda" for arg in self.example_input_meta)
        import_str = ["import thunder", "from functools import partial"]
        if has_cuda_args:
            # Since Thunder compile options don't clearly indicate required imports,
            # we include commonly used transforms by default.
            import_str.extend(
                [
                    "from thunder.transforms.cudagraph import CUDAGraphTransform",
                    "from thunder.dev_utils.nvtx_profile_transform import NvtxProfileTransform",
                ]
            )
        if not use_benchmark:
            default_thunderjit = ThunderCompileSpecification()
            self.write_repro(
                folder,
                default_thunderjit,
                f"{self.graph_name}_repro_thunder.py",
                serialize_inputs=serialize_inputs,
                extra_comment_str=self.split_reason,
            )
            return

        executor_names_list = ["thunder"]
        executors = [thunder_ex_str]

        self.write_pytest_benchmark(
            folder,
            f"{self.graph_name}_benchmark_thunder.py",
            executor_names_list,
            executor_str=executors,
            import_str=import_str,
            serialize_inputs=serialize_inputs,
            extra_comment_str=self.split_reason,
        )


# TODO: `ThunderFusionReport` is expected to inherit from `FXGraphReport` for consistency.
# However, we currently cannot convert bound symbols to an FX graph.
# In the future, we might add support for this conversion, making `ThunderFusionReport`
# consistent with `FXGraphReport`.
class ThunderFusionReport:
    """
    A report class representing a Thunder nvFusion region.

    This class encapsulates information about a nvFusion region created during
    Thunder execution, including the symbolic representation and its name.

    Attributes:
        nvfusion_bsym (BoundSymbol): The symbolic representation of the nvFusion region.
        name (str): The name of the fusion region.

    For an example, see the documentation of :func:`analyze_thunder_splits`.
    """

    def __init__(self, bsym: BoundSymbol, name: str):
        self.nvfusion_bsym = bsym
        self.name = name

    def __str__(self):
        return f"<ThunderFusionReport of bound symbol\n{self.nvfusion_bsym}>"

    def run_benchmark(self, compile_fn: CompileSpecificationInterface, timer_fn: TimerInterface):
        compiled_fn = compile_fn.compile(self.nvfusion_bsym)
        inputs = self.make_example_inputs()
        return timer_fn.time("compiled_fn(*inputs)", globals={"compiled_fn": compiled_fn, "inputs": inputs})

    def run_repro(
        self,
        compile_fn: CompileSpecificationInterface,
    ):
        compiled_fn = compile_fn.compile(self.nvfusion_bsym)
        inputs = self.make_example_inputs()
        return compiled_fn(*inputs)

    def _get_nvfuser_code(self):
        nvfuser_callable = self.nvfusion_bsym._call_ctx[self.nvfusion_bsym.sym.name]
        fd = nvfuser_callable.last_used

        # The API for nvFuser version >=2.14
        get_repro = getattr(fd, "repro_script_for", None)
        # The legacy nvFuser API
        if get_repro is None:
            get_repro = getattr(fd, "getReproString", None)
        if get_repro is None:
            raise RuntimeError("The installed version of nvFuser does not support repro generation unless on crash.")

        inputs = self.make_example_inputs()
        nvfuser_repro_code = get_repro(inputs)
        return nvfuser_repro_code

    def write_nvfuser_benchmark(self, folder, time_fn: TimerInterface, file_name=None, **kwargs):
        folder = Path(folder)
        folder.mkdir(exist_ok=True, parents=True)
        extra_comment_str = kwargs.get("extra_comment_str") if "extra_comment_str" in kwargs else ""
        repro_code_str = self._get_nvfuser_code()
        timing_import_str = "\n".join(time_fn.import_str() or [])
        timing_str = time_fn.to_source("nvfuser_fn", "inputs")
        timing_str = timing_str.replace("*inputs", "inputs")
        repro_code_str = repro_code_str.replace("fd.execute(inputs)\n", "")
        comment_str = f'"""\n{self.nvfusion_bsym}\n\n{extra_comment_str}"""'
        code_str = f"""{comment_str}
{timing_import_str}
{repro_code_str}
nvfuser_fn = fd.execute
measurement = {timing_str}
print(measurement)
"""
        if file_name == None:
            file_name = f"{self.name}_benchmark_nvfuser.py"
        with open(folder / file_name, "w") as f:
            print(code_str, file=f)

    def write_nvfuser_repro(self, folder, file_name=None):
        folder = Path(folder)
        folder.mkdir(exist_ok=True, parents=True)
        repro_code_str = self._get_nvfuser_code()
        comment_str = f'"""\n{self.nvfusion_bsym}\n"""'

        if file_name == None:
            file_name = f"{self.name}_repro_nvfuser.py"
        with open(folder / file_name, "w") as f:
            print(comment_str, file=f)
            print(repro_code_str, file=f)

    def make_example_inputs(self):
        return [example_input_meta_to_input(meta) for meta in self.get_inputs_meta()]

    def get_inputs_meta(self):
        return self.nvfusion_bsym._call_ctx[self.nvfusion_bsym.sym.name].last_inputs_meta

    def _get_inductor_code(self, **kwargs):
        python_func = create_python_callable_from_bsym(self.nvfusion_bsym)
        nvfusion_name = self.nvfusion_bsym.sym.name
        extra_comment_str = kwargs.get("extra_comment_str") if "extra_comment_str" in kwargs else ""

        inputs = self.get_inputs_meta()
        inputs = "[" + "".join(arg_like(inp) for inp in inputs) + "]"
        inductor_code_str = bsym_torch_compile_repro_template.format(
            python_func=python_func, func_name=nvfusion_name, inputs=inputs, extra_comment_str=extra_comment_str
        )
        return inductor_code_str

    def write_inductor_repro(self, folder: PathLike, file_name=None):
        folder = Path(folder)
        folder.mkdir(exist_ok=True, parents=True)
        code_str = self._get_inductor_code()
        code_str = f"""{code_str}
out = torch_compiled_callable(*inputs)
"""
        if file_name == None:
            file_name = f"{self.name}_repro_inductor.py"
        with open(folder / file_name, "w") as f:
            f.write(code_str)

    def write_inductor_benchmark(self, folder: PathLike, time_fn: TimerInterface, file_name=None, **kwargs):
        folder = Path(folder)
        folder.mkdir(exist_ok=True, parents=True)
        code_str = self._get_inductor_code(**kwargs)
        timing_import_str = "\n".join(time_fn.import_str() or [])
        code_str = f"""{code_str}
{timing_import_str}
measurement = {time_fn.to_source("torch_compiled_callable", "inputs")}
print(measurement)
"""
        if file_name == None:
            file_name = f"{self.name}_benchmark_inductor.py"
        with open(folder / file_name, "w") as f:
            f.write(code_str)


class ThunderFXGraphReport(FXGraphReport):
    """
    A Thunder-specific report class for a Dynamo FX Graph, extending FXGraphReport,
    providing the ability to save reproduction/benchmark scripts for the original FX graph.
    Additionally, it includes information about Thunder-split subgraphs in `subgraph_reports`.

    Attributes:
        graph (torch.fx.GraphModule): The original Dynamo FX graph before being split by Thunder.
        graph_name (str): The name of the original Dynamo FX graph.
        split_reason (str): Reasons explaining why the subgraph was split.
        subgraph_reports (list[ThunderSplitGraphReport]): A list of reports for each
            Thunder-split FX graph. For more details, see :class:`ThunderSplitGraphReport`.

    For an example, see the documentation of :func:`analyze_thunder_splits`.
    """

    def __init__(
        self,
        gm: torch.fx.GraphModule,
        gm_name: str,
        example_input_metas,
        split_reason: str,
        subgraph_reports: list[ThunderSplitGraphReport],
    ):
        super().__init__(gm, gm_name, example_input_metas)
        self.split_reason = split_reason
        self.subgraph_reports: list[ThunderSplitGraphReport] = subgraph_reports

    def __str__(self):
        output = f"Thunder-specific Information of {self.graph_name}:\n"
        output += textwrap.indent(self.split_reason, "  ")
        for report in self.subgraph_reports:
            output += textwrap.indent(report.__str__(), "  ")
        return output


def analyze_thunder_splits(
    report: FXGraphReport,
    **thunder_options,
) -> ThunderFXGraphReport:
    """
    Generates a :class:`ThunderFXGraphReport` based on an :class:`FXGraphReport`.

    The :class:`ThunderFXGraphReport` provides additional details about Thunder-specific splits
    and nvFusion regions. For more details, see :class:`ThunderFXGraphReport`.

    Example:
        .. code-block:: python

        import tempfile
        from pathlib import Path
        import torch
        from thunder.dynamo.report import (
            fx_report, FXReport, ThunderFXGraphReport, FXGraphReport,
            ThunderSplitGraphReport, ThunderFusionReport, analyze_thunder_splits
        )

        x = torch.ones(2, 2, device="cuda", requires_grad=True)

        # Dynamo segments `foo` into two graphs. Each graph contains one Thunder-split graph,
        # and each Thunder-split graph has one nvFusion region.
        def foo(x):
            x = x.exp()
            torch._dynamo.graph_break()
            y = torch.sinc(x) + torch.cos(x)
            return y + 1

        # If using `torch.compile` alone, you can stop here and query the reports in `FXReport`.
        # For more details, see the example in :func:`fx_report`.
        results: FXReport = fx_report(foo, x)

        fx_graph_report: FXGraphReport
        with tempfile.TemporaryDirectory() as tmpdir:
            tmp_path = Path(tmpdir)
            for idx, fx_graph_report in enumerate(results.fx_graph_reports):
                # `ThunderFXGraphReport` extends `FXGraphReport`, providing the ability to save
                # reproduction/benchmark scripts for the original FX graph. Additionally, it
                # includes information about Thunder-split subgraphs in `subgraph_reports`.
                thunder_fx_graph_report: ThunderFXGraphReport = analyze_thunder_splits(fx_graph_report)
                # Saves a reproduction script for the original FX graph
                thunder_fx_graph_report.write_thunder_repro(tmp_path)

                thunder_split_report: ThunderSplitGraphReport
                for thunder_split_report in thunder_fx_graph_report.subgraph_reports:
                    split_folder = tmp_path / str(idx)
                    thunder_split_report.write_eager_repro(split_folder)
                    thunder_split_report.write_thunder_repro(split_folder)
                    thunder_split_report.write_inductor_repro(split_folder)

                    # If you are only interested in the Thunder-split FX graph, you can stop here.
                    # If you want to inspect Thunder traces and nvFusion regions further, explicitly call
                    # `ThunderSplitGraphReport.create_fusion_reports()` and analyze as shown below.
                    thunder_split_report.create_fusion_reports()
                    print(f"fwd_trace:\n{thunder_split_report.fwd_trc}\n")
                    print(f"bwd_trace:\n{thunder_split_report.bwd_trc}\n")
                    nvfusion_report: ThunderFusionReport
                    for nvfusion_report in thunder_split_report.fusion_reports:
                        nvfusion_report.write_nvfuser_repro(split_folder / "nvfusion")
                        nvfusion_report.write_inductor_repro(split_folder / "nvfusion")

    """
    from thunder.dynamo.utils import remove_empty_autocast, recompile_graph, get_thunder_module_names
    from thunder.dynamo.splitter import _splitter
    from thunder import jit

    # Splits the FX graph module using Thunder splitter
    gm = remove_empty_autocast(report.graph)
    # Dynamo uses lazy generation of the underlying Python code, so we need to
    # force recompilation of the GraphModule before passing it to Thunder.
    recompile_graph(gm)
    thunder_jit = partial(jit, **thunder_options, nv_store_fusion_inputs_meta=True)
    _, subgraph_info = _splitter(gm, thunder_jit, torch.compile, _unused_sample_args=None)

    thunder_module_names = [f"{report.graph_name}_{name}" for name in get_thunder_module_names(subgraph_info)]
    original_modules_to_thunder_modules = (
        [m, compiled_m]
        for m, compiled_m in subgraph_info.submodule_to_compiled_functions.items()
        if compiled_m.compiler == CompilerType.THUNDER
    )
    example_inputs = subgraph_info.thunder_compiled_fns_example_inputs
    split_reason = get_split_reasons_string(subgraph_info)

    subgraph_reports = []
    for name, sub_gm_pair, example_input in zip(
        thunder_module_names, original_modules_to_thunder_modules, example_inputs
    ):
        subgraph_reports.append(
            ThunderSplitGraphReport(
                sub_gm_pair[0],
                name,
                example_input,
                sub_gm_pair[1].compiled_fn,
                thunder_options,
                split_reason,
            )
        )
    report = ThunderFXGraphReport(
        report.graph, report.graph_name, report.example_input_meta, split_reason, subgraph_reports
    )
    return report


def check_torch_compile_runnability(fn: Callable, stream: TextIO = sys.stdout):
    """
    Checks if the input callable can be successfully executed by torch.compile.
    If not, it will try to run it in eager mode.
    """

    def inner_fn(*args, **kwargs):
        try:
            # WAR for triton error https://github.com/pytorch/pytorch/issues/124565
            if torch.cuda.is_available():
                torch.empty(1, device="cuda", requires_grad=True).backward()
            torch._dynamo.reset()
            torch_compiled = torch.compile(fn)
            run_forward_backward(torch_compiled, *args, **kwargs)
        except Exception as e:
            stream.write(f"Failed to run the function using torch.compile with exception: {e}")
            stream.write(f"Trying with Torch eager...")
            try:
                run_forward_backward(fn, *args, **kwargs)
            except Exception as e:
                stream.write(f"Failed to run the function in eager mode with exception: {e}")
                return
            stream.write("The input callable can be successfully executed in eager mode.")
        else:
            stream.write("The input callable can be successfully executed by torch.compile.")

    return inner_fn


def get_thunder_fxgraph_reports(
    fn: Callable, *args, thunder_compile_kwargs: dict = None, stream: TextIO = sys.stdout, **kwargs
) -> list[ThunderFXGraphReport]:
    """
    Generates a list of :class:`ThunderFXGraphReport` objects for a given callable.

    This function performs the following steps:
    1. Checks if the callable can be executed with `torch.compile` or eager execution when `check_runnablility` is `True`.
    2. Generates the dynamo segmented FX graphs and further analyzes the Thunder-split subgraphs of the FX graph.

    Parameters:
        fn: The callable to analyze.
        *args: Arguments to pass to the callable.
        thunder_compile_kwargs: Keyword arguments for Thunder compilation.
        check_runnablility: Whether to check if the callable can be executed with `torch.compile` or eager execution.
        **kwargs: Keyword arguments to pass to the callable.
    """
    reports = fx_report(fn, *args, **kwargs)
    stream.write(str(reports))
    if thunder_compile_kwargs is None:
        thunder_compile_kwargs = {}
    thunder_fxgraph_reports = []
    for fxgraph_report in reports.fx_graph_reports:
        thunder_fxgraph_report = analyze_thunder_splits(fxgraph_report, **thunder_compile_kwargs)
        stream.write(str(thunder_fxgraph_report))
        thunder_fxgraph_reports.append(thunder_fxgraph_report)
    return thunder_fxgraph_reports


def make_nvfusion_reports(split_reports: list[ThunderSplitGraphReport]):
    """
    Creates nvFusion reports for each Thunder-split report.
    """
    for split_report in split_reports:
        split_report.create_fusion_reports()


# NOTE: Here we use TorchInductorSpecification (TorchInductor without TorchDynamo) to compare with Thunder. Reason: https://github.com/Lightning-AI/lightning-thunder/issues/1521
def thunderfx_benchmark_report_from_splits(
    thunder_fxgraph_reports: list[ThunderFXGraphReport],
    folder_path: str | PathLike,
    thunder_compile_kwargs: dict = None,
    compare_fusion: bool = False,
    time_rtol=0.5,
    time_atol=0.0,
    memory_usage_rtol=0.5,
    memory_usage_atol=0.0,
    stream: TextIO = sys.stdout,
):
    """
    A utility function that analyzes the runnability and performance benchmarks of each Thunder-split FX graph and nvFusion regions(optional).
    It prints out the performance metrics and saves the benchmark script in `folder_path` if the difference exceeds
    the tolerance (`time_rtol`, `time_atol` in seconds; `memory_usage_rtol`, `memory_usage_atol` in Bytes).
    the function will create the following folder structure:
    folder_path
    └── graph0
        ├── failed
        │   └── failed_graph0_thunder_1_thunder_WallTime.py
        └── memory_issue
            ├── graph0_thunder_0_inductor_backend_WallTimeWithMemoryUsage.py
            └── graph0_thunder_0_thunder_WallTimeWithMemoryUsage.py
        ├── graph0_thunder_0_thunder_walltime.py
        └── nvfusion_reports
            └── graph0_thunder_0_nvfusion0_forward_nvfuser_kerneltime.py
    It separates subfolders for each `graph[index]` and `nvfusion_report`.
    The script for each FX graph is named as `graph[index]_[thunder_split_name]_[executor_name]_[timer_name].py`.
    The script for each nvfusion region is named as `graph[index]_[thunder_split_name]_[nvfusion_name]_[forward/backward]_[executor_name]_[timer_name].py`.
    """
    folder_path = Path(folder_path)
    if thunder_compile_kwargs is None:
        thunder_compile_kwargs = {}
    thunderjit = ThunderCompileSpecification(**thunder_compile_kwargs)
    torchinductor = TorchInductorSpecification()

    runnable_split_reports: list[ThunderSplitGraphReport] = []
    for thunder_fxgraph_report in thunder_fxgraph_reports:
        graph_folder = folder_path / thunder_fxgraph_report.graph_name
        for split_report in thunder_fxgraph_report.subgraph_reports:
            _, measure_thunder = check_metrics(
                graph_folder,
                split_report,
                torchinductor,
                thunderjit,
                WallTimeWithMemoryUsage,
                time_rtol,
                time_atol,
                memory_usage_rtol,
                memory_usage_atol,
                stream,
            )
            check_metrics(
                graph_folder,
                split_report,
                torchinductor,
                thunderjit,
                KernelTime,
                time_rtol,
                time_atol,
                memory_usage_rtol,
                memory_usage_atol,
                stream,
            )
            if measure_thunder is not None:
                runnable_split_reports.append(split_report)
    if not compare_fusion:
        return
    make_nvfusion_reports(runnable_split_reports)

    for graph_report in thunder_fxgraph_reports:
        graph_nvfusion_folder = folder_path / graph_report.graph_name / "nvfusion_reports"
        for split_report in graph_report.subgraph_reports:
            for nvfusion_report in split_report.fusion_reports:
                check_nvfusion_timing(graph_nvfusion_folder, nvfusion_report, WallTime, time_rtol, time_atol, stream)
                check_nvfusion_timing(graph_nvfusion_folder, nvfusion_report, KernelTime, time_rtol, time_atol, stream)


def thunderfx_benchmark_report(
    fn: Callable,
    *args,
    folder_path: str | PathLike,
    thunder_compile_kwargs: dict = None,
    check_torch_runnablility: bool = True,
    time_rtol=0.5,
    time_atol=0.0,
    memory_usage_rtol=0.5,
    memory_usage_atol=0.0,
    compare_fusion: bool = False,
    stream: TextIO = sys.stdout,
    **kwargs,
):
    """
    A utility function that analyzes the runnability and performance benchmarks of each FX graph.

    1. Checks if the callable can be executed with `torch.compile`.
    - If it fails, attempts to run it eagerly.
    - If eager execution also fails, an error is printed, and the function returns.
    - If eager execution succeeds, the analysis continues.

    2. Collects all ThunderFX subgraphs and verifies whether each subgraph can be successfully executed by Thunder.

    3. For each subgraph:
    - Compares wall time and kernel time between `torch.compile` and Thunder.
    - Reports performance metrics and saves the benchmark script in `folder_path/graph_name/` if the difference exceeds the tolerance (`time_rtol`, `time_atol` in seconds)
    - Reports memory usage and saves the benchmark script in `folder_path/graph_name/memory_issue` if the difference exceeds the tolerance (`memory_usage_rtol`, `memory_usage_atol` in Bytes).
    - Uses `math.isclose` for tolerance checks.

    4. If `compare_fusion` is `True`:
    - Also compares the wall time and kernel time of each nvFusion region.
    - Saves the benchmark script when necessary in `folder_path/graph_name/nvfusion_reports`, following the same criteria as above.

    Note:
    - This function may run out of memory (OOM) as it allocates random tensors when executing
    the graph module in each Report. To prevent OOM issues, users must manually free the
    input model and arguments to free up memory for `make_nvfusion_reports`, `check_timing`,
    and `check_nvfusion_timing`.
    - See `thunderfx_benchmark_report_from_splits` for details on the generated folders and scripts.

    Here is an example:

    ```python
    thunder_fxgraph_reports = get_thunder_fxgraph_reports(model, x)

    # Frees the parameters and inputs to make room for the reports
    del model
    del x

    thunderfx_benchmark_report_from_splits(thunder_fxgraph_reports, folder_path, compare_fusion=True)
    ```
    """
    folder_path = Path(folder_path)
    folder_path.mkdir(exist_ok=True, parents=True)
    if check_torch_runnablility:
        check_torch_compile_runnability(fn, stream)(*args, **kwargs)
    thunder_fxgraph_reports = get_thunder_fxgraph_reports(
        fn, *args, **kwargs, thunder_compile_kwargs=thunder_compile_kwargs, stream=stream
    )
    thunderfx_benchmark_report_from_splits(
<<<<<<< HEAD
        thunder_fxgraph_reports,
        folder_path,
        thunder_compile_kwargs,
        compare_fusion,
        time_rtol,
        time_atol,
        memory_usage_rtol,
        memory_usage_atol,
        stream,
    )
=======
        thunder_fxgraph_reports, folder_path, thunder_compile_kwargs, compare_fusion, rtol, atol
    )


def save_failing_repros(
    reports: list[FXGraphReport], compile_fn: CompileSpecificationInterface, repros_folder: str | PathLike
):
    """
    Saves the repros for the failing reports. The failing reason is saved as comment in the repro file.
    example usage:
    ```python
    # Gets the Dynamo FX Graph reports
    report = fx_report(model, x)
    # Saves the repros for the failing reports using TorchCompile
    save_failing_repros(report.fx_graph_reports, TorchCompileSpecification(), "repros")
    ```
    """
    repros_folder = Path(repros_folder)
    repros_folder.mkdir(exist_ok=True, parents=True)
    for report in reports:
        try:
            report.run_repro(compile_fn)
        except Exception as e:
            comment = f"Failed to run the function using {compile_fn.name} with exception: {e}"
            report.write_repro(repros_folder, compile_fn, extra_comment_str=comment)
>>>>>>> 590e5424
<|MERGE_RESOLUTION|>--- conflicted
+++ resolved
@@ -1257,7 +1257,6 @@
         fn, *args, **kwargs, thunder_compile_kwargs=thunder_compile_kwargs, stream=stream
     )
     thunderfx_benchmark_report_from_splits(
-<<<<<<< HEAD
         thunder_fxgraph_reports,
         folder_path,
         thunder_compile_kwargs,
@@ -1268,9 +1267,6 @@
         memory_usage_atol,
         stream,
     )
-=======
-        thunder_fxgraph_reports, folder_path, thunder_compile_kwargs, compare_fusion, rtol, atol
-    )
 
 
 def save_failing_repros(
@@ -1293,5 +1289,4 @@
             report.run_repro(compile_fn)
         except Exception as e:
             comment = f"Failed to run the function using {compile_fn.name} with exception: {e}"
-            report.write_repro(repros_folder, compile_fn, extra_comment_str=comment)
->>>>>>> 590e5424
+            report.write_repro(repros_folder, compile_fn, extra_comment_str=comment)