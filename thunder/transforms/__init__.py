--- conflicted
+++ resolved
@@ -8,8 +8,5 @@
     "ConstantFolding",
     "LORATransform",
     "MaterializationTransform",
-<<<<<<< HEAD
-=======
     "PrunePrologueChecks",
->>>>>>> 52ee5410
 ]