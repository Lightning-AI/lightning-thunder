--- conflicted
+++ resolved
@@ -504,19 +504,9 @@
     # collect proxies needing to be saved from the forward for the backward
     saved_for_backward = {}
     for bsym in backward_part_bsyms:
-<<<<<<< HEAD
-        saved_for_backward.update(
-            (a.name, a)
-            for a in bsym.flat_proxy_args
-            if a.name in forward_proxy_names and a.name not in backward_recomputed_proxy_names
-        )
-    saved_for_backward_tensors = tuple([p for p in saved_for_backward.values() if isinstance(p, TensorProxy)])
-    saved_for_backward_other = tuple([p for p in saved_for_backward.values() if not isinstance(p, TensorProxy)])
-=======
         saved_for_backward.update((a.name, a) for a in bsym.flat_proxy_args if a.name in forward_proxy_names)
-    saved_for_backward_tensors = [p for p in saved_for_backward.values() if isinstance(p, TensorProxy)]
-    saved_for_backward_other = [p for p in saved_for_backward.values() if not isinstance(p, TensorProxy)]
->>>>>>> 35d728f4
+    saved_for_backward_tensors = tuple(p for p in saved_for_backward.values() if isinstance(p, TensorProxy))
+    saved_for_backward_other = tuple(p for p in saved_for_backward.values() if not isinstance(p, TensorProxy))
 
     # we build the forward trace
     forward_trace = from_trace(joint_trace)
