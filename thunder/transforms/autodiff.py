--- conflicted
+++ resolved
@@ -542,18 +542,16 @@
 
     backward_trace = dce(backward_trace)
 
-<<<<<<< HEAD
     # Importing here to avoid cyclical dependencies in future.
     # NOTE: This is required only for v1 executor.
     from thunder.executors.transformer_engineex import transformer_engine_v1_bwd_fp8_meta_sync
 
     transformer_engine_v1_bwd_fp8_meta_sync(forward_trace, backward_trace)
-=======
+
     # We only want to apply it on backward trace.
     from thunder.torch.experimental.dtensor_utils import check_dtensor_cotangent_metadata_in_backward
 
     backward_trace = check_dtensor_cotangent_metadata_in_backward(backward_trace)
->>>>>>> 810cc8d8
 
     return forward_trace, backward_trace
 
