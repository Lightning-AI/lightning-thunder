--- conflicted
+++ resolved
@@ -606,9 +606,5 @@
     from thunder.executors.nvfuserex_impl import register_supported
     from thunder.executors.torchex import _always_executable
 
-<<<<<<< HEAD
     register_supported(symbol, translator_for_nvfuser, checker or _always_executable)
-    register_supported(symbol.id, translator_for_nvfuser, checker or _always_executable)
-=======
-    register_supported(symbol, translator_for_nvfuser, checker or _always_executable)
->>>>>>> efeac49d
+    #register_supported(symbol.id, translator_for_nvfuser, checker or _always_executable)