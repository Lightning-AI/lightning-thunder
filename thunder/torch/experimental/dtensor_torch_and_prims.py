from functools import partial
from collections.abc import Callable

from thunder.torch import torchsymbol, TensorLike, register_function
import thunder.torch as ltorch
from thunder.core.pytree import tree_flatten
from thunder import clang
from thunder.torch.experimental.dtensor_utils import run_with_fake_tensor
from thunder.torch.experimental.dtensor_proxy import DTensorProxy, create_dtensor_proxy_from_proxies
from thunder.torch.langctx import register_method
import thunder.core.dtypes as dtypes

from thunder.core.proxies import TensorProxy, AnyProxy
from thunder.core.transforms import (
    register_grad,
    put_grad,
    put_grads,
    get_grad,
)
from thunder.executors.torchex import ex as pytorchex
from thunder.executors.pythonex import ex as pythonex
from thunder.core.prims import make_prim, OpTags
from thunder.core import prims
from thunder.core import baseutils
from thunder.core import utils

import torch

dtensor_torchsymbol = partial(torchsymbol, allow_tensor_subclass_proxy=True)


def dispatch_to_impl(single_device_symbol, dtensor_symbol):
    def wrapper(*args, **kwargs):
        filter_tensor_proxies = list(filter(lambda t: isinstance(t, TensorProxy), tree_flatten((args, kwargs))[0]))
        # number only variant of the operator.
        if not filter_tensor_proxies:
            return single_device_symbol(*args, **kwargs)

        dtensor_tensor_proxies = map(lambda t: isinstance(t, DTensorProxy), filter_tensor_proxies)
        if all(dtensor_tensor_proxies):
            return dtensor_symbol(*args, **kwargs)
        else:
            return single_device_symbol(*args, **kwargs)

    return wrapper


def register_function_for_dtensor(torch_fn, single_device_symbol, dtensor_symbol, is_method=False):
    register_function(torch_fn, dispatch_to_impl(single_device_symbol, dtensor_symbol))

    if is_method:
        method_name: str = torch_fn.__name__
        torch_method: None | Callable = getattr(torch.Tensor, method_name, None)
        register_method_for_dtensor(torch_method, single_device_symbol, dtensor_symbol)


def register_method_for_dtensor(torch_fn, single_device_symbol, dtensor_symbol):
    method_wrapper = dispatch_to_impl(single_device_symbol, dtensor_symbol)
    register_function(torch_fn, method_wrapper)
    register_method(torch_fn.__name__, method_wrapper)


def _check_dtensor_spec_repr_meta(s: AnyProxy, value: str) -> None:
    baseutils.check_type(s, AnyProxy)


check_dtensor_spec_repr = make_prim(
    "check_dtensor_spec_repr",
    "check_dtensor_spec_repr",
    meta=_check_dtensor_spec_repr_meta,
    tags=(OpTags.DONT_DCE,),
)


def _check_dtensor_spec_repr(s: object, value: str) -> None:
    utils.check(repr(s) == value, lambda: f"Expected '{s} to be equal to '{value}")


_check_python_repr_impl = pythonex.register_operator(
    "check_python_repr", like=check_dtensor_spec_repr, fn=_check_dtensor_spec_repr
)

pythonex.register_implementation(check_dtensor_spec_repr, _check_python_repr_impl)


def handle_check_dtensor_spec_in_prologue(prim, prologue_trace, args) -> bool:
    if prim == check_dtensor_spec_repr:
        # How does torch.compile guard for this?
        a = args[0]
        o = AnyProxy(None, prefix="dtensor_spec")
        bsym = prims.unpack_attr.bind(a, "_spec", output=o)
        prologue_trace.bound_symbols.append(bsym)
        check_dtensor_spec_repr(o, repr(args[1]))

        # Also adds metadata check for _local_tensor
        t = TensorProxy(like=a.local_tensor, requires_grad=a.local_tensor.requires_grad)
        bsym = prims.unpack_attr.bind(a, "_local_tensor", output=t)
        prologue_trace.bound_symbols.append(bsym)
        clang.check_tensor_shape_and_metadata(t)
        return True

    return False


def dtensor_mul_meta(a, b):
    output = run_with_fake_tensor(torch.mul, a, b)
    local_tensor_proxy = TensorProxy(like=a.local_tensor)
    spec = output._spec
    spec_proxy = AnyProxy(spec, history=a.history)
    return create_dtensor_proxy_from_proxies(local_tensor_proxy, spec_proxy, False)


dtensor_mul_prim = make_prim("dtensor_mul_prim", "dtensor_mul_prim", meta=dtensor_mul_meta)

dtensor_mul_prim_impl = pytorchex.register_operator("dtensor_mul_prim", like=dtensor_mul_prim, fn=torch.mul)

pytorchex.register_implementation(dtensor_mul_prim, dtensor_mul_prim_impl)


def _dtensor_mul_prim_grad(a: TensorLike, b: TensorLike) -> TensorLike:
    fwd = dtensor_mul_prim(a, b)

    g = get_grad(fwd)
    a_grad = dtensor_mul_prim(b, g)
    b_grad = dtensor_mul_prim(a, g)
    put_grads((a, b), (a_grad, b_grad))

    return fwd


register_grad(dtensor_mul_prim, _dtensor_mul_prim_grad)


@dtensor_torchsymbol(torch.mul, id="dtensor.torch.mul")
def dtensor_mul(a: TensorLike, b: TensorLike) -> TensorLike:
    return dtensor_mul_prim(a, b)


<<<<<<< HEAD
def dtensor_convert_element_type_meta(a, dtype):
    tdtype = ltorch.to_torch_dtype(dtype)
    output = run_with_fake_tensor(lambda x, dt: x.to(dt), a, tdtype)
    local_tensor_proxy = TensorProxy(like=a.local_tensor, shape=output._local_tensor.shape, dtype=dtype)
=======
def dtensor_reshape_meta(a, shape):
    output = run_with_fake_tensor(torch.reshape, a, shape)
    local_tensor_proxy = TensorProxy(
        like=a.local_tensor, shape=output._local_tensor.shape, dtype=dtypes.to_dtype(output._local_tensor.dtype)
    )
>>>>>>> 84c76b44
    spec = output._spec
    spec_proxy = AnyProxy(spec, history=a.history)
    return create_dtensor_proxy_from_proxies(local_tensor_proxy, spec_proxy, False)


<<<<<<< HEAD
dtensor_convert_element_type_prim = make_prim(
    "dtensor_convert_element_type_prim", "dtensor_convert_element_type_prim", meta=dtensor_convert_element_type_meta
)

dtensor_convert_element_type_prim_impl = pytorchex.register_operator(
    "dtensor_convert_element_type_prim",
    like=dtensor_convert_element_type_prim,
    fn=lambda x, dt: x.to(ltorch.to_torch_dtype(dt)),
)

pytorchex.register_implementation(dtensor_convert_element_type_prim, dtensor_convert_element_type_prim_impl)


def _dtensor_convert_element_type_prim_grad(a: TensorLike, dtype) -> TensorLike:
    fwd = dtensor_convert_element_type_prim(a, dtype)

    g = get_grad(fwd)
    g_converted = dtensor_convert_element_type_prim(g, a.dtype)
    put_grad(a, g_converted)
=======
dtensor_reshape_prim = make_prim("dtensor_reshape_prim", "dtensor_reshape_prim", meta=dtensor_reshape_meta)

dtensor_reshape_prim_impl = pytorchex.register_operator(
    "dtensor_reshape_prim", like=dtensor_reshape_prim, fn=torch.reshape
)

pytorchex.register_implementation(dtensor_reshape_prim, dtensor_reshape_prim_impl)


def _dtensor_reshape_prim_grad(a: TensorLike, shape: tuple[int, ...]) -> TensorLike:
    fwd = dtensor_reshape_prim(a, shape)

    g = get_grad(fwd)
    a_grad = dtensor_reshape_prim(g, a.shape)
    put_grads((a,), (a_grad,))
>>>>>>> 84c76b44

    return fwd


<<<<<<< HEAD
register_grad(dtensor_convert_element_type_prim, _dtensor_convert_element_type_prim_grad)


def dtensor_broadcast_in_dim_meta(a, shape, broadcast_dimensions):
    output = run_with_fake_tensor(lambda x, s, bd: x.broadcast_to(s), a, shape, broadcast_dimensions)
    local_tensor_proxy = TensorProxy(like=a.local_tensor, shape=output._local_tensor.shape)
    spec = output._spec
    spec_proxy = AnyProxy(spec, history=a.history)
    return create_dtensor_proxy_from_proxies(local_tensor_proxy, spec_proxy, a.requires_grad)


# TODO: Add gradient for `dtensor_broadcast_in_dim_prim` which requires `sum`.
dtensor_broadcast_in_dim_prim = make_prim(
    "dtensor_broadcast_in_dim_prim", "dtensor_broadcast_in_dim_prim", meta=dtensor_broadcast_in_dim_meta
)

dtensor_broadcast_in_dim_prim_impl = pytorchex.register_operator(
    "dtensor_broadcast_in_dim_prim", like=dtensor_broadcast_in_dim_prim, fn=lambda x, s, bd: x.broadcast_to(s)
)

pytorchex.register_implementation(dtensor_broadcast_in_dim_prim, dtensor_broadcast_in_dim_prim_impl)
=======
register_grad(dtensor_reshape_prim, _dtensor_reshape_prim_grad)


@dtensor_torchsymbol(torch.reshape, id="dtensor.torch.reshape")
def dtensor_reshape(a: TensorLike, shape: tuple[int, ...]) -> TensorLike:
    return dtensor_reshape_prim(a, shape)
>>>>>>> 84c76b44


def register_dtensor_torch_and_prims():
    register_function_for_dtensor(torch.mul, ltorch.mul, dtensor_mul, is_method=True)
    register_function_for_dtensor(torch.reshape, ltorch.reshape, dtensor_reshape, is_method=True)<|MERGE_RESOLUTION|>--- conflicted
+++ resolved
@@ -136,24 +136,52 @@
     return dtensor_mul_prim(a, b)
 
 
-<<<<<<< HEAD
-def dtensor_convert_element_type_meta(a, dtype):
-    tdtype = ltorch.to_torch_dtype(dtype)
-    output = run_with_fake_tensor(lambda x, dt: x.to(dt), a, tdtype)
-    local_tensor_proxy = TensorProxy(like=a.local_tensor, shape=output._local_tensor.shape, dtype=dtype)
-=======
 def dtensor_reshape_meta(a, shape):
     output = run_with_fake_tensor(torch.reshape, a, shape)
     local_tensor_proxy = TensorProxy(
         like=a.local_tensor, shape=output._local_tensor.shape, dtype=dtypes.to_dtype(output._local_tensor.dtype)
     )
->>>>>>> 84c76b44
     spec = output._spec
     spec_proxy = AnyProxy(spec, history=a.history)
     return create_dtensor_proxy_from_proxies(local_tensor_proxy, spec_proxy, False)
 
 
-<<<<<<< HEAD
+dtensor_reshape_prim = make_prim("dtensor_reshape_prim", "dtensor_reshape_prim", meta=dtensor_reshape_meta)
+
+dtensor_reshape_prim_impl = pytorchex.register_operator(
+    "dtensor_reshape_prim", like=dtensor_reshape_prim, fn=torch.reshape
+)
+
+pytorchex.register_implementation(dtensor_reshape_prim, dtensor_reshape_prim_impl)
+
+
+def _dtensor_reshape_prim_grad(a: TensorLike, shape: tuple[int, ...]) -> TensorLike:
+    fwd = dtensor_reshape_prim(a, shape)
+
+    g = get_grad(fwd)
+    a_grad = dtensor_reshape_prim(g, a.shape)
+    put_grads((a,), (a_grad,))
+
+    return fwd
+
+
+register_grad(dtensor_reshape_prim, _dtensor_reshape_prim_grad)
+
+
+@dtensor_torchsymbol(torch.reshape, id="dtensor.torch.reshape")
+def dtensor_reshape(a: TensorLike, shape: tuple[int, ...]) -> TensorLike:
+    return dtensor_reshape_prim(a, shape)
+
+
+def dtensor_convert_element_type_meta(a, dtype):
+    tdtype = ltorch.to_torch_dtype(dtype)
+    output = run_with_fake_tensor(lambda x, dt: x.to(dt), a, tdtype)
+    local_tensor_proxy = TensorProxy(like=a.local_tensor, shape=output._local_tensor.shape, dtype=dtype)
+    spec = output._spec
+    spec_proxy = AnyProxy(spec, history=a.history)
+    return create_dtensor_proxy_from_proxies(local_tensor_proxy, spec_proxy, False)
+
+
 dtensor_convert_element_type_prim = make_prim(
     "dtensor_convert_element_type_prim", "dtensor_convert_element_type_prim", meta=dtensor_convert_element_type_meta
 )
@@ -173,28 +201,10 @@
     g = get_grad(fwd)
     g_converted = dtensor_convert_element_type_prim(g, a.dtype)
     put_grad(a, g_converted)
-=======
-dtensor_reshape_prim = make_prim("dtensor_reshape_prim", "dtensor_reshape_prim", meta=dtensor_reshape_meta)
-
-dtensor_reshape_prim_impl = pytorchex.register_operator(
-    "dtensor_reshape_prim", like=dtensor_reshape_prim, fn=torch.reshape
-)
-
-pytorchex.register_implementation(dtensor_reshape_prim, dtensor_reshape_prim_impl)
-
-
-def _dtensor_reshape_prim_grad(a: TensorLike, shape: tuple[int, ...]) -> TensorLike:
-    fwd = dtensor_reshape_prim(a, shape)
-
-    g = get_grad(fwd)
-    a_grad = dtensor_reshape_prim(g, a.shape)
-    put_grads((a,), (a_grad,))
->>>>>>> 84c76b44
 
     return fwd
 
 
-<<<<<<< HEAD
 register_grad(dtensor_convert_element_type_prim, _dtensor_convert_element_type_prim_grad)
 
 
@@ -216,14 +226,6 @@
 )
 
 pytorchex.register_implementation(dtensor_broadcast_in_dim_prim, dtensor_broadcast_in_dim_prim_impl)
-=======
-register_grad(dtensor_reshape_prim, _dtensor_reshape_prim_grad)
-
-
-@dtensor_torchsymbol(torch.reshape, id="dtensor.torch.reshape")
-def dtensor_reshape(a: TensorLike, shape: tuple[int, ...]) -> TensorLike:
-    return dtensor_reshape_prim(a, shape)
->>>>>>> 84c76b44
 
 
 def register_dtensor_torch_and_prims():
