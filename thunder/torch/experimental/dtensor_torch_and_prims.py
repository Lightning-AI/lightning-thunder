--- conflicted
+++ resolved
@@ -371,7 +371,6 @@
     )
 
 
-<<<<<<< HEAD
 expand = partial(expand_impl, broadcast_prim=dtensor_broadcast_in_dim_prim)
 maybe_broadcast = partial(maybe_broadcast_impl, expand_fn=expand)
 
@@ -411,7 +410,8 @@
         prim=dtensor_add_prim,
         type_promotion_kind=utils.ELEMENTWISE_TYPE_PROMOTION_KIND.DEFAULT,
     )
-=======
+
+
 if LooseVersion(torch.__version__) >= "2.8":
 
     def dtensor_grouped_mm_meta(a, b, offsets):
@@ -438,7 +438,6 @@
         assert bias is None, "bias is not supported"
         assert dtype is None, "dtype is not supported"
         return dtensor_grouped_mm_prim(a, b, offsets)
->>>>>>> c8ef0c4e
 
 
 def register_dtensor_torch_and_prims():
