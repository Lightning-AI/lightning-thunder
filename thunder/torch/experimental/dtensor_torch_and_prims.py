from functools import partial
from collections.abc import Callable
from enum import auto, Enum

from thunder.torch import torchsymbol, TensorLike, register_function
import thunder.torch as ltorch
from thunder.core.pytree import tree_flatten
from thunder import clang
from thunder.torch.experimental.dtensor_utils import run_with_fake_tensor
from thunder.torch.experimental.dtensor_proxy import DTensorProxy, create_dtensor_proxy_from_proxies
from thunder.torch.langctx import register_method
import thunder.core.dtypes as dtypes

from thunder.core.proxies import TensorProxy, AnyProxy
from thunder.core.transforms import (
    register_grad,
    put_grad,
    put_grads,
    get_grad,
)
from thunder.executors.torchex import ex as pytorchex
from thunder.executors.pythonex import ex as pythonex
from thunder.core.prims import make_prim, OpTags
from thunder.core import prims
from thunder.core import baseutils
from thunder.core import utils

import torch


class DTensorPrimIDs(Enum):
    # DTensor-specific primitives
    CHECK_DTENSOR_SPEC_REPR = auto()
    MUL = auto()
    RESHAPE = auto()
    CONVERT_ELEMENT_TYPE = auto()
    BROADCAST_IN_DIM = auto()


dtensor_torchsymbol = partial(torchsymbol, allow_tensor_subclass_proxy=True)


def dispatch_to_impl(single_device_symbol, dtensor_symbol):
    def wrapper(*args, **kwargs):
        filter_tensor_proxies = list(filter(lambda t: isinstance(t, TensorProxy), tree_flatten((args, kwargs))[0]))
        # number only variant of the operator.
        if not filter_tensor_proxies:
            return single_device_symbol(*args, **kwargs)

        dtensor_tensor_proxies = map(lambda t: isinstance(t, DTensorProxy), filter_tensor_proxies)
        if all(dtensor_tensor_proxies):
            return dtensor_symbol(*args, **kwargs)
        else:
            return single_device_symbol(*args, **kwargs)

    return wrapper


def register_function_for_dtensor(torch_fn, single_device_symbol, dtensor_symbol, is_method=False):
    register_function(torch_fn, dispatch_to_impl(single_device_symbol, dtensor_symbol))

    if is_method:
        method_name: str = torch_fn.__name__
        torch_method: None | Callable = getattr(torch.Tensor, method_name, None)
        register_method_for_dtensor(torch_method, single_device_symbol, dtensor_symbol)


def register_method_for_dtensor(torch_fn, single_device_symbol, dtensor_symbol):
    method_wrapper = dispatch_to_impl(single_device_symbol, dtensor_symbol)
    register_function(torch_fn, method_wrapper)
    register_method(torch_fn.__name__, method_wrapper)


def _check_dtensor_spec_repr_meta(s: AnyProxy, value: str) -> None:
    baseutils.check_type(s, AnyProxy)


check_dtensor_spec_repr = make_prim(
    DTensorPrimIDs.CHECK_DTENSOR_SPEC_REPR,
    "check_dtensor_spec_repr",
    meta=_check_dtensor_spec_repr_meta,
    tags=(OpTags.DONT_DCE,),
)


def _check_dtensor_spec_repr(s: object, value: str) -> None:
    utils.check(repr(s) == value, lambda: f"Expected '{s} to be equal to '{value}")


_check_python_repr_impl = pythonex.register_operator(
    "check_python_repr", like=check_dtensor_spec_repr, fn=_check_dtensor_spec_repr
)

pythonex.register_implementation(check_dtensor_spec_repr, _check_python_repr_impl)


def handle_check_dtensor_spec_in_prologue(prim, prologue_trace, args) -> bool:
    if prim == check_dtensor_spec_repr:
        # How does torch.compile guard for this?
        a = args[0]
        o = AnyProxy(None, prefix="dtensor_spec")
        bsym = prims.unpack_attr.bind(a, "_spec", output=o)
        prologue_trace.bound_symbols.append(bsym)
        check_dtensor_spec_repr(o, repr(args[1]))

        # Also adds metadata check for _local_tensor
        t = TensorProxy(like=a.local_tensor, requires_grad=a.local_tensor.requires_grad)
        bsym = prims.unpack_attr.bind(a, "_local_tensor", output=t)
        prologue_trace.bound_symbols.append(bsym)
        clang.check_tensor_shape_and_metadata(t)
        return True

    return False


def dtensor_mul_meta(a, b):
    output = run_with_fake_tensor(torch.mul, a, b)
    local_tensor_proxy = TensorProxy(like=a.local_tensor)
    spec = output._spec
    spec_proxy = AnyProxy(spec, history=a.history)
    return create_dtensor_proxy_from_proxies(local_tensor_proxy, spec_proxy, False)


dtensor_mul_prim = make_prim(DTensorPrimIDs.MUL, "dtensor_mul_prim", meta=dtensor_mul_meta)

dtensor_mul_prim_impl = pytorchex.register_operator("dtensor_mul_prim", like=dtensor_mul_prim, fn=torch.mul)

pytorchex.register_implementation(dtensor_mul_prim, dtensor_mul_prim_impl)


def _dtensor_mul_prim_grad(a: TensorLike, b: TensorLike) -> TensorLike:
    fwd = dtensor_mul_prim(a, b)

    g = get_grad(fwd)
    a_grad = dtensor_mul_prim(b, g)
    b_grad = dtensor_mul_prim(a, g)
    put_grads((a, b), (a_grad, b_grad))

    return fwd


register_grad(dtensor_mul_prim, _dtensor_mul_prim_grad)


@dtensor_torchsymbol(torch.mul, id="dtensor.torch.mul")
def dtensor_mul(a: TensorLike, b: TensorLike) -> TensorLike:
    return dtensor_mul_prim(a, b)


def dtensor_reshape_meta(a, shape):
    output = run_with_fake_tensor(torch.reshape, a, shape)
    local_tensor_proxy = TensorProxy(
        like=a.local_tensor, shape=output._local_tensor.shape, dtype=dtypes.to_dtype(output._local_tensor.dtype)
    )
    spec = output._spec
    spec_proxy = AnyProxy(spec, history=a.history)
    return create_dtensor_proxy_from_proxies(local_tensor_proxy, spec_proxy, False)


dtensor_reshape_prim = make_prim(DTensorPrimIDs.RESHAPE, "dtensor_reshape_prim", meta=dtensor_reshape_meta)

dtensor_reshape_prim_impl = pytorchex.register_operator(
    "dtensor_reshape_prim", like=dtensor_reshape_prim, fn=torch.reshape
)

pytorchex.register_implementation(dtensor_reshape_prim, dtensor_reshape_prim_impl)


def _dtensor_reshape_prim_grad(a: TensorLike, shape: tuple[int, ...]) -> TensorLike:
    fwd = dtensor_reshape_prim(a, shape)

    g = get_grad(fwd)
    a_grad = dtensor_reshape_prim(g, a.shape)
    put_grads((a,), (a_grad,))

    return fwd


register_grad(dtensor_reshape_prim, _dtensor_reshape_prim_grad)


@dtensor_torchsymbol(torch.reshape, id="dtensor.torch.reshape")
def dtensor_reshape(a: TensorLike, shape: tuple[int, ...]) -> TensorLike:
    return dtensor_reshape_prim(a, shape)


<<<<<<< HEAD
def dtensor_linear_meta(a, w, bias):
    output = run_with_fake_tensor(torch.nn.functional.linear, a, w, bias)
    local_tensor_proxy = TensorProxy(like=a.local_tensor)
    local_tensor_proxy = TensorProxy(
        like=a.local_tensor, shape=output._local_tensor.shape, dtype=dtypes.to_dtype(output._local_tensor.dtype)
    )
=======
def dtensor_convert_element_type_meta(a, dtype):
    tdtype = ltorch.to_torch_dtype(dtype)
    output = run_with_fake_tensor(lambda x, dt: x.to(dt), a, tdtype)
    local_tensor_proxy = TensorProxy(like=a.local_tensor, shape=output._local_tensor.shape, dtype=dtype)
>>>>>>> 67643f42
    spec = output._spec
    spec_proxy = AnyProxy(spec, history=a.history)
    return create_dtensor_proxy_from_proxies(local_tensor_proxy, spec_proxy, False)


<<<<<<< HEAD
# TODO: Add grad rule once the prims used for linear grad-rule are available.
dtensor_linear_prim = make_prim("dtensor_linear_prim", "dtensor_linear_prim", meta=dtensor_linear_meta)

dtensor_linear_prim_impl = pytorchex.register_operator(
    "dtensor_linear_prim", like=dtensor_linear_prim, fn=torch.nn.functional.linear
)

pytorchex.register_implementation(dtensor_linear_prim, dtensor_linear_prim_impl)


@dtensor_torchsymbol(torch.nn.functional.linear, id="dtensor.torch.nn.functional.linear")
def dtensor_linear(a: TensorLike, w: TensorLike, bias: None | TensorLike = None) -> TensorLike:
    return dtensor_linear_prim(a, w, bias)
=======
dtensor_convert_element_type_prim = make_prim(
    DTensorPrimIDs.CONVERT_ELEMENT_TYPE,
    "dtensor_convert_element_type_prim",
    meta=dtensor_convert_element_type_meta,
)

dtensor_convert_element_type_prim_impl = pytorchex.register_operator(
    "dtensor_convert_element_type_prim",
    like=dtensor_convert_element_type_prim,
    fn=lambda x, dt: x.to(ltorch.to_torch_dtype(dt)),
)

pytorchex.register_implementation(dtensor_convert_element_type_prim, dtensor_convert_element_type_prim_impl)


def _dtensor_convert_element_type_prim_grad(a: TensorLike, dtype) -> TensorLike:
    fwd = dtensor_convert_element_type_prim(a, dtype)

    g = get_grad(fwd)
    g_converted = dtensor_convert_element_type_prim(g, a.dtype)
    put_grad(a, g_converted)

    return fwd


register_grad(dtensor_convert_element_type_prim, _dtensor_convert_element_type_prim_grad)


def dtensor_broadcast_in_dim_meta(a, shape, broadcast_dimensions):
    output = run_with_fake_tensor(lambda x, s, bd: x.broadcast_to(s), a, shape, broadcast_dimensions)
    local_tensor_proxy = TensorProxy(like=a.local_tensor, shape=output._local_tensor.shape)
    spec = output._spec
    spec_proxy = AnyProxy(spec, history=a.history)
    return create_dtensor_proxy_from_proxies(local_tensor_proxy, spec_proxy, a.requires_grad)


# TODO: Add gradient for `dtensor_broadcast_in_dim_prim` which requires `sum`.
dtensor_broadcast_in_dim_prim = make_prim(
    DTensorPrimIDs.BROADCAST_IN_DIM, "dtensor_broadcast_in_dim_prim", meta=dtensor_broadcast_in_dim_meta
)

dtensor_broadcast_in_dim_prim_impl = pytorchex.register_operator(
    "dtensor_broadcast_in_dim_prim", like=dtensor_broadcast_in_dim_prim, fn=lambda x, s, bd: x.broadcast_to(s)
)

pytorchex.register_implementation(dtensor_broadcast_in_dim_prim, dtensor_broadcast_in_dim_prim_impl)
>>>>>>> 67643f42


def register_dtensor_torch_and_prims():
    register_function_for_dtensor(torch.mul, ltorch.mul, dtensor_mul, is_method=True)
    register_function_for_dtensor(torch.reshape, ltorch.reshape, dtensor_reshape, is_method=True)
    register_function_for_dtensor(torch.nn.functional.linear, ltorch.linear, dtensor_linear, is_method=False)<|MERGE_RESOLUTION|>--- conflicted
+++ resolved
@@ -35,6 +35,7 @@
     RESHAPE = auto()
     CONVERT_ELEMENT_TYPE = auto()
     BROADCAST_IN_DIM = auto()
+    LINEAR = auto()
 
 
 dtensor_torchsymbol = partial(torchsymbol, allow_tensor_subclass_proxy=True)
@@ -184,27 +185,76 @@
     return dtensor_reshape_prim(a, shape)
 
 
-<<<<<<< HEAD
+def dtensor_convert_element_type_meta(a, dtype):
+    tdtype = ltorch.to_torch_dtype(dtype)
+    output = run_with_fake_tensor(lambda x, dt: x.to(dt), a, tdtype)
+    local_tensor_proxy = TensorProxy(like=a.local_tensor, shape=output._local_tensor.shape, dtype=dtype)
+    spec = output._spec
+    spec_proxy = AnyProxy(spec, history=a.history)
+    return create_dtensor_proxy_from_proxies(local_tensor_proxy, spec_proxy, False)
+
+
+dtensor_convert_element_type_prim = make_prim(
+    DTensorPrimIDs.CONVERT_ELEMENT_TYPE,
+    "dtensor_convert_element_type_prim",
+    meta=dtensor_convert_element_type_meta,
+)
+
+dtensor_convert_element_type_prim_impl = pytorchex.register_operator(
+    "dtensor_convert_element_type_prim",
+    like=dtensor_convert_element_type_prim,
+    fn=lambda x, dt: x.to(ltorch.to_torch_dtype(dt)),
+)
+
+pytorchex.register_implementation(dtensor_convert_element_type_prim, dtensor_convert_element_type_prim_impl)
+
+
+def _dtensor_convert_element_type_prim_grad(a: TensorLike, dtype) -> TensorLike:
+    fwd = dtensor_convert_element_type_prim(a, dtype)
+
+    g = get_grad(fwd)
+    g_converted = dtensor_convert_element_type_prim(g, a.dtype)
+    put_grad(a, g_converted)
+
+    return fwd
+
+
+register_grad(dtensor_convert_element_type_prim, _dtensor_convert_element_type_prim_grad)
+
+
+def dtensor_broadcast_in_dim_meta(a, shape, broadcast_dimensions):
+    output = run_with_fake_tensor(lambda x, s, bd: x.broadcast_to(s), a, shape, broadcast_dimensions)
+    local_tensor_proxy = TensorProxy(like=a.local_tensor, shape=output._local_tensor.shape)
+    spec = output._spec
+    spec_proxy = AnyProxy(spec, history=a.history)
+    return create_dtensor_proxy_from_proxies(local_tensor_proxy, spec_proxy, a.requires_grad)
+
+
+# TODO: Add gradient for `dtensor_broadcast_in_dim_prim` which requires `sum`.
+dtensor_broadcast_in_dim_prim = make_prim(
+    DTensorPrimIDs.BROADCAST_IN_DIM, "dtensor_broadcast_in_dim_prim", meta=dtensor_broadcast_in_dim_meta
+)
+
+dtensor_broadcast_in_dim_prim_impl = pytorchex.register_operator(
+    "dtensor_broadcast_in_dim_prim", like=dtensor_broadcast_in_dim_prim, fn=lambda x, s, bd: x.broadcast_to(s)
+)
+
+pytorchex.register_implementation(dtensor_broadcast_in_dim_prim, dtensor_broadcast_in_dim_prim_impl)
+
+
 def dtensor_linear_meta(a, w, bias):
     output = run_with_fake_tensor(torch.nn.functional.linear, a, w, bias)
     local_tensor_proxy = TensorProxy(like=a.local_tensor)
     local_tensor_proxy = TensorProxy(
         like=a.local_tensor, shape=output._local_tensor.shape, dtype=dtypes.to_dtype(output._local_tensor.dtype)
     )
-=======
-def dtensor_convert_element_type_meta(a, dtype):
-    tdtype = ltorch.to_torch_dtype(dtype)
-    output = run_with_fake_tensor(lambda x, dt: x.to(dt), a, tdtype)
-    local_tensor_proxy = TensorProxy(like=a.local_tensor, shape=output._local_tensor.shape, dtype=dtype)
->>>>>>> 67643f42
-    spec = output._spec
-    spec_proxy = AnyProxy(spec, history=a.history)
-    return create_dtensor_proxy_from_proxies(local_tensor_proxy, spec_proxy, False)
-
-
-<<<<<<< HEAD
+    spec = output._spec
+    spec_proxy = AnyProxy(spec, history=a.history)
+    return create_dtensor_proxy_from_proxies(local_tensor_proxy, spec_proxy, False)
+
+
 # TODO: Add grad rule once the prims used for linear grad-rule are available.
-dtensor_linear_prim = make_prim("dtensor_linear_prim", "dtensor_linear_prim", meta=dtensor_linear_meta)
+dtensor_linear_prim = make_prim(DTensorPrimIDs.LINEAR, "dtensor_linear_prim", meta=dtensor_linear_meta)
 
 dtensor_linear_prim_impl = pytorchex.register_operator(
     "dtensor_linear_prim", like=dtensor_linear_prim, fn=torch.nn.functional.linear
@@ -216,54 +266,6 @@
 @dtensor_torchsymbol(torch.nn.functional.linear, id="dtensor.torch.nn.functional.linear")
 def dtensor_linear(a: TensorLike, w: TensorLike, bias: None | TensorLike = None) -> TensorLike:
     return dtensor_linear_prim(a, w, bias)
-=======
-dtensor_convert_element_type_prim = make_prim(
-    DTensorPrimIDs.CONVERT_ELEMENT_TYPE,
-    "dtensor_convert_element_type_prim",
-    meta=dtensor_convert_element_type_meta,
-)
-
-dtensor_convert_element_type_prim_impl = pytorchex.register_operator(
-    "dtensor_convert_element_type_prim",
-    like=dtensor_convert_element_type_prim,
-    fn=lambda x, dt: x.to(ltorch.to_torch_dtype(dt)),
-)
-
-pytorchex.register_implementation(dtensor_convert_element_type_prim, dtensor_convert_element_type_prim_impl)
-
-
-def _dtensor_convert_element_type_prim_grad(a: TensorLike, dtype) -> TensorLike:
-    fwd = dtensor_convert_element_type_prim(a, dtype)
-
-    g = get_grad(fwd)
-    g_converted = dtensor_convert_element_type_prim(g, a.dtype)
-    put_grad(a, g_converted)
-
-    return fwd
-
-
-register_grad(dtensor_convert_element_type_prim, _dtensor_convert_element_type_prim_grad)
-
-
-def dtensor_broadcast_in_dim_meta(a, shape, broadcast_dimensions):
-    output = run_with_fake_tensor(lambda x, s, bd: x.broadcast_to(s), a, shape, broadcast_dimensions)
-    local_tensor_proxy = TensorProxy(like=a.local_tensor, shape=output._local_tensor.shape)
-    spec = output._spec
-    spec_proxy = AnyProxy(spec, history=a.history)
-    return create_dtensor_proxy_from_proxies(local_tensor_proxy, spec_proxy, a.requires_grad)
-
-
-# TODO: Add gradient for `dtensor_broadcast_in_dim_prim` which requires `sum`.
-dtensor_broadcast_in_dim_prim = make_prim(
-    DTensorPrimIDs.BROADCAST_IN_DIM, "dtensor_broadcast_in_dim_prim", meta=dtensor_broadcast_in_dim_meta
-)
-
-dtensor_broadcast_in_dim_prim_impl = pytorchex.register_operator(
-    "dtensor_broadcast_in_dim_prim", like=dtensor_broadcast_in_dim_prim, fn=lambda x, s, bd: x.broadcast_to(s)
-)
-
-pytorchex.register_implementation(dtensor_broadcast_in_dim_prim, dtensor_broadcast_in_dim_prim_impl)
->>>>>>> 67643f42
 
 
 def register_dtensor_torch_and_prims():
