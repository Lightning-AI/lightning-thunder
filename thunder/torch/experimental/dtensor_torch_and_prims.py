--- conflicted
+++ resolved
@@ -36,11 +36,8 @@
     RESHAPE = auto()
     CONVERT_ELEMENT_TYPE = auto()
     BROADCAST_IN_DIM = auto()
-<<<<<<< HEAD
     EXP = auto()
-=======
     LINEAR = auto()
->>>>>>> 70c04211
 
 
 dtensor_torchsymbol = partial(torchsymbol, allow_tensor_subclass_proxy=True)
@@ -247,28 +244,44 @@
 pytorchex.register_implementation(dtensor_broadcast_in_dim_prim, dtensor_broadcast_in_dim_prim_impl)
 
 
-<<<<<<< HEAD
 maybe_convert_to_dtype = create_maybe_convert_to_dtype_with_prim(dtensor_convert_element_type_prim)
 _elementwise_unary_wrapper = partial(_elementwise_unary_wrapper, dtype_conversion_fn=maybe_convert_to_dtype)
 
 
-def dtensor_exp_meta(a):
-    output = run_with_fake_tensor(torch.exp, a)
-    local_tensor_proxy = TensorProxy(like=a.local_tensor)
-=======
 def dtensor_linear_meta(a, w, bias):
     output = run_with_fake_tensor(torch.nn.functional.linear, a, w, bias)
     local_tensor_proxy = TensorProxy(like=a.local_tensor)
     local_tensor_proxy = TensorProxy(
         like=a.local_tensor, shape=output._local_tensor.shape, dtype=dtypes.to_dtype(output._local_tensor.dtype)
     )
->>>>>>> 70c04211
-    spec = output._spec
-    spec_proxy = AnyProxy(spec, history=a.history)
-    return create_dtensor_proxy_from_proxies(local_tensor_proxy, spec_proxy, False)
-
-
-<<<<<<< HEAD
+    spec = output._spec
+    spec_proxy = AnyProxy(spec, history=a.history)
+    return create_dtensor_proxy_from_proxies(local_tensor_proxy, spec_proxy, False)
+
+
+# TODO: Add grad rule once the prims used for linear grad-rule are available.
+dtensor_linear_prim = make_prim(DTensorPrimIDs.LINEAR, "dtensor_linear_prim", meta=dtensor_linear_meta)
+
+dtensor_linear_prim_impl = pytorchex.register_operator(
+    "dtensor_linear_prim", like=dtensor_linear_prim, fn=torch.nn.functional.linear
+)
+
+pytorchex.register_implementation(dtensor_linear_prim, dtensor_linear_prim_impl)
+
+
+@dtensor_torchsymbol(torch.nn.functional.linear, id="dtensor.torch.nn.functional.linear")
+def dtensor_linear(a: TensorLike, w: TensorLike, bias: None | TensorLike = None) -> TensorLike:
+    return dtensor_linear_prim(a, w, bias)
+
+
+def dtensor_exp_meta(a):
+    output = run_with_fake_tensor(torch.exp, a)
+    local_tensor_proxy = TensorProxy(like=a.local_tensor)
+    spec = output._spec
+    spec_proxy = AnyProxy(spec, history=a.history)
+    return create_dtensor_proxy_from_proxies(local_tensor_proxy, spec_proxy, False)
+
+
 dtensor_exp_prim = make_prim(DTensorPrimIDs.EXP, "dtensor_exp_prim", meta=dtensor_exp_meta)
 
 dtensor_exp_prim_impl = pytorchex.register_operator("dtensor_exp_prim", like=dtensor_exp_prim, fn=torch.exp)
@@ -296,28 +309,10 @@
         prim=dtensor_exp_prim,
         type_promotion_kind=utils.ELEMENTWISE_TYPE_PROMOTION_KIND.INT_TO_FLOAT,
     )
-=======
-# TODO: Add grad rule once the prims used for linear grad-rule are available.
-dtensor_linear_prim = make_prim(DTensorPrimIDs.LINEAR, "dtensor_linear_prim", meta=dtensor_linear_meta)
-
-dtensor_linear_prim_impl = pytorchex.register_operator(
-    "dtensor_linear_prim", like=dtensor_linear_prim, fn=torch.nn.functional.linear
-)
-
-pytorchex.register_implementation(dtensor_linear_prim, dtensor_linear_prim_impl)
-
-
-@dtensor_torchsymbol(torch.nn.functional.linear, id="dtensor.torch.nn.functional.linear")
-def dtensor_linear(a: TensorLike, w: TensorLike, bias: None | TensorLike = None) -> TensorLike:
-    return dtensor_linear_prim(a, w, bias)
->>>>>>> 70c04211
 
 
 def register_dtensor_torch_and_prims():
     register_function_for_dtensor(torch.mul, ltorch.mul, dtensor_mul, is_method=True)
     register_function_for_dtensor(torch.reshape, ltorch.reshape, dtensor_reshape, is_method=True)
-<<<<<<< HEAD
-    register_function_for_dtensor(torch.exp, ltorch.exp, dtensor_exp, is_method=True)
-=======
     register_function_for_dtensor(torch.nn.functional.linear, ltorch.linear, dtensor_linear, is_method=False)
->>>>>>> 70c04211
+    register_function_for_dtensor(torch.exp, ltorch.exp, dtensor_exp, is_method=True)