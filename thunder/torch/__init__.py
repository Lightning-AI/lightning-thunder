--- conflicted
+++ resolved
@@ -1211,17 +1211,11 @@
 @torchsymbol(torch.nn.functional.hardswish, id="torch.hardswish", is_method=False)
 def hardswish(a: TensorProxy, /, inplace: bool = False) -> TensorLike:
     utils.check(not inplace, lambda: f"hardswish only supports inplace=False", exception_type=NotImplementedError)
-<<<<<<< HEAD
-    utils.check(dtypes.is_float_dtype(a.dtype),
-                lambda: f"hardswish only supports floating point dtypes, got {a.dtype}",
-                exception_type=ValueError)
-=======
     utils.check(
         dtypes.is_float_dtype(a.dtype),
         lambda: f"hardswish only supports floating point dtypes, got {a.dtype}",
         exception_type=ValueError,
     )
->>>>>>> 26d62556
     return a * relu6(a + 3) / 6
 
 
