import itertools
import math
import operator
import collections
import re
from collections.abc import Sequence
from enum import Enum
from functools import partial, reduce, wraps
from numbers import Number
from typing import Any, Union, Optional, Tuple
from collections.abc import Callable

import opt_einsum

# Initializes the language context
from thunder.torch.langctx import register_method

import thunder.clang as clang
import thunder.core.devices as devices
from thunder.core.devices import to_device
import thunder.core.dtypes as dtypes
from thunder.core.dtypes import to_torch_dtype, to_dtype, _thunder_to_torch_dtype_map, _torch_to_thunder_dtype_map
import thunder.core.prims as prims
import thunder.core.utils as utils
import thunder.distributed.prims as dist_prims
from thunder.core.langctxs import langctx, Languages
from thunder.core.proxies import TensorProxy, FutureTensorProxy
from thunder.core.pytree import tree_map
from thunder.core.symbol import Symbol
from thunder.core.transforms import register_grad, put_grads
from thunder.core.prims import get_grad, put_grad
from thunder.core.baseutils import run_once

__all__ = [
    "is_available",
]

# NOTE torch is a requirement
import torch
import torch.distributed as tdist

import warnings

# Type annotation helpers
TensorLike = TensorProxy
FutureTensorLike = FutureTensorProxy
DeviceLike = str | devices.Device | torch.device
dtypeLike = dtypes.dtype | torch.dtype


# TODO RC1 Remove this map
_torch_noinline_functions = {
    torch.nn.modules.utils._single,
    torch.nn.modules.utils._pair,
    torch.nn.modules.utils._triple,
    torch.nn.modules.utils._quadruple,
}

# Maps torch functions, like torch.foo, to their corresponding thunder.torch functions
# NOTE This is defined here and populated as functions are defined below
_torch_to_thunder_function_map: dict[Callable, Callable] = {}

#
# torch operation definitions
#


# A wrapper that executes the operations within the torch language context
# NOTE because this module defines the torch language context, a reference to itself
#   is acquired by inspecting the __module__ attribute of the is_available function defined
#   above
# NOTE Functions that set is_method=True must be able to accept a tensor as their first positional input
class torchsymbol:
    def __init__(
        self,
        *torchfns,
        is_method: bool = False,
        method_name: None | str = None,
        id: str | None = None,
        is_prim: bool = False,
        tags: None | list[Any] = None,
    ):
        self.torchfns = torchfns
        self.is_method = is_method or (method_name is not None)
        self.method_name: None | str = method_name
        self.id = id
        # When is_prim is True, the function is treated as a primitive, so that
        # executors must execute it directly without decomposition.
        self.is_prim = is_prim
        self.tags = tags

    def __call__(self, fn: Callable) -> Symbol:
        _fn = langctx(Languages.TORCH)(fn)

        id: str
        if self.id is None:
            name = fn.__name__
            if hasattr(torch, name):
                id = f"torch.{name}"
            elif hasattr(torch.nn.functional, name):
                id = f"torch.nn.functional.{name}"
            elif hasattr(torch.Tensor, name):
                id = f"torch.Tensor.{name}"
            elif hasattr(torch.ops.aten, name):
                id = f"torch.ops.aten.{name}"
            elif hasattr(torch.special, name):
                id = f"torch.special.{name}"
            else:
                utils.check(
                    False,
                    lambda: f"The torchsymbol decorator failed to infer an id for {name}, specify one explicitly (with id=<your id>)",
                    exception_type=AssertionError,
                )
        else:
            id = self.id

        if self.is_prim:
            sym = Symbol(
                name=fn.__name__, meta=langctx(Languages.PRIMS)(_fn), id=id, is_prim=self.is_prim, tags=self.tags
            )
        else:
            sym = Symbol(name=fn.__name__, meta=_fn, id=id, is_prim=self.is_prim, tags=self.tags)

        if self.is_method:
            method_name: str = self.method_name if self.method_name is not None else fn.__name__
            register_method(method_name, sym)
            torch_method: None | Callable = getattr(torch.Tensor, method_name, None)
            if torch_method is not None:
                _torch_to_thunder_function_map[torch_method] = sym

        if self.torchfns is not None:
            for torchfn in self.torchfns:
                _torch_to_thunder_function_map[torchfn] = sym

        return sym


#
# Tensor properties
#


@torchsymbol(torch.Tensor.dim, is_method=True)
def dim(a: TensorLike, /) -> int:
    return a.ndim


# NOTE: Named `compute_len` so that it doesn't
#       conflict with built-in `len`
def compute_len(a: TensorLike, /) -> int:
    if a.ndim == 0:
        raise TypeError("len() of a 0-d tensor")
    return a.shape[0]


register_method("len", compute_len)


@torchsymbol(torch.is_floating_point, is_method=True)
def is_floating_point(a: TensorLike, /) -> bool:
    return dtypes.is_float_dtype(a.dtype)


# Handles the size method
def size(a):
    def fn_(idx: int | None = None):
        if idx is None:
            return a.shape
        return a.shape[idx]

    return fn_


register_method("size", size)


#
# Data movement and transformation operations
#


# NOTE This handles a.float()
#   It avoids using the name "float" to not collide with the builtin
#   "float"
def to_float(a: Number | TensorLike) -> Number | TensorLike:
    return clang.maybe_convert_to_dtype(a, dtypes.float32)


register_method("float", to_float)


# NOTE to's parsing is a little whacky
#   to supports five first positional arguments
#   1) a tensor, in which case device and dtype cannot be specified (although we allow them to be)
#   2) a dtype, in which case device cannot be specified (although we allow this)
#   3) a device, in which case dtype can be specified,
#   4) None, in which case device and dtype come from kwargs (which may also be None, a.to() is valid and just returns)
#       a itself
#   5) device and dtype
def _parse_to_device_and_dtype(
    tensor_dtype_or_device: None | TensorLike | dtypeLike | DeviceLike = None,
    optional_positional_dtype: None | dtypeLike = None,
    /,
    device: None | DeviceLike = None,
    dtype: None | dtypeLike = None,
) -> tuple[devices.Device, dtypes.dtype]:
    # Case 3 and 5 -- device first
    if isinstance(tensor_dtype_or_device, (torch.device, devices.Device, str)):
        utils.check(device is None, lambda: f"to received both a positional and keyword device argument")
        device = to_device(tensor_dtype_or_device)

        if optional_positional_dtype is not None:
            utils.check(dtype is None, lambda: f"to received both a positional and keyword dtype argument")
            dtype = to_dtype(optional_positional_dtype)
        else:
            dtype = to_dtype(dtype)
    # Case 2 -- dtype first
    elif isinstance(tensor_dtype_or_device, (torch.dtype, dtypes.dtype)):
        utils.check(dtype is None, lambda: f"to received both a positional and keyword dtype argument")
        device = to_device(device) if device is not None else None
        dtype = to_dtype(tensor_dtype_or_device)
    # Case 4 -- None first
    elif tensor_dtype_or_device is None:
        device = to_device(device) if device is not None else None
        dtype = to_dtype(dtype)
    # Case 1 -- tensor first
    else:
        # It'd be nice to write torch.Tensor here instead of TensorProxy.
        # See issue "Translate isinstance(a, torch.Tensor) calls so that
        # TensorProxies can pass as torch.Tensors"
        utils.check_type(tensor_dtype_or_device, TensorProxy)
        device_ = tensor_dtype_or_device.device if device is None else to_device(device)
        dtype_ = tensor_dtype_or_device.true_dtype if dtype is None else to_dtype(dtype)
        device, dtype = device_, dtype_

    return device, dtype


# TODO Model non_blocking, copy, and memory_format (as kwargs)
@torchsymbol(torch.Tensor.to, is_method=True)
def to(
    a: TensorLike,
    tensor_dtype_or_device: None | TensorLike | dtypeLike | DeviceLike = None,
    optional_positional_dtype: None | dtypeLike = None,
    /,
    *,
    device: None | DeviceLike = None,
    dtype: None | dtypeLike = None,
    copy: bool = False,
) -> TensorLike:
    device, dtype = _parse_to_device_and_dtype(
        tensor_dtype_or_device, optional_positional_dtype, device=device, dtype=dtype
    )

    if copy:
        if device is not None:
            device = to_device(device)
            a = prims.device_put(a, device)
        if dtype is not None:
            dtype = to_dtype(dtype)
            a = prims.convert_element_type(a, dtype)
        return a

    # NOTE copy == False
    # NOTE to() returns the tensor unmodified if the device and dtype requested are the same
    #   (and copy=False)
    # NOTE clang.device_put does nothing when device is None or a.device == device
    a = clang.device_put(a, device)

    if dtype is not None:
        return clang.maybe_convert_to_dtype(a, dtype)

    return a


@torchsymbol(torch.Tensor.type_as, is_method=True)
def type_as(a: TensorProxy, b: TensorProxy, /) -> TensorProxy:
    # NOTE This type check is intentional since we're accessing the true_dtype
    #   attribute of the TensorProxy
    # TODO Create a generic Tensor annotation, and support both PyTorch
    #   tensors and TensorProxies being passed to this operation
    utils.check_type(b, TensorProxy)

    return to(a, b.true_dtype)


#
# Tensor creation operations
#


@torchsymbol(torch.arange)
def arange(
    start: Number,
    end: None | Number = None,
    step: Number = 1,
    *,
    device: None | DeviceLike = None,
    dtype: None | dtypeLike = None,
) -> TensorLike:
    if device is None:
        device = "cpu"

    device = to_device(device)
    dtype = to_dtype(dtype)

    if end is None:
        end = start
        start = 0
    return clang.arange(start=start, step=step, stop=end, device=device, dtype=dtype)


@torchsymbol(torch.full)
def full(
    shape: Sequence[int], fill_value: Number, *, device: None | DeviceLike = None, dtype: None | dtypeLike = None
) -> TensorLike:
    if device is None:
        device = "cpu"

    device = to_device(device)
    dtype = to_dtype(dtype)

    return clang.full(shape, fill_value, device=device, dtype=dtype)


@torchsymbol(torch.full_like)
def full_like(
    a: TensorLike, /, fill_value: Number, *, device: None | DeviceLike = None, dtype: None | dtypeLike = None
) -> TensorLike:
    device = to_device(device)
    dtype = to_dtype(dtype)
    return clang.full_like(a, fill_value, device=device, dtype=dtype)


# NOTE ones, unlike full, can accept an integer shape
@torchsymbol(torch.ones)
def ones(*shape: int, device: None | DeviceLike = None, dtype: None | dtypeLike = None) -> TensorLike:
    shape = utils.extract_shape_from_varargs(shape)
    return full(shape, 1, device=device, dtype=dtype)


@torchsymbol(torch.ones_like)
def ones_like(a: TensorLike, /, *, device: None | DeviceLike = None, dtype: None | dtypeLike = None) -> TensorLike:
    return full_like(a, 1, device=device, dtype=dtype)


@torchsymbol(torch.tensor, is_method=False, id="torch.tensor")
def tensor(
    seq_or_number: Sequence | Number,
    *,
    device: None | DeviceLike = None,
    dtype: None | dtypeLike = None,
    requires_grad: bool = False,
    pin_memory: bool = False,
) -> TensorLike:
    # TODO: Support torch.Tensor/np.ndarray as input similar to `torch.tensor`
    utils.check(
        isinstance(seq_or_number, (Number, Sequence)),
        lambda: f"Currently only directly constructing tensors with a single number or a Sequence of numbers is supported, but received {n}",
        exception_type=NotImplementedError,
    )
    utils.check(
        not requires_grad, lambda: "requires_grad=True is not yet supported within thunder.compile", NotImplementedError
    )
    utils.check(not pin_memory, lambda: "pin_memory=True is not supported within thunder.compile", NotImplementedError)

    if isinstance(seq_or_number, Number):
        return full((), seq_or_number, dtype=dtype, device=device)

    return clang.tensor_from_sequence(seq_or_number, dtype=dtype, device=device)


# TODO based on uniform_, check if Torch now has a functional uniform
# NOTE the uniform_ documentation suggests the interval is specified using "from" and "to",
#   but from is a reserved keyword in Python
@torchsymbol(is_method=False, id="torch.uniform")
def uniform(
    shape: Sequence[int],
    minval: Number = 0.0,
    maxval: Number = 1.0,
    *,
    device: DeviceLike,
    dtype: dtypeLike,
) -> TensorLike:
    device = to_device(device)
    dtype = to_dtype(dtype)

    return clang.uniform(shape, minval, maxval, device=device, dtype=dtype)


@torchsymbol(is_method=False, id="torch.uniform_like")
def uniform_like(
    a: TensorLike,
    /,
    minval: Number = 0.0,
    maxval: Number = 1.0,
    *,
    device: None | DeviceLike = None,
    dtype: None | dtypeLike = None,
) -> TensorLike:
    device = to_device(device)
    dtype = to_dtype(dtype)

    return clang.uniform_like(a, minval, maxval, device=device, dtype=dtype)


@torchsymbol(torch.multinomial, is_method=True, id="torch.multinomial")
def multinomial(
    a: TensorLike,
    num_samples: int,
    replacement: bool = False,
    *,
    generator: torch.Generator | None = None,
    out: TensorLike | None = None,
) -> TensorLike:
    utils.check(out is None, lambda: "Non-None out is not supported", NotImplementedError)

    # See issue "randomness: enable PyTorch generators for operations like
    # multinomial"
    utils.check(
        generator is None, lambda: f"multinomial does not yet support specifying a generator", NotImplementedError
    )

    utils.check(
        generator is None,
        lambda: "Non-None generator is not supported",
        NotImplementedError,
    )

    seed = None
    samples = prims.multinomial(a, num_samples, replacement, seed)
    return samples


# TODO Maybe update this to return an offset of how far to advance the seed to acquire new values
# See issue "Maybe return offset from thunder.torch.uniform_philox"
@torchsymbol(is_method=False, id="torch.uniform_philox")
def uniform_philox(
    shape: Sequence[int],
    minval: Number = 0.0,
    maxval: Number = 1.0,
    *,
    device: DeviceLike,
    dtype: dtypeLike,
    seed: int | TensorProxy,
    offset: int | TensorProxy,
) -> TensorLike:
    device = to_device(device)
    dtype = to_dtype(dtype)

    return clang.uniform_philox(shape, minval, maxval, device=device, dtype=dtype, seed=seed, offset=offset)


@torchsymbol(torch.randn)
def randn(
    *shape,
    generator: None | torch.Generator = None,
    dtype: None | dtypeLike = None,
    device: None | DeviceLike = None,
    layout: torch.layout = torch.strided,
    requires_grad: bool = False,
    pin_memory: bool = False,
    out: TensorLike = None,
):
    utils.check(
        not requires_grad, lambda: "requires_grad=True is not yet supported within thunder.compile", NotImplementedError
    )
    utils.check(layout == torch.strided, lambda: "Only torch.strided layout is supported", NotImplementedError)
    utils.check(not pin_memory, lambda: "pin_memory=True is not supported within thunder.compile", NotImplementedError)
    # NOTE: Currently, we don't model randomness
    utils.check(generator is None, lambda: "generator is not None which is currently unsupported", NotImplementedError)
    utils.check(out is None, lambda: "out is not None which is currently unsupported", NotImplementedError)
    if device is None:
        device = "cpu"
    device = to_device(device)

    # For now we default to `float32`,
    # however, we should add a default dtype or
    # rely on `torch.get_default_dtype`.
    if dtype is None:
        dtype = torch.float
    dtype = to_dtype(dtype)
    shape = utils.extract_shape_from_varargs(shape)
    return prims.randn(shape, device=device, dtype=dtype)


@torchsymbol(torch.randn_like)
def randn_like(
    a,
    /,
    *,
    dtype: None | dtypeLike = None,
    device: None | DeviceLike = None,
    layout: None | torch.layout = None,
    requires_grad: bool = False,
    memory_format: torch.memory_format = torch.preserve_format,
):
    utils.check(
        not requires_grad, lambda: "requires_grad=True is not supported within thunder.compile", NotImplementedError
    )
    utils.check(
        layout is None or layout == torch.strided, lambda: "Only torch.strided layout is supported", NotImplementedError
    )
    utils.check(
        memory_format == torch.preserve_format,
        lambda: "preserve_format!=torch.preserve_format is not supported within thunder.compile",
        NotImplementedError,
    )

    if dtype is None:
        dtype = a.dtype

    if device is None:
        device = a.device
    return randn(a.shape, dtype=dtype, device=device)


# NOTE zeros, like ones, and unlike full, can accept an integer shape
@torchsymbol(torch.zeros)
def zeros(*shape: int, device: None | DeviceLike = None, dtype: None | dtypeLike = None) -> TensorLike:
    shape = utils.extract_shape_from_varargs(shape)
    return full(shape, 0, device=device, dtype=dtype)


@torchsymbol(torch.zeros_like)
def zeros_like(a: TensorLike, /, *, device: DeviceLike | None = None, dtype: dtypeLike | None = None) -> TensorLike:
    return full_like(a, 0, device=device, dtype=dtype)


#
# Shape operations
#


# TODO Update this to take a *args series of tensors or a sequence of tensors
@torchsymbol(torch.cat)
def cat(tensors: Sequence[TensorLike], dim: int = 0) -> TensorLike:
    return clang.cat(tensors, dim)


@torchsymbol(torch.chunk, is_method=True)
def chunk(a: TensorLike, chunks: int, dim: int = 0) -> Sequence[TensorLike]:
    utils.check(a.ndim > 0, lambda: f"chunk: a ({a.ndim=}) must be at least 1-dimensional")
    utils.check(chunks > 0, lambda: f"chunk: chunks ({chunks=}) must be greater than 0")

    dim = utils.canonicalize_dim(a.ndim, dim)
    a_dim_len = a.shape[dim]

    # a_dim_len == 0?
    # Easy case, return `chunk` number of copies of `a` as slices slice(0, 1) at dim=dim.
    if a_dim_len == 0:
        return tuple(clang.slice_in_dim(a, 0, 1, dim=dim) for _ in range(chunks))

    # chunks == 1?
    # Easy case, return a copy of `a` as a slice(0, a_dim_len) at dim=dim.
    if chunks == 1:
        return (clang.slice_in_dim(a, 0, a_dim_len, dim=dim),)

    # NOTE: in the code below a_dim_len > 0 and chunks > 1.
    # In the output, the first len - 1 tensors
    # will always have shape[dim] = ceil(a.shape[dim] / chunks).
    chunk_len = (a_dim_len + chunks - 1) // chunks
    # Based on `chunk_len` above, the len of the result is either
    # `chunk` or less, and is defined as ceil(a.shape[dim] / chunk_len).
    # So we update `chunks` to this new value below.
    chunks = (a_dim_len + chunk_len - 1) // chunk_len
    chunk_len_last = a_dim_len - (chunks - 1) * chunk_len

    # A generator that defines start and stop for each chunk.
    chunk_start_end_gen = itertools.chain(
        ((chunk_start, chunk_start + chunk_len) for chunk_start in range(0, a_dim_len - chunk_len_last, chunk_len)),
        # Last chunk
        ((a_dim_len - chunk_len_last, a_dim_len),),
    )

    return tuple(clang.slice_in_dim(a, *chunk_data, dim=dim) for chunk_data in chunk_start_end_gen)


@torchsymbol(torch.Tensor.contiguous, is_method=True)
def contiguous(a: TensorLike, /, *, memory_format: torch.memory_format = torch.contiguous_format) -> TensorLike:
    # NOTE PyTorch supports the following memory formats:
    #   - torch.preserve_format
    #   - torch.contiguous_format
    #   - torch.channels_last
    #   - torch.channels_last_3d
    #
    #   torch.channels_last is also known as channels_last_2d, and only applies to 4D tensors (NCHW dims with NHWC strides)
    #   torch.channels_last_3d only applies to 5D tensors (NCDHW dims with NDHWC strides)

    if memory_format is torch.preserve_format:
        # TODO Should this case raise a NotImplementedError? We don't know the format of a
        #   to preserve it
        return a
    elif memory_format is torch.contiguous_format:
        return clang.stride_order(a)
    elif memory_format is torch.channels_last:
        utils.check(a.ndim == 4, lambda: f"Expected a 4D tensor for the channels last memory format")
        return clang.stride_order(a, (3, 0, 2, 1))
    elif memory_format is torch.channels_last_3d:
        utils.check(a.ndim == 5, lambda: f"Expected a 5D tensor for the channels last 3D memory format")
        return clang.stride_order(a, (4, 0, 3, 2, 1))

    utils.check(False, lambda: f"Found unexpected memory_format={memory_format}", exception_type=ValueError)


@torchsymbol(torch.diagonal, is_method=True)
def diagonal(a: TensorLike, /, offset: int = 0, dim1: int = 0, dim2: int = 1) -> TensorLike:
    return clang.diagonal(a, offset, dim1, dim2)


@torchsymbol(torch.Tensor.expand, is_method=True)
def expand(a: TensorLike, /, *shape: int) -> TensorLike:
    return clang.expand(a, *shape)


@torchsymbol(torch.flatten, is_method=True)
def flatten(a: TensorLike, /, start_dim: int = 0, end_dim: int = -1) -> TensorLike:
    return clang.flatten(a, start_dim, end_dim)


@torchsymbol(torch.flip, is_method=True)
def flip(a: TensorLike, /, *dims: int) -> TensorLike:
    dims = utils.extract_shape_from_varargs(dims)

    # PyTorch supports 0-dim inputs with len(dims) <= 1
    if a.ndim == 0 and isinstance(dims, Sequence) and len(dims) > 0:
        utils.check(
            len(dims) == 1 and isinstance(dims[0], int) and dims[0] in (0, -1),
            lambda: f"Expected {dims=} to be a sequence of integers in range [-1, 0], and of length 1",
        )
        return clang.flip(a, ())

    return clang.flip(a, dims)


@torchsymbol(torch.Tensor.__getitem__, id="torch.Tensor.__getitem__", method_name="getitem")
def getitem(a: TensorLike, /, key) -> TensorLike:
    return clang.getitem(a, key)


def matrix_transpose(a: TensorLike, /) -> TensorLike:
    """Transposes the last two dimensions of a tensor.

    This function is used to implement the `.mT` attribute.

    Args:
        a (TensorProxy): The tensor to transpose.

    Returns:
        TensorProxy: The transposed tensor.

    Examples:
        >>> a = torch.tensor([[1, 2, 3], [4, 5, 6]])
        >>> def func(x): return x.mT
        >>> traced_func = thunder.compile(func)
        >>> traced_func(a)
        tensor([[1, 4],
                [2, 5],
                [3, 6]])
    """
    return clang.matrix_transpose(a)


register_method("mT", matrix_transpose)


@torchsymbol(torch.movedim, is_method=True)
def movedim(a: TensorLike, /, source: int | Sequence[int], destination: int | Sequence[int]) -> TensorLike:
    return clang.movedim(a, source, destination)


@torchsymbol(torch.nn.functional.pad)
def pad(a: TensorProxy, /, pad: tuple[int, ...], mode: str | None = "constant", value: Number | None = None):
    utils.check(mode == "constant", lambda: f"Mode arguments other than constant are not supported")
    utils.check(len(pad) % 2 == 0, lambda: f"Padding length must be divisible by 2")
    utils.check(
        len(pad) <= a.ndim * 2,
        lambda: f"Padding length should be less than or equal to two times the input dimension.",
    )

    pad_config = []
    for dim in range(a.ndim * 2 - 1, 0, -2):
        if dim >= len(pad):
            pad_config.append((0, 0, 0))
        else:
            pad_config.append((pad[dim - 1], pad[dim], 0))

    if value is None:
        value = 0

    return clang.pad(a, value, pad_config)


@torchsymbol(torch.permute, is_method=True)
def permute(a: TensorLike, /, *dims: int) -> TensorLike:
    dims = utils.extract_shape_from_varargs(dims)
    return clang.transpose(a, dims)


@torchsymbol(torch.Tensor.repeat, is_method=True)
def repeat(a: TensorLike, /, *repeats: int) -> TensorLike:
    repeats = utils.extract_shape_from_varargs(repeats)
    utils.check_valid_shape(repeats)
    utils.check(a.ndim <= len(repeats), f"Expected {a.ndim=} <= {len(repeats)=}")

    repeats = tuple(repeats)
    new_dims = len(repeats) - a.ndim
    out_shape = repeats[:new_dims] + tuple(repeats[i] * a.shape[i] for i in range(-a.ndim, 0))
    if 0 in out_shape:
        return zeros(*out_shape, device=a.device, dtype=a.dtype)

    a_orig_shape = a.shape
    a = prims.broadcast_in_dim(
        a,
        repeats[:new_dims] + tuple(s for pair in zip(repeats[new_dims:], a_orig_shape) for s in pair),
        tuple(new_dims + offset for offset in range(1, 2 * a.ndim, 2)),
    )
    return reshape(a, out_shape)


@torchsymbol(torch.reshape, is_method=True)
def reshape(a: TensorLike, /, *shape: int) -> TensorLike:
    shape = utils.extract_shape_from_varargs(shape)

    return clang.reshape(a, shape)


@torchsymbol(torch.select, is_method=True)
def select(a: TensorLike, /, dim: int, index: int):
    # dim check
    utils.check(
        a.ndim != 0,
        lambda: f"select() cannot be applied to a 0-dim tensor.",
    )
    dim = utils.canonicalize_dim(a.ndim, dim)

    # index check
    dim_length = a.shape[dim]

    wrapped_index = index + dim_length if index < 0 else index
    utils.check(
        (wrapped_index < dim_length and wrapped_index >= 0),
        lambda: f"select(): index {index} out of range for tensor of size {a.shape} at dimension {dim}",
    )

    # `torch.select` returns view with given dimension removed
    # while `slice_in_dim` preserves the sliced dim, hence the `squeeze`
    a_sliced = clang.slice_in_dim(a, wrapped_index, wrapped_index + 1, dim=dim)
    return squeeze(a_sliced, dim)


# TODO consider revising this to just call _split_indices
# Splits a tensor along a split dimension dim into n tensors
# If input is divisible by n then every tensor will have the same length along the split dimension
# If input is not divisible by n, then the first int(input.size(dim) % n) tensors will have length
#   int(input.size(dim) / n) + 1 along the split dimension, and the remaining tensors will have
#   length int(input.size(dim) / n) along the split dimension
def _split_n(a: TensorLike, n: int, dim: int = 0) -> tuple[TensorLike, ...]:
    dim = utils.canonicalize_dim(a.ndim, dim)

    splits = []
    dim_length = a.shape[dim]
    min_split_size = dim_length // n
    num_splits_one_extra = dim_length % n
    start_idx = 0
    for split_idx in range(n):
        split_size = min_split_size + 1 if (split_idx < num_splits_one_extra) else min_split_size
        s = clang.slice_in_dim(a, start_idx, start_idx + split_size, dim=dim)
        splits.append(s)
        start_idx = start_idx + split_size

    return tuple(splits)


# TODO could this (and other things) be revised to combine the slice_in_dim calls?
# Splits a tensor along a split dimension dim at the indices in indices
def _split_indices(a: TensorLike, indices: int, dim: int = 0) -> tuple[TensorLike, ...]:
    dim = utils.canonicalize_dim(a.ndim, dim)

    splits = []
    start_idx = 0
    for idx in indices:
        splits.append(clang.slice_in_dim(a, start_idx, idx, dim=dim))
        start_idx = idx

    splits.append(clang.slice_in_dim(a, start_idx, a.shape[dim], dim=dim))
    return tuple(splits)


# TODO Type annoations
# See https://pytorch.org/docs/master/generated/torch.split.html
# NOTE: split is not tensor_split
#   Like tensor_split, split can work with a number or a sequence
#   If given a number, it creates tensors of equal length along the
#   split dimension, and if this is not possible then only the
#   last tensor will have a shorter length along the split
#   dimension.
#   If given a sequence, then the values in the sequence
#   define the lengths of the split dimension, not the indices
#   at which to split, and the values must sum to the length of the dimension.
@torchsymbol(torch.split, is_method=True)
def split(a: TensorProxy, size_or_sections: int | Sequence[int], /, dim=0) -> TensorProxy | list[TensorProxy]:
    # TODO See note in tensor_split
    if isinstance(size_or_sections, TensorProxy):
        raise NotImplementedError

    dim = utils.canonicalize_dim(a.ndim, dim)

    utils.check_type(
        size_or_sections,
        (int, Sequence),
    )

    # TODO: consider revising this to just call _split_indices
    if isinstance(size_or_sections, int):
        target_length = size_or_sections

        # Short-circuits special-case of zero
        if target_length == 0:
            utils.check(
                a.shape[dim] == 0,
                lambda: f"When size_or_sections={size_or_sections} is zero then the length of the split dimension ({a.shape[dim]}) must also be zero",
            )
            return full_like(a)

        last_length = a.shape[dim] % target_length
        num_splits = a.shape[dim] // target_length
        cur_idx = 0
        splits = []

        for _ in range(num_splits):
            splits.append(clang.slice_in_dim(a, cur_idx, cur_idx + target_length, dim=dim))
            cur_idx = cur_idx + target_length

        # Handles tail
        if last_length > 0:
            splits.append(clang.slice_in_dim(a, cur_idx, a.shape[dim], dim=dim))

        return splits

    # NOTE: isinstance(size_or_sections, Sequence)
    # Converts lengths to indices

    s = reduce(operator.add, size_or_sections, 0)
    utils.check(
        s == a.shape[dim],
        lambda: f"size_or_sections={size_or_sections} must sum to the length of the split dimension ({len(a.shape[dim])})",
    )

    # NOTE: because split requires overspecifying the lengths, the final split is ignored
    cur = 0
    indices = []
    for l in size_or_sections[: len(size_or_sections) - 1]:
        cur += l
        indices.append(cur)

    return _split_indices(a, indices, dim)


# TODO Add type annotations
@torchsymbol(torch.stack)
def stack(tensors: Sequence[TensorLike], /, dim: int = 0) -> TensorLike:
    return clang.stack(tensors, dim)


# See https://pytorch.org/docs/master/generated/torch.squeeze.html
@torchsymbol(torch.squeeze, is_method=True)
def squeeze(a: TensorLike, /, dim: None | int | Sequence[int] = None) -> TensorLike:
    # Converts dim to a tuple of numbers
    dims = dim
    if dim is None:
        dims = []
        for idx, l in enumerate(a.shape):
            if l == 1:
                dims.append(idx)
    elif isinstance(dim, int):
        dims = (dim,)

    # a.shape is being indexed below.
    # We want to make sure that dims is valid.
    dims = utils.canonicalize_dims(a.ndim, dims)

    # Make sure that squeezing a non-1 dim is a no-op
    # and it does not error as {prim/clang}.squeeze would.
    dims = tuple(d for d in dims if a.shape[d] == 1)

    return clang.squeeze(a, dims)


@torchsymbol(torch.t, is_method=True)
def t(a: TensorLike, /) -> TensorLike:
    utils.check(
        a.ndim <= 2,
        lambda: f"t() expects a tensor with <= 2 dimensions, but self is {a.ndim}D",
        RuntimeError,
    )
    return prims.transpose(a, (1, 0)) if a.ndim == 2 else a


@run_once
def warn_ndim_not_2():
    warnings.warn(
        "The use of `x.T` on tensors of dimension other than 2 to reverse their shape is deprecated and will throw an error in a future release."
        "Consider `x.mT` to transpose batches of matrices or `x.permute(*torch.arange(x.ndim - 1, -1, -1))` to reverse the dimensions of a tensor."
    )


def reverse_dims_T(a: TensorLike, /) -> TensorLike:
    if a.ndim != 2:
        warn_ndim_not_2()
    return a if a.ndim < 2 else prims.transpose(a, tuple(reversed(range(a.ndim))))


register_method("T", reverse_dims_T)


# TODO Add type annotations
# See https://pytorch.org/docs/master/generated/torch.tensor_split.html
@torchsymbol(torch.tensor_split, is_method=True)
def tensor_split(a: TensorLike, /, indices_or_sections, dim=0):
    # TODO Consider if we even should support this, it could introduce data-dependent control flow
    # NOTE This will also catch number tensors
    if isinstance(indices_or_sections, TensorProxy):
        raise NotImplementedError

    utils.check(
        indices_or_sections,
        (Number, Sequence),
        lambda: f"indices_or_sections={indices_or_sections} should be a Number or a Sequence!",
    )

    # TODO: maybe revise _split_n to a call to _split_indices
    if isinstance(indices_or_sections, Number):
        return _split_n(a, indices_or_sections, dim)

    # NOTE: isinstance(indices_or_sections, Sequence)
    return _split_indices(a, indices_or_sections, dim)


@torchsymbol(torch.transpose, is_method=True)
def transpose(a: TensorLike, /, dim0: int, dim1: int) -> TensorLike:
    dim0, dim1 = utils.canonicalize_dims(a.ndim, (dim0, dim1))

    permutation = list(range(0, a.ndim))
    permutation[dim0] = dim1
    permutation[dim1] = dim0
    return clang.transpose(a, permutation)


@torchsymbol(torch.unbind, is_method=True)
def unbind(a: TensorLike, /, dim: int = 0) -> tuple[TensorLike, ...]:
    utils.check(
        len(a.size()) > 0,
        lambda: f"Dimension specified as={dim} but tensor has no dimensions.",
    )
    return tuple(s.squeeze(dim) for s in tensor_split(a, a.shape[dim], dim))


@torchsymbol(torch.unsqueeze, is_method=True)
def unsqueeze(a: TensorLike, /, dim: int) -> TensorLike:
    return clang.unsqueeze(a, dim)


# TODO Review view functionalization
# TODO Add type annotations
@torchsymbol(torch.Tensor.view, is_method=True)
def view(a: TensorLike, /, *shape) -> TensorLike:
    shape = utils.extract_shape_from_varargs(shape)
    return reshape(a, shape)


#
# Elementwise unary operaitons
#
# TODO Add type annotations


@torchsymbol(torch.abs, is_method=True)
def abs(a: Number | TensorLike, /) -> Number | TensorLike:
    return clang.abs(a)


@torchsymbol(torch.acos, is_method=True)
def acos(a: Number | TensorLike, /) -> Number | TensorLike:
    return clang.acos(a)


@torchsymbol(torch.acosh, is_method=True)
def acosh(a):
    return clang.acosh(a)


@torchsymbol(torch.asin, is_method=True)
def asin(a):
    return clang.asin(a)


@torchsymbol(torch.asinh, is_method=True)
def asinh(a):
    return clang.asinh(a)


@torchsymbol(torch.atan, is_method=True)
def atan(a):
    return clang.atan(a)


@torchsymbol(torch.atanh, is_method=True)
def atanh(a):
    return clang.atanh(a)


@torchsymbol(torch.bitwise_not, is_method=True)
def bitwise_not(a):
    return clang.bitwise_not(a)


@torchsymbol(torch.ceil, is_method=True)
def ceil(a):
    return clang.ceil(a)


@torchsymbol(torch.cos, is_method=True)
def cos(a):
    return clang.cos(a)


@torchsymbol(torch.cosh, is_method=True)
def cosh(a):
    return clang.cosh(a)


@torchsymbol(torch.digamma, torch.special.digamma, is_method=True)
def digamma(a):
    return clang.digamma(a)


@torchsymbol(torch.erf, is_method=True)
def erf(a):
    return clang.erf(a)


@torchsymbol(torch.erfc, is_method=True)
def erfc(a):
    return clang.erfc(a)


@torchsymbol(torch.erfinv, is_method=True)
def erfinv(a):
    return clang.erfinv(a)


@torchsymbol(torch.exp, is_method=True)
def exp(a):
    return clang.exp(a)


@torchsymbol(torch.exp2, is_method=True)
def exp2(a):
    return clang.exp2(a)


@torchsymbol(torch.expm1, is_method=True)
def expm1(a):
    return clang.expm1(a)


@torchsymbol(torch.floor, is_method=True)
def floor(a):
    return clang.floor(a)


@torchsymbol(torch.isfinite, is_method=True)
def isfinite(a):
    return clang.isfinite(a)


@torchsymbol(torch.lgamma, is_method=True)
def lgamma(a):
    return clang.lgamma(a)


@torchsymbol(torch.log, is_method=True)
def log(a):
    return clang.log(a)


@torchsymbol(torch.log10, is_method=True)
def log10(a):
    return clang.log10(a)


@torchsymbol(torch.log1p, is_method=True)
def log1p(a):
    return clang.log1p(a)


@torchsymbol(torch.log2, is_method=True)
def log2(a):
    return clang.log2(a)


# TODO Move to special
# @torchsymbol(torch.ndtri, is_method=True)
# def ndtri(a):
#     return clang.ndtri(a)


@torchsymbol(torch.neg, is_method=True)
def neg(a):
    return clang.neg(a)


@torchsymbol(torch.reciprocal, is_method=True)
def reciprocal(a):
    return clang.reciprocal(a)


@torchsymbol(torch.round, is_method=True)
def round(a):
    return clang.round(a)


@torchsymbol(torch.rsqrt, is_method=True)
def rsqrt(a):
    return clang.rsqrt(a)


# TODO Complain about complex numbers like PyTorch does?
# TODO Add sgn
@torchsymbol(torch.sign, is_method=True)
def sign(a):
    return clang.sign(a)


@torchsymbol(torch.signbit, is_method=True)
def signbit(a):
    return clang.signbit(a)


@torchsymbol(torch.sin, is_method=True)
def sin(a):
    return clang.sin(a)


@torchsymbol(torch.sinh, is_method=True)
def sinh(a):
    return clang.sinh(a)


@torchsymbol(torch.sqrt, is_method=True)
def sqrt(a):
    return clang.sqrt(a)


@torchsymbol(torch.tan, is_method=True)
def tan(a):
    return clang.tan(a)


@torchsymbol(torch.tanh, is_method=True)
def tanh(a):
    return clang.tanh(a)


@torchsymbol(torch.trunc, is_method=True)
def trunc(a):
    return clang.trunc(a)


@torchsymbol(torch.real, is_method=False)
def real(a):
    return clang.real(a)


#
# nn.functional elementwise unary
#
# TODO Move these to torch.nn.functional


@torchsymbol(torch.nn.functional.gelu, is_method=False)
def gelu(a: TensorProxy, /, *, approximate: str = "none") -> TensorLike:
    if approximate == "none":
        # gelu(a) = a * Phi(a), where Phi is the cdf for the Normal Gaussian.
        # We use the error function to compute Phi.
        phi_a = 0.5 + 0.5 * erf(a / (math.sqrt(2)))
        return a * phi_a
    elif approximate == "tanh":
        a_pow_3 = a * a * a
        return 0.5 * a * (1.0 + tanh(math.sqrt(2.0 / math.pi) * (a + 0.044715 * a_pow_3)))
    else:
        raise ValueError(f"gelu does not support the approximate={approximate} argument")


# TODO Should this use clamp? -- Would that propagate NaNs properly?
@torchsymbol(torch.relu, torch.nn.functional.relu, id="torch.relu", is_method=True)
def relu(a: TensorLike, /, inplace: bool = False) -> TensorLike:
    utils.check(not inplace, lambda: f"relu only supports inplace=False", exception_type=NotImplementedError)

    return where(a > 0, a, 0)


# id=torch.relu because we ignore inplace argument in torch.nn.functional.relu
@torchsymbol(torch.nn.functional.relu6, id="torch.relu6", is_method=False)
def relu6(a: TensorProxy, /, inplace: bool = False) -> TensorLike:
    utils.check(not inplace, lambda: f"relu6 only supports inplace=False", exception_type=NotImplementedError)
    return clamp(a, 0, 6)


@torchsymbol(torch.nn.functional.hardswish, id="torch.hardswish", is_method=False)
def hardswish(a: TensorProxy, /, inplace: bool = False) -> TensorLike:
    utils.check(not inplace, lambda: f"hardswish only supports inplace=False", exception_type=NotImplementedError)
    utils.check(
        dtypes.is_float_dtype(a.dtype),
        lambda: f"hardswish only supports floating point dtypes, got {a.dtype}",
        exception_type=ValueError,
    )
    return a * relu6(a + 3) / 6


# id=torch.selu because we ignore inplace argument in torch.nn.functional.selu
@torchsymbol(torch.selu, torch.nn.functional.selu, id="torch.selu", is_method=False)
def selu(a: TensorProxy, /, inplace: bool = False) -> TensorLike:
    utils.check(not inplace, lambda: f"selu only supports inplace=False", exception_type=NotImplementedError)

    alpha = 1.6732632423543772848170429916717
    scale = 1.0507009873554804934193349852946

    rhs = alpha * expm1(a)

    return scale * where(a > 0, a, rhs)


@torchsymbol(torch.nn.functional.silu)
def silu(a, /):
    return clang.silu(a)


#
# Elementwise binary operations
#


@torchsymbol(torch.add, is_method=True)
def add(
    a: Number | TensorLike, b: Number | TensorLike, /, *, alpha: None | Number | TensorLike = None
) -> Number | TensorLike:
    if alpha is not None:
        b = b * alpha

    return clang.add(a, b)


@torchsymbol(torch.atan2, is_method=True)
def atan2(a, b, /):
    return clang.atan2(a, b)


@torchsymbol(torch.bitwise_and, is_method=True)
def bitwise_and(a, b, /):
    return clang.bitwise_and(a, b)


@torchsymbol(torch.bitwise_or, is_method=True)
def bitwise_or(a, b, /):
    return clang.bitwise_or(a, b)


@torchsymbol(torch.bitwise_xor, is_method=True)
def bitwise_xor(a, b, /):
    return clang.bitwise_xor(a, b)


@torchsymbol(torch.copysign, is_method=True)
def copysign(a, b, /):
    return clang.copysign(a, b)


# TODO Implement div


@torchsymbol(torch.eq, is_method=True)
def eq(a, b, /):
    return clang.eq(a, b)


@torchsymbol(torch.floor_divide, is_method=True)
def floor_divide(a, b, /):
    return clang.floor_divide(a, b)


@torchsymbol(torch.fmod, is_method=True)
def fmod(a, b, /):
    return clang.fmod(a, b)


@torchsymbol(torch.ge, is_method=True)
def ge(a, b, /):
    return clang.ge(a, b)


@torchsymbol(torch.gt, is_method=True)
def gt(a, b, /):
    return clang.gt(a, b)


@torchsymbol(torch.logical_and, is_method=True)
def logical_and(a, b, /):
    return clang.logical_and(a, b)


@torchsymbol(torch.le, is_method=True)
def le(a, b, /):
    return clang.le(a, b)


@torchsymbol(torch.lt, is_method=True)
def lt(a, b, /):
    return clang.lt(a, b)


@torchsymbol(torch.maximum, is_method=True)
def maximum(a: TensorProxy, b: TensorProxy) -> TensorProxy:
    return clang.maximum(a, b)


@torchsymbol(torch.minimum, is_method=True)
def minimum(a: TensorProxy, b: TensorProxy) -> TensorProxy:
    return clang.minimum(a, b)


# NOTE This is just an alias for proxies to find operation defined for the modulus
#   operator
# TODO Review this alias
def mod(a, b):
    return clang.mod(a, b)


@torchsymbol(torch.mul, is_method=True)
def mul(a, b, /):
    return clang.mul(a, b)


@torchsymbol(torch.ne, is_method=True)
def ne(a, b, /):
    return clang.ne(a, b)


@torchsymbol(torch.nextafter, is_method=True)
def nextafter(a, b, /):
    return clang.nextafter(a, b)


# TODO Extend to tensor x tensor
@torchsymbol(torch.polygamma, torch.special.polygamma, is_method=True)
def polygamma(n: int, a: TensorLike, /) -> TensorLike:
    utils.check(isinstance(n, int), lambda: f"polygamma(n, a) expects the first argument to be an integer.")
    utils.check(n >= 0, lambda: f"polygamma(n, a) does not support negative {n=}.")

    # NOTE Use digamma for n == 0 case; otherwise zeta(1, a) returns math.inf
    if n == 0:
        return digamma(a)

    sign = 1 if (n % 2) == 1 else -1
    # Compute in log-space for numerical stability
    factorial_mul_zeta = exp(lgamma(n + 1.0) + log(zeta(n + 1.0, a)))
    return sign * factorial_mul_zeta


@torchsymbol(torch.pow, is_method=True)
def pow(a, b, /):
    return clang.pow(a, b)


@torchsymbol(torch.remainder, is_method=True)
def remainder(a, b, /):
    return clang.remainder(a, b)


@torchsymbol(torch.sub, is_method=True)
def sub(a, b, /, *, alpha=None):
    if alpha is not None:
        b = b * alpha

    return clang.sub(a, b)


@torchsymbol(torch.true_divide, is_method=True)
def true_divide(a: Number | TensorLike, b: Number | TensorLike, /) -> Number | TensorLike:
    return clang.true_divide(a, b)


@torchsymbol(torch.special.zeta)
def zeta(a, b, /):
    return clang.zeta(a, b)


#
# Elementwise Ternary operations
#


# For calculate op1(a, op2(value, op2(b, c))) by promoting all input tensors at once
# NOTE use this explicit type promotion because a direct combination of add/mul will have a redundant cast,
# which may lead to accuracy problems.
# TODO remove after issue "Redundant cast removal could be performed through metadata-only
# operations, like broadcasting" is resolved
def addcmul_addcdiv_helper(
    a, b, c, op1, op2, *, value=None, type_promotion_kind=utils.ELEMENTWISE_TYPE_PROMOTION_KIND.DEFAULT
):
    inputs = [a, b, c]
    computation_dtype, result_dtype = utils.elementwise_type_promotion(*inputs, type_promotion_kind=type_promotion_kind)
    a, b, c = map(partial(to, dtype=computation_dtype), inputs)

    d = op2(b, c)
    if value is not None:
        d = value * d
    result = op1(a, d)
    return to(result, result_dtype)


@torchsymbol(torch.addcmul, is_method=True)
def addcmul(a: TensorLike, b: TensorLike, c: TensorLike, /, *, value: None | Number = None) -> TensorLike:
    return addcmul_addcdiv_helper(a, b, c, add, mul, value=value)


@torchsymbol(torch.addcdiv, is_method=True)
def addcdiv(a: TensorLike, b: TensorLike, c: TensorLike, /, *, value: None | Number = None) -> TensorLike:
    return addcmul_addcdiv_helper(a, b, c, add, true_divide, value=value)


#
# Conditional operations and masking operations
#


@torchsymbol(torch.clamp, is_method=True)
def clamp(
    a: TensorLike,
    /,
    min: None | Number | TensorLike = None,
    max: None | Number | TensorLike = None,
) -> TensorLike:
    utils.check(
        min is not None or max is not None,
        lambda: f"clamp: At least one of 'min' or 'max' must not be None",
        ValueError,
    )
    input_types = [to_dtype(x) for x in [a, min, max] if x is not None]
    # Bool and complex are not supported
    utils.check(
        not all(dtypes.is_boolean_dtype(input_type) for input_type in input_types),
        lambda: f"clamp is not supported for boolean type",
    )
    utils.check(
        not any(utils.is_complex_dtype(input_type) for input_type in input_types),
        lambda: f"clamp is not supported for complex types",
    )

    # torch.clamp outputs nan when one of a, min, max is nan
    # when min is greater than max, outputs max
    if min is not None:
        # nan in min is handled by keeping min's nan when not a>min
        a = where(a != a, a, where(a > min, a, min))

    if max is not None:
        a = where(a != a, a, where(a < max, a, max))

    return a


def _mask_tensor(a, mask, fill_value):
    utils.check(
        dtypes.is_boolean_dtype(mask.dtype), lambda: f"_mask_tensor: mask ({mask.dtype=}) must have a boolean dtype"
    )

    if dtypes.is_boolean_dtype(a.dtype):
        return a & mask

    return where(mask, a, fill_value)


# NOTE masked_fill is a strange wrapper around where, it probably exists only because of PyTorch's inplace pattern
# NOTE PyTorch's masked fill requires value be a number or number tensor
# NOTE PyTorch's masked fill is only defined as a tensor method that implicitly takes a as the first argument
# NOTE PyTorch's masked_fill_ requires the dtype of a not change, so it checks that
#   value can be safely cast to a (for numbers, it checks that the actual number value can safely be cast)
# NOTE We have chosen not to emulate PyTorch's odd type promotion behavior for this operation
@torchsymbol(torch.masked_fill, is_method=True)
def masked_fill(a: TensorLike, /, mask: TensorLike, value: Number | TensorLike) -> TensorLike:
    result = where(mask, value, a)
    return result


# NOTE The key to understanding tril is that it generates a mask
#   which (by default) masks elements of a matrix (or batch of matrices)
#   s.t. elements whose row number is greater than or equal to its column number
#   are preserved (and other numbers are set to zero).
#   When diagonal is specified, the mask computation changes so that
#   elements with rownum + diagonal >= colnum are preserved.
@torchsymbol(torch.tril, is_method=True)
def tril(a: TensorLike, /, diagonal: int = 0, *, fill_value: None | Number = None) -> TensorLike:
    utils.check(a.ndim >= 2, lambda: f"tril: a ({a.ndim=}) must have at least two dimensions")

    nrows, ncols = a.shape[-2:]
    row_numbers = arange(nrows, device=a.device).unsqueeze(-1)
    col_numbers = arange(ncols, device=a.device).unsqueeze(-2)

    mask = (row_numbers + diagonal) >= col_numbers

    if fill_value is None:
        fill_value = 0

    return _mask_tensor(a, mask, fill_value)


@torchsymbol(torch.where, is_method=True)
def where(pred: TensorLike, a: Number | TensorLike, b: Number | TensorLike, /) -> TensorLike:
    return clang.where(pred, a, b)


#
# Reduction operations
#


class REDUCTION_OUTPUT_TYPE_KIND(Enum):
    SAME = (0,)
    COMPLEX_TO_FLOAT = (1,)
    # Keeps the output in the computation type (used for mean)
    KEEP_PROMOTED_TYPE = (2,)
    ALWAYS_BOOL = (3,)


def _reduction_dtypes(
    arg,
    output_dtype_kind: REDUCTION_OUTPUT_TYPE_KIND,
    dtype=None,
):
    # even though some reductions, like amin or amax, don't strictly require type promotion,
    # all the math ops (including comparisons) are still defined only for a computation type,
    # so promotion will still happen. We are doing it explicitly here
    inp_dtype = dtype if dtype is not None else arg.dtype
    computation_dtype = utils.get_computation_dtype(inp_dtype)
    if (
        output_dtype_kind == REDUCTION_OUTPUT_TYPE_KIND.SAME
        or output_dtype_kind == REDUCTION_OUTPUT_TYPE_KIND.COMPLEX_TO_FLOAT
    ):
        result_dtype = dtype if dtype else arg.dtype
        if output_dtype_kind == REDUCTION_OUTPUT_TYPE_KIND.COMPLEX_TO_FLOAT and utils.is_complex_dtype(result_dtype):
            result_dtype = utils.corresponding_real_dtype(result_dtype)
    elif output_dtype_kind == REDUCTION_OUTPUT_TYPE_KIND.KEEP_PROMOTED_TYPE:
        result_dtype = None
    else:  # ALWAYS_BOOL
        result_dtype = torch.bool
    return computation_dtype, result_dtype


def _reduction_dims(shape, dims: Sequence | None) -> tuple[int, ...]:
    if isinstance(dims, int):
        dims = (dims,)
    if dims is None or len(dims) == 0:
        return tuple(range(len(shape)))

    dims = tuple(utils.canonicalize_dim(len(shape), idx) for idx in dims)
    utils.check_no_duplicates(dims)

    return dims


# TODO Restore out support?
def _reduction(
    a: TensorProxy,
    prim: Callable,
    *,
    has_identity: bool = True,
    accepts_dim_tuple: bool = True,  # to handle min/argmin that accept single dim only
    dims=None,
    keepdims: bool = False,
    dtype: None | torch.dtype = None,  # should be specified for ops that support it
    output_dtype_kind: REDUCTION_OUTPUT_TYPE_KIND,
) -> TensorProxy:
    # TODO: check that a is the correct type?

    # reduces over all dimensions if dim=() is passed
    if dims == () or dims == []:
        dims = None
    if isinstance(dims, int):
        dims = (dims,)

    utils.check(
        a.ndim <= 64,
        lambda: f"Received a tensor with {a.ndim} dimensions, but only tensors with up to 64 dims are supported!",
    )

    if not accepts_dim_tuple:
        assert dims is None or isinstance(dims, int)

    if isinstance(dims, int):
        dims = (dims,)

    dims = _reduction_dims(a.shape, dims)

    if not has_identity:
        valid_shape = (a.ndim == 0) or all(a.shape[i] for i in dims)
        utils.check(
            valid_shape,
            lambda: "Can't reduce over a zero-size dimension when computing a reduction without an identity value.",
        )

    computation_dtype, result_dtype = _reduction_dtypes(a, output_dtype_kind, dtype)

    a = to(a, computation_dtype)
    result = prim(a, dims)

    if keepdims:
        output_shape = [a.shape[i] if i not in dims else 1 for i in range(a.ndim)]
        broadcast_dims = [i for i in range(a.ndim) if i not in dims]
        result = tree_map(lambda x: prims.broadcast_in_dim(x, output_shape, broadcast_dims), result)

    if result_dtype is not None:
        result = tree_map(lambda x: to(x, result_dtype), result)

    return result


@torchsymbol(torch.amax, is_method=True)
def amax(a, /, dim=None, keepdim: bool = False):
    return _reduction(
        a,
        prims.amax,
        dims=dim,
        keepdims=keepdim,
        dtype=None,
        has_identity=False,
        output_dtype_kind=REDUCTION_OUTPUT_TYPE_KIND.SAME,
    )


@torchsymbol(torch.amin, is_method=True)
def amin(a, /, dim=None, keepdim: bool = False):
    return _reduction(
        a,
        prims.amin,
        dims=dim,
        keepdims=keepdim,
        dtype=None,
        has_identity=False,
        output_dtype_kind=REDUCTION_OUTPUT_TYPE_KIND.SAME,
    )


@torchsymbol(torch.mean, is_method=True)
def mean(a: TensorProxy, /, dim=None, keepdim: bool = False, *, dtype=None):
    dtype = dtype if dtype is not None else a.dtype
    utils.check(
        not utils.is_integer_dtype(dtype) and not utils.is_boolean_dtype(dtype),
        lambda: f"dtype={dtype} is not a floating point or complex dtype",
    )

    result = _reduction(
        a,
        prims.sum,
        dims=dim,
        keepdims=keepdim,
        dtype=dtype,
        output_dtype_kind=REDUCTION_OUTPUT_TYPE_KIND.KEEP_PROMOTED_TYPE,
    )

    dims = _reduction_dims(a.shape, dim)  # type: ignore[arg-type]
    nelem = 1 if a.ndim == 0 else reduce(operator.mul, (a.shape[i] for i in dims), 1)
    result = result / nelem
    result_dtype = a.dtype if dtype is None else dtype
    result = to(result, result_dtype)
    return result


@torchsymbol(torch.prod, is_method=True)
def prod(
    a: TensorProxy, /, dim: None | Sequence[int] = None, keepdim: bool = False, *, dtype: None | dtypeLike = None
) -> TensorProxy:
    # Promotes all exact dtypes to int64
    if dtype is None:
        if utils.is_exact_dtype(a.dtype):
            dtype = dtypes.int64
        else:
            dtype = a.dtype

    result = _reduction(
        a,
        prims.prod,
        dims=dim,
        keepdims=keepdim,
        dtype=dtype,
        output_dtype_kind=REDUCTION_OUTPUT_TYPE_KIND.SAME,
    )

    return result


@torchsymbol(torch.sum, is_method=True)
def sum(
    a: TensorLike, /, dim: None | int | Sequence[int] = None, keepdim: bool = False, *, dtype: None | dtypeLike = None
) -> TensorLike:
    # Promotes all exact dtypes to int64
    if dtype is None:
        if utils.is_exact_dtype(a.dtype):
            dtype = dtypes.int64
        else:
            dtype = a.dtype

    result = _reduction(
        a,
        prims.sum,
        dims=dim,
        keepdims=keepdim,
        dtype=dtype,
        output_dtype_kind=REDUCTION_OUTPUT_TYPE_KIND.SAME,
    )

    return result


def _sum_grad(
    a: TensorLike, /, dim: None | int | Sequence[int] = None, keepdim: bool = False, *, dtype: None | dtypeLike = None
) -> TensorLike:
    fwd = sum(a, dim=dim, keepdim=keepdim, dtype=dtype)

    g = get_grad(fwd)

    if dim is None or keepdim:
        g = expand(g, a.shape)
    else:
        dim = utils.canonicalize_dims(a.ndim, utils.sequencify(dim))
        broadcast_dimensions = [d for d in range(a.ndim) if d not in dim]
        g = prims.broadcast_in_dim(g, a.shape, broadcast_dimensions)

    a_grad = g.to(a.dtype)
    put_grad(a, a_grad)

    return fwd


register_grad(sum, _sum_grad)


# NOTE This decomposition can not be efficiently fused, so make it primitive
@torchsymbol(torch.cumsum, is_method=True, is_prim=True)
def cumsum(a: TensorLike, dim: int, *, dtype: None | dtypeLike = None) -> TensorLike:
    # check the input dimension
    utils.canonicalize_dim(a.ndim, dim)
    if dtype is None:
        return TensorProxy(like=a)
    else:
        return TensorProxy(like=a, dtype=to_dtype(dtype))


@torchsymbol(torch.var, is_method=True)
def var(
    a: TensorProxy,
    /,
    dim=None,
    *,
    keepdim: bool = False,
    correction: Number = 1,
) -> TensorProxy:
    result = _reduction(
        a,
        partial(prims.var, correction=correction),
        dims=dim,
        keepdims=keepdim,
        dtype=None,
        has_identity=True,
        output_dtype_kind=REDUCTION_OUTPUT_TYPE_KIND.COMPLEX_TO_FLOAT,
    )
    return result


@torchsymbol(torch.var_mean, tags=(prims.OpTags.REDUCTION_OP,))
def var_mean(
    a: TensorProxy,
    /,
    dim=None,
    *,
    keepdim: bool = False,
    correction: Number = 1,
) -> tuple[TensorProxy, TensorProxy]:
    result = _reduction(
        a,
        partial(prims.var_mean, correction=correction),
        dims=dim,
        keepdims=keepdim,
        dtype=None,
        has_identity=True,
        output_dtype_kind=REDUCTION_OUTPUT_TYPE_KIND.COMPLEX_TO_FLOAT,
    )
    return result


@torchsymbol(torch.argmax, is_method=True)
def argmax(a: TensorLike, /, dim: int | None = None, keepdim: bool | None = False):
    return clang.argmax(a, dim, keepdim)


@torchsymbol(torch.argmin, is_method=True)
def argmin(a: TensorLike, /, dim: int | None = None, keepdim: bool | None = False):
    return clang.argmin(a, dim, keepdim)


@torchsymbol(torch.topk, is_method=True)
def topk(
    a: TensorLike, /, k: int, dim: None | int = None, largest: bool = True, sorted: bool = True, *, out=None
) -> (TensorLike, TensorLike):
    return clang.topk(a, k, dim, largest, sorted, out=out)


#
# Scatter and gather-related operations
#


# NOTE PyTorch also has an alpha parameter
@torchsymbol(torch.index_add)
def index_add(a: TensorLike, /, dim: int, index: TensorLike, source: TensorLike) -> TensorLike:
    return clang.index_add(a, index, source, dim)


@torchsymbol(torch.index_select, is_method=True)
def index_select(a: TensorLike, /, dim: int, index: TensorLike) -> TensorLike:
    return clang.take(a, index, dim)


# NOTE PyTorch's scatter_add has a parameter named 'src', not 'source'
@torchsymbol(torch.scatter_add)
def scatter_add(a: TensorLike, /, dim: int, index: TensorLike, src: TensorLike) -> TensorLike:
    return clang.scatter_add(a, indices=index, value=src, dim=dim)


@torchsymbol(torch.take_along_dim)
def take_along_dim(a: TensorLike, /, indices: TensorLike, dim: int) -> TensorLike:
    return clang.take_along_axis(a, indices, dim)


@torchsymbol(torch.index_put, is_method=True)
def index_put(
    a: TensorLike, /, indices: Sequence[TensorLike], values: TensorLike, accumulate: bool = False
) -> TensorLike:
    return clang.index_put(a, indices, values, accumulate)


#
# Linear Algebra operations
#


# Constructs a generalized diagonal tensor of the given rank
# of shape (dim_len,) * rank and boolean dtype.
def generalized_diagonal_tensor(dim_len, rank, device):
    assert rank >= 2

    def construct_eye(dim_len):
        iota = arange(dim_len, device=device)
        eye = unsqueeze(iota, -1) == unsqueeze(iota, 0)
        return eye

    eye = construct_eye(dim_len)
    diag = eye
    for _ in range(2, rank):
        diag = unsqueeze(diag, -1) * eye
    return diag


@torchsymbol(torch.einsum, is_method=False)
def einsum(equation: str, *operands: TensorLike | Sequence[TensorLike]) -> TensorLike:
    utils.check(
        isinstance(equation, str),
        lambda: f"Sublist inputs are not currently supported. "
        "Rewrite the sublist input to use a string equation, "
        "and/or file an issue requesting sublist einsum support here: "
        "https://github.com/Lightning-AI/lightning-thunder/issues/new/choose",
        exception_type=NotImplementedError,
    )

    operands = list(utils.sequencify(operands))
    utils.check_types(operands, TensorProxy)

    orig_eq = equation
    # Removes spaces and replaces ... with . to facilitate parsing later
    equation = re.sub(r"\s", "", equation)
    equation = re.sub(r"\.\.\.", ".", equation)

    # Splits the equation into input/output subscripts
    input_output_subscripts = equation.split("->")
    input_subscript: str
    output_subscript: None | str = None
    if len(input_output_subscripts) == 1:
        (input_subscript,) = input_output_subscripts
    else:
        utils.check(
            len(input_output_subscripts) == 2, lambda: f"Found multiple arrows (->) in einsum equation", ValueError
        )
        input_subscript, output_subscript = input_output_subscripts

    subscripts = input_subscript.split(",")
    utils.check(
        len(subscripts) == len(operands),
        lambda: f"Found {len(subscripts)} operand(s) in the equation, but {len(operands)} tensor(s) were provided",
        ValueError,
    )

    # Iterator class that maps each subscript label to a corresponding dimension.
    # These dimensions are iterated left-to-right with positive indices before
    # hitting the ellipis signaling symbol ('.'), and from right-to-left with
    # negative indices afterwards.
    class LabelDimIter:
        def __init__(self, pos, eq):
            self.pos = pos
            self.eq = eq

        def __iter__(self):
            self.eq_iter = zip(self.eq, range(len(self.eq)))
            self.seen_ellipsis = False
            return self

        def __next__(self):
            l, d = next(self.eq_iter)
            if l == ".":
                utils.check(
                    not self.seen_ellipsis,
                    lambda: f"Incorrect subscript for operand #{self.pos}: " "it contains two or more ellipses",
                    ValueError,
                )
                self.seen_ellipsis = True
                self.ellipsis_start = d
                self.ellipsis_end = -1

                rest_eq = self.eq[d + 1 :]
                self.eq_iter = zip(reversed(rest_eq), range(-1, -len(rest_eq) - 1, -1))
            # This variable has meaning only if ellipsis is present.
            self.ellipsis_end = d - 1

            return l, d

    # Returns a label -> list of dims positions map.
    # If Ellipsis is in the map,
    # __getitem__(Ellipsis) will be a 2-list [ellipsis_start_dim, ellipsis_end_dim]
    # (spanning subdims includes ellipsis_start_dim and ellipsis_end_dim)
    # with ellipsis_start_dim >= 0 and ellipsis_end_dim < 0,
    def get_subscript_spec(pos, subscript, operand=None):
        n_subscripted_dims = 0
        label_dims_map = {}
        label_dim_iter = LabelDimIter(pos, subscript)
        for l, d in label_dim_iter:
            # Skip ellipsis
            if l == ".":
                continue

            n_subscripted_dims = n_subscripted_dims + 1
            dims = label_dims_map.setdefault(l, [])
            if dims:
                utils.check(
                    operand is None or operand.shape[d] == operand.shape[dims[-1]],
                    lambda: f"Incorrect subscript for operand #{pos}: "
                    f"repeated label '{l}' requires dimensions "
                    f"{d} and {dims[-1]} to have the same lenght, "
                    f"but got {operand.shape[d]} != {operand.shape[dims[-1]]}",
                    ValueError,
                )
            dims.append(d)

        # Cannot subscript more dims than there are in the operand.
        utils.check(
            operand is None or n_subscripted_dims <= operand.ndim,
            lambda: f"Incorrect subscript for operand #{pos}: "
            f"it subscripts more dimenions ({n_subscripted_dims}) "
            f"then there are in the operand ({operand.ndim})",
            ValueError,
        )

        # Check no present ellipsis implies all dims are subscripted.
        utils.check(
            operand is None or label_dim_iter.seen_ellipsis or n_subscripted_dims == operand.ndim,
            lambda: f"Incorrect subscript for operand #{pos}: "
            "in the absence of ellipsis the number of subscripted dims "
            f"{n_subscripted_dims} has to match the operand's dimensionality "
            f"{operand.ndim}",
            ValueError,
        )

        if label_dim_iter.seen_ellipsis:
            label_dims_map.setdefault(Ellipsis, []).extend((label_dim_iter.ellipsis_start, label_dim_iter.ellipsis_end))
        return label_dims_map

    # Do some basic subscript checking.
    # TODO: consolidate Numpy/PyTorch ways of handling ellipses.
    # opt_einsum does it the Numpy way.
    # This is fine for PyTorch as long as opt_einsum is in the path,
    # and as long as it's computation path is not it's default.
    operand_subscript_specs = [
        get_subscript_spec(pos, op_spec, op) for pos, (op_spec, op) in enumerate(zip(subscripts, operands))
    ]
    out_spec = get_subscript_spec(len(operands), "" if output_subscript is None else output_subscript)

    # NOTE: the checks below are must since opt_einsum is not doing them. {
    operand_union_subscript_spec = collections.ChainMap(*operand_subscript_specs)
    for l, dims in out_spec.items():
        # Skip ellipsis.
        if l is Ellipsis:
            continue

        # check uniqueness.
        utils.check(
            len(dims) == 1,
            lambda: f"Output subscript string '{output_subscript}' includes multiple '{l}' labels",
            ValueError,
        )

        # check output labels are coming from operand's subscripts.
        utils.check(
            l in operand_union_subscript_spec,
            lambda: f"Output subscript string '{output_subscript}' includes a '{l}' label "
            "which does not apper in neither of the operand's subsripts",
            ValueError,
        )
    # }

    # Check Ellipsis consistency - ellipsis-covered subshapes need to broadcast. {
    op_ellipsis_shapes = []
    for op_spec, op, s in zip(operand_subscript_specs, operands, subscripts):
        ellipsis_start, ellipsis_end = op_spec.get(Ellipsis, (0, -op.ndim - 1))
        op_ellipsis_shapes.append(op.shape[ellipsis_start : ellipsis_end + op.ndim + 1])

    try:
        clang.compute_broadcast_shape(*op_ellipsis_shapes)
    except Exception as e:
        raise ValueError("Implied by ellipsis operands' dimensions do not jointy broadcast") from e
    # }

    # A helper function that removes characters from a string.
    def removechars(s, chars):
        return s.translate(str.maketrans(dict.fromkeys(chars)))

    # Given an operand and it's labels, contract along dimensions specified
    # in the index form in contr_dims and in the label form in contr_labels.
    def contract_operand(operand, operand_labels, contr_dims, contr_labels):
        if contr_dims:
            operand = sum(operand, contr_dims)
            operand_labels = removechars(operand_labels, contr_labels)
        return operand, operand_labels

    # Constructs a generalized diagonal mask that broadcasts
    # over t, with diagonals across dimensions from the
    # diagonal_dims argument.
    # The result of this function is used for masking diagonals
    # when contracting over repeated labels in subscripts.
    def construct_broadcastable_diagonal(t, diagonal_dims):
        # TODO: revisit and use index_put instead.
        dim_len = t.shape[diagonal_dims[0]]
        gen_diagonal = generalized_diagonal_tensor(dim_len, len(diagonal_dims), t.device)
        return prims.broadcast_in_dim(gen_diagonal, t.shape, diagonal_dims)

    # Labels unique to each operand are trivially contractable with sum.
    def find_unique_labels(operand, labels, unique_labels):
        if unique_labels:
            dims = [labels.index(name) for name in unique_labels]
            return dims, unique_labels
        else:
            return [], []

    # Repeated labels imply contractions over masked diagonals.
    def find_repated_labels(operand, labels, counts, keep_labels):
        orig_labels = labels
        # Dims to contract over, these correspond to repeated labels.
        dims = []
        # Groups diagonal dimensions of the same length.
        # This allows to construct a broadcastable diagonal mask
        # in a single call (per unique dim length)
        # hence reducing the number of kernel calls.
        diag_groups: Dict[int, list[int]] = {}

        for label, count in counts.items():
            # Process only repeated labels.
            if count > 1:
                label_dims = [d for d, l in enumerate(orig_labels) if l == label]
                label_dim_len = operand.shape[label_dims[0]]
                diag_groups.setdefault(label_dim_len, []).extend(label_dims)
                if label not in keep_labels:
                    # Fully contract the labels which need no preservation
                    # (for example, when they are not in the output).
                    labels = labels.replace(label, "")
                else:
                    # Otherwise contract over first (count - 1) occurrencies.
                    labels = labels[::-1].replace(label, "", count - 1)[::-1]
                    label_dims = label_dims[1:]
                dims.extend(label_dims)

        if dims:
            # "Diagonalize" over each dim group.
            for diag_dims in diag_groups.values():
                diag = construct_broadcastable_diagonal(operand, diag_dims)
                operand = where(diag, operand, 0)

        return operand, labels, dims, []

    def find_broadcast_labels(a, a_labels, b, b_labels):
        common_contraction_set = frozenset(a_labels) & frozenset(b_labels) & contraction_set
        a_contr_dims = [a_labels.index(l) for l in common_contraction_set]
        b_contr_dims = [b_labels.index(l) for l in common_contraction_set]

        a_broadcast_dims = []
        a_broadcast_labels = []

        b_broadcast_dims = []
        b_broadcast_labels = []

        for a_contr_dim, b_contr_dim in zip(a_contr_dims, b_contr_dims):
            if a.shape[a_contr_dim] == 1 or b.shape[b_contr_dim] == 1:
                a_broadcast_dims.append(a_contr_dim)
                a_broadcast_labels.append(a_labels[a_contr_dim])

                b_broadcast_dims.append(b_contr_dim)
                b_broadcast_labels.append(b_labels[b_contr_dim])

        return a_broadcast_dims, a_broadcast_labels, b_broadcast_dims, b_broadcast_labels

    # Process contraction path.
    _, contractions = opt_einsum.contract_path(orig_eq, *operands, einsum_call=False)
    for operand_indices, contraction_set, eineq, _, contr_op_type in contractions.contraction_list:
        input_eq, output_eq = eineq.split("->")
        input_labels = input_eq.split(",")

        if len(operand_indices) == 1:
            operand = operands.pop(operand_indices[0])
            (labels,) = input_labels
            counts = collections.Counter(labels)

            # Find unique contraction indices.
            unique_labels = [l for l in contraction_set if counts[l] == 1]
            unique_contr_dims, unique_contr_labels = find_unique_labels(operand, labels, unique_labels)

            # Find repeated indices over "diagonalized" operand.
            operand, labels, repeated_contr_dims, repeated_contr_labels = find_repated_labels(
                operand, labels, counts, output_eq
            )

            # Contract over unique and repeated dims/labels
            operand, labels = contract_operand(
                operand,
                labels,
                unique_contr_dims + repeated_contr_dims,
                unique_contr_labels + repeated_contr_labels,
            )

        elif len(operand_indices) == 2:
            a, b = map(operands.pop, operand_indices)
            a_labels, b_labels = input_labels

            a_counts = collections.Counter(a_labels)
            b_counts = collections.Counter(b_labels)

            a_unique_labels = [l for l in contraction_set if a_counts[l] == 1 and b_counts[l] == 0]
            b_unique_labels = [l for l in contraction_set if b_counts[l] == 1 and a_counts[l] == 0]

            # Find unique to each operand dims/labels
            a_unique_contr_dims, a_unique_contr_labels = find_unique_labels(a, a_labels, a_unique_labels)
            b_unique_contr_dims, b_unique_contr_labels = find_unique_labels(b, b_labels, b_unique_labels)

            # Find repeated labels which are not in the output and not in the other operand.
            a, a_labels, a_repeated_contr_dims, a_repeated_contr_labels = find_repated_labels(
                a, a_labels, a_counts, output_eq + b_labels
            )
            b, b_labels, b_repeated_contr_dims, b_repeated_contr_labels = find_repated_labels(
                b, b_labels, b_counts, output_eq + a_labels
            )

            # Find broadcast dims that we can also sum out to reduce op domain.
            (
                a_broadcast_contr_dims,
                a_broadcast_contr_labels,
                b_broadcast_contr_dims,
                b_broadcast_contr_labels,
            ) = find_broadcast_labels(a, a_labels, b, b_labels)

            # Contract dims/labels from the previous steps
            a, a_labels = contract_operand(
                a,
                a_labels,
                a_unique_contr_dims + a_repeated_contr_dims + a_broadcast_contr_dims,
                a_unique_contr_labels + a_repeated_contr_labels + a_broadcast_contr_labels,
            )
            b, b_labels = contract_operand(
                b,
                b_labels,
                b_unique_contr_dims + b_repeated_contr_dims + b_broadcast_contr_dims,
                b_unique_contr_labels + b_repeated_contr_labels + b_broadcast_contr_labels,
            )

            # Process remaining contractions below.
            a_labels_set = frozenset(a_labels)
            b_labels_set = frozenset(b_labels)

            # Filter out labels contracted over the previous steps.
            contraction_set = contraction_set & a_labels_set & b_labels_set
            # Non-contractable labels present in the output and in the operands
            # form the basis of "batch" dimensions.
            batch_labels_set = frozenset(output_eq) & a_labels_set & b_labels_set

            # Partition operand's dimensions into
            # batch dimensions, contraction dimensions, and the rest dimensions.
            # Additionally, the batch dimensions are sorted lexicographically
            # to facilitate operands' mutual alignment across batch dimensions.
            def partition_align_dims(operand, labels, labels_set):
                # Extract sublabels' corresponding dimension indices.
                def get_dim_idxs(sublabels, force_lex_order=False):
                    if force_lex_order:
                        sublabels = sorted(sublabels)
                    return [labels.index(c) for c in sublabels]

                # Batch dimensions are shared among several operands
                # (see the definition of batch_labels_set variable).
                # As such, their order is fixed to enforce a matching alignment.
                batch_idx = get_dim_idxs(batch_labels_set, force_lex_order=True)
                contraction_idx = get_dim_idxs(contraction_set)
                rest_dims_idx = get_dim_idxs(labels_set - batch_labels_set - contraction_set)
                return batch_idx, contraction_idx, rest_dims_idx

            def apply_perm(seq, perm):
                return [seq[i] for i in perm]

            def get_shape_numel(shape):
                return reduce(operator.mul, shape, 1)

            # a and b can be contracted with bmm if
            # - contraction set is non-empty,
            # - a's and b's contraction dimension have the same lenght,
            #   NOTE: if needed, we can relax this requirement
            #   to just being broadcastable.
            #   TODO: investigate this.
            # - both a_rest and b_rest dimensions are non-empty.
            def is_bmm_contractable(a, a_contr, a_rest, b, b_contr, b_rest):
                if (a_contr or b_contr) and (a_rest and b_rest):
                    a_contr_shape = [a.shape[d] for d in a_contr]
                    b_contr_shape = [b.shape[d] for d in b_contr]
                    return get_shape_numel(a_contr_shape) == get_shape_numel(b_contr_shape)
                return False

            a_batch, a_contr, a_rest = partition_align_dims(a, a_labels, a_labels_set)
            b_batch, b_contr, b_rest = partition_align_dims(b, b_labels, b_labels_set)

            if contr_op_type and contr_op_type.startswith("OUTER"):
                # Outer product path. It could also be identified by the contraction set being empty.
                a = reshape(a, a.shape + (1,) * b.ndim)
                operand = a * b
                labels = a_labels + b_labels

            elif (
                dtypes.is_float_dtype(a.dtype)
                and dtypes.is_float_dtype(b.dtype)
                and is_bmm_contractable(a, a_contr, a_rest, b, b_contr, b_rest)
            ):
                # The path to contractions with a single matmul call.
                # The a and b operands' dimensions are permuted into
                # (a_batch, a_rest, a_contr) and (b_batch, b_contr, b_rest) shapes,
                # then the "rest" and the "contraction" dimensions get squashed so that
                # a and b represent batched matrices suitable for contracting
                # with a single matmul call.

                a_perm = a_batch + a_rest + a_contr
                b_perm = b_batch + b_contr + b_rest

                a = permute(a, a_perm)
                b = permute(b, b_perm)

                # broadcast shape of a_batch and b_batch dims.
                res_batch_shape = clang.compute_broadcast_shape(a.shape[: len(a_batch)], b.shape[: len(b_batch)])
                # shape of a_rest dims.
                res_a_shape = a.shape[len(a_batch) : -len(contraction_set)]
                # shape of b_rest dims.
                res_b_shape = b.shape[len(b_batch) + len(contraction_set) :]
                # The shape the result of matmul will be reshaped into.
                res_shape = res_batch_shape + res_a_shape + res_b_shape

                # reshape (a_batch, a_rest, a_contr) -> (a_batch, numel(a_rest), numel(a_contr)).
                a_rest_shape = get_shape_numel(a.shape[len(a_batch) : len(a_batch) + len(a_rest)])
                a_contr_shape = get_shape_numel(a.shape[-len(a_contr) :])
                a = reshape(a, a.shape[: len(a_batch)] + (a_rest_shape, a_contr_shape))

                # reshape (b_batch, b_contr, b_rest) -> (b_batch, numel(b_contr), numel(b_rest)).
                b_rest_shape = get_shape_numel(b.shape[-len(b_rest) :])
                b_contr_shape = get_shape_numel(b.shape[len(b_batch) : len(b_batch) + len(b_contr)])
                b = reshape(b, b.shape[: len(b_batch)] + (b_contr_shape, b_rest_shape))

                # Perform a gemm/bmm contraction and restore the full-dim shape.
                operand = matmul(a, b)
                operand = reshape(operand, res_shape)

                # Update the operand's labels.
                # These will correspond to the string "{batch_dims}{a_rest}{b_rest}".
                a_labels = "".join(apply_perm(list(a_labels), a_perm))
                b_labels = "".join(apply_perm(list(b_labels), b_perm))
                labels = a_labels[: -len(a_contr)] + b_labels[-len(b_rest) :]

            else:
                # The path to contractions with sum, aka TDOT, if contraction set is non-empty.
                # If it is empty, it is similar to the OUTER path above but with special treatment
                # of "batch" dimensions that requires alignment and handling of broadcasting.
                # When the contraction set is non-emtpy,
                # the idea is very similar to what is done in the gemm/bmm path above.
                # Note: contracting over last dimensions for best efficiency
                # when reducing over a * b.
                a_perm = a_batch + a_rest + a_contr
                b_perm = b_batch + b_rest + b_contr

                a = permute(a, a_perm)
                b = permute(b, b_perm)

                # a = (a_batch, a_rest, a_contr),
                # b = (b_batch, b_rest, b_contr), so
                # a and b are aligned to
                # a = (a_batch, a_rest, 1(b_rest), a_contr),
                # b = (b_batch, 1(a_rest), b_rest, b_contr).
                a = reshape(
                    a,
                    a.shape[: len(a_batch) + len(a_rest)] + (1,) * len(b_rest) + a.shape[len(a_batch) + len(a_rest) :],
                )
                b = reshape(b, b.shape[: len(b_batch)] + (1,) * len(a_rest) + b.shape[len(b_batch) :])

                # Contraction set could be empty.
                # This case is distinguished since sum over empty dims
                # sums all the elements, and we want to avoid that.
                if contraction_set:
                    dims = list(range(-len(contraction_set), 0))
                    operand = sum(a * b, dims)
                else:
                    # Nothing to contract and a and b are already aligned and broadcastable,
                    # so the result is a simple mul.
                    operand = a * b

                # Update the operand's labels.
                # These will correspond to the string "{batch_dims}{a_rest}{b_rest}".
                a_labels = "".join(apply_perm(list(a_labels), a_perm))
                b_labels = "".join(apply_perm(list(b_labels), b_perm))
                labels = a_labels[: len(a_batch) + len(a_rest)] + b_labels[len(b_batch) : len(b_batch) + len(b_rest)]

        else:
            raise NotImplementedError

        # Check that contraction labels are contracted and the output's labels are preserved.
        assert frozenset(labels) == frozenset(output_eq)
        # Permute to the output's dim order.
        if labels != output_eq:
            perm = tuple(labels.index(label) for label in output_eq)
            operand = permute(operand, perm)

        operands.append(operand)

    return operands[0]


# NOTE: this wrapper for prim matmul just broadcasts batch dimensions
@torchsymbol(torch.matmul, is_method=True)
def matmul(a: TensorLike, b: TensorLike, /) -> TensorLike:
    if a.ndim == 1 or b.ndim == 1:
        return prims.matmul(a, b)

    a_batch_dims = a.shape[:-2]
    b_batch_dims = b.shape[:-2]

    batch_dims_broadcast = list(clang.compute_broadcast_shape(a_batch_dims, b_batch_dims))

    a_broadcast_shape = batch_dims_broadcast + list(a.shape[-2:])
    if not utils.same_shape(a_broadcast_shape, a.shape):
        a = clang.expand(a, a_broadcast_shape)

    b_broadcast_shape = batch_dims_broadcast + list(b.shape[-2:])
    if not utils.same_shape(b_broadcast_shape, b.shape):
        b = clang.expand(b, b_broadcast_shape)

    return prims.matmul(a, b)


@torchsymbol(torch.outer)
def outer(a: TensorLike, b: TensorLike, /) -> TensorLike:
    utils.check_types((a, b), TensorProxy)

    utils.check(
        a.ndim == 1,
        lambda: f"Expected both inputs to be 1-dimensional vectors, but the first input had {a.ndim} dimensions",
    )
    utils.check(
        b.ndim == 1,
        lambda: f"Expected both inputs to be 1-dimensional vectors, but the second input had {b.ndim} dimensions",
    )

    return a[:, None] * b[None, :]


#
# Normalization operations
#


def _normalize(a: TensorProxy, /, norm_dims, eps: Number) -> tuple[TensorLike, TensorLike, TensorLike]:
    """Computes mean and 1/std of a tensor along norm_dims. Used as a helper function for normalization layers.

    Args:
        a (Tensor): input tensor
        norm_dims (DimsType): dimensions to normalize over
        eps (float): epsilon for numerical stability

    Returns:
        out (Tensor): normalized tensor.
        mean (Tensor): mean of the tensor along norm_dims.
        rstd (Tensor): 1/std of the tensor along norm_dims.
    """
    norm_dims = utils.canonicalize_dims(a.ndim, norm_dims)
    computation_dtype = utils.get_computation_dtype(a.dtype)
    a_acc = to(a, computation_dtype)
    biased_var, mean = var_mean(a_acc, dim=norm_dims, correction=0, keepdim=True)
    rstd = rsqrt(biased_var + eps)
    out = (a - mean) * rstd
    return out, mean, rstd


# TODO: likely want to refactor these normalizations
def _native_layer_norm(
    a: TensorProxy, /, normalized_shape, weight, bias, eps: Number
) -> tuple[TensorLike, TensorLike, TensorLike]:
    # Validates inputs
    normalized_ndim = len(normalized_shape)
    utils.check(normalized_ndim >= 1, lambda: f"Expected normalized_shape={normalized_shape} to have length >= 1!")

    # NOTE Containers are canonicalized in the following checks since
    #   (1, 2, 3) != [1, 2, 3]
    utils.check(
        weight is None or weight.shape == tuple(normalized_shape),
        lambda: f"Expected weight.shape={weight.shape} to be the same as normalized_shape={normalized_shape}!",
    )
    utils.check(
        bias is None or bias.shape == tuple(normalized_shape),
        lambda: f"Expected bias.shape={bias.shape} to be the same as normalized_shape={normalized_shape}!",
    )
    utils.check(
        a.ndim >= normalized_ndim,
        lambda: f"Expected a.ndim={a.ndim} to be greater than or equal to len(normalized_shape)={normalized_ndim}",
    )
    utils.check(
        a.shape[-normalized_ndim:] == tuple(normalized_shape),
        lambda: f"Expected the last {len(normalized_shape)} dimensions of a (a.shape={a.shape}) to be the same as {normalized_shape}",
    )

    axis = a.ndim - normalized_ndim
    reduction_dims = list(range(axis, a.ndim))
    out, mean, rstd = _normalize(a, reduction_dims, eps)

    # Handles weight and bias
    if weight is not None:
        out = out * weight
    if bias is not None:
        out = out + bias

    out = to(out, a.dtype)
    # TODO Is the following conversion or conversions CPU only?
    # if input.device.type == "cpu":
    mean = to(mean, a.dtype)
    rstd = to(rstd, a.dtype)

    return out, mean, rstd


# TODO Add type annotations
# TODO Move this to nn.functional
@torchsymbol(torch.nn.functional.layer_norm)
def layer_norm(
    a: TensorLike,
    /,
    normalized_shape: Sequence[int],
    weight: None | TensorLike = None,
    bias: None | TensorLike = None,
    eps: Number = 1e-5,
) -> TensorLike:
    # Note [LayerNorm with parameter sharding]
    # Sharding messes up the normalized_shape argument, so we need to get the
    # unsharded normalized shape from the weight
    if weight is not None:
        normalized_ndim = len(weight.shape)
        normalized_shape = a.shape[-normalized_ndim:]
    if bias is not None:
        normalized_ndim = len(bias.shape)
        normalized_shape = a.shape[-normalized_ndim:]
    return _native_layer_norm(a, normalized_shape, weight, bias, eps)[0]


@torchsymbol(torch.nn.functional.batch_norm)
def batch_norm(
    a: TensorLike,
    running_mean: None | TensorLike = None,
    running_var: None | TensorLike = None,
    weight: None | TensorLike = None,
    bias: None | TensorLike = None,
    training: bool = False,
    momentum: Number = 0.1,
    eps: Number = 1e-5,
) -> TensorLike:
    # Validates inputs
    input_shape = tuple(a.shape)
    utils.check(len(input_shape) >= 2, lambda: f"Expected input_shape={input_shape} to have length >= 2!")

    # NOTE Containers are canonicalized in the following checks since
    #   (1, 2, 3) != [1, 2, 3]
    utils.check(
        weight is None or weight.shape == (input_shape[1],),
        lambda: f"Expected weight.shape={weight.shape} to be {(input_shape[1],)}!",
    )
    utils.check(
        bias is None or bias.shape == (input_shape[1],),
        lambda: f"Expected bias.shape={bias.shape} to be {(input_shape[1],)}!",
    )
    utils.check(
        running_mean is None or running_mean.shape == (input_shape[1],),
        lambda: f"Expected running_mean.shape={running_mean.shape} to be {(input_shape[1],)}!",
    )
    utils.check(
        running_var is None or running_var.shape == (input_shape[1],),
        lambda: f"Expected running_var.shape={running_var.shape} to be {(input_shape[1],)}!",
    )
    if training:
        size_prods = input_shape[0]
        for i in range(len(input_shape) - 2):
            size_prods *= input_shape[i + 2]
        utils.check(
            size_prods != 1, lambda: f"Expected more than 1 value per channel when training, got input size {size}"
        )
    else:
        utils.check(
            running_mean is not None and running_var is not None,
            lambda: f"running_mean and running_var must be defined in evaluation mode",
        )
    computation_dtype = utils.get_computation_dtype(a.dtype)
    a_dtype = a.dtype
    # Check mixed input types
    params = [x for x in (weight, bias, running_mean, running_var) if x is not None]
    if params:
        if utils.is_low_precision_dtype(a.dtype):
            utils.check(
                utils.are_same_dtypes(params[0], a) or utils.are_same_dtypes(params[0], computation_dtype),
                lambda: f"Expected to have type {computation_dtype} or {a.dtype} but got {params[0].dtype}",
            )
        else:
            utils.check_same_dtype(params[0], a)
        utils.check_same_dtype(*params)

    # inplace operation is not supported, so running mean and running var can not be casted,
    # they are passed to prim operator directly
    (
        a,
        weight,
        bias,
    ) = (
        to(x, computation_dtype) if x is not None else x
        for x in (
            a,
            weight,
            bias,
        )
    )
    result = prims.batch_norm(a, weight, bias, running_mean, running_var, training, momentum, eps)
    output = to(result[0], a_dtype)
    return output


@torchsymbol("batch_norm_backward", id="batch_norm_backward")
def batch_norm_backward(
    g: TensorLike,
    a: TensorLike,
    weight: None | TensorLike,
    running_mean: None | TensorLike,
    running_var: None | TensorLike,
    save_mean: None | TensorLike,
    save_invstd: None | TensorLike,
    train: bool,
    eps: Number,
    output_mask: list[bool],
) -> tuple[TensorLike, None | TensorLike, None | TensorLike]:
    utils.check(a.ndim >= 2, lambda: f"Input tensor must have at least batch and channel dimensions!")
    if train:
        utils.check(
            save_mean is not None and save_invstd is not None,
            lambda: f"when train=True, save_mean and save_invstd are required",
        )
    else:
        utils.check(
            running_mean is not None and running_var is not None,
            lambda: f"when train=False, running_mean and running_var are required",
        )
    a_dtype = a.dtype
    if weight is not None:
        weight_dtype = weight.dtype
    else:
        weight_dtype = a_dtype
    computation_dtype = utils.get_computation_dtype(a.dtype)
    (
        grad_out_cast,
        a_cast,
        weight_cast,
        running_mean_cast,
        running_var_cast,
        save_mean_cast,
        save_invstd_cast,
    ) = (
        to(x, computation_dtype) if x is not None else x
        for x in (
            g,
            a,
            weight,
            running_mean,
            running_var,
            save_mean,
            save_invstd,
        )
    )
    input_shape = a.shape
    input_rank = a.dim()
    axis = 1
    input_size_prod = 1
    for x in input_shape:
        input_size_prod *= x

    num_features = input_size_prod / input_shape[axis]
    mean = save_mean_cast
    invstd = save_invstd_cast
    if not train:
        mean = running_mean_cast
        invstd = rsqrt(running_var_cast + eps)
    broadcast_mask = [1] * input_rank
    broadcast_mask[axis] = input_shape[axis]

    reduction_axes = []
    for i in range(input_rank):
        if i != axis:
            reduction_axes.append(i)

    mean = reshape(mean, broadcast_mask)
    norm = 1.0 / num_features
    grad_output_sum = sum(grad_out_cast, reduction_axes)
    dot_p = sum(grad_out_cast * (a_cast - mean), reduction_axes)

    grad_mean = reshape(grad_output_sum * norm, broadcast_mask)
    proj_scale = reshape(mul(dot_p * norm, invstd * invstd), broadcast_mask)

    if weight_cast is None:
        grad_scale = reshape(invstd, broadcast_mask) * 1.0
    else:
        grad_scale = reshape(invstd * weight_cast, broadcast_mask)

    if train:
        proj = (a_cast - mean) * proj_scale
        grad_input = ((grad_out_cast - proj) - grad_mean) * grad_scale
    else:
        grad_input = grad_out_cast * grad_scale

    if output_mask[1]:
        grad_weight = dot_p * invstd
    else:
        grad_weight = None

    if output_mask[2]:
        grad_bias = grad_output_sum
    else:
        grad_bias = None

    return (
        grad_input.to(a_dtype),
        None if grad_weight is None else clang.maybe_convert_to_dtype(grad_weight, weight_dtype),
        None if grad_bias is None else clang.maybe_convert_to_dtype(grad_bias, weight_dtype),
    )


#
# NN Operations
#


# TODO bmm is more restrictive than matmul
@torchsymbol(torch.bmm, is_method=True)
def bmm(a: TensorLike, b: TensorLike, /) -> TensorLike:
    return matmul(a, b)


@torchsymbol(torch.convolution, is_method=False)
def convolution(
    a: TensorLike,
    weight: TensorLike,
    bias: None | TensorLike,
    stride: Sequence[int],
    padding: Sequence[int],
    dilation: Sequence[int],
    transposed: bool,
    output_padding: Sequence[int],
    groups: int,
) -> TensorLike:
    # The checks below is a PyTorch limitation of supporting only 1D, 2D and 3D convolutions.
    utils.check(a.ndim <= 5, lambda: f"Expected {a.ndim=} to be <= 5 as only up to 3D convolutions are supported")
    utils.check(
        weight.ndim <= 5, lambda: f"Expected {weight.ndim=} to be <= 5 as only up to 3D convolutions are supported"
    )

    return clang.convolution(
        a,
        weight,
        bias,
        stride,
        padding,
        dilation,
        transposed,
        output_padding,
        groups,
    )


# Helper functions that are useful for "window"-based ops
# like convolution, pooling and similar. {


# A decorator function for conv/pool-like functions that handles
# batch dim insertion if needed.
# PyTorch frontend allows inputs without batch dim, but our
# prim backend does not, hence this helper.
def handle_nn_op_batch_dim(f):
    @wraps(f)
    def batch_handler(dim, a, *args, **kwargs):
        # Insert batch dim into a if not present.
        # This is needed for most nn ops.
        batch_dim_inserted: bool = False
        if a.ndim == dim + 1:
            a = unsqueeze(a, 0)
            batch_dim_inserted = True

        res = f(dim, a, *args, **kwargs)

        # Undo batch dim insertion if needed.
        if batch_dim_inserted:
            res = squeeze(res, 0)

        return res

    return batch_handler


# A helper function to converts an interger to 1-len tuple.
# It is used to handle arguments like stride/dilation/padding and similar.
def int_to_seq(param):
    if isinstance(param, int):
        return (param,)
    else:
        return param


# Transforms (x,) -> (x,) * rank.
# It is used to map arguments like stride/dilation/padding to a rank-len
# tuples for easier subsequent processing.
def maybe_to_rank_len_sequence(param, rank):
    param = int_to_seq(param)
    if len(param) == 1:
        return (param[0],) * rank
    else:
        return tuple(param)


# }


# Pad input with `pad_value`. Pool-like padding has some restrictions,
# see the checks below.
def apply_padding_for_pool_ops(dim, a, padding, kernel_size, pad_value):
    padding = maybe_to_rank_len_sequence(padding, dim)
    kernel_size = maybe_to_rank_len_sequence(kernel_size, dim)
    utils.check(
        len(padding) == dim and all(isinstance(p, int) and 0 <= p <= k // 2 for p, k in zip(padding, kernel_size)),
        lambda: f"Implied {padding=} (with dimensionality {dim}) should contain integers "
        f"between 0 and `kernel_size / 2` (with the implied {kernel_size=})",
    )

    # No need to pad batch and channels dims, only spatial dims.
    new_padding = [(0, 0, 0), (0, 0, 0)]
    for p in padding:
        new_padding.append((p, p, 0))

    a = prims.pad(a, clang.maybe_convert_to_dtype(pad_value, a.dtype, enforce_safe_casting=True), new_padding)
    return a


# TODO: add support for transposed and layout.
@handle_nn_op_batch_dim
def _conv_helper(
    dim: int,
    a: TensorProxy,
    weight: TensorProxy,
    bias: TensorProxy | None = None,
    stride: int | Sequence[int] = 1,
    padding: int | Sequence[int] | str = 0,
    dilation: int | Sequence[int] = 1,
    groups: int = 1,
) -> TensorProxy:
    # a, weight rank check
    utils.check(dim + 1 <= a.ndim <= dim + 2, lambda: f"{a.ndim=} should be either {dim + 1} or {dim + 2}")
    utils.check(weight.ndim == dim + 2, lambda: f"{weight.ndim=} should be equal to {dim + 2}")

    # Handle stride, padding, dilation {
    def process_padding_str(padding, stride: Sequence[int], dilation: Sequence[int], a: TensorProxy):
        if isinstance(padding, str):
            # Means no padding
            if padding == "valid":
                return (0,), a
            elif padding == "same":
                # padding == "same" only works with strides equal to 1.
                # NOTE: stride has to be a Sequence, see the annotation!
                utils.check(
                    all(s == 1 for s in stride), lambda: f"{padding=} requires all `strides` to be 1, but got {stride=}"
                )
                utils.check(
                    len(dilation) == 1 or len(dilation) == dim, lambda: f"{len(dilation)=} has to be either 1 or {dim}"
                )
                utils.check(
                    all(isinstance(d, int) and d >= 1 for d in dilation),
                    lambda: f"{dilation=} has to be a Sequences of integers >= 1",
                )

                # Need to pad a because "low" padding might not be equal to "high" padding,
                # and clang.convolution assumes this equality.
                # Expand to len == dim for easier processing of the pad arguments.
                if len(dilation) == 1:
                    dilation = (dilation[0],) * dim

                def pad_lo_hi_dilation_seq():
                    # No need to pad batch and channels dim
                    res = [(0, 0, 0), (0, 0, 0)]
                    _, _, *kernel_size = weight.shape
                    for d, k in zip(dilation, kernel_size):
                        total_p = d * (k - 1)
                        lo = total_p // 2
                        hi = total_p - lo
                        res.append((lo, hi, 0))
                    return res

                a = prims.pad(
                    a, clang.maybe_convert_to_dtype(0, a.dtype, enforce_safe_casting=True), pad_lo_hi_dilation_seq()
                )
                return (0,), a
            else:
                utils.check(
                    False,
                    lambda: f"padding string values other than ('valid', 'same') " "are not supported, got {padding=}",
                )
        else:
            return padding, a

    stride = int_to_seq(stride)
    dilation = int_to_seq(dilation)
    padding, a = process_padding_str(int_to_seq(padding), stride, dilation, a)
    # }

    res = clang.convolution(
        a, weight, bias, stride, padding, dilation, False, (0,) * dim, groups  # transposed  # output_padding
    )
    return res


@handle_nn_op_batch_dim
def _max_pool_helper(
    dim: int,
    a: TensorProxy,
    kernel_size: int | Sequence[int],
    stride: int | Sequence[int] | None = None,
    padding: int | Sequence[int] = 0,
    dilation: int | Sequence[int] = 1,
    return_indices: bool = False,
    ceil_mode: bool = False,
) -> TensorProxy:
    utils.check(
        not return_indices,
        lambda: "{return_indices=} is not supported",
        NotImplementedError,
    )

    utils.check(
        not ceil_mode,
        lambda: "{ceil_mode=} is not supported",
        NotImplementedError,
    )

    if stride is None:
        stride = kernel_size

    kernel_size = maybe_to_rank_len_sequence(kernel_size, dim)
    utils.check(
        len(kernel_size) == dim and all(isinstance(k, int) and k > 0 for k in kernel_size),
        lambda: f"Implied {kernel_size=} (with dimensionality {dim}) should either be a non-negative integer "
        f"or a sequence of non-negative integers of length {dim}",
    )

    # Check channels > 0 {
    n_channels = a.shape[1]
    utils.check(n_channels > 0, lambda: f"in_channels={n_channels} should be greater than zero")
    # }

    # Apply padding {
    a = apply_padding_for_pool_ops(dim, a, padding, kernel_size, -float("inf"))
    # }

    # Dimensionality of the kernel.
    kernel_numel = reduce(operator.mul, kernel_size, 1)

    # Construct the kernel basis which is represented as eye(kernel_numel).
    kernel_basis = generalized_diagonal_tensor(kernel_numel, rank=2, device=a.device)
    kernel_basis = to(kernel_basis, a.dtype)

    # Next steps - reshape kernel_basis to be used as weights in the convolution op.
    # We will use the trick of groups=n_channels to make sure that convolution does not occur
    # across several channel dimensions, this implies n_channels / groups == 1 and is reflected
    # in the 1-len dimension inserted to the left from the spatial dimensions.
    # The very first new 1-len dimension is expanded to n_channels so that per-channel
    # max pool is retained.
    kernel_basis = reshape(kernel_basis, (1, kernel_numel, 1, *kernel_size))
    kernel_basis = expand(kernel_basis, (n_channels, kernel_numel, 1, *kernel_size))
    # Flatten channels and the kernel basis dimensions.
    kernel_basis = flatten(kernel_basis, 0, 1)

    # Decompose (project) input in the kernel basis.
    res = _conv_helper(dim, a, kernel_basis, None, stride, padding=0, dilation=dilation, groups=n_channels)

    # Reshape projection by splitting the out_channels dimension
    # into channels and the kernel basis dimensions.
    res = reshape(res, (res.shape[0], n_channels, kernel_numel) + res.shape[-dim:])
    # Find a basis vector that has the largest projection scalar.
    # This is the max_pool result.
    res = amax(res, 2)
    return res


@handle_nn_op_batch_dim
def _avg_pool_helper(
    dim: int,
    a: TensorProxy,
    kernel_size: int | Sequence[int],
    stride: int | Sequence[int] | None = None,
    padding: int | Sequence[int] = 0,
    ceil_mode: bool = False,
    count_include_pad: bool = True,
    divisor_override: Number | None = None,
) -> TensorProxy:
    utils.check(
        not ceil_mode,
        lambda: "{ceil_mode=} is not supported",
        NotImplementedError,
    )

    utils.check(
        count_include_pad,
        lambda: "{count_include_pad=} is not supported",
        NotImplementedError,
    )

    if stride is None:
        stride = kernel_size

    kernel_size = maybe_to_rank_len_sequence(kernel_size, dim)
    utils.check(
        len(kernel_size) == dim and all(isinstance(k, int) and k > 0 for k in kernel_size),
        lambda: f"Implied {kernel_size=} (with dimensionality {dim}) should either be a non-negative integer "
        f"or a sequence of non-negative integers of length {dim}",
    )

    # Check channels > 0 {
    n_channels = a.shape[1]
    utils.check(n_channels > 0, lambda: f"in_channels={n_channels} should be greater than zero")
    # }

    # Apply padding {
    a = apply_padding_for_pool_ops(dim, a, padding, kernel_size, 0)
    # }

    # Dimensionality of the kernel.
    kernel_numel = reduce(operator.mul, kernel_size, 1)

    # nn.functional.avg_pool does not have `divisor_override`.
    # TODO: look into PyTorch side; is this behavior deliberate? Could be that
    # 1D case is niche.
    # If needed, handle it with checks and transforms. For now unconditionally
    # override value with kernel_numel.
    if divisor_override is None or dim == 1:
        divisor_override = kernel_numel

    utils.check(
        isinstance(divisor_override, Number) and divisor_override > 0,
        lambda: f"{divisor_override=} should be a greater than 0 scalar",
    )

    kernel = ones(*kernel_size, device=a.device, dtype=a.dtype) / divisor_override
    kernel = reshape(kernel, (1, 1, *kernel_size))
    kernel = expand(kernel, (n_channels, 1, *kernel_size))

    # groups set to n_channels as pool ops operate over spatial domains and never over channels.
    res = _conv_helper(dim, a, kernel, None, stride, padding=0, dilation=1, groups=n_channels)
    return res


@torchsymbol(torch.avg_pool1d, torch.nn.functional.avg_pool1d, id="torch.nn.functional.avg_pool1d", is_method=False)
def avg_pool1d(
    a: TensorProxy,
    /,
    kernel_size: int | Sequence[int],
    stride: int | Sequence[int] | None = None,
    padding: int | Sequence[int] = 0,
    ceil_mode: bool = False,
    count_include_pad: bool = True,
    divisor_override: Number | None = None,
) -> TensorProxy:
    return _avg_pool_helper(1, a, kernel_size, stride, padding, ceil_mode, count_include_pad, divisor_override)


@torchsymbol(torch.nn.functional.avg_pool2d, id="torch.nn.functional.avg_pool2d", is_method=False)
def avg_pool2d(
    a: TensorProxy,
    /,
    kernel_size: int | Sequence[int],
    stride: int | Sequence[int] | None = None,
    padding: int | Sequence[int] = 0,
    ceil_mode: bool = False,
    count_include_pad: bool = True,
    divisor_override: Number | None = None,
) -> TensorProxy:
    return _avg_pool_helper(2, a, kernel_size, stride, padding, ceil_mode, count_include_pad, divisor_override)


@torchsymbol(torch.nn.functional.avg_pool3d, id="torch.nn.functional.avg_pool3d", is_method=False)
def avg_pool3d(
    a: TensorProxy,
    /,
    kernel_size: int | Sequence[int],
    stride: int | Sequence[int] | None = None,
    padding: int | Sequence[int] = 0,
    ceil_mode: bool = False,
    count_include_pad: bool = True,
    divisor_override: Number | None = None,
) -> TensorProxy:
    return _avg_pool_helper(3, a, kernel_size, stride, padding, ceil_mode, count_include_pad, divisor_override)


@torchsymbol(torch.max_pool1d, torch.nn.functional.max_pool1d, id="torch.nn.functional.max_pool1d", is_method=False)
def max_pool1d(
    a: TensorProxy,
    /,
    kernel_size: int | Sequence[int],
    stride: int | Sequence[int] | None = None,
    padding: int | Sequence[int] = 0,
    dilation: int | Sequence[int] = 1,
    return_indices: bool = False,
    ceil_mode: bool = False,
) -> TensorProxy:
    return _max_pool_helper(1, a, kernel_size, stride, padding, dilation, return_indices, ceil_mode)


@torchsymbol(torch.max_pool2d, torch.nn.functional.max_pool2d, id="torch.nn.functional.max_pool2d", is_method=False)
def max_pool2d(
    a: TensorProxy,
    /,
    kernel_size: int | Sequence[int],
    stride: int | Sequence[int] | None = None,
    padding: int | Sequence[int] = 0,
    dilation: int | Sequence[int] = 1,
    return_indices: bool = False,
    ceil_mode: bool = False,
) -> TensorProxy:
    return _max_pool_helper(2, a, kernel_size, stride, padding, dilation, return_indices, ceil_mode)


@torchsymbol(torch.max_pool3d, torch.nn.functional.max_pool3d, id="torch.nn.functional.max_pool3d", is_method=False)
def max_pool3d(
    a: TensorProxy,
    /,
    kernel_size: int | Sequence[int],
    stride: int | Sequence[int] | None = None,
    padding: int | Sequence[int] = 0,
    dilation: int | Sequence[int] = 1,
    return_indices: bool = False,
    ceil_mode: bool = False,
) -> TensorProxy:
    return _max_pool_helper(3, a, kernel_size, stride, padding, dilation, return_indices, ceil_mode)


@torchsymbol(torch.conv1d, torch.nn.functional.conv1d, id="torch.nn.functional.conv1d", is_method=False)
def conv1d(
    a: TensorProxy,
    /,
    weight: TensorProxy,
    bias: TensorProxy | None = None,
    stride: int | Sequence[int] = 1,
    padding: int | Sequence[int] | str = 0,
    dilation: int = 1,
    groups: int = 1,
) -> TensorProxy:
    return _conv_helper(1, a, weight, bias, stride, padding, dilation, groups)  # means 1D convolution


@torchsymbol(torch.conv2d, torch.nn.functional.conv2d, id="torch.nn.functional.conv2d", is_method=False)
def conv2d(
    a: TensorProxy,
    /,
    weight: TensorProxy,
    bias: TensorProxy | None = None,
    stride: int | Sequence[int] = 1,
    padding: int | Sequence[int] | str = 0,
    dilation: int = 1,
    groups: int = 1,
) -> TensorProxy:
    return _conv_helper(2, a, weight, bias, stride, padding, dilation, groups)  # means 2D convolution


@torchsymbol(torch.conv3d, torch.nn.functional.conv3d, id="torch.nn.functional.conv3d", is_method=False)
def conv3d(
    a: TensorProxy,
    /,
    weight: TensorProxy,
    bias: TensorProxy | None = None,
    stride: int | Sequence[int] = 1,
    padding: int | Sequence[int] | str = 0,
    dilation: int = 1,
    groups: int = 1,
) -> TensorProxy:
    return _conv_helper(3, a, weight, bias, stride, padding, dilation, groups)  # means 3D convolution


def _dropout_helper(a, p):
    """Helper function for all dropout-type operators. During training, some of the elements of the input tensor are
    randomly masked.

    Returns the masked tensor of the boolean values.
    """

    r = uniform_like(a, 0.0, 1.0)
    result = r < p

    return result


# TODO Add annotations, make not a prim
# The backward decomposition of cross_entropy cannot be efficiently fused, so we have this cross_entropy_backward
# primitive. Executors can override the primitive using internal implementations.
# See issue "Cross_entropy is decomposed for backward but the decomposition is
# not fusible currently"
@torchsymbol("cross_entropy_backward", id="cross_entropy_backward", is_prim=True)
def cross_entropy_backward(g, a, /, target, weight, reduction, ignore_index, label_smoothing):
    return TensorProxy(like=g, shape=a.shape)


# TODO (mruberry) -- I think this implementation gets the dtype of the output incorrect
# TODO Revise this to consistently call other torch operations where possible
# TODO -- Maybe cut this up into _cross_entropy_mean, _cross_entropy_sum, ...
# TODO Add type annotations
@torchsymbol(torch.nn.functional.cross_entropy)
def cross_entropy(
    a: TensorLike,
    /,
    target: TensorLike,
    weight: None | TensorLike = None,
    size_average: None | Any = None,
    ignore_index: int = -100,
    reduce: None | Any = None,
    reduction: str = "mean",
    label_smoothing: float = 0.0,
) -> TensorLike:
    utils.check(
        size_average is None and reduce is None,
        lambda: f"Deprecated size_average={size_average} and reduce={reduce} is not supported!",
    )

    utils.check(
        a.ndim != 0,
        lambda: f"Cross entropy expects its input to have one or more dimensions, but it had zero dimensions",
    )

    # NOTE label_smoothing < 0 will just be ignored.
    utils.check(
        label_smoothing <= 1.0,
        lambda: f"Cross entropy's {label_smoothing=} must be less than or equal to 1.0",
    )

    # extract shape information
    C_dim = 1 if a.ndim >= 2 else 0
    N = a.shape[0] if a.ndim >= 2 else 1
    C = a.shape[C_dim]
    feature_size = int(a.numel / N / C)

    # Short-circuits if a is empty
    if a.numel == 0:
        if reduction == "none":
            output_shape = list(a.shape)
            output_shape.pop(C_dim)
            return zeros(output_shape, device=a.device, dtype=a.dtype)
        elif reduction == "mean":
            fill_value = float("nan")
        elif reduction == "sum":
            fill_value = 0.0
        else:
            raise ValueError(f"Reduction argument {reduction} to cross_entropy is not supported")

        return full([], fill_value, device=a.device, dtype=a.dtype)

    if weight is not None:
        utils.check(
            weight.ndim == 1 and weight.numel == C,
            lambda: f"Expected {weight.shape=} to have one dimension and {C} elements",
        )
        bcast_weight = reshape(weight, [C] + [1 for i in range(2, a.ndim)])

    log_softmax_a = log_softmax(a, C_dim)
    out = -log_softmax_a

    if a.shape == target.shape:
        utils.check(
            utils.is_float_dtype(target.dtype),
            lambda: f"expect float dtype for probability target, but got: {target.dtype}!",
        )
        utils.check(
            ignore_index < 0,
            lambda: f"ignore_index is not supported for probability target, set ignore_index < 0!",
        )

        if label_smoothing > 0.0:
            target = target * (1 - label_smoothing) + label_smoothing / C

        out = out * target

        if weight is not None:
            out = out * bcast_weight

        if target.ndim == 1:
            out = _reduction(
                out,
                prims.sum,
                output_dtype_kind=REDUCTION_OUTPUT_TYPE_KIND.SAME,
            )
        else:
            out = _reduction(
                out,
                prims.sum,
                dims=C_dim,
                output_dtype_kind=REDUCTION_OUTPUT_TYPE_KIND.SAME,
            )

        if reduction == "none":
            return out
        # TODO: duplicate this in probability target!
        elif reduction == "sum":
            # NOTE: do we need to promote dtype?!
            return _reduction(
                out,
                prims.sum,
                output_dtype_kind=REDUCTION_OUTPUT_TYPE_KIND.SAME,
            )
        elif reduction == "mean":
            reduced_sum = _reduction(
                out,
                prims.sum,
                output_dtype_kind=REDUCTION_OUTPUT_TYPE_KIND.SAME,
            )
            # NOTE: does it work with dynamic size?!
            return reduced_sum / N * feature_size
        else:
            raise ValueError(f"reduction argument: {reduction} to cross_entropy is not supported")
    else:
        utils.check(
            utils.is_integer_dtype(target.dtype),
            lambda: f"expect integer dtype for class indices target, but got: {target.dtype}!",
        )
        no_C_shape = list(a.shape)
        no_C_shape.pop(C_dim)
        utils.check(
            a.ndim == target.ndim + 1 and no_C_shape == list(target.shape),
            lambda: f"Inconsistent shape input: {a.shape} / target: {a.shape} to cross_entropy!",
        )

        # nll_loss
        if weight is not None:
            out = out * bcast_weight

        smooth_loss_no_sum = out
        # TODO: swap reshape with unsqueeze when nvfuser support is added
        # bcast_target = clang.unsqueeze(target, [C_dim])
        bcast_target_shape = list(a.shape)
        bcast_target_shape[C_dim] = 1
        bcast_target = reshape(target, bcast_target_shape)

        out = clang.take_along_axis(out, bcast_target, C_dim)

        if label_smoothing > 0:
            # smooth_loss shape [N, SPATIAL...]
            smooth_loss = _reduction(
                smooth_loss_no_sum,
                prims.sum,
                dims=[C_dim],
                output_dtype_kind=REDUCTION_OUTPUT_TYPE_KIND.SAME,
            )
        # NOTE: [handling of 'ignore_index']
        #       Semantically, I think we are doing the right thing here where we mask out the ignore_index entries on output from clang.take_along_axis. Because targets is expected to be within [0, C)
        #       However, in Torch/ATen implementation, 'ignore_index' can be outside of the range, so is targets. So it could even prevent an out-of-bound error from NLLLoss. Which diverges from the behavior here.
        #       Note that we can mimic that behavior by mask targets before take_along_axis, but that's going to add more operations here, which means more overhead. Let's not do that until we see real examples exploiting the behavior.
        #       Alternatively, we can revisit the choice of numpy.take_along_axis.
        #       jax.numpy.take_along_axis gives a 'mode' arg custom out-of-bound behavior. But that might be slightly tricky to handle for codegen.
        if ignore_index >= 0:
            # mask shape [N, 1, SPATIAL...]
            mask = bcast_target == ignore_index
            out = where(mask, 0, out)
            if label_smoothing > 0:
                # TODO: switch to squeeze
                smooth_loss = where(reshape(mask, list(smooth_loss.shape)), 0, smooth_loss)

        if reduction == "none":
            # TODO: swap reshape with squeeze when nvfuser support is added
            # return clang.squeeze(out, [C_dim])
            out = reshape(out, target.shape)
            if label_smoothing > 0:
                ret = smooth_loss
        # TODO: duplicate this in probability target!
        elif reduction == "sum":
            # NOTE: do we need to promote dtype?!
            out = _reduction(
                out,
                prims.sum,
                output_dtype_kind=REDUCTION_OUTPUT_TYPE_KIND.SAME,
            )
            if label_smoothing > 0:
                ret = _reduction(
                    smooth_loss,
                    prims.sum,
                    output_dtype_kind=REDUCTION_OUTPUT_TYPE_KIND.SAME,
                )
        elif reduction == "mean":
            # NOTE: do we need to promote dtype?!
            reduced_sum = _reduction(
                out,
                prims.sum,
                output_dtype_kind=REDUCTION_OUTPUT_TYPE_KIND.SAME,
            )
            if label_smoothing > 0:
                ret = _reduction(
                    smooth_loss,
                    prims.sum,
                    output_dtype_kind=REDUCTION_OUTPUT_TYPE_KIND.SAME,
                )
            if weight is not None:
                # NOTE: this seems unreasonably complicated. Am I missing something obvious?!
                input_shape = list(a.shape)
                expanded_weight = clang.expand(bcast_weight, input_shape)
                # DEBUG!!! this gives segfaults
                selected_weight = clang.take_along_axis(expanded_weight, bcast_target, C_dim)

                if ignore_index >= 0:
                    selected_weight = where(mask, 0, selected_weight)

                bcast_weight_sum = _reduction(
                    selected_weight,
                    prims.sum,
                    output_dtype_kind=REDUCTION_OUTPUT_TYPE_KIND.SAME,
                )
                out = reduced_sum / bcast_weight_sum
                if label_smoothing > 0:
                    ret = ret / bcast_weight_sum
            elif ignore_index >= 0:
                mask_sum = _reduction(
                    mask,
                    prims.sum,
                    dtype=to_dtype(torch.float),
                    output_dtype_kind=REDUCTION_OUTPUT_TYPE_KIND.SAME,
                )
                # NOTE: does the call numel here work with dynamic shape?!
                out = reduced_sum / (target.numel - mask_sum)
                if label_smoothing > 0:
                    ret = ret / (target.numel - mask_sum)
                elif target.ndim == 0:
                    # NOTE: this is pytorch implementation details.
                    # overwrite output to 0 when target hits ignore_index AND label_smoothing is missing.
                    # https://github.com/pytorch/pytorch/pull/64572
                    out = where((target == ignore_index), 0, out)
            else:
                out = reduced_sum / target.numel
                if label_smoothing > 0:
                    ret = ret / target.numel
        else:
            raise ValueError(f"Reduction argument: {reduction} to cross_entropy is not supported")

        # TODO FIXME This is probably incorrect -- but somewhere above the dtype of out can disagree with PyTorch
        out = out.to(a.dtype)

        if label_smoothing > 0:
            return out * (1 - label_smoothing) + (ret * (label_smoothing / C))
        else:
            return out


# TODO The function cross_entropy_backward shouldn't be registered as a primitive operation (above), but as
#   a composite operation
def _cross_entropy_grad(
    a: TensorLike,
    /,
    target: TensorLike,
    weight: None | TensorLike = None,
    size_average: None | Any = None,
    ignore_index: int = -100,
    reduce: None | Any = None,
    reduction: str = "mean",
    label_smoothing: float = 0.0,
) -> TensorLike:
    fwd: TensorLike = cross_entropy(a, target, weight, size_average, ignore_index, reduce, reduction, label_smoothing)

    g: TensorLike = get_grad(fwd)
    a_grad: TensorLike = cross_entropy_backward(g, a, target, weight, reduction, ignore_index, label_smoothing)
    put_grad(a, a_grad)

    return fwd


register_grad(cross_entropy, _cross_entropy_grad)


# TODO Is this a method?
# TODO Move this to nn.functional
# NOTE The id must be explicitly specified so as not to resolve to torch.dropout
#   (Using torch.nn.functional.dropout is just for readability as it's the documented operator)
@torchsymbol(torch.nn.functional.dropout, id="torch.nn.functional.dropout")
def dropout(a: TensorProxy, /, p: Number = 0.5, training: bool = True, inplace: bool = False) -> TensorProxy:
    if inplace:
        raise NotImplementedError("Only inplace=False is currently supported in dropout")

    if not training:
        return a

    utils.check(
        p <= 1 and p >= 0,
        lambda: f"Dropout probability has to be between 0 and 1, but got, {p}",
    )

    if p == 1:
        return zeros_like(a)

    if p == 0:
        return a

    scale = 1 / (1 - p)
    dropout_mask = _dropout_helper(a, 1 - p)

    return a * dropout_mask * scale


@torchsymbol(torch.nn.functional.embedding, id="torch.nn.functional.embedding")
def embedding(
    a: TensorLike, /, weight, padding_idx=None, max_norm=None, norm_type=2.0, scale_grad_by_freq=False, sparse=False
) -> TensorLike:
    # TODO: add embedding_renorm_ so we can remove embedding prim
    # NOTE: padding_idx has impact on backward and is not supported by take
    if max_norm is not None or padding_idx is not None:
        padding_idx = padding_idx if padding_idx is not None else -1
        return prims.embedding(
            a,
            weight,
            padding_idx=padding_idx,
            max_norm=max_norm,
            norm_type=norm_type,
            scale_grad_by_freq=scale_grad_by_freq,
            sparse=sparse,
        )

    # padding_idx / sparse not used by forward

    if a.ndim == 1:
        return clang.take(weight, a, 0)

    output_shape = list(a.shape) + list(weight.shape[1:])
    flatten_indices = reshape(a, [a.numel])
    flatten_output = clang.take(weight, flatten_indices, 0)
    return reshape(flatten_output, output_shape)


@torchsymbol(torch.ops.aten.embedding_backward)
def embedding_backward(grad, indices, num_weights, padding_idx, scale_grad_by_freq, sparse):
    result = prims.embedding_backward(grad, indices, num_weights, padding_idx, scale_grad_by_freq, sparse)
    return result


@torchsymbol(torch.nn.functional.one_hot, id="torch.nn.functional.one_hot", is_method=False)
<<<<<<< HEAD
def one_hot(a: TensorLike, /, num_classes: int) -> TensorLike:
    # TODO: refactor when we're ready to support auto-inference for `num_classes = -1` using `.item()`
    utils.check(
        num_classes >= 1,
        lambda: f"Currently supports only positive input for num_classes, got num_classes={num_classes}",
        exception_type=NotImplementedError
    )
=======
def one_hot(a: TensorProxy, /, num_classes: int) -> TensorProxy:  # Should we use TensorProxy for a?
    if num_classes == -1:
        # TODO: implement when we're ready to support auto inference using `.item()`
        utils.check(False, lambda: "num_classes=-1 not supported yet.", exception_type=NotImplementedError)
>>>>>>> 9ff2c624
    # TODO: should we implement this check? I suspect this might hinder performance, also we do not support .any)
    #  utils.check(a.any() >= 0, lambda f"input tensor should have non-negative values", exception_type=ValueError)

    canvas = zeros(*a.shape, num_classes, device=a.device, dtype=dtypes.int64)
    index = a.unsqueeze(-1)
    src = ones_like(index, device=a.device, dtype=dtypes.int64)

    return scatter_add(canvas, dim=-1, index=index, src=src)


@torchsymbol(torch.group_norm, torch.nn.functional.group_norm, id="torch.nn.functional.group_norm", is_method=False)
def group_norm(
    a: TensorProxy,
    /,
    num_groups: int,
    weight: None | TensorProxy = None,
    bias: None | TensorProxy = None,
    eps: float = 1e-5,
) -> TensorProxy:
    utils.check(a.ndim >= 2, lambda: f"group_norm: {a.ndim=} should be at least 2")

    batch_size, num_channels, *inner_dims = a.shape

    # To avoid division by zero in the check below.
    utils.check(num_groups > 0, lambda: f"group_norm: {num_groups=} should be greater than 0")
    utils.check(
        num_channels % num_groups == 0, lambda: f"group_norm: {num_channels=} should be divisible by {num_groups=}"
    )
    utils.check(
        weight is None or (weight.ndim == 1 and weight.numel == num_channels),
        lambda: f"group_norm: {weight.ndim=} should be equal to 1 and {weight.numel=} to {num_channels=}",
    )
    utils.check(
        bias is None or (bias.ndim == 1 and bias.numel == num_channels),
        lambda: f"group_norm: {bias.ndim=} should be equal to 1 and {bias.numel=} to {num_channels=}",
    )

    # Empty `a` implies empty result.
    if any(d == 0 for d in a.shape):
        return zeros_like(a)

    # Split channels (num_channels,) -> (num_groups, num_channels // num_groups).
    a_groupped = view(a, [batch_size, num_groups, num_channels // num_groups] + inner_dims)

    # Perform Normalization (yes, subtract mean, divide by sd) over all the dims
    # but the batch and the group dim.
    res, *_ = _normalize(a_groupped, norm_dims=range(2, a_groupped.ndim), eps=eps)
    # Restore the channel dimension
    res = view(res, a.shape)

    # Reshape weight/bias (they are usually learnable parameters)
    # to be broadcastable with the current `res`.
    params_shape = [1, num_channels] + [1 for i in range(2, a.ndim)]
    weight = view(weight, params_shape) if weight is not None else None
    bias = view(bias, params_shape) if bias is not None else None

    if weight is not None:
        res = res * weight
    if bias is not None:
        res = res + bias

    res = to(res, a.dtype)
    return res


def _interpolate_scale_factor_helper(
    a: TensorLike,
    scale_factor: Sequence[float] | float,
    mode: str = "nearest",
) -> TensorLike:
    assert mode == "nearest"

    # a is assumed to be at least 3D.
    batch, channels, *spatial_dims = a.shape
    dim = len(spatial_dims)

    if isinstance(scale_factor, float):
        utils.check(scale_factor > 0, lambda: f"{scale_factor=} is expected to be strictly positive")
        scale_factor = (scale_factor,) * dim
    else:
        utils.check(
            (
                isinstance(scale_factor, Sequence)
                and len(scale_factor) == dim
                and all(isinstance(s, float) and s > 0 for s in scale_factor)
            ),
            lambda: f"{scale_factor=} is expected to be a strictly positive floating point number or "
            f"a sequence of strictly positive floating point numbers of length {dim}",
        )

    # perform nearest up/down-sampling
    def nearest_sampler(t, input_dim, output_dim, *, scale, dim):
        # It is expected that output_dim = int(input_dim * scale).
        # Indices [0, ..., output_dim - 1] are mapped to [0, ..., input_dim - 1]
        # with the rule i -> int(i * scale)
        # Values at these indices is the result.
        selected_idx = arange(0, output_dim, device=a.device)
        selected_idx = to(selected_idx * scale, selected_idx.dtype)
        return clang.take(t, selected_idx, dim=dim)

    def dim_expander(t, dim, n_repeats):
        t = unsqueeze(t, dim + 1)
        t = expand(t, t.shape[: dim + 1] + (n_repeats,) + t.shape[dim + 2 :])
        return t

    res_output_spatial_dims = []

    for k, (scale, input_dim) in enumerate(zip(reversed(scale_factor), reversed(spatial_dims))):
        output_dim = int(scale * input_dim)
        utils.check(
            output_dim > 0,
            lambda: f"provided scale_factor value {scale} results " f"in a zero length output at dimension {k + 2}",
        )
        res_output_spatial_dims.append(output_dim)

        # k iterates from the end, and we skip the first 2
        # dimenions corresponding to batches and channels.
        curr_dim = 2 + (len(spatial_dims) - k - 1)

        if output_dim <= input_dim:
            if output_dim <= input_dim // 2:
                # scale_factor <= 1 (i.e. output_dim <= input_dim) implies simple slice
                # when output_dim <= input_dim // 2.
                stride = input_dim // output_dim
                end = input_dim - (input_dim % output_dim)
                a = clang.slice_in_dim(a, 0, end, stride=stride, dim=curr_dim)
            else:
                # In this case slice will not do and explicit downsample is needed.
                a = nearest_sampler(a, input_dim, output_dim, scale=1.0 / scale, dim=curr_dim)
        else:
            if output_dim % input_dim == 0:
                # In this case we can just expand dim.
                n_repeats = output_dim // input_dim
                a = dim_expander(a, curr_dim, n_repeats)
            else:
                # In this case expand will not cut it and explicit upsampling is needed.
                a = nearest_sampler(a, input_dim, output_dim, scale=1.0 / scale, dim=curr_dim)

    output_shape = [batch, channels] + res_output_spatial_dims[::-1]
    return reshape(a, output_shape)


def _interpolate_size_helper(
    a: TensorLike,
    size: Sequence[int] | int,
    mode: str = "nearest",
) -> TensorLike:
    batch, channels, *spatial_dims = a.shape
    dim = len(spatial_dims)

    if isinstance(size, int):
        utils.check(size > 0, lambda: f"{size=} is expected to be greater than zero")
        size = (size,) * dim
    else:
        utils.check(
            (isinstance(size, Sequence) and len(size) == dim and all(isinstance(s, int) and s > 0 for s in size)),
            lambda: f"{size=} is expected to be a greater than zero integer "
            f"or a sequence of strictly positive integers of length {dim}",
        )

    scale_factor = tuple(output_size / input_size for output_size, input_size in zip(size, spatial_dims))

    return _interpolate_scale_factor_helper(a, scale_factor)


# TODO Implement additional modes and parameters
@torchsymbol(torch.nn.functional.interpolate, is_method=False)
def interpolate(
    a: TensorLike,
    /,
    size: None | int | Sequence[int] = None,
    scale_factor: float | Sequence[float] | None = None,
    mode: str = "nearest",
) -> TensorLike:
    utils.check(
        mode == "nearest",
        lambda: f"only mode='nearest' is supported at the moment, but got {mode=}",
        exception_type=NotImplementedError,
    )

    utils.check(a.ndim >= 3, lambda: f"Expected {a.ndim=} >= 3")
    utils.check(a.numel > 0, lambda: f"Expected {a.numel=} to be greater than 0")

    utils.check(
        (size is not None) ^ (scale_factor is not None),
        lambda: "Only one of `size` or `scale_factor` has to be specified, but " f"got {size=} and {scale_factor=}",
    )

    if size is not None:
        return _interpolate_size_helper(a, size, mode)
    else:
        return _interpolate_scale_factor_helper(a, scale_factor, mode)


@torchsymbol(torch.Tensor.item, is_method=True)
def item(a: TensorLike) -> Number:
    return prims.item(a)


# TODO Move this to nn.functional
@torchsymbol(torch.nn.functional.linear)
def linear(a: TensorLike, w: TensorLike, /, bias: None | TensorLike = None) -> TensorLike:
    return prims.linear(a, w, bias)


@torchsymbol(torch.logsumexp, is_method=True)
def logsumexp(a: TensorLike, /, dim: int | Sequence[int], keepdim: bool = False) -> TensorLike:
    input_max = amax(a, dim, keepdim=True)
    input_max_sans_inf = where(abs(input_max) == float("inf"), 0, input_max)
    result = log(sum(exp(a - input_max_sans_inf), dim, keepdim))
    squeeze_max = input_max_sans_inf if keepdim else squeeze(input_max_sans_inf, dim)
    return result + squeeze_max


# The dim parameter in torch.nn.functional.log_softmax is optional.
# Inferring dim parameter is deprecated, so we made dim a required parameter in our log_softmax definition.
# See the PyTorch documentation:
# https://pytorch.org/docs/master/generated/torch.nn.functional.log_softmax.html
# https://pytorch.org/docs/master/special.html?#torch.special.log_softmax
@torchsymbol(torch.log_softmax, torch.special.log_softmax, torch.nn.functional.log_softmax, is_method=True)
def log_softmax(a: TensorLike, /, dim: int, *, dtype: None | dtypeLike = None) -> TensorLike:
    result_dtype: dtypeLike = dtype or a.dtype
    result_dtype: dtypes.dtype = to_dtype(result_dtype)

    # If dtype parameter is specified, the input tensor is cast to dtype before the operation is performed.
    # We cast the input to the corresponding computation dtype and the output to the desired dtype.
    computation_dtype = utils.get_computation_dtype(result_dtype)
    a_ = a.to(computation_dtype)

    result = a_ - logsumexp(a_, dim, keepdim=True)

    converted = result.to(result_dtype)
    return converted


# TODO Update annotations and consider moving to torchex
# We improve the efficiency of cross_entropy backward decomposition by adding the log_softmax_backward
# and nll_loss_backward primitives. Executors can override the primitives using internal implementations.
# See issue "Cross_entropy is decomposed for backward but the decomposition is
# not fusible currently"
@torchsymbol("log_softmax_backward", id="log_softmax_backward")
def log_softmax_backward(g: TensorProxy, /, output: TensorProxy, dim: int, dtype: dtypeLike) -> TensorLike:
    dtype: dtypes.dtype = to_dtype(dtype)
    g_input = g - exp(output) * sum(g, dim=dim, keepdim=True)
    return to(g_input, dtype)


# This helper function implements the aten nll_loss_forward, which returns the primal and total_weight tensors.
# The total_weight tensor is used in the backward pass.
def _nll_loss_helper(
    a: TensorProxy, target: TensorProxy, weight: None | TensorProxy, ignore_index: int, reduction: str
) -> tuple[TensorProxy, None | TensorLike]:
    utils.check(
        reduction in ("none", "sum", "mean"),
        lambda: f'Expected reduction string to be "none", "sum", or "mean", but it is {reduction}.',
        exception_type=ValueError,
    )

    # NOTE This short-circuit is subject to change and is placed ahead of other input checks to match PyTorch behavior.
    # The expected behavior when the target and input have zero elements:
    #   reduction = 'none' --- tensor([], shape) or tensor(0.)
    #   reduction = 'sum'  --- tensor(0.)
    #   reduction = 'mean' --- tensor(nan)
    # Mean reduction on empty tensors produces NaN.
    if a.numel == 0 and target.numel == 0:
        if reduction == "none":
            # Keep target shape if it is non-trivial
            result_shape = target.shape if target.shape != (0,) else []
            return full(result_shape, fill_value := 0.0, device=a.device, dtype=a.dtype), None
        elif reduction == "sum":
            return full(result_shape := [], fill_value := 0.0, device=a.device, dtype=a.dtype), None
        elif reduction == "mean":
            return full(result_shape := [], fill_value := float("nan"), device=a.device, dtype=a.dtype), None

    utils.check(
        utils.is_integer_dtype(target.dtype),
        lambda: f"Expected target to be a tensor with an integer dtype, but it has dtype {target.dtype}.",
    )

    utils.check(
        a.ndim >= 1,
        lambda: f"Expected the input tensor to have more than 1 dimension, but it has {a.ndim} dimensions.",
    )

    utils.check(
        a.ndim == target.ndim + 1,
        lambda: f"Expected the input tensor to have {(target.ndim + 1)=} dimensions, but it has {a.ndim} dimensions.",
    )

    # channels dimension is either the first one if no batch dim present (i.e. a.shape[0]),
    # or right next to it (i.e. a.shape[1]).
    channels_dim = 1 if a.ndim >= 2 else 0
    num_channels = a.shape[channels_dim]
    # target should match input in dims which do not correspond to the channels dim, i.e.
    # (input.shape[:channels_dim] + input.shape[channels_dim + 1:]) == target.shape <=> True
    expected_target_shape = a.shape[:channels_dim] + a.shape[channels_dim + 1 :]

    utils.check(
        expected_target_shape == target.shape,
        lambda: f"Expected the target tensor to have the same shape as the input tensor except for the channels dimension \
            {expected_target_shape}, but it has shape {target.shape}.",
    )

    utils.check(
        weight is None or (weight.ndim == 1 and weight.shape[0] == num_channels),
        lambda: f"Expected a 1D tensor with {num_channels} elements for weight argument, \
            but found a tensor with {weight.ndim} dimensions and {weight.shape[0]} elements.",
    )

    # NOTE: [Handling of 'ignore_index' parameter]
    # What does it mean to ignore an index?
    #   The 'ignore_index' parameter specifies a target value that does not contribute to input gradient.
    # 'ignore_index' can be outside of the [0, num_channels) range, which can cause out-of-bounds errors when gathering
    # values from input tensor.
    #
    # What does ATen do?
    #   ATen prevents nll_loss from having these errors by skipping target values that match ignore_index first before
    # indexing the input tensor.
    #
    # What do we do?
    #   We mask the ignore_index entries on the output tensor from take_along_axis because we expect the targets to be
    # within [0, num_channels) range.
    #
    # Why do we like our approach better?
    #   Mimicking Aten behavior requires masking the target tensor before calling take_along_axis, which would add more
    # operations to the fusion. We should follow this approach until we see real examples where ignore_index is
    # out-of-bounds of [0, num_channels) range.
    #
    # What are the alternative options?
    #   We can add a `mode` parameter to take_along_axis that controls how to handle out-of-bounds indices.
    # The jax.numpy.take_along_axis has this feature.

    out = -a

    if weight is not None:
        bcast_weight = reshape(weight, [num_channels] + [1 for _ in range(2, a.ndim)])
        out = out * bcast_weight

    # Make target broadcastable with output, which has same shape as input tensor.
    bcast_target = unsqueeze(target, channels_dim)

    out = take_along_dim(out, bcast_target, channels_dim)
    selected_target_mask = bcast_target != ignore_index
    out = where(selected_target_mask, out, 0)

    # This section handles applying the reduction parameter to the output.
    # We return None for the total_weight when reduction is "none" or "sum" since it is unused in the backwards pass.
    if reduction == "none":
        return squeeze(out, channels_dim), None
    elif reduction == "sum":
        return sum(out), None
    elif reduction == "mean":
        reduced_sum = sum(out)
        if weight is not None:
            # Gather the weights for each target class.
            # Mask the ignored target classes.
            # Sum together all target weights.
            expanded_weight = expand(bcast_weight, a.shape)
            selected_weight = take_along_dim(expanded_weight, bcast_target, channels_dim)
            selected_weight = where(selected_target_mask, selected_weight, 0)
            bcast_weight_sum = sum(selected_weight)
            return (reduced_sum / bcast_weight_sum), bcast_weight_sum
        else:
            # The weight tensor is none, so the total weight is the number of valid target elements not equal to
            # ignore_index argument
            total_weight = sum(selected_target_mask)
            out = reduced_sum / total_weight
            return out, total_weight


# Aten nll_loss_forward returns primal and total_weight tensors. The total_weight tensor is used in the backwards pass.
# PyTorch nll_loss only returns primal, so a helper function is used in the augmented forward function.
@torchsymbol(torch.nn.functional.nll_loss)
def nll_loss(
    a: TensorProxy,
    /,
    target: TensorProxy,
    weight: None | TensorProxy = None,
    ignore_index: int = None,
    reduction: str = "mean",
) -> TensorProxy:
    # Resolve ignore_index if it is not specified by user.
    if ignore_index is None:
        ignore_index = -1
    result, _ = _nll_loss_helper(a, target, weight, ignore_index, reduction)
    return result


# TODO Make not a prim
# The decomposition of `nll_loss_backward` requires a scatter operation
@torchsymbol("nll_loss_backward", id="nll_loss_backward", is_prim=True)
def nll_loss_backward(
    g: TensorLike,
    a: TensorLike,
    /,
    target: TensorLike,
    weight: None | TensorLike,
    reduction: str,
    ignore_index: int,
    total_weight: TensorLike,
) -> TensorLike:
    return TensorProxy(like=g, shape=a.shape)


# TODO Add annotations
# NOTE The scale parameter is kwarg-only in PyTorch
@torchsymbol(torch.nn.functional.scaled_dot_product_attention)
def scaled_dot_product_attention(query, key, value, attn_mask=None, dropout_p=0.0, is_causal=False, *, scale=None):
    for arg_name, arg in zip(("query", "key", "value"), (query, key, value)):
        utils.check(
            dtypes.is_float_dtype(arg.dtype),
            lambda: f"{arg_name}.dtype={arg.dtype} is expected to be a floating type",
            ValueError,
        )

    # Reference implementation:
    # https://github.com/pytorch/pytorch/blob/d62a80a/aten/src/ATen/native/transformers/attention.cpp#L639-L697
    if scale is None:
        scale = 1 / query.size(-1) ** 0.5
    # This implementation doesn't match your usual attention textbook formula, but it's meant to be more stable
    # https://github.com/bigscience-workshop/Megatron-DeepSpeed/pull/118
    scale = scale**0.5
    logits = (query * scale) @ (key.transpose(-2, -1) * scale)
    if is_causal:
        utils.check(
            attn_mask is None,
            lambda: "scaled_dot_product_attention: Explicit attn_mask should not be set when is_causal=True",
            ValueError,
        )
        logits = logits.tril(fill_value=-math.inf)

    if attn_mask is not None:
        if dtypes.is_boolean_dtype(attn_mask.dtype):
            # Boolean mask value False implies logit value set to -inf
            # to have no effect in the subsequent softmax
            logits = where(attn_mask, logits, -math.inf)
        elif dtypes.is_float_dtype(attn_mask.dtype):
            # Otherwise, attn_mask represents an additive attention tensor
            logits = logits + attn_mask
        else:
            utils.check(
                False, lambda: f"{attn_mask.dtype=} is expected to be of the boolean or a floating type", ValueError
            )

    attn_weight = softmax(logits, dim=-1)
    attn_weight = dropout(attn_weight, dropout_p)
    return attn_weight @ value


@torchsymbol(torch.sigmoid, torch.nn.functional.sigmoid, torch.special.expit, is_method=True)
def sigmoid(a: TensorLike, /) -> TensorLike:
    return clang.sigmoid(a)


# CompositeImplicitAutograd - don't register decomp
@torchsymbol(torch.softmax, torch.nn.functional.softmax, is_method=True)
def softmax(a: TensorLike, /, dim: int, *, dtype: None | dtypeLike = None) -> TensorLike:
    result_dtype: dtypeLike = dtype or a.dtype
    result_dtype: dtypes.dtype = to_dtype(result_dtype)
    computation_dtype = utils.get_computation_dtype(result_dtype)
    a_ = a.to(computation_dtype)

    if a.numel == 0:
        a_exp = exp(a_)
    else:
        a_max = amax(a_, dim, keepdim=True)
        a_exp = exp(a_ - a_max)

    result = a_exp / sum(a_exp, dim, keepdim=True)
    converted = result.to(result_dtype)
    return converted


#
# Distributed operations
#
# NOTE DISTRIBUTED AVAILABILITY
# PyTorch is often built without distributed support, which can be queried for using
#   torch.distributed.is_available(). When PyTorch is built without distributed then we
#   want to avoid accessing any parts of the torch.distributed module except
#   the is_available() function.

if torch.distributed.is_available():
    DistributedReduceOpLike = str | torch.distributed.ReduceOp | dist_prims.DistributedReduceOps

    # string name, PyTorch enum value, thunder.jit enum value
    _reduceop_triples = (("sum", torch.distributed.ReduceOp.SUM, dist_prims.DistributedReduceOps.SUM),)

    def to_thunder_distributed_reduce_op(op: DistributedReduceOpLike | None):
        if isinstance(op, str):
            for s, top, pop in _reduceop_triples:
                if op == s:
                    return pop

            utils.check(False, lambda: f"Unknown distributed reduce op string {op}")

        if isinstance(op, torch.distributed.ReduceOp):
            for s, top, pop in _reduceop_triples:
                if op is top:
                    return pop

            utils.check(False, lambda: f"Unknown distributed reduce op {op}")

        if op is None:
            return dist_prims.DistributedReduceOps.SUM

        return op

    def to_torch_distributed_reduce_op(op: None | DistributedReduceOpLike) -> None | torch.distributed.ReduceOp:
        if isinstance(op, dist_prims.DistributedReduceOps):
            for s, top, pop in _reduceop_triples:
                if op is pop:
                    return top

            utils.check(False, lambda: f"Couldn't map the distributed reduce op {op} to a PyTorch reduce op")

        return op

    @torchsymbol(
        is_method=False,
        id="functional_all_gather",
    )
    def all_gather(
        a: TensorLike,
        group: torch.distributed.ProcessGroup | None = None,
        async_op: bool = False,
    ) -> TensorLike | FutureTensorLike:
        group = group if group is not None else torch.distributed.new_group()

        return dist_prims.all_gather(a, group, async_op)

    # NOTE torch.distributed.all_reduce is an inplace operation (although the underlying NCCL
    #   call does not need to be inplace). This, however, is modeled as an out-of-place functional
    #   operation, hence the id "functional_all_reduce", and why we do not translate PyTorch
    #   calls directly to this.
    # PyTorch uses torch.ops.c10d_functional.all_reduce as an ID for a similar operation.
    # This operation is based on torch.distributed.all_reduce, see:
    #   https://pytorch.org/docs/master/distributed.html#torch.distributed.all_reduce
    @torchsymbol(
        is_method=False,
        id="functional_all_reduce",
    )
    def all_reduce(
        a: TensorLike,
        /,
        op: DistributedReduceOpLike = torch.distributed.ReduceOp.SUM,
        group: None | torch.distributed.ProcessGroup = None,
        async_op: bool = False,
    ) -> TensorLike | FutureTensorLike:
        op = to_thunder_distributed_reduce_op(op)
        group = group if group is not None else torch.distributed.new_group()

        return dist_prims.all_reduce(a, op, group, async_op)

    @torchsymbol(
        is_method=False,
        id="functional_broadcast",
    )
    def broadcast(
        a: TensorLike,
        src: int,
        group: torch.distributed.ProcessGroup | None = None,
        async_op: bool = False,
    ) -> TensorLike | FutureTensorLike:
        group = group if group is not None else torch.distributed.new_group()

        return dist_prims.broadcast(a, src, group, async_op)

    @torchsymbol(
        is_method=False,
        id="functional_reduce_scatter",
    )
    def reduce_scatter(
        a: TensorLike,
        op: DistributedReduceOpLike | None = None,
        group: torch.distributed.ProcessGroup | None = None,
        async_op: bool = False,
    ) -> TensorLike | FutureTensorLike:
        op = to_thunder_distributed_reduce_op(op)
        group = group if group is not None else torch.distributed.new_group()

        return dist_prims.reduce_scatter(a, op, group, async_op)

else:

    def all_gather(
        a: TensorLike,
        group: Any | None = None,
        async_op: bool = False,
    ) -> None:
        utils.check(False, lambda: f"torch.distributed is not available")

    # NOTE torch.distributed is not available
    def all_reduce(
        a: TensorLike,
        op: Any,
        group: Any | None = None,
        async_op: bool = False,
    ) -> None:
        utils.check(False, lambda: f"torch.distributed is not available")

    def broadcast(
        a: TensorLike,
        src: int,
        group: Any | None = None,
        async_op: bool = False,
    ) -> None:
        utils.check(False, lambda: f"torch.distributed is not available")

    def reduce_scatter(
        a: TensorLike,
        op: Any,
        group: Any | None = None,
        async_op: bool = False,
    ) -> None:
        utils.check(False, lambda: f"torch.distributed is not available")


#
# torch -> thunder object mapping
#


_torch_to_thunder_complete_map = {
    **_torch_to_thunder_dtype_map,
    **_torch_to_thunder_function_map,
    **{fn: fn for fn in _torch_noinline_functions},
}<|MERGE_RESOLUTION|>--- conflicted
+++ resolved
@@ -3490,7 +3490,6 @@
 
 
 @torchsymbol(torch.nn.functional.one_hot, id="torch.nn.functional.one_hot", is_method=False)
-<<<<<<< HEAD
 def one_hot(a: TensorLike, /, num_classes: int) -> TensorLike:
     # TODO: refactor when we're ready to support auto-inference for `num_classes = -1` using `.item()`
     utils.check(
@@ -3498,13 +3497,7 @@
         lambda: f"Currently supports only positive input for num_classes, got num_classes={num_classes}",
         exception_type=NotImplementedError
     )
-=======
-def one_hot(a: TensorProxy, /, num_classes: int) -> TensorProxy:  # Should we use TensorProxy for a?
-    if num_classes == -1:
-        # TODO: implement when we're ready to support auto inference using `.item()`
-        utils.check(False, lambda: "num_classes=-1 not supported yet.", exception_type=NotImplementedError)
->>>>>>> 9ff2c624
-    # TODO: should we implement this check? I suspect this might hinder performance, also we do not support .any)
+    # TODO: would we want to implement this check in the future?
     #  utils.check(a.any() >= 0, lambda f"input tensor should have non-negative values", exception_type=ValueError)
 
     canvas = zeros(*a.shape, num_classes, device=a.device, dtype=dtypes.int64)
