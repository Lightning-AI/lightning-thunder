import itertools
import math
import operator
import collections
import re
from collections.abc import Sequence
from enum import Enum
from functools import partial, reduce, wraps
from numbers import Number
from typing import Any, Union, Optional, Tuple
from collections.abc import Callable

import opt_einsum

# Initializes the language context
from thunder.torch.langctx import register_method, register_property

import thunder.clang as clang
import thunder.core.devices as devices
from thunder.core.devices import to_device, device_from_string
import thunder.core.dtypes as dtypes
from thunder.core.dtypes import to_torch_dtype, to_dtype, _thunder_to_torch_dtype_map, _torch_to_thunder_dtype_map
import thunder.core.prims as prims
import thunder.core.utils as utils
import thunder.distributed.prims as dist_prims
from thunder.core.langctxs import langctx, Languages
from thunder.core.proxies import TensorProxy, FutureTensorProxy
from thunder.core.pytree import tree_map
from thunder.core.symbol import Symbol
from thunder.core.transforms import register_grad, put_grads
from thunder.core.prims import get_grad, put_grad
from thunder.core.baseutils import run_once

__all__ = [
    "is_available",
]

# NOTE torch is a requirement
import torch
import torch.distributed as tdist

import warnings

# Type annotation helpers
TensorLike = TensorProxy
FutureTensorLike = FutureTensorProxy
DeviceLike = str | devices.Device | torch.device
dtypeLike = dtypes.dtype | torch.dtype


# TODO RC1 Remove this map
_torch_noinline_functions = {
    torch.nn.modules.utils._single,
    torch.nn.modules.utils._pair,
    torch.nn.modules.utils._triple,
    torch.nn.modules.utils._quadruple,
}

# Maps torch functions, like torch.foo, to their corresponding thunder.torch functions
# NOTE This is defined here and populated as functions are defined below
_torch_to_thunder_function_map: dict[Callable, Callable] = {}

#
# torch operation definitions
#


# A wrapper that executes the operations within the torch language context
# NOTE because this module defines the torch language context, a reference to itself
#   is acquired by inspecting the __module__ attribute of the is_available function defined
#   above
# NOTE Functions that set is_method=True must be able to accept a tensor as their first positional input
class torchsymbol:
    def __init__(
        self,
        *torchfns,
        is_method: bool = False,
        method_name: None | str = None,
        is_property: bool = False,
        id: str | None = None,
        is_prim: bool = False,
        tags: None | list[Any] = None,
    ):
        self.torchfns = torchfns
        self.is_method = is_method or (method_name is not None)
        self.method_name: None | str = method_name
        self.is_property = is_property
        self.id = id
        # When is_prim is True, the function is treated as a primitive, so that
        # executors must execute it directly without decomposition.
        self.is_prim = is_prim
        self.tags = tags

    def __call__(self, fn: Callable) -> Symbol:
        _fn = langctx(Languages.TORCH)(fn)

        id: str
        if self.id is None:
            name = fn.__name__
            if hasattr(torch, name):
                id = f"torch.{name}"
            elif hasattr(torch.nn.functional, name):
                id = f"torch.nn.functional.{name}"
            elif hasattr(torch.Tensor, name):
                id = f"torch.Tensor.{name}"
            elif hasattr(torch.ops.aten, name):
                id = f"torch.ops.aten.{name}"
            elif hasattr(torch.special, name):
                id = f"torch.special.{name}"
            else:
                utils.check(
                    False,
                    lambda: f"The torchsymbol decorator failed to infer an id for {name}, specify one explicitly (with id=<your id>)",
                    exception_type=AssertionError,
                )
        else:
            if not self.id.startswith("torch"):
                warnings.warn("Given {self.id=} does not start with the namespace of `torch`")
            id = self.id

        if self.is_prim:
            sym = Symbol(
                name=fn.__name__, meta=langctx(Languages.PRIMS)(_fn), id=id, is_prim=self.is_prim, tags=self.tags
            )
        else:
            sym = Symbol(name=fn.__name__, meta=_fn, id=id, is_prim=self.is_prim, tags=self.tags)

        if self.is_method:
            method_name: str = self.method_name if self.method_name is not None else fn.__name__
            register_method(method_name, sym)
            torch_method: None | Callable = getattr(torch.Tensor, method_name, None)
            if torch_method is not None:
                _torch_to_thunder_function_map[torch_method] = sym
        elif self.is_property:
            method_name: str = self.method_name if self.method_name is not None else fn.__name__
            register_property(method_name, sym)
            torch_property = getattr(torch.Tensor, method_name, None)
            if torch_property is not None:
                _torch_to_thunder_function_map[torch_property] = sym

        if self.torchfns is not None:
            for torchfn in self.torchfns:
                _torch_to_thunder_function_map[torchfn] = sym

        return sym


#
# Tensor properties
#


@torchsymbol(torch.Tensor.dim, is_method=True)
def dim(a: TensorLike, /) -> int:
    return a.ndim


# NOTE: Named `compute_len` so that it doesn't
#       conflict with built-in `len`
def compute_len(a: TensorLike, /) -> int:
    if a.ndim == 0:
        raise TypeError("len() of a 0-d tensor")
    return a.shape[0]


register_method("len", compute_len)


@torchsymbol(torch.is_floating_point, is_method=True)
def is_floating_point(a: TensorLike, /) -> bool:
    return dtypes.is_float_dtype(a.dtype)


# Handles the size method
def size(a: TensorLike, /, dim: None | int = None) -> int | Sequence[int]:
    if dim:
        return a.shape[dim]
    return a.shape


register_method("size", size)


@torchsymbol(torch.numel, torch.Tensor.numel, is_method=True)
def numel(a: TensorLike, /) -> int:
    return a._numel


register_method("numel", numel)


@torchsymbol(torch.Tensor.is_cuda, is_property=True, id="torch.is_cuda")
def is_cuda(a: TensorLike, /) -> bool:
    return a.device.devicetype is devices.DeviceType.CUDA


<<<<<<< HEAD
# is nested always returns False for now:
# https://github.com/Lightning-AI/lightning-thunder/issues/93#issuecomment-2030416883
@torchsymbol(torch.Tensor.is_nested, is_property=True, id="torch.is_nested")
def is_nested(a: TensorLike, /) -> bool:
    return False


register_method("size", size)
=======
_torch_dtype_to_old_torch_typestring_map = {
    torch.float32: "FloatTensor",
    torch.float64: "DoubleTensor",
    torch.float16: "HalfTensor",
    torch.bfloat16: "BFloat16Tensor",
    torch.uint8: "ByteTensor",
    torch.int8: "CharTensor",
    torch.int16: "ShortTensor",
    torch.int32: "IntTensor",
    torch.long: "LongTensor",
    torch.bool: "BoolTensor",
}

_old_torch_typestring_to_torch_dtype_map = {v: k for k, v in _torch_dtype_to_old_torch_typestring_map.items()}


def _device_and_dtype_to_old_torch_typestring(device: DeviceLike, dtype: dtypeLike) -> str:
    torch_dtype = to_torch_dtype(dtype)
    dtype_str = _torch_dtype_to_old_torch_typestring_map.get(torch_dtype)
    devicetype_str: str = ""
    if device.devicetype is not devices.DeviceType.CPU:
        devicetype_str = f"{devices.devicetype_string(device.devicetype)}."
    return f"torch.{devicetype_str}{dtype_str}"


def _old_torch_typestring_to_devicetype_and_dtype(typestring: str) -> tuple[DeviceLike, dtypeLike]:

    # Two cases:
    #    - torch.DtypeTensor
    #    - torch.device.DtypeTensor

    _, *dev_and_dtype = typestring.split(".")
    devicetype_str = "cpu"
    dtype_str = ""

    if len(dev_and_dtype) == 1:
        # when devicetype_str is omitted, device type is CPU
        (dtype_str,) = dev_and_dtype
        dtype_str = _old_torch_typestring_to_torch_dtype_map[dtype_str]

    if len(dev_and_dtype) == 2:
        devicetype_str, dtype_str = dev_and_dtype
        dtype_str = _old_torch_typestring_to_torch_dtype_map[dtype_str]

    # Value error
    # expected the string to split into one or two elements
    # and devicetype_str should be either "cpu" or "cuda"
    utils.check(
        devicetype_str in ("cpu", "cuda") and 1 <= len(dev_and_dtype) <= 2,
        lambda: f"type(): unrecognized torch typestring {typestring}",
        exception_type=ValueError,
    )
>>>>>>> d6237c88

    return devicetype_str, dtype_str


@torchsymbol(torch.Tensor.type, is_method=True)
def type(a: TensorLike, /, dtype: None | str | dtypeLike = None, non_blocking: bool = False) -> str | TensorLike:
    utils.check(
        not non_blocking,
        lambda: f"type(): `non_blocking==True` is currently not supported.",
        exception_type=NotImplementedError,
    )

    if dtype is None:
        # returns the type of the input tensor in string
        return _device_and_dtype_to_old_torch_typestring(a.device, a.dtype)

    if isinstance(dtype, str):
        devtype, dtype = _old_torch_typestring_to_devicetype_and_dtype(dtype)

        if devtype == a.device.type:
            # This handles two cases:
            # 1. When a tensor is already on a CUDA device, and the device type string is CUDA. In this case the tensor remains on its current device.
            # 2. When a tensor is on a CPU device and the device type string is omitted, the tensor remains on the CPU device.
            dev = a.device
        else:
            dev = device_from_string(devtype)
    else:
        # dtype is assumed to be torch.dtype (e.g. torch.int32)
        dev = a.device

    return to(a, dev, dtype)


register_method("type", type)

#
# Data movement and transformation operations
#


# NOTE This handles a.float()
#   It avoids using the name "float" to not collide with the builtin
#   "float"
def to_float(a: Number | TensorLike) -> Number | TensorLike:
    return clang.maybe_convert_to_dtype(a, dtypes.float32)


register_method("float", to_float)


# NOTE to's parsing is a little whacky
#   to supports five first positional arguments
#   1) a tensor, in which case device and dtype cannot be specified (although we allow them to be)
#   2) a dtype, in which case device cannot be specified (although we allow this)
#   3) a device, in which case dtype can be specified,
#   4) None, in which case device and dtype come from kwargs (which may also be None, a.to() is valid and just returns)
#       a itself
#   5) device and dtype
def _parse_to_device_and_dtype(
    tensor_dtype_or_device: None | TensorLike | dtypeLike | DeviceLike = None,
    optional_positional_dtype: None | dtypeLike = None,
    /,
    device: None | DeviceLike = None,
    dtype: None | dtypeLike = None,
) -> tuple[devices.Device, dtypes.dtype]:
    # Case 3 and 5 -- device first
    if isinstance(tensor_dtype_or_device, (torch.device, devices.Device, str)):
        utils.check(device is None, lambda: f"to received both a positional and keyword device argument")
        device = to_device(tensor_dtype_or_device)

        if optional_positional_dtype is not None:
            utils.check(dtype is None, lambda: f"to received both a positional and keyword dtype argument")
            dtype = to_dtype(optional_positional_dtype)
        else:
            dtype = to_dtype(dtype)
    # Case 2 -- dtype first
    elif isinstance(tensor_dtype_or_device, (torch.dtype, dtypes.dtype)):
        utils.check(dtype is None, lambda: f"to received both a positional and keyword dtype argument")
        device = to_device(device) if device is not None else None
        dtype = to_dtype(tensor_dtype_or_device)
    # Case 4 -- None first
    elif tensor_dtype_or_device is None:
        device = to_device(device) if device is not None else None
        dtype = to_dtype(dtype)
    # Case 1 -- tensor first
    else:
        # It'd be nice to write torch.Tensor here instead of TensorProxy.
        # See issue "Translate isinstance(a, torch.Tensor) calls so that
        # TensorProxies can pass as torch.Tensors"
        utils.check_type(tensor_dtype_or_device, TensorProxy)
        device_ = tensor_dtype_or_device.device if device is None else to_device(device)
        dtype_ = tensor_dtype_or_device.true_dtype if dtype is None else to_dtype(dtype)
        device, dtype = device_, dtype_

    return device, dtype


# TODO Model non_blocking (as kwargs)
@torchsymbol(torch.Tensor.to, is_method=True)
def to(
    a: TensorLike,
    tensor_dtype_or_device: None | TensorLike | dtypeLike | DeviceLike = None,
    optional_positional_dtype: None | dtypeLike = None,
    /,
    *,
    device: None | DeviceLike = None,
    dtype: None | dtypeLike = None,
    copy: bool = False,
    memory_format: None | torch.memory_format = None,
) -> TensorLike:
    device, dtype = _parse_to_device_and_dtype(
        tensor_dtype_or_device, optional_positional_dtype, device=device, dtype=dtype
    )

    if copy:
        if device is not None:
            device = to_device(device)
            a = prims.device_put(a, device)
        if dtype is not None:
            dtype = to_dtype(dtype)
            a = prims.convert_element_type(a, dtype)
        if memory_format is not None:
            # NOTE not sure if we need to handle torch.preserve_format explicitly
            if memory_format == torch.channels_last:
                a = prims.stride_order(a, (3, 0, 2, 1))
            elif memory_format == torch.channels_last_3d:
                a = prims.stride_order(a, (4, 0, 3, 2, 1))
        return a

    # NOTE copy == False
    # NOTE to() returns the tensor unmodified if the device and dtype requested are the same
    #   (and copy=False)
    # NOTE clang.device_put does nothing when device is None or a.device == device
    a = clang.device_put(a, device)

    if dtype is not None:
        return clang.maybe_convert_to_dtype(a, dtype)

    if memory_format is not None:
        # NOTE not sure if we need to handle torch.preserve_format explicitly
        if memory_format == torch.channels_last:
            a = prims.stride_order(a, (3, 0, 2, 1))
        elif memory_format == torch.channels_last_3d:
            a = prims.stride_order(a, (4, 0, 3, 2, 1))

    return a


@torchsymbol(torch.Tensor.cuda, is_method=True)
def cuda(
    a: TensorLike,
    /,
    device: None | DeviceLike = None,
    non_blocking: bool = False,
    memory_format: None | torch.memory_format = None,
) -> TensorLike:
    # Modeled similar to PyTorch:
    # https://github.com/pytorch/pytorch/blob/e3ac61587aa368c613ef01df1f328a396b64cd5d/tools/autograd/templates/python_variable_methods.cpp#L496-L501
    # If `device` is None, this function defaults `device` to current CUDA device
    # and delegates actual data-movement and layout ordering to `Tensor.to`.

    # NOTE: `Tensor.to` doesn't model `non_blocking` currently.
    utils.check(not non_blocking, lambda: "cuda(): `non_blocking==True` is currently not supported.")

    if device is None:
        # Move tensor to `current` GPU device.
        cuda_idx = torch.cuda.current_device()
        device = devices.Device(devices.DeviceType.CUDA, cuda_idx)
    else:
        device = to_device(device)
        utils.check(
            device.devicetype == devices.DeviceType.CUDA,
            lambda: f"cuda(): Invalid device {device}, must be cuda device",
        )

    return to(a, device=device, memory_format=memory_format)


@torchsymbol(torch.Tensor.type_as, is_method=True)
def type_as(a: TensorProxy, b: TensorProxy, /) -> TensorProxy:
    # NOTE This type check is intentional since we're accessing the true_dtype
    #   attribute of the TensorProxy
    # TODO Create a generic Tensor annotation, and support both PyTorch
    #   tensors and TensorProxies being passed to this operation
    utils.check_type(b, TensorProxy)

    return to(a, b.true_dtype)


#
# Tensor creation operations
#


@torchsymbol(torch.arange)
def arange(
    start: Number,
    end: None | Number = None,
    step: Number = 1,
    *,
    device: None | DeviceLike = None,
    dtype: None | dtypeLike = None,
) -> TensorLike:
    if device is None:
        device = "cpu"

    device = to_device(device)
    dtype = to_dtype(dtype)

    if end is None:
        end = start
        start = 0
    return clang.arange(start=start, step=step, stop=end, device=device, dtype=dtype)


@torchsymbol(torch.full)
def full(
    shape: Sequence[int], fill_value: Number, *, device: None | DeviceLike = None, dtype: None | dtypeLike = None
) -> TensorLike:
    if device is None:
        device = "cpu"

    device = to_device(device)
    dtype = to_dtype(dtype)

    return clang.full(shape, fill_value, device=device, dtype=dtype)


@torchsymbol(torch.full_like)
def full_like(
    a: TensorLike, /, fill_value: Number, *, device: None | DeviceLike = None, dtype: None | dtypeLike = None
) -> TensorLike:
    device = to_device(device)
    dtype = to_dtype(dtype)
    return clang.full_like(a, fill_value, device=device, dtype=dtype)


# NOTE ones, unlike full, can accept an integer shape
@torchsymbol(torch.ones)
def ones(*shape: int, device: None | DeviceLike = None, dtype: None | dtypeLike = None) -> TensorLike:
    shape = utils.extract_shape_from_varargs(shape)
    return full(shape, 1, device=device, dtype=dtype)


@torchsymbol(torch.ones_like)
def ones_like(a: TensorLike, /, *, device: None | DeviceLike = None, dtype: None | dtypeLike = None) -> TensorLike:
    return full_like(a, 1, device=device, dtype=dtype)


@torchsymbol(torch.tensor, is_method=False, id="torch.tensor")
def tensor(
    seq_or_number: Sequence | Number,
    *,
    device: None | DeviceLike = None,
    dtype: None | dtypeLike = None,
    requires_grad: bool = False,
    pin_memory: bool = False,
) -> TensorLike:
    # TODO: Support torch.Tensor/np.ndarray as input similar to `torch.tensor`
    utils.check(
        isinstance(seq_or_number, (Number, Sequence)),
        lambda: f"Currently only directly constructing tensors with a single number or a Sequence of numbers is supported, but received {n}",
        exception_type=NotImplementedError,
    )
    utils.check(
        not requires_grad, lambda: "requires_grad=True is not yet supported within thunder.compile", NotImplementedError
    )
    utils.check(not pin_memory, lambda: "pin_memory=True is not supported within thunder.compile", NotImplementedError)

    if isinstance(seq_or_number, Number):
        return full((), seq_or_number, dtype=dtype, device=device)

    return clang.tensor_from_sequence(seq_or_number, dtype=dtype, device=device)


# TODO based on uniform_, check if Torch now has a functional uniform
# NOTE the uniform_ documentation suggests the interval is specified using "from" and "to",
#   but from is a reserved keyword in Python
@torchsymbol(is_method=False, id="torch.uniform")
def uniform(
    shape: Sequence[int],
    minval: Number = 0.0,
    maxval: Number = 1.0,
    *,
    device: DeviceLike,
    dtype: dtypeLike,
) -> TensorLike:
    device = to_device(device)
    dtype = to_dtype(dtype)

    return clang.uniform(shape, minval, maxval, device=device, dtype=dtype)


@torchsymbol(is_method=False, id="torch.uniform_like")
def uniform_like(
    a: TensorLike,
    /,
    minval: Number = 0.0,
    maxval: Number = 1.0,
    *,
    device: None | DeviceLike = None,
    dtype: None | dtypeLike = None,
) -> TensorLike:
    device = to_device(device)
    dtype = to_dtype(dtype)

    return clang.uniform_like(a, minval, maxval, device=device, dtype=dtype)


@torchsymbol(torch.multinomial, is_method=True, id="torch.multinomial")
def multinomial(
    a: TensorLike,
    num_samples: int,
    replacement: bool = False,
    *,
    generator: torch.Generator | None = None,
    out: TensorLike | None = None,
) -> TensorLike:
    utils.check(out is None, lambda: "Non-None out is not supported", NotImplementedError)

    # See issue "randomness: enable PyTorch generators for operations like
    # multinomial"
    utils.check(
        generator is None, lambda: f"multinomial does not yet support specifying a generator", NotImplementedError
    )

    seed = None
    samples = prims.multinomial(a, num_samples, replacement, seed)
    return samples


# TODO Maybe update this to return an offset of how far to advance the seed to acquire new values
# See issue "Maybe return offset from thunder.torch.uniform_philox"
@torchsymbol(is_method=False, id="torch.uniform_philox")
def uniform_philox(
    shape: Sequence[int],
    minval: Number = 0.0,
    maxval: Number = 1.0,
    *,
    device: DeviceLike,
    dtype: dtypeLike,
    seed: int | TensorProxy,
    offset: int | TensorProxy,
) -> TensorLike:
    device = to_device(device)
    dtype = to_dtype(dtype)

    return clang.uniform_philox(shape, minval, maxval, device=device, dtype=dtype, seed=seed, offset=offset)


@torchsymbol(torch.randn)
def randn(
    *shape,
    generator: None | torch.Generator = None,
    dtype: None | dtypeLike = None,
    device: None | DeviceLike = None,
    layout: torch.layout = torch.strided,
    requires_grad: bool = False,
    pin_memory: bool = False,
    out: TensorLike = None,
):
    utils.check(
        not requires_grad, lambda: "requires_grad=True is not yet supported within thunder.compile", NotImplementedError
    )
    utils.check(layout == torch.strided, lambda: "Only torch.strided layout is supported", NotImplementedError)
    utils.check(not pin_memory, lambda: "pin_memory=True is not supported within thunder.compile", NotImplementedError)
    # NOTE: Currently, we don't model randomness
    utils.check(generator is None, lambda: "generator is not None which is currently unsupported", NotImplementedError)
    utils.check(out is None, lambda: "out is not None which is currently unsupported", NotImplementedError)
    if device is None:
        device = "cpu"
    device = to_device(device)

    # For now we default to `float32`,
    # however, we should add a default dtype or
    # rely on `torch.get_default_dtype`.
    if dtype is None:
        dtype = torch.float
    dtype = to_dtype(dtype)
    shape = utils.extract_shape_from_varargs(shape)
    return prims.randn(shape, device=device, dtype=dtype)


@torchsymbol(torch.randn_like)
def randn_like(
    a,
    /,
    *,
    dtype: None | dtypeLike = None,
    device: None | DeviceLike = None,
    layout: None | torch.layout = None,
    requires_grad: bool = False,
    memory_format: torch.memory_format = torch.preserve_format,
):
    utils.check(
        not requires_grad, lambda: "requires_grad=True is not supported within thunder.compile", NotImplementedError
    )
    utils.check(
        layout is None or layout == torch.strided, lambda: "Only torch.strided layout is supported", NotImplementedError
    )
    utils.check(
        memory_format == torch.preserve_format,
        lambda: "preserve_format!=torch.preserve_format is not supported within thunder.compile",
        NotImplementedError,
    )

    if dtype is None:
        dtype = a.dtype

    if device is None:
        device = a.device
    return randn(a.shape, dtype=dtype, device=device)


@torchsymbol(torch.bernoulli, is_method=True)
def bernoulli(a: TensorLike, *, generator=None, out=None):
    # NOTE: Currently, we don't model randomness
    utils.check(
        generator is None,
        lambda: "bernoulli: generator is not None which is currently unsupported",
        NotImplementedError,
    )
    utils.check(out is None, lambda: "bernoulli: out is not None which is currently unsupported", NotImplementedError)
    utils.check(dtypes.is_float_dtype(a.dtype), lambda: f"bernoulli only supports floating point dtypes, got {a.dtype}")
    return (uniform_like(a) < a).to(a.dtype)


# NOTE zeros, like ones, and unlike full, can accept an integer shape
@torchsymbol(torch.zeros)
def zeros(*shape: int, device: None | DeviceLike = None, dtype: None | dtypeLike = None) -> TensorLike:
    shape = utils.extract_shape_from_varargs(shape)
    return full(shape, 0, device=device, dtype=dtype)


@torchsymbol(torch.zeros_like)
def zeros_like(a: TensorLike, /, *, device: DeviceLike | None = None, dtype: dtypeLike | None = None) -> TensorLike:
    return full_like(a, 0, device=device, dtype=dtype)


#
# Shape operations
#


# TODO Update this to take a *args series of tensors or a sequence of tensors
@torchsymbol(torch.cat)
def cat(tensors: Sequence[TensorLike], dim: int = 0) -> TensorLike:
    return clang.cat(tensors, dim)


@torchsymbol(torch.chunk, is_method=True)
def chunk(a: TensorLike, chunks: int, dim: int = 0) -> Sequence[TensorLike]:
    utils.check(a.ndim > 0, lambda: f"chunk: a ({a.ndim=}) must be at least 1-dimensional")
    utils.check(chunks > 0, lambda: f"chunk: chunks ({chunks=}) must be greater than 0")

    dim = utils.canonicalize_dim(a.ndim, dim)
    a_dim_len = a.shape[dim]

    # a_dim_len == 0?
    # Easy case, return `chunk` number of copies of `a` as slices slice(0, 1) at dim=dim.
    if a_dim_len == 0:
        return tuple(clang.slice_in_dim(a, 0, 1, dim=dim) for _ in range(chunks))

    # chunks == 1?
    # Easy case, return a copy of `a` as a slice(0, a_dim_len) at dim=dim.
    if chunks == 1:
        return (clang.slice_in_dim(a, 0, a_dim_len, dim=dim),)

    # NOTE: in the code below a_dim_len > 0 and chunks > 1.
    # In the output, the first len - 1 tensors
    # will always have shape[dim] = ceil(a.shape[dim] / chunks).
    chunk_len = (a_dim_len + chunks - 1) // chunks
    # Based on `chunk_len` above, the len of the result is either
    # `chunk` or less, and is defined as ceil(a.shape[dim] / chunk_len).
    # So we update `chunks` to this new value below.
    chunks = (a_dim_len + chunk_len - 1) // chunk_len
    chunk_len_last = a_dim_len - (chunks - 1) * chunk_len

    # A generator that defines start and stop for each chunk.
    chunk_start_end_gen = itertools.chain(
        ((chunk_start, chunk_start + chunk_len) for chunk_start in range(0, a_dim_len - chunk_len_last, chunk_len)),
        # Last chunk
        ((a_dim_len - chunk_len_last, a_dim_len),),
    )

    return tuple(clang.slice_in_dim(a, *chunk_data, dim=dim) for chunk_data in chunk_start_end_gen)


@torchsymbol(torch.Tensor.contiguous, is_method=True)
def contiguous(a: TensorLike, /, *, memory_format: torch.memory_format = torch.contiguous_format) -> TensorLike:
    # NOTE PyTorch supports the following memory formats:
    #   - torch.preserve_format
    #   - torch.contiguous_format
    #   - torch.channels_last
    #   - torch.channels_last_3d
    #
    #   torch.channels_last is also known as channels_last_2d, and only applies to 4D tensors (NCHW dims with NHWC strides)
    #   torch.channels_last_3d only applies to 5D tensors (NCDHW dims with NDHWC strides)

    if memory_format is torch.preserve_format:
        # TODO Should this case raise a NotImplementedError? We don't know the format of a
        #   to preserve it
        return a
    elif memory_format is torch.contiguous_format:
        return clang.stride_order(a)
    elif memory_format is torch.channels_last:
        utils.check(a.ndim == 4, lambda: f"Expected a 4D tensor for the channels last memory format")
        return clang.stride_order(a, (3, 0, 2, 1))
    elif memory_format is torch.channels_last_3d:
        utils.check(a.ndim == 5, lambda: f"Expected a 5D tensor for the channels last 3D memory format")
        return clang.stride_order(a, (4, 0, 3, 2, 1))

    utils.check(False, lambda: f"Found unexpected memory_format={memory_format}", exception_type=ValueError)


@torchsymbol(torch.diagonal, is_method=True)
def diagonal(a: TensorLike, /, offset: int = 0, dim1: int = 0, dim2: int = 1) -> TensorLike:
    return clang.diagonal(a, offset, dim1, dim2)


@torchsymbol(torch.Tensor.expand, is_method=True)
def expand(a: TensorLike, /, *shape: int) -> TensorLike:
    return clang.expand(a, *shape)


@torchsymbol(torch.Tensor.expand_as, is_method=True)
def expand_as(a: TensorLike, b: TensorLike, /) -> TensorLike:
    return expand(a, b.size())


@torchsymbol(torch.flatten, is_method=True)
def flatten(a: TensorLike, /, start_dim: int = 0, end_dim: int = -1) -> TensorLike:
    return clang.flatten(a, start_dim, end_dim)


@torchsymbol(torch.flip, is_method=True)
def flip(a: TensorLike, /, *dims: int) -> TensorLike:
    dims = utils.extract_shape_from_varargs(dims)

    # PyTorch supports 0-dim inputs with len(dims) <= 1
    if a.ndim == 0 and isinstance(dims, Sequence) and len(dims) > 0:
        utils.check(
            len(dims) == 1 and isinstance(dims[0], int) and dims[0] in (0, -1),
            lambda: f"Expected {dims=} to be a sequence of integers in range [-1, 0], and of length 1",
        )
        return clang.flip(a, ())

    return clang.flip(a, dims)


@torchsymbol(torch.Tensor.__getitem__, id="torch.Tensor.__getitem__", method_name="getitem")
def getitem(a: TensorLike, /, key) -> TensorLike:
    return clang.getitem(a, key)


def matrix_transpose(a: TensorLike, /) -> TensorLike:
    """Transposes the last two dimensions of a tensor.

    This function is used to implement the `.mT` attribute.

    Args:
        a (TensorProxy): The tensor to transpose.

    Returns:
        TensorProxy: The transposed tensor.

    Examples:
        >>> a = torch.tensor([[1, 2, 3], [4, 5, 6]])
        >>> def func(x): return x.mT
        >>> traced_func = thunder.compile(func)
        >>> traced_func(a)
        tensor([[1, 4],
                [2, 5],
                [3, 6]])
    """
    return clang.matrix_transpose(a)


register_method("mT", matrix_transpose)


@torchsymbol(torch.movedim, is_method=True)
def movedim(a: TensorLike, /, source: int | Sequence[int], destination: int | Sequence[int]) -> TensorLike:
    return clang.movedim(a, source, destination)


@torchsymbol(torch.nn.functional.pad)
def pad(a: TensorProxy, /, pad: tuple[int, ...], mode: str | None = "constant", value: Number | None = None):
    utils.check(mode == "constant", lambda: f"Mode arguments other than constant are not supported")
    utils.check(len(pad) % 2 == 0, lambda: f"Padding length must be divisible by 2")
    utils.check(
        len(pad) <= a.ndim * 2,
        lambda: f"Padding length should be less than or equal to two times the input dimension.",
    )

    pad_config = []
    for dim in range(a.ndim * 2 - 1, 0, -2):
        if dim >= len(pad):
            pad_config.append((0, 0, 0))
        else:
            pad_config.append((pad[dim - 1], pad[dim], 0))

    if value is None:
        value = 0

    return clang.pad(a, value, pad_config)


@torchsymbol(torch.permute, is_method=True)
def permute(a: TensorLike, /, *dims: int) -> TensorLike:
    dims = utils.extract_shape_from_varargs(dims)
    return clang.transpose(a, dims)


@torchsymbol(torch.Tensor.repeat, is_method=True)
def repeat(a: TensorLike, /, *repeats: int) -> TensorLike:
    repeats = utils.extract_shape_from_varargs(repeats)
    utils.check_valid_shape(repeats)
    utils.check(a.ndim <= len(repeats), f"Expected {a.ndim=} <= {len(repeats)=}")

    repeats = tuple(repeats)
    new_dims = len(repeats) - a.ndim
    out_shape = repeats[:new_dims] + tuple(repeats[i] * a.shape[i] for i in range(-a.ndim, 0))
    if 0 in out_shape:
        return zeros(*out_shape, device=a.device, dtype=a.dtype)

    a_orig_shape = a.shape
    a = prims.broadcast_in_dim(
        a,
        repeats[:new_dims] + tuple(s for pair in zip(repeats[new_dims:], a_orig_shape) for s in pair),
        tuple(new_dims + offset for offset in range(1, 2 * a.ndim, 2)),
    )
    return reshape(a, out_shape)


@torchsymbol(torch.reshape, is_method=True)
def reshape(a: TensorLike, /, *shape: int) -> TensorLike:
    shape = utils.extract_shape_from_varargs(shape)

    return clang.reshape(a, shape)


@torchsymbol(torch.unflatten, is_method=True)
def unflatten(a: TensorLike, /, dim: int, sizes=Sequence[int]) -> TensorLike:
    utils.check(
        len(sizes) > 0,
        lambda: f"unflatten() sizes must be non-empty",
        RuntimeError,
    )
    dim = utils.canonicalize_dim(a.ndim, dim)
    return a.view(a.shape[:dim] + tuple(sizes) + a.shape[dim + 1 :])


@torchsymbol(torch.select, is_method=True)
def select(a: TensorLike, /, dim: int, index: int):
    # dim check
    utils.check(
        a.ndim != 0,
        lambda: f"select() cannot be applied to a 0-dim tensor.",
    )
    dim = utils.canonicalize_dim(a.ndim, dim)

    # index check
    dim_length = a.shape[dim]

    wrapped_index = index + dim_length if index < 0 else index
    utils.check(
        (wrapped_index < dim_length and wrapped_index >= 0),
        lambda: f"select(): index {index} out of range for tensor of size {a.shape} at dimension {dim}",
    )

    # `torch.select` returns view with given dimension removed
    # while `slice_in_dim` preserves the sliced dim, hence the `squeeze`
    a_sliced = clang.slice_in_dim(a, wrapped_index, wrapped_index + 1, dim=dim)
    return squeeze(a_sliced, dim)


# TODO consider revising this to just call _split_indices
# Splits a tensor along a split dimension dim into n tensors
# If input is divisible by n then every tensor will have the same length along the split dimension
# If input is not divisible by n, then the first int(input.size(dim) % n) tensors will have length
#   int(input.size(dim) / n) + 1 along the split dimension, and the remaining tensors will have
#   length int(input.size(dim) / n) along the split dimension
def _split_n(a: TensorLike, n: int, dim: int = 0) -> tuple[TensorLike, ...]:
    dim = utils.canonicalize_dim(a.ndim, dim)

    splits = []
    dim_length = a.shape[dim]
    min_split_size = dim_length // n
    num_splits_one_extra = dim_length % n
    start_idx = 0
    for split_idx in range(n):
        split_size = min_split_size + 1 if (split_idx < num_splits_one_extra) else min_split_size
        s = clang.slice_in_dim(a, start_idx, start_idx + split_size, dim=dim)
        splits.append(s)
        start_idx = start_idx + split_size

    return tuple(splits)


# TODO could this (and other things) be revised to combine the slice_in_dim calls?
# Splits a tensor along a split dimension dim at the indices in indices
def _split_indices(a: TensorLike, indices: int, dim: int = 0) -> tuple[TensorLike, ...]:
    dim = utils.canonicalize_dim(a.ndim, dim)

    splits = []
    start_idx = 0
    for idx in indices:
        splits.append(clang.slice_in_dim(a, start_idx, idx, dim=dim))
        start_idx = idx

    splits.append(clang.slice_in_dim(a, start_idx, a.shape[dim], dim=dim))
    return tuple(splits)


# TODO Type annoations
# See https://pytorch.org/docs/master/generated/torch.split.html
# NOTE: split is not tensor_split
#   Like tensor_split, split can work with a number or a sequence
#   If given a number, it creates tensors of equal length along the
#   split dimension, and if this is not possible then only the
#   last tensor will have a shorter length along the split
#   dimension.
#   If given a sequence, then the values in the sequence
#   define the lengths of the split dimension, not the indices
#   at which to split, and the values must sum to the length of the dimension.
@torchsymbol(torch.split, is_method=True)
def split(a: TensorProxy, size_or_sections: int | Sequence[int], /, dim=0) -> TensorProxy | list[TensorProxy]:
    # TODO See note in tensor_split
    if isinstance(size_or_sections, TensorProxy):
        raise NotImplementedError

    dim = utils.canonicalize_dim(a.ndim, dim)

    utils.check_type(
        size_or_sections,
        (int, Sequence),
    )

    # TODO: consider revising this to just call _split_indices
    if isinstance(size_or_sections, int):
        target_length = size_or_sections

        # Short-circuits special-case of zero
        if target_length == 0:
            utils.check(
                a.shape[dim] == 0,
                lambda: f"When size_or_sections={size_or_sections} is zero then the length of the split dimension ({a.shape[dim]}) must also be zero",
            )
            return full_like(a)

        last_length = a.shape[dim] % target_length
        num_splits = a.shape[dim] // target_length
        cur_idx = 0
        splits = []

        for _ in range(num_splits):
            splits.append(clang.slice_in_dim(a, cur_idx, cur_idx + target_length, dim=dim))
            cur_idx = cur_idx + target_length

        # Handles tail
        if last_length > 0:
            splits.append(clang.slice_in_dim(a, cur_idx, a.shape[dim], dim=dim))

        return splits

    # NOTE: isinstance(size_or_sections, Sequence)
    # Converts lengths to indices

    s = reduce(operator.add, size_or_sections, 0)
    utils.check(
        s == a.shape[dim],
        lambda: f"size_or_sections={size_or_sections} must sum to the length of the split dimension ({len(a.shape[dim])})",
    )

    # NOTE: because split requires overspecifying the lengths, the final split is ignored
    cur = 0
    indices = []
    for l in size_or_sections[: len(size_or_sections) - 1]:
        cur += l
        indices.append(cur)

    return _split_indices(a, indices, dim)


# TODO Add type annotations
@torchsymbol(torch.stack)
def stack(tensors: Sequence[TensorLike], /, dim: int = 0) -> TensorLike:
    return clang.stack(tensors, dim)


# See https://pytorch.org/docs/master/generated/torch.squeeze.html
@torchsymbol(torch.squeeze, is_method=True)
def squeeze(a: TensorLike, /, dim: None | int | Sequence[int] = None) -> TensorLike:
    # Converts dim to a tuple of numbers
    dims = dim
    if dim is None:
        dims = []
        for idx, l in enumerate(a.shape):
            if l == 1:
                dims.append(idx)
    elif isinstance(dim, int):
        dims = (dim,)

    # a.shape is being indexed below.
    # We want to make sure that dims is valid.
    dims = utils.canonicalize_dims(a.ndim, dims)

    # Make sure that squeezing a non-1 dim is a no-op
    # and it does not error as {prim/clang}.squeeze would.
    dims = tuple(d for d in dims if a.shape[d] == 1)

    return clang.squeeze(a, dims)


@torchsymbol(torch.t, is_method=True)
def t(a: TensorLike, /) -> TensorLike:
    utils.check(
        a.ndim <= 2,
        lambda: f"t() expects a tensor with <= 2 dimensions, but self is {a.ndim}D",
        RuntimeError,
    )
    return prims.transpose(a, (1, 0)) if a.ndim == 2 else a


@run_once
def warn_ndim_not_2():
    warnings.warn(
        "The use of `x.T` on tensors of dimension other than 2 to reverse their shape is deprecated and will throw an error in a future release."
        "Consider `x.mT` to transpose batches of matrices or `x.permute(*torch.arange(x.ndim - 1, -1, -1))` to reverse the dimensions of a tensor."
    )


def reverse_dims_T(a: TensorLike, /) -> TensorLike:
    if a.ndim != 2:
        warn_ndim_not_2()
    return a if a.ndim < 2 else prims.transpose(a, tuple(reversed(range(a.ndim))))


register_method("T", reverse_dims_T)


# TODO Add type annotations
# See https://pytorch.org/docs/master/generated/torch.tensor_split.html
@torchsymbol(torch.tensor_split, is_method=True)
def tensor_split(a: TensorLike, /, indices_or_sections, dim=0):
    # TODO Consider if we even should support this, it could introduce data-dependent control flow
    # NOTE This will also catch number tensors
    if isinstance(indices_or_sections, TensorProxy):
        raise NotImplementedError

    utils.check(
        indices_or_sections,
        (Number, Sequence),
        lambda: f"indices_or_sections={indices_or_sections} should be a Number or a Sequence!",
    )

    # TODO: maybe revise _split_n to a call to _split_indices
    if isinstance(indices_or_sections, Number):
        return _split_n(a, indices_or_sections, dim)

    # NOTE: isinstance(indices_or_sections, Sequence)
    return _split_indices(a, indices_or_sections, dim)


@torchsymbol(torch.transpose, is_method=True)
def transpose(a: TensorLike, /, dim0: int, dim1: int) -> TensorLike:
    dim0, dim1 = utils.canonicalize_dims(a.ndim, (dim0, dim1))

    permutation = list(range(0, a.ndim))
    permutation[dim0] = dim1
    permutation[dim1] = dim0
    return clang.transpose(a, permutation)


@torchsymbol(torch.unbind, is_method=True)
def unbind(a: TensorLike, /, dim: int = 0) -> tuple[TensorLike, ...]:
    utils.check(
        len(a.size()) > 0,
        lambda: f"Dimension specified as={dim} but tensor has no dimensions.",
    )
    return tuple(s.squeeze(dim) for s in tensor_split(a, a.shape[dim], dim))


@torchsymbol(torch.Tensor.unfold, is_method=True)
def unfold(a: TensorLike, /, dim: int, size: int, step: int) -> TensorLike:
    return clang.unfold(a, dim, size, step)


@torchsymbol(torch.unsqueeze, is_method=True)
def unsqueeze(a: TensorLike, /, dim: int) -> TensorLike:
    return clang.unsqueeze(a, dim)


# TODO Review view functionalization
# TODO Add type annotations
@torchsymbol(torch.Tensor.view, is_method=True)
def view(a: TensorLike, /, *shape) -> TensorLike:
    shape = utils.extract_shape_from_varargs(shape)
    return reshape(a, shape)


@torchsymbol(torch.Tensor.view_as, is_method=True)
def view_as(a: TensorLike, b: TensorLike, /) -> TensorLike:
    return view(a, b.size())


#
# Elementwise unary operaitons
#
# TODO Add type annotations


@torchsymbol(torch.abs, is_method=True)
def abs(a: Number | TensorLike, /) -> Number | TensorLike:
    return clang.abs(a)


@torchsymbol(torch.acos, is_method=True)
def acos(a: Number | TensorLike, /) -> Number | TensorLike:
    return clang.acos(a)


@torchsymbol(torch.acosh, is_method=True)
def acosh(a):
    return clang.acosh(a)


@torchsymbol(torch.asin, is_method=True)
def asin(a):
    return clang.asin(a)


@torchsymbol(torch.asinh, is_method=True)
def asinh(a):
    return clang.asinh(a)


@torchsymbol(torch.atan, is_method=True)
def atan(a):
    return clang.atan(a)


@torchsymbol(torch.atanh, is_method=True)
def atanh(a):
    return clang.atanh(a)


@torchsymbol(torch.bitwise_not, is_method=True)
def bitwise_not(a):
    return clang.bitwise_not(a)


@torchsymbol(torch.ceil, is_method=True)
def ceil(a):
    return clang.ceil(a)


@torchsymbol(torch.cos, is_method=True)
def cos(a):
    return clang.cos(a)


@torchsymbol(torch.cosh, is_method=True)
def cosh(a):
    return clang.cosh(a)


@torchsymbol(torch.digamma, torch.special.digamma, is_method=True)
def digamma(a):
    return clang.digamma(a)


@torchsymbol(torch.erf, is_method=True)
def erf(a):
    return clang.erf(a)


@torchsymbol(torch.erfc, is_method=True)
def erfc(a):
    return clang.erfc(a)


@torchsymbol(torch.erfinv, is_method=True)
def erfinv(a):
    return clang.erfinv(a)


@torchsymbol(torch.exp, is_method=True)
def exp(a):
    return clang.exp(a)


@torchsymbol(torch.exp2, is_method=True)
def exp2(a):
    return clang.exp2(a)


@torchsymbol(torch.expm1, is_method=True)
def expm1(a):
    return clang.expm1(a)


@torchsymbol(torch.floor, is_method=True)
def floor(a):
    return clang.floor(a)


@torchsymbol(torch.isfinite, is_method=True)
def isfinite(a):
    return clang.isfinite(a)


@torchsymbol(torch.lgamma, is_method=True)
def lgamma(a):
    return clang.lgamma(a)


@torchsymbol(torch.log, is_method=True)
def log(a):
    return clang.log(a)


@torchsymbol(torch.log10, is_method=True)
def log10(a):
    return clang.log10(a)


@torchsymbol(torch.log1p, is_method=True)
def log1p(a):
    return clang.log1p(a)


@torchsymbol(torch.log2, is_method=True)
def log2(a):
    return clang.log2(a)


# TODO Move to special
# @torchsymbol(torch.ndtri, is_method=True)
# def ndtri(a):
#     return clang.ndtri(a)


@torchsymbol(torch.neg, is_method=True)
def neg(a):
    return clang.neg(a)


@torchsymbol(torch.reciprocal, is_method=True)
def reciprocal(a):
    return clang.reciprocal(a)


@torchsymbol(torch.round, is_method=True)
def round(a):
    return clang.round(a)


@torchsymbol(torch.rsqrt, is_method=True)
def rsqrt(a):
    return clang.rsqrt(a)


# TODO Complain about complex numbers like PyTorch does?
# TODO Add sgn
@torchsymbol(torch.sign, is_method=True)
def sign(a):
    return clang.sign(a)


@torchsymbol(torch.signbit, is_method=True)
def signbit(a):
    return clang.signbit(a)


@torchsymbol(torch.sin, is_method=True)
def sin(a):
    return clang.sin(a)


@torchsymbol(torch.sinh, is_method=True)
def sinh(a):
    return clang.sinh(a)


@torchsymbol(torch.sqrt, is_method=True)
def sqrt(a):
    return clang.sqrt(a)


@torchsymbol(torch.tan, is_method=True)
def tan(a):
    return clang.tan(a)


@torchsymbol(torch.tanh, is_method=True)
def tanh(a):
    return clang.tanh(a)


@torchsymbol(torch.trunc, is_method=True)
def trunc(a):
    return clang.trunc(a)


@torchsymbol(torch.real, is_method=False)
def real(a):
    return clang.real(a)


#
# nn.functional elementwise unary
#
# TODO Move these to torch.nn.functional


@torchsymbol(torch.nn.functional.gelu, is_method=False)
def gelu(a: TensorProxy, /, *, approximate: str = "none") -> TensorLike:
    if approximate == "none":
        # gelu(a) = a * Phi(a), where Phi is the cdf for the Normal Gaussian.
        # We use the error function to compute Phi.
        phi_a = 0.5 + 0.5 * erf(a / (math.sqrt(2)))
        return a * phi_a
    elif approximate == "tanh":
        a_pow_3 = a * a * a
        return 0.5 * a * (1.0 + tanh(math.sqrt(2.0 / math.pi) * (a + 0.044715 * a_pow_3)))
    else:
        raise ValueError(f"gelu does not support the approximate={approximate} argument")


# TODO Should this use clamp? -- Would that propagate NaNs properly?
@torchsymbol(torch.relu, torch.nn.functional.relu, id="torch.relu", is_method=True)
def relu(a: TensorLike, /, inplace: bool = False) -> TensorLike:
    utils.check(not inplace, lambda: f"relu only supports inplace=False", exception_type=NotImplementedError)

    return where(a > 0, a, 0)


# id=torch.relu because we ignore inplace argument in torch.nn.functional.relu
@torchsymbol(torch.nn.functional.relu6, id="torch.relu6", is_method=False)
def relu6(a: TensorProxy, /, inplace: bool = False) -> TensorLike:
    utils.check(not inplace, lambda: f"relu6 only supports inplace=False", exception_type=NotImplementedError)
    return clamp(a, 0, 6)


@torchsymbol(torch.nn.functional.hardswish, id="torch.hardswish", is_method=False)
def hardswish(a: TensorProxy, /, inplace: bool = False) -> TensorLike:
    utils.check(not inplace, lambda: f"hardswish only supports inplace=False", exception_type=NotImplementedError)
    utils.check(
        dtypes.is_float_dtype(a.dtype),
        lambda: f"hardswish only supports floating point dtypes, got {a.dtype}",
        exception_type=ValueError,
    )
    return a * relu6(a + 3) / 6


# id=torch.selu because we ignore inplace argument in torch.nn.functional.selu
@torchsymbol(torch.selu, torch.nn.functional.selu, id="torch.selu", is_method=False)
def selu(a: TensorProxy, /, inplace: bool = False) -> TensorLike:
    utils.check(not inplace, lambda: f"selu only supports inplace=False", exception_type=NotImplementedError)

    alpha = 1.6732632423543772848170429916717
    scale = 1.0507009873554804934193349852946

    rhs = alpha * expm1(a)

    return scale * where(a > 0, a, rhs)


@torchsymbol(torch.nn.functional.silu)
def silu(a, /):
    return clang.silu(a)


#
# Elementwise binary operations
#


@torchsymbol(torch.add, is_method=True)
def add(
    a: Number | TensorLike, b: Number | TensorLike, /, *, alpha: None | Number | TensorLike = None
) -> Number | TensorLike:
    if alpha is not None:
        b = b * alpha

    return clang.add(a, b)


@torchsymbol(torch.atan2, is_method=True)
def atan2(a, b, /):
    return clang.atan2(a, b)


@torchsymbol(torch.bitwise_and, is_method=True)
def bitwise_and(a, b, /):
    return clang.bitwise_and(a, b)


@torchsymbol(torch.bitwise_or, is_method=True)
def bitwise_or(a, b, /):
    return clang.bitwise_or(a, b)


@torchsymbol(torch.bitwise_xor, is_method=True)
def bitwise_xor(a, b, /):
    return clang.bitwise_xor(a, b)


@torchsymbol(torch.copysign, is_method=True)
def copysign(a, b, /):
    return clang.copysign(a, b)


# TODO Implement div


@torchsymbol(torch.eq, is_method=True)
def eq(a, b, /):
    return clang.eq(a, b)


@torchsymbol(torch.floor_divide, is_method=True)
def floor_divide(a, b, /):
    return clang.floor_divide(a, b)


@torchsymbol(torch.fmod, is_method=True)
def fmod(a, b, /):
    return clang.fmod(a, b)


@torchsymbol(torch.ge, is_method=True)
def ge(a, b, /):
    return clang.ge(a, b)


@torchsymbol(torch.gt, is_method=True)
def gt(a, b, /):
    return clang.gt(a, b)


@torchsymbol(torch.logical_and, is_method=True)
def logical_and(a, b, /):
    return clang.logical_and(a, b)


@torchsymbol(torch.logical_not, is_method=True)
def logical_not(a: TensorLike, /) -> TensorLike:
    return clang.logical_not(a)


@torchsymbol(torch.le, is_method=True)
def le(a, b, /):
    return clang.le(a, b)


@torchsymbol(torch.lt, is_method=True)
def lt(a, b, /):
    return clang.lt(a, b)


@torchsymbol(torch.maximum, is_method=True)
def maximum(a: TensorProxy, b: TensorProxy) -> TensorProxy:
    return clang.maximum(a, b)


@torchsymbol(torch.minimum, is_method=True)
def minimum(a: TensorProxy, b: TensorProxy) -> TensorProxy:
    return clang.minimum(a, b)


# NOTE This is just an alias for proxies to find operation defined for the modulus
#   operator
# TODO Review this alias
def mod(a, b):
    return clang.mod(a, b)


@torchsymbol(torch.mul, is_method=True)
def mul(a, b, /):
    return clang.mul(a, b)


@torchsymbol(torch.ne, is_method=True)
def ne(a, b, /):
    return clang.ne(a, b)


@torchsymbol(torch.nextafter, is_method=True)
def nextafter(a, b, /):
    return clang.nextafter(a, b)


# TODO Extend to tensor x tensor
@torchsymbol(torch.polygamma, torch.special.polygamma, is_method=True)
def polygamma(n: int, a: TensorLike, /) -> TensorLike:
    utils.check(isinstance(n, int), lambda: f"polygamma(n, a) expects the first argument to be an integer.")
    utils.check(n >= 0, lambda: f"polygamma(n, a) does not support negative {n=}.")

    # NOTE Use digamma for n == 0 case; otherwise zeta(1, a) returns math.inf
    if n == 0:
        return digamma(a)

    sign = 1 if (n % 2) == 1 else -1
    # Compute in log-space for numerical stability
    factorial_mul_zeta = exp(lgamma(n + 1.0) + log(zeta(n + 1.0, a)))
    return sign * factorial_mul_zeta


@torchsymbol(torch.pow, is_method=True)
def pow(a, b, /):
    return clang.pow(a, b)


@torchsymbol(torch.remainder, is_method=True)
def remainder(a, b, /):
    return clang.remainder(a, b)


@torchsymbol(torch.sub, is_method=True)
def sub(a, b, /, *, alpha=None):
    if alpha is not None:
        b = b * alpha

    return clang.sub(a, b)


@torchsymbol(torch.true_divide, is_method=True)
def true_divide(a: Number | TensorLike, b: Number | TensorLike, /) -> Number | TensorLike:
    return clang.true_divide(a, b)


@torchsymbol(torch.special.zeta)
def zeta(a, b, /):
    return clang.zeta(a, b)


#
# Elementwise Ternary operations
#


# For calculate op1(a, op2(value, op2(b, c))) by promoting all input tensors at once
# NOTE use this explicit type promotion because a direct combination of add/mul will have a redundant cast,
# which may lead to accuracy problems.
# TODO remove after issue "Redundant cast removal could be performed through metadata-only
# operations, like broadcasting" is resolved
def addcmul_addcdiv_helper(
    a, b, c, op1, op2, *, value=None, type_promotion_kind=utils.ELEMENTWISE_TYPE_PROMOTION_KIND.DEFAULT
):
    inputs = [a, b, c]
    computation_dtype, result_dtype = utils.elementwise_type_promotion(*inputs, type_promotion_kind=type_promotion_kind)
    a, b, c = map(partial(to, dtype=computation_dtype), inputs)

    d = op2(b, c)
    if value is not None:
        d = value * d
    result = op1(a, d)
    return to(result, result_dtype)


@torchsymbol(torch.addcmul, is_method=True)
def addcmul(a: TensorLike, b: TensorLike, c: TensorLike, /, *, value: None | Number = None) -> TensorLike:
    return addcmul_addcdiv_helper(a, b, c, add, mul, value=value)


@torchsymbol(torch.addcdiv, is_method=True)
def addcdiv(a: TensorLike, b: TensorLike, c: TensorLike, /, *, value: None | Number = None) -> TensorLike:
    return addcmul_addcdiv_helper(a, b, c, add, true_divide, value=value)


#
# Conditional operations and masking operations
#


@torchsymbol(torch.clamp, is_method=True)
def clamp(
    a: TensorLike,
    /,
    min: None | Number | TensorLike = None,
    max: None | Number | TensorLike = None,
) -> TensorLike:
    utils.check(
        min is not None or max is not None,
        lambda: f"clamp: At least one of 'min' or 'max' must not be None",
        ValueError,
    )
    input_types = [to_dtype(x) for x in [a, min, max] if x is not None]
    # Bool and complex are not supported
    utils.check(
        not all(dtypes.is_boolean_dtype(input_type) for input_type in input_types),
        lambda: f"clamp is not supported for boolean type",
    )
    utils.check(
        not any(utils.is_complex_dtype(input_type) for input_type in input_types),
        lambda: f"clamp is not supported for complex types",
    )

    # torch.clamp outputs nan when one of a, min, max is nan
    # when min is greater than max, outputs max
    if min is not None:
        # nan in min is handled by keeping min's nan when not a>min
        a = where(a != a, a, where(a > min, a, min))

    if max is not None:
        a = where(a != a, a, where(a < max, a, max))

    return a


def _mask_tensor(a, mask, fill_value):
    utils.check(
        dtypes.is_boolean_dtype(mask.dtype), lambda: f"_mask_tensor: mask ({mask.dtype=}) must have a boolean dtype"
    )

    if dtypes.is_boolean_dtype(a.dtype):
        return a & mask

    return where(mask, a, fill_value)


# NOTE masked_fill is a strange wrapper around where, it probably exists only because of PyTorch's inplace pattern
# NOTE PyTorch's masked fill requires value be a number or number tensor
# NOTE PyTorch's masked fill is only defined as a tensor method that implicitly takes a as the first argument
# NOTE PyTorch's masked_fill_ requires the dtype of a not change, so it checks that
#   value can be safely cast to a (for numbers, it checks that the actual number value can safely be cast)
# NOTE We have chosen not to emulate PyTorch's odd type promotion behavior for this operation
@torchsymbol(torch.masked_fill, is_method=True)
def masked_fill(a: TensorLike, /, mask: TensorLike, value: Number | TensorLike) -> TensorLike:
    result = where(mask, value, a)
    return result


# NOTE The key to understanding tril is that it generates a mask
#   which (by default) masks elements of a matrix (or batch of matrices)
#   s.t. elements whose row number is greater than or equal to its column number
#   are preserved (and other numbers are set to zero).
#   When diagonal is specified, the mask computation changes so that
#   elements with rownum + diagonal >= colnum are preserved.
@torchsymbol(torch.tril, is_method=True)
def tril(a: TensorLike, /, diagonal: int = 0, *, fill_value: None | Number = None) -> TensorLike:
    utils.check(a.ndim >= 2, lambda: f"tril: a ({a.ndim=}) must have at least two dimensions")

    nrows, ncols = a.shape[-2:]
    row_numbers = arange(nrows, device=a.device).unsqueeze(-1)
    col_numbers = arange(ncols, device=a.device).unsqueeze(-2)

    mask = (row_numbers + diagonal) >= col_numbers

    if fill_value is None:
        fill_value = 0

    return _mask_tensor(a, mask, fill_value)


@torchsymbol(torch.where, is_method=True)
def where(
    pred: TensorLike, a: None | Number | TensorLike = None, b: None | Number | TensorLike = None, /
) -> TensorLike:
    utils.check(
        isinstance(a, (Number, TensorProxy)) and isinstance(b, (Number, TensorProxy)),
        lambda: f"torch.where() does not support only specifying a condition",
        exception_type=NotImplementedError,
    )
    return clang.where(pred, a, b)


@torchsymbol(torch.nan_to_num, is_method=True)
def nan_to_num(
    a: TensorLike,
    nan: None | Number = 0.0,
    posinf: None | Number = None,
    neginf: None | Number = None,
    /,
    out: None | TensorLike = None,
) -> TensorLike:
    """Replaces NaN, positive infinity, and negative infinity values in input tensor with values specified by nan, posinf, and neginf.
        When nan, posinf, and neginf values are greater than the a.dtype's max value, it is replaced with float("inf").
        If they are smaller than the a.dtype's min value, it is replaced with -float("inf").
        Otherwise, they are replaced with the exact values specified by nan, posinf, and neginf.

    Args:
        a (Tensor): input tensor
        nan (Number): value to replace NaNs with. Default is zero
        posinf (Number): value to replace positive infinity. If None, positive infinity values are replaced with the greatest finite value represented by a's type
        neginf (Number): value to replace negative infinity. If None, negative infinity values are replaced with the lowest finite value represented by a's type
        out (Tensor): output tensor which is not supported yet

    Returns:
        result (Tensor): tensor with replaced values

    Examples:
        >>> a = torch.tensor((float("nan"), float("inf"), -float("inf"))) # a.dtype is torch.float32
        >>> nan = torch.finfo(torch.float64).max
        >>> result = torch.nan_to_num(a, nan=nan, posinf=1, neginf=0)
        >>> result
        tensor([inf, 1., 0.])
    """

    utils.check(out is None, lambda: "out is not None which is currently unsupported", NotImplementedError)

    if dtypes.is_boolean_dtype(a.dtype):
        # NOTE PyTorch returns a.clone()
        return a | a

    if dtypes.is_integer_dtype(a.dtype):
        # NOTE PyTorch returns a.clone()
        return a - 0

    a_dtype_max = torch.finfo(to_torch_dtype(a.dtype)).max
    a_dtype_min = torch.finfo(to_torch_dtype(a.dtype)).min
    inf = float("inf")

    def convert(x, if_none):
        if x is None:
            return if_none
        if x > a_dtype_max:
            return inf
        if x < a_dtype_min:
            return -inf
        return x

    nan = convert(nan, 0)
    posinf = convert(posinf, a_dtype_max)
    neginf = convert(neginf, a_dtype_min)

    result = where(a != a, nan, a)
    result = where(a == -inf, neginf, result)
    result = where(a == inf, posinf, result)
    return result


#
# Reduction operations
#


class REDUCTION_OUTPUT_TYPE_KIND(Enum):
    SAME = (0,)
    COMPLEX_TO_FLOAT = (1,)
    # Keeps the output in the computation type (used for mean)
    KEEP_PROMOTED_TYPE = (2,)
    ALWAYS_BOOL = (3,)


def _reduction_dtypes(
    arg,
    output_dtype_kind: REDUCTION_OUTPUT_TYPE_KIND,
    dtype=None,
):
    # even though some reductions, like amin or amax, don't strictly require type promotion,
    # all the math ops (including comparisons) are still defined only for a computation type,
    # so promotion will still happen. We are doing it explicitly here
    inp_dtype = dtype if dtype is not None else arg.dtype
    computation_dtype = utils.get_computation_dtype(inp_dtype)
    if (
        output_dtype_kind == REDUCTION_OUTPUT_TYPE_KIND.SAME
        or output_dtype_kind == REDUCTION_OUTPUT_TYPE_KIND.COMPLEX_TO_FLOAT
    ):
        result_dtype = dtype if dtype else arg.dtype
        if output_dtype_kind == REDUCTION_OUTPUT_TYPE_KIND.COMPLEX_TO_FLOAT and utils.is_complex_dtype(result_dtype):
            result_dtype = utils.corresponding_real_dtype(result_dtype)
    elif output_dtype_kind == REDUCTION_OUTPUT_TYPE_KIND.KEEP_PROMOTED_TYPE:
        result_dtype = None
    else:  # ALWAYS_BOOL
        result_dtype = torch.bool
    return computation_dtype, result_dtype


def _reduction_dims(shape, dims: Sequence | None) -> tuple[int, ...]:
    if isinstance(dims, int):
        dims = (dims,)
    if dims is None or len(dims) == 0:
        return tuple(range(len(shape)))

    dims = tuple(utils.canonicalize_dim(len(shape), idx) for idx in dims)
    utils.check_no_duplicates(dims)

    return dims


# TODO Restore out support?
def _reduction(
    a: TensorProxy,
    prim: Callable,
    *,
    has_identity: bool = True,
    accepts_dim_tuple: bool = True,  # to handle min/argmin that accept single dim only
    dims=None,
    keepdims: bool = False,
    dtype: None | torch.dtype = None,  # should be specified for ops that support it
    output_dtype_kind: REDUCTION_OUTPUT_TYPE_KIND,
) -> TensorProxy:
    # TODO: check that a is the correct type?

    # reduces over all dimensions if dim=() is passed
    if dims == () or dims == []:
        dims = None
    if isinstance(dims, int):
        dims = (dims,)

    utils.check(
        a.ndim <= 64,
        lambda: f"Received a tensor with {a.ndim} dimensions, but only tensors with up to 64 dims are supported!",
    )

    if not accepts_dim_tuple:
        assert dims is None or isinstance(dims, int)

    if isinstance(dims, int):
        dims = (dims,)

    dims = _reduction_dims(a.shape, dims)

    if not has_identity:
        valid_shape = (a.ndim == 0) or all(a.shape[i] for i in dims)
        utils.check(
            valid_shape,
            lambda: "Can't reduce over a zero-size dimension when computing a reduction without an identity value.",
        )

    computation_dtype, result_dtype = _reduction_dtypes(a, output_dtype_kind, dtype)

    a = to(a, computation_dtype)
    result = prim(a, dims)

    if keepdims:
        output_shape = [a.shape[i] if i not in dims else 1 for i in range(a.ndim)]
        broadcast_dims = [i for i in range(a.ndim) if i not in dims]
        result = tree_map(lambda x: prims.broadcast_in_dim(x, output_shape, broadcast_dims), result)

    if result_dtype is not None:
        result = tree_map(lambda x: to(x, result_dtype), result)

    return result


@torchsymbol(torch.amax, is_method=True)
def amax(a, /, dim=None, keepdim: bool = False):
    return _reduction(
        a,
        prims.amax,
        dims=dim,
        keepdims=keepdim,
        dtype=None,
        has_identity=False,
        output_dtype_kind=REDUCTION_OUTPUT_TYPE_KIND.SAME,
    )


@torchsymbol(torch.amin, is_method=True)
def amin(a, /, dim=None, keepdim: bool = False):
    return _reduction(
        a,
        prims.amin,
        dims=dim,
        keepdims=keepdim,
        dtype=None,
        has_identity=False,
        output_dtype_kind=REDUCTION_OUTPUT_TYPE_KIND.SAME,
    )


@torchsymbol(torch.mean, is_method=True)
def mean(a: TensorProxy, /, dim=None, keepdim: bool = False, *, dtype=None):
    dtype = dtype if dtype is not None else a.dtype
    utils.check(
        not utils.is_integer_dtype(dtype) and not utils.is_boolean_dtype(dtype),
        lambda: f"dtype={dtype} is not a floating point or complex dtype",
    )

    result = _reduction(
        a,
        prims.sum,
        dims=dim,
        keepdims=keepdim,
        dtype=dtype,
        output_dtype_kind=REDUCTION_OUTPUT_TYPE_KIND.KEEP_PROMOTED_TYPE,
    )

    dims = _reduction_dims(a.shape, dim)  # type: ignore[arg-type]
    nelem = 1 if a.ndim == 0 else reduce(operator.mul, (a.shape[i] for i in dims), 1)
    result = result / nelem
    result_dtype = a.dtype if dtype is None else dtype
    result = to(result, result_dtype)
    return result


@torchsymbol(torch.prod, is_method=True)
def prod(
    a: TensorProxy, /, dim: None | Sequence[int] = None, keepdim: bool = False, *, dtype: None | dtypeLike = None
) -> TensorProxy:
    # Promotes all exact dtypes to int64
    if dtype is None:
        if utils.is_exact_dtype(a.dtype):
            dtype = dtypes.int64
        else:
            dtype = a.dtype

    result = _reduction(
        a,
        prims.prod,
        dims=dim,
        keepdims=keepdim,
        dtype=dtype,
        output_dtype_kind=REDUCTION_OUTPUT_TYPE_KIND.SAME,
    )

    return result


@torchsymbol(torch.sum, is_method=True)
def sum(
    a: TensorLike, /, dim: None | int | Sequence[int] = None, keepdim: bool = False, *, dtype: None | dtypeLike = None
) -> TensorLike:
    # Promotes all exact dtypes to int64
    if dtype is None:
        if utils.is_exact_dtype(a.dtype):
            dtype = dtypes.int64
        else:
            dtype = a.dtype

    result = _reduction(
        a,
        prims.sum,
        dims=dim,
        keepdims=keepdim,
        dtype=dtype,
        output_dtype_kind=REDUCTION_OUTPUT_TYPE_KIND.SAME,
    )

    return result


def _sum_grad(
    a: TensorLike, /, dim: None | int | Sequence[int] = None, keepdim: bool = False, *, dtype: None | dtypeLike = None
) -> TensorLike:
    fwd = sum(a, dim=dim, keepdim=keepdim, dtype=dtype)

    g = get_grad(fwd)

    if dim is None or keepdim:
        g = expand(g, a.shape)
    else:
        dim = utils.canonicalize_dims(a.ndim, utils.sequencify(dim))
        broadcast_dimensions = [d for d in range(a.ndim) if d not in dim]
        g = prims.broadcast_in_dim(g, a.shape, broadcast_dimensions)

    a_grad = g.to(a.dtype)
    put_grad(a, a_grad)

    return fwd


register_grad(sum, _sum_grad)


# NOTE This decomposition can not be efficiently fused, so make it primitive
@torchsymbol(torch.cumsum, is_method=True, is_prim=True)
def cumsum(a: TensorLike, dim: int, *, dtype: None | dtypeLike = None) -> TensorLike:
    # check the input dimension
    utils.canonicalize_dim(a.ndim, dim)
    if dtype is None:
        return TensorProxy(like=a)
    else:
        return TensorProxy(like=a, dtype=to_dtype(dtype))


@torchsymbol(torch.var, is_method=True)
def var(
    a: TensorProxy,
    /,
    dim=None,
    *,
    keepdim: bool = False,
    correction: Number = 1,
) -> TensorProxy:
    result = _reduction(
        a,
        partial(prims.var, correction=correction),
        dims=dim,
        keepdims=keepdim,
        dtype=None,
        has_identity=True,
        output_dtype_kind=REDUCTION_OUTPUT_TYPE_KIND.COMPLEX_TO_FLOAT,
    )
    return result


@torchsymbol(torch.var_mean, tags=(prims.OpTags.REDUCTION_OP,))
def var_mean(
    a: TensorProxy,
    /,
    dim=None,
    *,
    keepdim: bool = False,
    correction: Number = 1,
) -> tuple[TensorProxy, TensorProxy]:
    result = _reduction(
        a,
        partial(prims.var_mean, correction=correction),
        dims=dim,
        keepdims=keepdim,
        dtype=None,
        has_identity=True,
        output_dtype_kind=REDUCTION_OUTPUT_TYPE_KIND.COMPLEX_TO_FLOAT,
    )
    return result


@torchsymbol(torch.argmax, is_method=True)
def argmax(a: TensorLike, /, dim: int | None = None, keepdim: bool | None = False):
    return clang.argmax(a, dim, keepdim)


@torchsymbol(torch.argmin, is_method=True)
def argmin(a: TensorLike, /, dim: int | None = None, keepdim: bool | None = False):
    return clang.argmin(a, dim, keepdim)


@torchsymbol(torch.topk, is_method=True)
def topk(
    a: TensorLike, /, k: int, dim: None | int = None, largest: bool = True, sorted: bool = True, *, out=None
) -> (TensorLike, TensorLike):
    return clang.topk(a, k, dim, largest, sorted, out=out)


#
# Scatter and gather-related operations
#


# NOTE PyTorch also has an alpha parameter
@torchsymbol(torch.index_add)
def index_add(a: TensorLike, /, dim: int, index: TensorLike, source: TensorLike) -> TensorLike:
    return clang.index_add(a, index, source, dim)


@torchsymbol(torch.index_select, is_method=True)
def index_select(a: TensorLike, /, dim: int, index: TensorLike) -> TensorLike:
    return clang.take(a, index, dim)


@torchsymbol(torch.gather, is_method=True)
def gather(a: TensorLike, /, dim: int, index: TensorLike) -> TensorLike:
    return clang.gather(a, indices=index, dim=dim)


# NOTE PyTorch's scatter_add has a parameter named 'src', not 'source'
@torchsymbol(torch.scatter_add, is_method=True)
def scatter_add(a: TensorLike, /, dim: int, index: TensorLike, src: TensorLike) -> TensorLike:
    return clang.scatter_add(a, indices=index, value=src, dim=dim)


@torchsymbol(torch.take_along_dim)
def take_along_dim(a: TensorLike, /, indices: TensorLike, dim: int) -> TensorLike:
    return clang.take_along_axis(a, indices, dim)


@torchsymbol(torch.index_put, is_method=True)
def index_put(
    a: TensorLike, /, indices: Sequence[TensorLike], values: TensorLike, accumulate: bool = False
) -> TensorLike:
    return clang.index_put(a, indices, values, accumulate)


#
# Linear Algebra operations
#


# Constructs a generalized diagonal tensor of the given rank
# of shape (dim_len,) * rank and boolean dtype.
def generalized_diagonal_tensor(dim_len, rank, device):
    assert rank >= 2

    def construct_eye(dim_len):
        iota = arange(dim_len, device=device)
        eye = unsqueeze(iota, -1) == unsqueeze(iota, 0)
        return eye

    eye = construct_eye(dim_len)
    diag = eye
    for _ in range(2, rank):
        diag = unsqueeze(diag, -1) * eye
    return diag


@torchsymbol(torch.einsum, is_method=False)
def einsum(equation: str, *operands: TensorLike | Sequence[TensorLike]) -> TensorLike:
    utils.check(
        isinstance(equation, str),
        lambda: f"Sublist inputs are not currently supported. "
        "Rewrite the sublist input to use a string equation, "
        "and/or file an issue requesting sublist einsum support here: "
        "https://github.com/Lightning-AI/lightning-thunder/issues/new/choose",
        exception_type=NotImplementedError,
    )

    operands = list(utils.sequencify(operands))
    utils.check_types(operands, TensorProxy)

    orig_eq = equation
    # Removes spaces and replaces ... with . to facilitate parsing later
    equation = re.sub(r"\s", "", equation)
    equation = re.sub(r"\.\.\.", ".", equation)

    # Splits the equation into input/output subscripts
    input_output_subscripts = equation.split("->")
    input_subscript: str
    output_subscript: None | str = None
    if len(input_output_subscripts) == 1:
        (input_subscript,) = input_output_subscripts
    else:
        utils.check(
            len(input_output_subscripts) == 2, lambda: f"Found multiple arrows (->) in einsum equation", ValueError
        )
        input_subscript, output_subscript = input_output_subscripts

    subscripts = input_subscript.split(",")
    utils.check(
        len(subscripts) == len(operands),
        lambda: f"Found {len(subscripts)} operand(s) in the equation, but {len(operands)} tensor(s) were provided",
        ValueError,
    )

    # Iterator class that maps each subscript label to a corresponding dimension.
    # These dimensions are iterated left-to-right with positive indices before
    # hitting the ellipis signaling symbol ('.'), and from right-to-left with
    # negative indices afterwards.
    class LabelDimIter:
        def __init__(self, pos, eq):
            self.pos = pos
            self.eq = eq

        def __iter__(self):
            self.eq_iter = zip(self.eq, range(len(self.eq)))
            self.seen_ellipsis = False
            return self

        def __next__(self):
            l, d = next(self.eq_iter)
            if l == ".":
                utils.check(
                    not self.seen_ellipsis,
                    lambda: f"Incorrect subscript for operand #{self.pos}: " "it contains two or more ellipses",
                    ValueError,
                )
                self.seen_ellipsis = True
                self.ellipsis_start = d
                self.ellipsis_end = -1

                rest_eq = self.eq[d + 1 :]
                self.eq_iter = zip(reversed(rest_eq), range(-1, -len(rest_eq) - 1, -1))
            # This variable has meaning only if ellipsis is present.
            self.ellipsis_end = d - 1

            return l, d

    # Returns a label -> list of dims positions map.
    # If Ellipsis is in the map,
    # __getitem__(Ellipsis) will be a 2-list [ellipsis_start_dim, ellipsis_end_dim]
    # (spanning subdims includes ellipsis_start_dim and ellipsis_end_dim)
    # with ellipsis_start_dim >= 0 and ellipsis_end_dim < 0,
    def get_subscript_spec(pos, subscript, operand=None):
        n_subscripted_dims = 0
        label_dims_map = {}
        label_dim_iter = LabelDimIter(pos, subscript)
        for l, d in label_dim_iter:
            # Skip ellipsis
            if l == ".":
                continue

            n_subscripted_dims = n_subscripted_dims + 1
            dims = label_dims_map.setdefault(l, [])
            if dims:
                utils.check(
                    operand is None or operand.shape[d] == operand.shape[dims[-1]],
                    lambda: f"Incorrect subscript for operand #{pos}: "
                    f"repeated label '{l}' requires dimensions "
                    f"{d} and {dims[-1]} to have the same lenght, "
                    f"but got {operand.shape[d]} != {operand.shape[dims[-1]]}",
                    ValueError,
                )
            dims.append(d)

        # Cannot subscript more dims than there are in the operand.
        utils.check(
            operand is None or n_subscripted_dims <= operand.ndim,
            lambda: f"Incorrect subscript for operand #{pos}: "
            f"it subscripts more dimenions ({n_subscripted_dims}) "
            f"then there are in the operand ({operand.ndim})",
            ValueError,
        )

        # Check no present ellipsis implies all dims are subscripted.
        utils.check(
            operand is None or label_dim_iter.seen_ellipsis or n_subscripted_dims == operand.ndim,
            lambda: f"Incorrect subscript for operand #{pos}: "
            "in the absence of ellipsis the number of subscripted dims "
            f"{n_subscripted_dims} has to match the operand's dimensionality "
            f"{operand.ndim}",
            ValueError,
        )

        if label_dim_iter.seen_ellipsis:
            label_dims_map.setdefault(Ellipsis, []).extend((label_dim_iter.ellipsis_start, label_dim_iter.ellipsis_end))
        return label_dims_map

    # Do some basic subscript checking.
    # TODO: consolidate Numpy/PyTorch ways of handling ellipses.
    # opt_einsum does it the Numpy way.
    # This is fine for PyTorch as long as opt_einsum is in the path,
    # and as long as it's computation path is not it's default.
    operand_subscript_specs = [
        get_subscript_spec(pos, op_spec, op) for pos, (op_spec, op) in enumerate(zip(subscripts, operands))
    ]
    out_spec = get_subscript_spec(len(operands), "" if output_subscript is None else output_subscript)

    # NOTE: the checks below are must since opt_einsum is not doing them. {
    operand_union_subscript_spec = collections.ChainMap(*operand_subscript_specs)
    for l, dims in out_spec.items():
        # Skip ellipsis.
        if l is Ellipsis:
            continue

        # check uniqueness.
        utils.check(
            len(dims) == 1,
            lambda: f"Output subscript string '{output_subscript}' includes multiple '{l}' labels",
            ValueError,
        )

        # check output labels are coming from operand's subscripts.
        utils.check(
            l in operand_union_subscript_spec,
            lambda: f"Output subscript string '{output_subscript}' includes a '{l}' label "
            "which does not apper in neither of the operand's subsripts",
            ValueError,
        )
    # }

    # Check Ellipsis consistency - ellipsis-covered subshapes need to broadcast. {
    op_ellipsis_shapes = []
    for op_spec, op, s in zip(operand_subscript_specs, operands, subscripts):
        ellipsis_start, ellipsis_end = op_spec.get(Ellipsis, (0, -op.ndim - 1))
        op_ellipsis_shapes.append(op.shape[ellipsis_start : ellipsis_end + op.ndim + 1])

    try:
        clang.compute_broadcast_shape(*op_ellipsis_shapes)
    except Exception as e:
        raise ValueError("Implied by ellipsis operands' dimensions do not jointy broadcast") from e
    # }

    # A helper function that removes characters from a string.
    def removechars(s, chars):
        return s.translate(str.maketrans(dict.fromkeys(chars)))

    # Given an operand and it's labels, contract along dimensions specified
    # in the index form in contr_dims and in the label form in contr_labels.
    def contract_operand(operand, operand_labels, contr_dims, contr_labels):
        if contr_dims:
            operand = sum(operand, contr_dims)
            operand_labels = removechars(operand_labels, contr_labels)
        return operand, operand_labels

    # Constructs a generalized diagonal mask that broadcasts
    # over t, with diagonals across dimensions from the
    # diagonal_dims argument.
    # The result of this function is used for masking diagonals
    # when contracting over repeated labels in subscripts.
    def construct_broadcastable_diagonal(t, diagonal_dims):
        # TODO: revisit and use index_put instead.
        dim_len = t.shape[diagonal_dims[0]]
        gen_diagonal = generalized_diagonal_tensor(dim_len, len(diagonal_dims), t.device)
        return prims.broadcast_in_dim(gen_diagonal, t.shape, diagonal_dims)

    # Labels unique to each operand are trivially contractable with sum.
    def find_unique_labels(operand, labels, unique_labels):
        if unique_labels:
            dims = [labels.index(name) for name in unique_labels]
            return dims, unique_labels
        else:
            return [], []

    # Repeated labels imply contractions over masked diagonals.
    def find_repated_labels(operand, labels, counts, keep_labels):
        orig_labels = labels
        # Dims to contract over, these correspond to repeated labels.
        dims = []
        # Groups diagonal dimensions of the same length.
        # This allows to construct a broadcastable diagonal mask
        # in a single call (per unique dim length)
        # hence reducing the number of kernel calls.
        diag_groups: Dict[int, list[int]] = {}

        for label, count in counts.items():
            # Process only repeated labels.
            if count > 1:
                label_dims = [d for d, l in enumerate(orig_labels) if l == label]
                label_dim_len = operand.shape[label_dims[0]]
                diag_groups.setdefault(label_dim_len, []).extend(label_dims)
                if label not in keep_labels:
                    # Fully contract the labels which need no preservation
                    # (for example, when they are not in the output).
                    labels = labels.replace(label, "")
                else:
                    # Otherwise contract over first (count - 1) occurrencies.
                    labels = labels[::-1].replace(label, "", count - 1)[::-1]
                    label_dims = label_dims[1:]
                dims.extend(label_dims)

        if dims:
            # "Diagonalize" over each dim group.
            for diag_dims in diag_groups.values():
                diag = construct_broadcastable_diagonal(operand, diag_dims)
                operand = where(diag, operand, 0)

        return operand, labels, dims, []

    def find_broadcast_labels(a, a_labels, b, b_labels):
        common_contraction_set = frozenset(a_labels) & frozenset(b_labels) & contraction_set
        a_contr_dims = [a_labels.index(l) for l in common_contraction_set]
        b_contr_dims = [b_labels.index(l) for l in common_contraction_set]

        a_broadcast_dims = []
        a_broadcast_labels = []

        b_broadcast_dims = []
        b_broadcast_labels = []

        for a_contr_dim, b_contr_dim in zip(a_contr_dims, b_contr_dims):
            if a.shape[a_contr_dim] == 1 or b.shape[b_contr_dim] == 1:
                a_broadcast_dims.append(a_contr_dim)
                a_broadcast_labels.append(a_labels[a_contr_dim])

                b_broadcast_dims.append(b_contr_dim)
                b_broadcast_labels.append(b_labels[b_contr_dim])

        return a_broadcast_dims, a_broadcast_labels, b_broadcast_dims, b_broadcast_labels

    # Process contraction path.
    _, contractions = opt_einsum.contract_path(orig_eq, *operands, einsum_call=False)
    for operand_indices, contraction_set, eineq, _, contr_op_type in contractions.contraction_list:
        input_eq, output_eq = eineq.split("->")
        input_labels = input_eq.split(",")

        if len(operand_indices) == 1:
            operand = operands.pop(operand_indices[0])
            (labels,) = input_labels
            counts = collections.Counter(labels)

            # Find unique contraction indices.
            unique_labels = [l for l in contraction_set if counts[l] == 1]
            unique_contr_dims, unique_contr_labels = find_unique_labels(operand, labels, unique_labels)

            # Find repeated indices over "diagonalized" operand.
            operand, labels, repeated_contr_dims, repeated_contr_labels = find_repated_labels(
                operand, labels, counts, output_eq
            )

            # Contract over unique and repeated dims/labels
            operand, labels = contract_operand(
                operand,
                labels,
                unique_contr_dims + repeated_contr_dims,
                unique_contr_labels + repeated_contr_labels,
            )

        elif len(operand_indices) == 2:
            a, b = map(operands.pop, operand_indices)
            a_labels, b_labels = input_labels

            a_counts = collections.Counter(a_labels)
            b_counts = collections.Counter(b_labels)

            a_unique_labels = [l for l in contraction_set if a_counts[l] == 1 and b_counts[l] == 0]
            b_unique_labels = [l for l in contraction_set if b_counts[l] == 1 and a_counts[l] == 0]

            # Find unique to each operand dims/labels
            a_unique_contr_dims, a_unique_contr_labels = find_unique_labels(a, a_labels, a_unique_labels)
            b_unique_contr_dims, b_unique_contr_labels = find_unique_labels(b, b_labels, b_unique_labels)

            # Find repeated labels which are not in the output and not in the other operand.
            a, a_labels, a_repeated_contr_dims, a_repeated_contr_labels = find_repated_labels(
                a, a_labels, a_counts, output_eq + b_labels
            )
            b, b_labels, b_repeated_contr_dims, b_repeated_contr_labels = find_repated_labels(
                b, b_labels, b_counts, output_eq + a_labels
            )

            # Find broadcast dims that we can also sum out to reduce op domain.
            (
                a_broadcast_contr_dims,
                a_broadcast_contr_labels,
                b_broadcast_contr_dims,
                b_broadcast_contr_labels,
            ) = find_broadcast_labels(a, a_labels, b, b_labels)

            # Contract dims/labels from the previous steps
            a, a_labels = contract_operand(
                a,
                a_labels,
                a_unique_contr_dims + a_repeated_contr_dims + a_broadcast_contr_dims,
                a_unique_contr_labels + a_repeated_contr_labels + a_broadcast_contr_labels,
            )
            b, b_labels = contract_operand(
                b,
                b_labels,
                b_unique_contr_dims + b_repeated_contr_dims + b_broadcast_contr_dims,
                b_unique_contr_labels + b_repeated_contr_labels + b_broadcast_contr_labels,
            )

            # Process remaining contractions below.
            a_labels_set = frozenset(a_labels)
            b_labels_set = frozenset(b_labels)

            # Filter out labels contracted over the previous steps.
            contraction_set = contraction_set & a_labels_set & b_labels_set
            # Non-contractable labels present in the output and in the operands
            # form the basis of "batch" dimensions.
            batch_labels_set = frozenset(output_eq) & a_labels_set & b_labels_set

            # Partition operand's dimensions into
            # batch dimensions, contraction dimensions, and the rest dimensions.
            # Additionally, the batch dimensions are sorted lexicographically
            # to facilitate operands' mutual alignment across batch dimensions.
            def partition_align_dims(operand, labels, labels_set):
                # Extract sublabels' corresponding dimension indices.
                def get_dim_idxs(sublabels, force_lex_order=False):
                    if force_lex_order:
                        sublabels = sorted(sublabels)
                    return [labels.index(c) for c in sublabels]

                # Batch dimensions are shared among several operands
                # (see the definition of batch_labels_set variable).
                # As such, their order is fixed to enforce a matching alignment.
                batch_idx = get_dim_idxs(batch_labels_set, force_lex_order=True)
                contraction_idx = get_dim_idxs(contraction_set)
                rest_dims_idx = get_dim_idxs(labels_set - batch_labels_set - contraction_set)
                return batch_idx, contraction_idx, rest_dims_idx

            def apply_perm(seq, perm):
                return [seq[i] for i in perm]

            def get_shape_numel(shape):
                return reduce(operator.mul, shape, 1)

            # a and b can be contracted with bmm if
            # - contraction set is non-empty,
            # - a's and b's contraction dimension have the same lenght,
            #   NOTE: if needed, we can relax this requirement
            #   to just being broadcastable.
            #   TODO: investigate this.
            # - both a_rest and b_rest dimensions are non-empty.
            def is_bmm_contractable(a, a_contr, a_rest, b, b_contr, b_rest):
                if (a_contr or b_contr) and (a_rest and b_rest):
                    a_contr_shape = [a.shape[d] for d in a_contr]
                    b_contr_shape = [b.shape[d] for d in b_contr]
                    return get_shape_numel(a_contr_shape) == get_shape_numel(b_contr_shape)
                return False

            a_batch, a_contr, a_rest = partition_align_dims(a, a_labels, a_labels_set)
            b_batch, b_contr, b_rest = partition_align_dims(b, b_labels, b_labels_set)

            if contr_op_type and contr_op_type.startswith("OUTER"):
                # Outer product path. It could also be identified by the contraction set being empty.
                a = reshape(a, a.shape + (1,) * b.ndim)
                operand = a * b
                labels = a_labels + b_labels

            elif (
                dtypes.is_float_dtype(a.dtype)
                and dtypes.is_float_dtype(b.dtype)
                and is_bmm_contractable(a, a_contr, a_rest, b, b_contr, b_rest)
            ):
                # The path to contractions with a single matmul call.
                # The a and b operands' dimensions are permuted into
                # (a_batch, a_rest, a_contr) and (b_batch, b_contr, b_rest) shapes,
                # then the "rest" and the "contraction" dimensions get squashed so that
                # a and b represent batched matrices suitable for contracting
                # with a single matmul call.

                a_perm = a_batch + a_rest + a_contr
                b_perm = b_batch + b_contr + b_rest

                a = permute(a, a_perm)
                b = permute(b, b_perm)

                # broadcast shape of a_batch and b_batch dims.
                res_batch_shape = clang.compute_broadcast_shape(a.shape[: len(a_batch)], b.shape[: len(b_batch)])
                # shape of a_rest dims.
                res_a_shape = a.shape[len(a_batch) : -len(contraction_set)]
                # shape of b_rest dims.
                res_b_shape = b.shape[len(b_batch) + len(contraction_set) :]
                # The shape the result of matmul will be reshaped into.
                res_shape = res_batch_shape + res_a_shape + res_b_shape

                # reshape (a_batch, a_rest, a_contr) -> (a_batch, numel(a_rest), numel(a_contr)).
                a_rest_shape = get_shape_numel(a.shape[len(a_batch) : len(a_batch) + len(a_rest)])
                a_contr_shape = get_shape_numel(a.shape[-len(a_contr) :])
                a = reshape(a, a.shape[: len(a_batch)] + (a_rest_shape, a_contr_shape))

                # reshape (b_batch, b_contr, b_rest) -> (b_batch, numel(b_contr), numel(b_rest)).
                b_rest_shape = get_shape_numel(b.shape[-len(b_rest) :])
                b_contr_shape = get_shape_numel(b.shape[len(b_batch) : len(b_batch) + len(b_contr)])
                b = reshape(b, b.shape[: len(b_batch)] + (b_contr_shape, b_rest_shape))

                # Perform a gemm/bmm contraction and restore the full-dim shape.
                operand = matmul(a, b)
                operand = reshape(operand, res_shape)

                # Update the operand's labels.
                # These will correspond to the string "{batch_dims}{a_rest}{b_rest}".
                a_labels = "".join(apply_perm(list(a_labels), a_perm))
                b_labels = "".join(apply_perm(list(b_labels), b_perm))
                labels = a_labels[: -len(a_contr)] + b_labels[-len(b_rest) :]

            else:
                # The path to contractions with sum, aka TDOT, if contraction set is non-empty.
                # If it is empty, it is similar to the OUTER path above but with special treatment
                # of "batch" dimensions that requires alignment and handling of broadcasting.
                # When the contraction set is non-emtpy,
                # the idea is very similar to what is done in the gemm/bmm path above.
                # Note: contracting over last dimensions for best efficiency
                # when reducing over a * b.
                a_perm = a_batch + a_rest + a_contr
                b_perm = b_batch + b_rest + b_contr

                a = permute(a, a_perm)
                b = permute(b, b_perm)

                # a = (a_batch, a_rest, a_contr),
                # b = (b_batch, b_rest, b_contr), so
                # a and b are aligned to
                # a = (a_batch, a_rest, 1(b_rest), a_contr),
                # b = (b_batch, 1(a_rest), b_rest, b_contr).
                a = reshape(
                    a,
                    a.shape[: len(a_batch) + len(a_rest)] + (1,) * len(b_rest) + a.shape[len(a_batch) + len(a_rest) :],
                )
                b = reshape(b, b.shape[: len(b_batch)] + (1,) * len(a_rest) + b.shape[len(b_batch) :])

                # Contraction set could be empty.
                # This case is distinguished since sum over empty dims
                # sums all the elements, and we want to avoid that.
                if contraction_set:
                    dims = list(range(-len(contraction_set), 0))
                    operand = sum(a * b, dims)
                else:
                    # Nothing to contract and a and b are already aligned and broadcastable,
                    # so the result is a simple mul.
                    operand = a * b

                # Update the operand's labels.
                # These will correspond to the string "{batch_dims}{a_rest}{b_rest}".
                a_labels = "".join(apply_perm(list(a_labels), a_perm))
                b_labels = "".join(apply_perm(list(b_labels), b_perm))
                labels = a_labels[: len(a_batch) + len(a_rest)] + b_labels[len(b_batch) : len(b_batch) + len(b_rest)]

        else:
            raise NotImplementedError

        # Check that contraction labels are contracted and the output's labels are preserved.
        assert frozenset(labels) == frozenset(output_eq)
        # Permute to the output's dim order.
        if labels != output_eq:
            perm = tuple(labels.index(label) for label in output_eq)
            operand = permute(operand, perm)

        operands.append(operand)

    return operands[0]


# NOTE: this wrapper for prim matmul just broadcasts batch dimensions
@torchsymbol(torch.matmul, is_method=True)
def matmul(a: TensorLike, b: TensorLike, /) -> TensorLike:
    if a.ndim == 1 or b.ndim == 1:
        return prims.matmul(a, b)

    a_batch_dims = a.shape[:-2]
    b_batch_dims = b.shape[:-2]

    batch_dims_broadcast = list(clang.compute_broadcast_shape(a_batch_dims, b_batch_dims))

    a_broadcast_shape = batch_dims_broadcast + list(a.shape[-2:])
    if not utils.same_shape(a_broadcast_shape, a.shape):
        a = clang.expand(a, a_broadcast_shape)

    b_broadcast_shape = batch_dims_broadcast + list(b.shape[-2:])
    if not utils.same_shape(b_broadcast_shape, b.shape):
        b = clang.expand(b, b_broadcast_shape)

    return prims.matmul(a, b)


@torchsymbol(torch.outer)
def outer(a: TensorLike, b: TensorLike, /) -> TensorLike:
    utils.check_types((a, b), TensorProxy)

    utils.check(
        a.ndim == 1,
        lambda: f"Expected both inputs to be 1-dimensional vectors, but the first input had {a.ndim} dimensions",
    )
    utils.check(
        b.ndim == 1,
        lambda: f"Expected both inputs to be 1-dimensional vectors, but the second input had {b.ndim} dimensions",
    )

    return a[:, None] * b[None, :]


#
# Normalization operations
#


def _normalize(a: TensorProxy, /, norm_dims, eps: Number) -> tuple[TensorLike, TensorLike, TensorLike]:
    """Computes mean and 1/std of a tensor along norm_dims. Used as a helper function for normalization layers.

    Args:
        a (Tensor): input tensor
        norm_dims (DimsType): dimensions to normalize over
        eps (float): epsilon for numerical stability

    Returns:
        out (Tensor): normalized tensor.
        mean (Tensor): mean of the tensor along norm_dims.
        rstd (Tensor): 1/std of the tensor along norm_dims.
    """
    norm_dims = utils.canonicalize_dims(a.ndim, norm_dims)
    computation_dtype = utils.get_computation_dtype(a.dtype)
    a_acc = to(a, computation_dtype)
    biased_var, mean = var_mean(a_acc, dim=norm_dims, correction=0, keepdim=True)
    rstd = rsqrt(biased_var + eps)
    out = (a - mean) * rstd
    return out, mean, rstd


# TODO: likely want to refactor these normalizations
def _native_layer_norm(
    a: TensorProxy, /, normalized_shape, weight, bias, eps: Number
) -> tuple[TensorLike, TensorLike, TensorLike]:
    # Validates inputs
    normalized_ndim = len(normalized_shape)
    utils.check(normalized_ndim >= 1, lambda: f"Expected normalized_shape={normalized_shape} to have length >= 1!")

    # NOTE Containers are canonicalized in the following checks since
    #   (1, 2, 3) != [1, 2, 3]
    utils.check(
        weight is None or weight.shape == tuple(normalized_shape),
        lambda: f"Expected weight.shape={weight.shape} to be the same as normalized_shape={normalized_shape}!",
    )
    utils.check(
        bias is None or bias.shape == tuple(normalized_shape),
        lambda: f"Expected bias.shape={bias.shape} to be the same as normalized_shape={normalized_shape}!",
    )
    utils.check(
        a.ndim >= normalized_ndim,
        lambda: f"Expected a.ndim={a.ndim} to be greater than or equal to len(normalized_shape)={normalized_ndim}",
    )
    utils.check(
        a.shape[-normalized_ndim:] == tuple(normalized_shape),
        lambda: f"Expected the last {len(normalized_shape)} dimensions of a (a.shape={a.shape}) to be the same as {normalized_shape}",
    )

    axis = a.ndim - normalized_ndim
    reduction_dims = list(range(axis, a.ndim))
    out, mean, rstd = _normalize(a, reduction_dims, eps)

    # Handles weight and bias
    if weight is not None:
        out = out * weight
    if bias is not None:
        out = out + bias

    out = to(out, a.dtype)
    # TODO Is the following conversion or conversions CPU only?
    # if input.device.type == "cpu":
    mean = to(mean, a.dtype)
    rstd = to(rstd, a.dtype)

    return out, mean, rstd


# TODO Add type annotations
# TODO Move this to nn.functional
@torchsymbol(torch.nn.functional.layer_norm)
def layer_norm(
    a: TensorLike,
    /,
    normalized_shape: Sequence[int],
    weight: None | TensorLike = None,
    bias: None | TensorLike = None,
    eps: Number = 1e-5,
) -> TensorLike:
    # Note [LayerNorm with parameter sharding]
    # Sharding messes up the normalized_shape argument, so we need to get the
    # unsharded normalized shape from the weight
    if weight is not None:
        normalized_ndim = len(weight.shape)
        normalized_shape = a.shape[-normalized_ndim:]
    if bias is not None:
        normalized_ndim = len(bias.shape)
        normalized_shape = a.shape[-normalized_ndim:]
    return _native_layer_norm(a, normalized_shape, weight, bias, eps)[0]


def _native_batch_norm(
    a: TensorLike,
    /,
    weight: None | TensorLike,
    bias: None | TensorLike,
    running_mean: None | TensorLike,
    running_var: None | TensorLike,
    training: bool,
    momentum: Number,
    eps: Number,
) -> TensorLike:
    params_shape = (1, -1) + (1,) * (a.ndim - 2)
    computation_dtype = utils.get_computation_dtype(a.dtype)
    a_acc = to(a, computation_dtype)
    if training:
        reduction_dims = (0,) + tuple(range(2, a.ndim))
        # this should be keepdim=False  because of https://github.com/NVIDIA/Fuser/issues/1964
        biased_var, mean = var_mean(a_acc, dim=reduction_dims, correction=0, keepdim=False)
        rstd = rsqrt(biased_var + eps)
        bcast_rstd = reshape(rstd, params_shape)
        bcast_mean = reshape(mean, params_shape)
        out = (a - bcast_mean) * bcast_rstd

        if running_mean is not None:
            new_running_mean = (1 - momentum) * running_mean + momentum * mean
            if not utils.are_same_dtypes(new_running_mean, running_mean):
                new_running_mean = to(new_running_mean, running_mean.dtype)
            prims.copy_(new_running_mean, running_mean)
        if running_var is not None:
            n = a.numel() / a.shape[1]
            unbiased_var = biased_var * (n / (n - 1))
            new_running_var = (1 - momentum) * running_var + momentum * unbiased_var
            if not utils.are_same_dtypes(new_running_var, running_var):
                new_running_var = to(new_running_var, running_var.dtype)
            prims.copy_(new_running_var, running_var)
    else:
        running_var_acc = to(running_var, computation_dtype)
        rstd = rsqrt(running_var_acc + eps)
        mean = reshape(running_mean, params_shape)
        rstd = reshape(rstd, params_shape)
        out = (a_acc - mean) * rstd

    # Handles weight and bias
    if weight is not None:
        # Inserting a conversion to the computation_dtype for weight and bias to
        # disable nvFuser executors's bookend optimization (nv_enable_bookend),
        # preventing the executor to push out the shape operations out of the
        # fusion region.
        weight = to(weight, computation_dtype)
        weight = reshape(weight, params_shape)
        out = out * weight
    if bias is not None:
        bias = to(bias, computation_dtype)
        bias = reshape(bias, params_shape)
        out = out + bias

    out = to(out, a.dtype)
    return out


@torchsymbol(torch.nn.functional.batch_norm)
def batch_norm(
    a: TensorLike,
    running_mean: None | TensorLike = None,
    running_var: None | TensorLike = None,
    weight: None | TensorLike = None,
    bias: None | TensorLike = None,
    training: bool = False,
    momentum: Number = 0.1,
    eps: Number = 1e-5,
) -> TensorLike:
    # Validates inputs
    input_shape = tuple(a.shape)
    utils.check(len(input_shape) >= 2, lambda: f"Expected input_shape={input_shape} to have length >= 2!")

    # NOTE Containers are canonicalized in the following checks since
    #   (1, 2, 3) != [1, 2, 3]
    utils.check(
        weight is None or weight.shape == (input_shape[1],),
        lambda: f"Expected weight.shape={weight.shape} to be {(input_shape[1],)}!",
    )
    utils.check(
        bias is None or bias.shape == (input_shape[1],),
        lambda: f"Expected bias.shape={bias.shape} to be {(input_shape[1],)}!",
    )
    utils.check(
        running_mean is None or running_mean.shape == (input_shape[1],),
        lambda: f"Expected running_mean.shape={running_mean.shape} to be {(input_shape[1],)}!",
    )
    utils.check(
        running_var is None or running_var.shape == (input_shape[1],),
        lambda: f"Expected running_var.shape={running_var.shape} to be {(input_shape[1],)}!",
    )
    if training:
        size_prods = input_shape[0]
        for i in range(len(input_shape) - 2):
            size_prods *= input_shape[i + 2]
        utils.check(
            size_prods != 1, lambda: f"Expected more than 1 value per channel when training, got input size {size}"
        )
    else:
        utils.check(
            running_mean is not None and running_var is not None,
            lambda: f"running_mean and running_var must be defined in evaluation mode",
        )
    computation_dtype = utils.get_computation_dtype(a.dtype)
    # Check mixed input types
    params = [x for x in (weight, bias, running_mean, running_var) if x is not None]
    if params:
        if utils.is_low_precision_dtype(a.dtype):
            utils.check(
                utils.are_same_dtypes(params[0], a) or utils.are_same_dtypes(params[0], computation_dtype),
                lambda: f"Expected to have type {computation_dtype} or {a.dtype} but got {params[0].dtype}",
            )
        else:
            utils.check_same_dtype(params[0], a)
        utils.check_same_dtype(*params)

    result = _native_batch_norm(a, weight, bias, running_mean, running_var, training, momentum, eps)
    return result


#
# NN Operations
#


# TODO bmm is more restrictive than matmul
@torchsymbol(torch.bmm, is_method=True)
def bmm(a: TensorLike, b: TensorLike, /) -> TensorLike:
    return matmul(a, b)


@torchsymbol(torch.convolution, is_method=False)
def convolution(
    a: TensorLike,
    weight: TensorLike,
    bias: None | TensorLike,
    stride: Sequence[int],
    padding: Sequence[int],
    dilation: Sequence[int],
    transposed: bool,
    output_padding: Sequence[int],
    groups: int,
) -> TensorLike:
    # The checks below is a PyTorch limitation of supporting only 1D, 2D and 3D convolutions.
    utils.check(a.ndim <= 5, lambda: f"Expected {a.ndim=} to be <= 5 as only up to 3D convolutions are supported")
    utils.check(
        weight.ndim <= 5, lambda: f"Expected {weight.ndim=} to be <= 5 as only up to 3D convolutions are supported"
    )

    return clang.convolution(
        a,
        weight,
        bias,
        stride,
        padding,
        dilation,
        transposed,
        output_padding,
        groups,
    )


# Helper functions that are useful for "window"-based ops
# like convolution, pooling and similar. {


# A decorator function for conv/pool-like functions that handles
# batch dim insertion if needed.
# PyTorch frontend allows inputs without batch dim, but our
# prim backend does not, hence this helper.
def handle_nn_op_batch_dim(f):
    @wraps(f)
    def batch_handler(dim, a, *args, **kwargs):
        # Insert batch dim into a if not present.
        # This is needed for most nn ops.
        batch_dim_inserted: bool = False
        if a.ndim == dim + 1:
            a = unsqueeze(a, 0)
            batch_dim_inserted = True

        res = f(dim, a, *args, **kwargs)

        # Undo batch dim insertion if needed.
        if batch_dim_inserted:
            res = squeeze(res, 0)

        return res

    return batch_handler


# A helper function to converts an interger to 1-len tuple.
# It is used to handle arguments like stride/dilation/padding and similar.
def int_to_seq(param):
    if isinstance(param, int):
        return (param,)
    else:
        return param


# Transforms (x,) -> (x,) * rank.
# It is used to map arguments like stride/dilation/padding to a rank-len
# tuples for easier subsequent processing.
def maybe_to_rank_len_sequence(param, rank):
    param = int_to_seq(param)
    if len(param) == 1:
        return (param[0],) * rank
    else:
        return tuple(param)


# }


# Pad input with `pad_value`. Pool-like padding has some restrictions,
# see the checks below.
def apply_padding_for_pool_ops(dim, a, padding, kernel_size, pad_value):
    padding = maybe_to_rank_len_sequence(padding, dim)
    kernel_size = maybe_to_rank_len_sequence(kernel_size, dim)
    utils.check(
        len(padding) == dim and all(isinstance(p, int) and 0 <= p <= k // 2 for p, k in zip(padding, kernel_size)),
        lambda: f"Implied {padding=} (with dimensionality {dim}) should contain integers "
        f"between 0 and `kernel_size / 2` (with the implied {kernel_size=})",
    )

    # No need to pad batch and channels dims, only spatial dims.
    new_padding = [(0, 0, 0), (0, 0, 0)]
    for p in padding:
        new_padding.append((p, p, 0))

    a = prims.pad(a, clang.maybe_convert_to_dtype(pad_value, a.dtype, enforce_safe_casting=True), new_padding)
    return a


# TODO: add support for transposed and layout.
@handle_nn_op_batch_dim
def _conv_helper(
    dim: int,
    a: TensorProxy,
    weight: TensorProxy,
    bias: TensorProxy | None = None,
    stride: int | Sequence[int] = 1,
    padding: int | Sequence[int] | str = 0,
    dilation: int | Sequence[int] = 1,
    groups: int = 1,
) -> TensorProxy:
    # a, weight rank check
    utils.check(dim + 1 <= a.ndim <= dim + 2, lambda: f"{a.ndim=} should be either {dim + 1} or {dim + 2}")
    utils.check(weight.ndim == dim + 2, lambda: f"{weight.ndim=} should be equal to {dim + 2}")

    # Handle stride, padding, dilation {
    def process_padding_str(padding, stride: Sequence[int], dilation: Sequence[int], a: TensorProxy):
        if isinstance(padding, str):
            # Means no padding
            if padding == "valid":
                return (0,), a
            elif padding == "same":
                # padding == "same" only works with strides equal to 1.
                # NOTE: stride has to be a Sequence, see the annotation!
                utils.check(
                    all(s == 1 for s in stride), lambda: f"{padding=} requires all `strides` to be 1, but got {stride=}"
                )
                utils.check(
                    len(dilation) == 1 or len(dilation) == dim, lambda: f"{len(dilation)=} has to be either 1 or {dim}"
                )
                utils.check(
                    all(isinstance(d, int) and d >= 1 for d in dilation),
                    lambda: f"{dilation=} has to be a Sequences of integers >= 1",
                )

                # Need to pad a because "low" padding might not be equal to "high" padding,
                # and clang.convolution assumes this equality.
                # Expand to len == dim for easier processing of the pad arguments.
                if len(dilation) == 1:
                    dilation = (dilation[0],) * dim

                def pad_lo_hi_dilation_seq():
                    # No need to pad batch and channels dim
                    res = [(0, 0, 0), (0, 0, 0)]
                    _, _, *kernel_size = weight.shape
                    for d, k in zip(dilation, kernel_size):
                        total_p = d * (k - 1)
                        lo = total_p // 2
                        hi = total_p - lo
                        res.append((lo, hi, 0))
                    return res

                a = prims.pad(
                    a, clang.maybe_convert_to_dtype(0, a.dtype, enforce_safe_casting=True), pad_lo_hi_dilation_seq()
                )
                return (0,), a
            else:
                utils.check(
                    False,
                    lambda: f"padding string values other than ('valid', 'same') " "are not supported, got {padding=}",
                )
        else:
            return padding, a

    stride = int_to_seq(stride)
    dilation = int_to_seq(dilation)
    padding, a = process_padding_str(int_to_seq(padding), stride, dilation, a)
    # }

    res = clang.convolution(
        a, weight, bias, stride, padding, dilation, False, (0,) * dim, groups  # transposed  # output_padding
    )
    return res


@handle_nn_op_batch_dim
def _max_pool_helper(
    dim: int,
    a: TensorProxy,
    kernel_size: int | Sequence[int],
    stride: int | Sequence[int] | None = None,
    padding: int | Sequence[int] = 0,
    dilation: int | Sequence[int] = 1,
    return_indices: bool = False,
    ceil_mode: bool = False,
) -> TensorProxy:
    utils.check(
        not return_indices,
        lambda: "{return_indices=} is not supported",
        NotImplementedError,
    )

    utils.check(
        not ceil_mode,
        lambda: "{ceil_mode=} is not supported",
        NotImplementedError,
    )

    if stride is None:
        stride = kernel_size

    kernel_size = maybe_to_rank_len_sequence(kernel_size, dim)
    utils.check(
        len(kernel_size) == dim and all(isinstance(k, int) and k > 0 for k in kernel_size),
        lambda: f"Implied {kernel_size=} (with dimensionality {dim}) should either be a non-negative integer "
        f"or a sequence of non-negative integers of length {dim}",
    )

    # Check channels > 0 {
    n_channels = a.shape[1]
    utils.check(n_channels > 0, lambda: f"in_channels={n_channels} should be greater than zero")
    # }

    # Apply padding {
    a = apply_padding_for_pool_ops(dim, a, padding, kernel_size, -float("inf"))
    # }

    # Dimensionality of the kernel.
    kernel_numel = reduce(operator.mul, kernel_size, 1)

    # Construct the kernel basis which is represented as eye(kernel_numel).
    kernel_basis = generalized_diagonal_tensor(kernel_numel, rank=2, device=a.device)
    kernel_basis = to(kernel_basis, a.dtype)

    # Next steps - reshape kernel_basis to be used as weights in the convolution op.
    # We will use the trick of groups=n_channels to make sure that convolution does not occur
    # across several channel dimensions, this implies n_channels / groups == 1 and is reflected
    # in the 1-len dimension inserted to the left from the spatial dimensions.
    # The very first new 1-len dimension is expanded to n_channels so that per-channel
    # max pool is retained.
    kernel_basis = reshape(kernel_basis, (1, kernel_numel, 1, *kernel_size))
    kernel_basis = expand(kernel_basis, (n_channels, kernel_numel, 1, *kernel_size))
    # Flatten channels and the kernel basis dimensions.
    kernel_basis = flatten(kernel_basis, 0, 1)

    # Decompose (project) input in the kernel basis.
    res = _conv_helper(dim, a, kernel_basis, None, stride, padding=0, dilation=dilation, groups=n_channels)

    # Reshape projection by splitting the out_channels dimension
    # into channels and the kernel basis dimensions.
    res = reshape(res, (res.shape[0], n_channels, kernel_numel) + res.shape[-dim:])
    # Find a basis vector that has the largest projection scalar.
    # This is the max_pool result.
    res = amax(res, 2)
    return res


@handle_nn_op_batch_dim
def _avg_pool_helper(
    dim: int,
    a: TensorProxy,
    kernel_size: int | Sequence[int],
    stride: int | Sequence[int] | None = None,
    padding: int | Sequence[int] = 0,
    ceil_mode: bool = False,
    count_include_pad: bool = True,
    divisor_override: Number | None = None,
) -> TensorProxy:
    utils.check(
        not ceil_mode,
        lambda: "{ceil_mode=} is not supported",
        NotImplementedError,
    )

    utils.check(
        count_include_pad,
        lambda: "{count_include_pad=} is not supported",
        NotImplementedError,
    )

    if stride is None:
        stride = kernel_size

    kernel_size = maybe_to_rank_len_sequence(kernel_size, dim)
    utils.check(
        len(kernel_size) == dim and all(isinstance(k, int) and k > 0 for k in kernel_size),
        lambda: f"Implied {kernel_size=} (with dimensionality {dim}) should either be a non-negative integer "
        f"or a sequence of non-negative integers of length {dim}",
    )

    # Check channels > 0 {
    n_channels = a.shape[1]
    utils.check(n_channels > 0, lambda: f"in_channels={n_channels} should be greater than zero")
    # }

    # Apply padding {
    a = apply_padding_for_pool_ops(dim, a, padding, kernel_size, 0)
    # }

    # Dimensionality of the kernel.
    kernel_numel = reduce(operator.mul, kernel_size, 1)

    # nn.functional.avg_pool does not have `divisor_override`.
    # TODO: look into PyTorch side; is this behavior deliberate? Could be that
    # 1D case is niche.
    # If needed, handle it with checks and transforms. For now unconditionally
    # override value with kernel_numel.
    if divisor_override is None or dim == 1:
        divisor_override = kernel_numel

    utils.check(
        isinstance(divisor_override, Number) and divisor_override > 0,
        lambda: f"{divisor_override=} should be a greater than 0 scalar",
    )

    kernel = ones(*kernel_size, device=a.device, dtype=a.dtype) / divisor_override
    kernel = reshape(kernel, (1, 1, *kernel_size))
    kernel = expand(kernel, (n_channels, 1, *kernel_size))

    # groups set to n_channels as pool ops operate over spatial domains and never over channels.
    res = _conv_helper(dim, a, kernel, None, stride, padding=0, dilation=1, groups=n_channels)
    return res


@torchsymbol(torch.avg_pool1d, torch.nn.functional.avg_pool1d, id="torch.nn.functional.avg_pool1d", is_method=False)
def avg_pool1d(
    a: TensorProxy,
    /,
    kernel_size: int | Sequence[int],
    stride: int | Sequence[int] | None = None,
    padding: int | Sequence[int] = 0,
    ceil_mode: bool = False,
    count_include_pad: bool = True,
    divisor_override: Number | None = None,
) -> TensorProxy:
    return _avg_pool_helper(1, a, kernel_size, stride, padding, ceil_mode, count_include_pad, divisor_override)


@torchsymbol(torch.nn.functional.avg_pool2d, id="torch.nn.functional.avg_pool2d", is_method=False)
def avg_pool2d(
    a: TensorProxy,
    /,
    kernel_size: int | Sequence[int],
    stride: int | Sequence[int] | None = None,
    padding: int | Sequence[int] = 0,
    ceil_mode: bool = False,
    count_include_pad: bool = True,
    divisor_override: Number | None = None,
) -> TensorProxy:
    return _avg_pool_helper(2, a, kernel_size, stride, padding, ceil_mode, count_include_pad, divisor_override)


@torchsymbol(torch.nn.functional.avg_pool3d, id="torch.nn.functional.avg_pool3d", is_method=False)
def avg_pool3d(
    a: TensorProxy,
    /,
    kernel_size: int | Sequence[int],
    stride: int | Sequence[int] | None = None,
    padding: int | Sequence[int] = 0,
    ceil_mode: bool = False,
    count_include_pad: bool = True,
    divisor_override: Number | None = None,
) -> TensorProxy:
    return _avg_pool_helper(3, a, kernel_size, stride, padding, ceil_mode, count_include_pad, divisor_override)


@torchsymbol(torch.max_pool1d, torch.nn.functional.max_pool1d, id="torch.nn.functional.max_pool1d", is_method=False)
def max_pool1d(
    a: TensorProxy,
    /,
    kernel_size: int | Sequence[int],
    stride: int | Sequence[int] | None = None,
    padding: int | Sequence[int] = 0,
    dilation: int | Sequence[int] = 1,
    return_indices: bool = False,
    ceil_mode: bool = False,
) -> TensorProxy:
    return _max_pool_helper(1, a, kernel_size, stride, padding, dilation, return_indices, ceil_mode)


@torchsymbol(torch.max_pool2d, torch.nn.functional.max_pool2d, id="torch.nn.functional.max_pool2d", is_method=False)
def max_pool2d(
    a: TensorProxy,
    /,
    kernel_size: int | Sequence[int],
    stride: int | Sequence[int] | None = None,
    padding: int | Sequence[int] = 0,
    dilation: int | Sequence[int] = 1,
    return_indices: bool = False,
    ceil_mode: bool = False,
) -> TensorProxy:
    return _max_pool_helper(2, a, kernel_size, stride, padding, dilation, return_indices, ceil_mode)


@torchsymbol(torch.max_pool3d, torch.nn.functional.max_pool3d, id="torch.nn.functional.max_pool3d", is_method=False)
def max_pool3d(
    a: TensorProxy,
    /,
    kernel_size: int | Sequence[int],
    stride: int | Sequence[int] | None = None,
    padding: int | Sequence[int] = 0,
    dilation: int | Sequence[int] = 1,
    return_indices: bool = False,
    ceil_mode: bool = False,
) -> TensorProxy:
    return _max_pool_helper(3, a, kernel_size, stride, padding, dilation, return_indices, ceil_mode)


@torchsymbol(torch.conv1d, torch.nn.functional.conv1d, id="torch.nn.functional.conv1d", is_method=False)
def conv1d(
    a: TensorProxy,
    /,
    weight: TensorProxy,
    bias: TensorProxy | None = None,
    stride: int | Sequence[int] = 1,
    padding: int | Sequence[int] | str = 0,
    dilation: int = 1,
    groups: int = 1,
) -> TensorProxy:
    return _conv_helper(1, a, weight, bias, stride, padding, dilation, groups)  # means 1D convolution


@torchsymbol(torch.conv2d, torch.nn.functional.conv2d, id="torch.nn.functional.conv2d", is_method=False)
def conv2d(
    a: TensorProxy,
    /,
    weight: TensorProxy,
    bias: TensorProxy | None = None,
    stride: int | Sequence[int] = 1,
    padding: int | Sequence[int] | str = 0,
    dilation: int = 1,
    groups: int = 1,
) -> TensorProxy:
    return _conv_helper(2, a, weight, bias, stride, padding, dilation, groups)  # means 2D convolution


@torchsymbol(torch.conv3d, torch.nn.functional.conv3d, id="torch.nn.functional.conv3d", is_method=False)
def conv3d(
    a: TensorProxy,
    /,
    weight: TensorProxy,
    bias: TensorProxy | None = None,
    stride: int | Sequence[int] = 1,
    padding: int | Sequence[int] | str = 0,
    dilation: int = 1,
    groups: int = 1,
) -> TensorProxy:
    return _conv_helper(3, a, weight, bias, stride, padding, dilation, groups)  # means 3D convolution


def _dropout_helper(a, p):
    """Helper function for all dropout-type operators. During training, some of the elements of the input tensor are
    randomly masked.

    Returns the masked tensor of the boolean values.
    """

    r = uniform_like(a, 0.0, 1.0)
    result = r < p

    return result


# TODO Add annotations, make not a prim
# The backward decomposition of cross_entropy cannot be efficiently fused, so we have this cross_entropy_backward
# primitive. Executors can override the primitive using internal implementations.
# See issue "Cross_entropy is decomposed for backward but the decomposition is
# not fusible currently"
@torchsymbol("cross_entropy_backward", id="cross_entropy_backward", is_prim=True)
def cross_entropy_backward(g, a, /, target, weight, reduction, ignore_index, label_smoothing):
    return TensorProxy(like=g, shape=a.shape)


# TODO (mruberry) -- I think this implementation gets the dtype of the output incorrect
# TODO Revise this to consistently call other torch operations where possible
# TODO -- Maybe cut this up into _cross_entropy_mean, _cross_entropy_sum, ...
# TODO Add type annotations
@torchsymbol(torch.nn.functional.cross_entropy)
def cross_entropy(
    a: TensorLike,
    /,
    target: TensorLike,
    weight: None | TensorLike = None,
    size_average: None | Any = None,
    ignore_index: int = -100,
    reduce: None | Any = None,
    reduction: str = "mean",
    label_smoothing: float = 0.0,
) -> TensorLike:
    utils.check(
        size_average is None and reduce is None,
        lambda: f"Deprecated size_average={size_average} and reduce={reduce} is not supported!",
    )

    utils.check(
        a.ndim != 0,
        lambda: f"Cross entropy expects its input to have one or more dimensions, but it had zero dimensions",
    )

    # NOTE label_smoothing < 0 will just be ignored.
    utils.check(
        label_smoothing <= 1.0,
        lambda: f"Cross entropy's {label_smoothing=} must be less than or equal to 1.0",
    )

    # extract shape information
    C_dim = 1 if a.ndim >= 2 else 0
    N = a.shape[0] if a.ndim >= 2 else 1
    C = a.shape[C_dim]
    feature_size = int(a.numel() / N / C)

    # Short-circuits if a is empty
    if a.numel() == 0:
        if reduction == "none":
            output_shape = list(a.shape)
            output_shape.pop(C_dim)
            return zeros(output_shape, device=a.device, dtype=a.dtype)
        elif reduction == "mean":
            fill_value = float("nan")
        elif reduction == "sum":
            fill_value = 0.0
        else:
            raise ValueError(f"Reduction argument {reduction} to cross_entropy is not supported")

        return full([], fill_value, device=a.device, dtype=a.dtype)

    if weight is not None:
        utils.check(
            weight.ndim == 1 and weight.numel() == C,
            lambda: f"Expected {weight.shape=} to have one dimension and {C} elements",
        )
        bcast_weight = reshape(weight, [C] + [1 for i in range(2, a.ndim)])

    log_softmax_a = log_softmax(a, C_dim)
    out = -log_softmax_a

    if a.shape == target.shape:
        utils.check(
            utils.is_float_dtype(target.dtype),
            lambda: f"expect float dtype for probability target, but got: {target.dtype}!",
        )
        utils.check(
            ignore_index < 0,
            lambda: f"ignore_index is not supported for probability target, set ignore_index < 0!",
        )

        if label_smoothing > 0.0:
            target = target * (1 - label_smoothing) + label_smoothing / C

        out = out * target

        if weight is not None:
            out = out * bcast_weight

        if target.ndim == 1:
            out = _reduction(
                out,
                prims.sum,
                output_dtype_kind=REDUCTION_OUTPUT_TYPE_KIND.SAME,
            )
        else:
            out = _reduction(
                out,
                prims.sum,
                dims=C_dim,
                output_dtype_kind=REDUCTION_OUTPUT_TYPE_KIND.SAME,
            )

        if reduction == "none":
            return out
        # TODO: duplicate this in probability target!
        elif reduction == "sum":
            # NOTE: do we need to promote dtype?!
            return _reduction(
                out,
                prims.sum,
                output_dtype_kind=REDUCTION_OUTPUT_TYPE_KIND.SAME,
            )
        elif reduction == "mean":
            reduced_sum = _reduction(
                out,
                prims.sum,
                output_dtype_kind=REDUCTION_OUTPUT_TYPE_KIND.SAME,
            )
            # NOTE: does it work with dynamic size?!
            return reduced_sum / N * feature_size
        else:
            raise ValueError(f"reduction argument: {reduction} to cross_entropy is not supported")
    else:
        utils.check(
            utils.is_integer_dtype(target.dtype),
            lambda: f"expect integer dtype for class indices target, but got: {target.dtype}!",
        )
        no_C_shape = list(a.shape)
        no_C_shape.pop(C_dim)
        utils.check(
            a.ndim == target.ndim + 1 and no_C_shape == list(target.shape),
            lambda: f"Inconsistent shape input: {a.shape} / target: {a.shape} to cross_entropy!",
        )

        # nll_loss
        if weight is not None:
            out = out * bcast_weight

        smooth_loss_no_sum = out
        # TODO: swap reshape with unsqueeze when nvfuser support is added
        # bcast_target = clang.unsqueeze(target, [C_dim])
        bcast_target_shape = list(a.shape)
        bcast_target_shape[C_dim] = 1
        bcast_target = reshape(target, bcast_target_shape)

        out = clang.take_along_axis(out, bcast_target, C_dim)

        if label_smoothing > 0:
            # smooth_loss shape [N, SPATIAL...]
            smooth_loss = _reduction(
                smooth_loss_no_sum,
                prims.sum,
                dims=[C_dim],
                output_dtype_kind=REDUCTION_OUTPUT_TYPE_KIND.SAME,
            )
        # NOTE: [handling of 'ignore_index']
        #       Semantically, I think we are doing the right thing here where we mask out the ignore_index entries on output from clang.take_along_axis. Because targets is expected to be within [0, C)
        #       However, in Torch/ATen implementation, 'ignore_index' can be outside of the range, so is targets. So it could even prevent an out-of-bound error from NLLLoss. Which diverges from the behavior here.
        #       Note that we can mimic that behavior by mask targets before take_along_axis, but that's going to add more operations here, which means more overhead. Let's not do that until we see real examples exploiting the behavior.
        #       Alternatively, we can revisit the choice of numpy.take_along_axis.
        #       jax.numpy.take_along_axis gives a 'mode' arg custom out-of-bound behavior. But that might be slightly tricky to handle for codegen.
        if ignore_index >= 0:
            # mask shape [N, 1, SPATIAL...]
            mask = bcast_target == ignore_index
            out = where(mask, 0, out)
            if label_smoothing > 0:
                # TODO: switch to squeeze
                smooth_loss = where(reshape(mask, list(smooth_loss.shape)), 0, smooth_loss)

        if reduction == "none":
            # TODO: swap reshape with squeeze when nvfuser support is added
            # return clang.squeeze(out, [C_dim])
            out = reshape(out, target.shape)
            if label_smoothing > 0:
                ret = smooth_loss
        # TODO: duplicate this in probability target!
        elif reduction == "sum":
            # NOTE: do we need to promote dtype?!
            out = _reduction(
                out,
                prims.sum,
                output_dtype_kind=REDUCTION_OUTPUT_TYPE_KIND.SAME,
            )
            if label_smoothing > 0:
                ret = _reduction(
                    smooth_loss,
                    prims.sum,
                    output_dtype_kind=REDUCTION_OUTPUT_TYPE_KIND.SAME,
                )
        elif reduction == "mean":
            # NOTE: do we need to promote dtype?!
            reduced_sum = _reduction(
                out,
                prims.sum,
                output_dtype_kind=REDUCTION_OUTPUT_TYPE_KIND.SAME,
            )
            if label_smoothing > 0:
                ret = _reduction(
                    smooth_loss,
                    prims.sum,
                    output_dtype_kind=REDUCTION_OUTPUT_TYPE_KIND.SAME,
                )
            if weight is not None:
                # NOTE: this seems unreasonably complicated. Am I missing something obvious?!
                input_shape = list(a.shape)
                expanded_weight = clang.expand(bcast_weight, input_shape)
                # DEBUG!!! this gives segfaults
                selected_weight = clang.take_along_axis(expanded_weight, bcast_target, C_dim)

                if ignore_index >= 0:
                    selected_weight = where(mask, 0, selected_weight)

                bcast_weight_sum = _reduction(
                    selected_weight,
                    prims.sum,
                    output_dtype_kind=REDUCTION_OUTPUT_TYPE_KIND.SAME,
                )
                out = reduced_sum / bcast_weight_sum
                if label_smoothing > 0:
                    ret = ret / bcast_weight_sum
            elif ignore_index >= 0:
                mask_sum = _reduction(
                    mask,
                    prims.sum,
                    dtype=to_dtype(torch.float),
                    output_dtype_kind=REDUCTION_OUTPUT_TYPE_KIND.SAME,
                )
                # NOTE: does the call numel here work with dynamic shape?!
                out = reduced_sum / (target.numel() - mask_sum)
                if label_smoothing > 0:
                    ret = ret / (target.numel() - mask_sum)
                elif target.ndim == 0:
                    # NOTE: this is pytorch implementation details.
                    # overwrite output to 0 when target hits ignore_index AND label_smoothing is missing.
                    # https://github.com/pytorch/pytorch/pull/64572
                    out = where((target == ignore_index), 0, out)
            else:
                out = reduced_sum / target.numel()
                if label_smoothing > 0:
                    ret = ret / target.numel()
        else:
            raise ValueError(f"Reduction argument: {reduction} to cross_entropy is not supported")

        # TODO FIXME This is probably incorrect -- but somewhere above the dtype of out can disagree with PyTorch
        out = out.to(a.dtype)

        if label_smoothing > 0:
            return out * (1 - label_smoothing) + (ret * (label_smoothing / C))
        else:
            return out


# TODO The function cross_entropy_backward shouldn't be registered as a primitive operation (above), but as
#   a composite operation
def _cross_entropy_grad(
    a: TensorLike,
    /,
    target: TensorLike,
    weight: None | TensorLike = None,
    size_average: None | Any = None,
    ignore_index: int = -100,
    reduce: None | Any = None,
    reduction: str = "mean",
    label_smoothing: float = 0.0,
) -> TensorLike:
    fwd: TensorLike = cross_entropy(a, target, weight, size_average, ignore_index, reduce, reduction, label_smoothing)

    g: TensorLike = get_grad(fwd)
    a_grad: TensorLike = cross_entropy_backward(g, a, target, weight, reduction, ignore_index, label_smoothing)
    put_grad(a, a_grad)

    return fwd


register_grad(cross_entropy, _cross_entropy_grad)


# TODO Is this a method?
# TODO Move this to nn.functional
# NOTE The id must be explicitly specified so as not to resolve to torch.dropout
#   (Using torch.nn.functional.dropout is just for readability as it's the documented operator)
@torchsymbol(torch.nn.functional.dropout, id="torch.nn.functional.dropout")
def dropout(a: TensorProxy, /, p: Number = 0.5, training: bool = True, inplace: bool = False) -> TensorProxy:
    if inplace:
        raise NotImplementedError("Only inplace=False is currently supported in dropout")

    if not training:
        return a

    utils.check(
        p <= 1 and p >= 0,
        lambda: f"Dropout probability has to be between 0 and 1, but got, {p}",
    )

    if p == 1:
        return zeros_like(a)

    if p == 0:
        return a

    scale = 1 / (1 - p)
    dropout_mask = _dropout_helper(a, 1 - p)

    return a * dropout_mask * scale


@torchsymbol(torch.nn.functional.embedding, id="torch.nn.functional.embedding")
def embedding(
    a: TensorLike, /, weight, padding_idx=None, max_norm=None, norm_type=2.0, scale_grad_by_freq=False, sparse=False
) -> TensorLike:
    # TODO: add embedding_renorm_ so we can remove embedding prim
    # NOTE: padding_idx has impact on backward and is not supported by take
    if max_norm is not None or padding_idx is not None:
        padding_idx = padding_idx if padding_idx is not None else -1
        return prims.embedding(
            a,
            weight,
            padding_idx=padding_idx,
            max_norm=max_norm,
            norm_type=norm_type,
            scale_grad_by_freq=scale_grad_by_freq,
            sparse=sparse,
        )

    # padding_idx / sparse not used by forward

    if a.ndim == 1:
        return clang.take(weight, a, 0)

    output_shape = list(a.shape) + list(weight.shape[1:])
    flatten_indices = reshape(a, [a.numel()])
    flatten_output = clang.take(weight, flatten_indices, 0)
    return reshape(flatten_output, output_shape)


@torchsymbol(torch.ops.aten.embedding_backward)
def embedding_backward(grad, indices, num_weights, padding_idx, scale_grad_by_freq, sparse):
    result = prims.embedding_backward(grad, indices, num_weights, padding_idx, scale_grad_by_freq, sparse)
    return result


@torchsymbol(torch.nn.functional.one_hot, id="torch.nn.functional.one_hot", is_method=False)
def one_hot(a: TensorLike, /, num_classes: int) -> TensorLike:
    # TODO: refactor when we're ready to support auto-inference for `num_classes = -1` using `.item()`
    utils.check(
        num_classes >= 1,
        lambda: f"Currently supports only positive input for num_classes, got num_classes={num_classes}",
        exception_type=NotImplementedError,
    )
    # TODO: would we want to implement this check in the future?
    #  utils.check(a.any() >= 0, lambda f"input tensor should have non-negative values", exception_type=ValueError)

    canvas = zeros(*a.shape, num_classes, device=a.device, dtype=dtypes.int64)
    index = a.unsqueeze(-1)
    src = ones_like(index, device=a.device, dtype=dtypes.int64)

    return scatter_add(canvas, dim=-1, index=index, src=src)


@torchsymbol(torch.group_norm, torch.nn.functional.group_norm, id="torch.nn.functional.group_norm", is_method=False)
def group_norm(
    a: TensorProxy,
    /,
    num_groups: int,
    weight: None | TensorProxy = None,
    bias: None | TensorProxy = None,
    eps: float = 1e-5,
) -> TensorProxy:
    utils.check(a.ndim >= 2, lambda: f"group_norm: {a.ndim=} should be at least 2")

    batch_size, num_channels, *inner_dims = a.shape

    # To avoid division by zero in the check below.
    utils.check(num_groups > 0, lambda: f"group_norm: {num_groups=} should be greater than 0")
    utils.check(
        num_channels % num_groups == 0, lambda: f"group_norm: {num_channels=} should be divisible by {num_groups=}"
    )
    utils.check(
        weight is None or (weight.ndim == 1 and weight.numel() == num_channels),
        lambda: f"group_norm: {weight.ndim=} should be equal to 1 and {weight.numel=} to {num_channels=}",
    )
    utils.check(
        bias is None or (bias.ndim == 1 and bias.numel() == num_channels),
        lambda: f"group_norm: {bias.ndim=} should be equal to 1 and {bias.numel=} to {num_channels=}",
    )

    # Empty `a` implies empty result.
    if any(d == 0 for d in a.shape):
        return zeros_like(a)

    # Split channels (num_channels,) -> (num_groups, num_channels // num_groups).
    a_groupped = view(a, [batch_size, num_groups, num_channels // num_groups] + inner_dims)

    # Perform Normalization (yes, subtract mean, divide by sd) over all the dims
    # but the batch and the group dim.
    res, *_ = _normalize(a_groupped, norm_dims=range(2, a_groupped.ndim), eps=eps)
    # Restore the channel dimension
    res = view(res, a.shape)

    # Reshape weight/bias (they are usually learnable parameters)
    # to be broadcastable with the current `res`.
    params_shape = [1, num_channels] + [1 for i in range(2, a.ndim)]
    weight = view(weight, params_shape) if weight is not None else None
    bias = view(bias, params_shape) if bias is not None else None

    if weight is not None:
        res = res * weight
    if bias is not None:
        res = res + bias

    res = to(res, a.dtype)
    return res


def _interpolate_scale_factor_helper(
    a: TensorLike,
    scale_factor: Sequence[float] | float,
    mode: str = "nearest",
) -> TensorLike:
    assert mode == "nearest"

    # a is assumed to be at least 3D.
    batch, channels, *spatial_dims = a.shape
    dim = len(spatial_dims)

    if isinstance(scale_factor, float):
        utils.check(scale_factor > 0, lambda: f"{scale_factor=} is expected to be strictly positive")
        scale_factor = (scale_factor,) * dim
    else:
        utils.check(
            (
                isinstance(scale_factor, Sequence)
                and len(scale_factor) == dim
                and all(isinstance(s, float) and s > 0 for s in scale_factor)
            ),
            lambda: f"{scale_factor=} is expected to be a strictly positive floating point number or "
            f"a sequence of strictly positive floating point numbers of length {dim}",
        )

    # perform nearest up/down-sampling
    def nearest_sampler(t, input_dim, output_dim, *, scale, dim):
        # It is expected that output_dim = int(input_dim * scale).
        # Indices [0, ..., output_dim - 1] are mapped to [0, ..., input_dim - 1]
        # with the rule i -> int(i * scale)
        # Values at these indices is the result.
        selected_idx = arange(0, output_dim, device=a.device)
        selected_idx = to(selected_idx * scale, selected_idx.dtype)
        return clang.take(t, selected_idx, dim=dim)

    def dim_expander(t, dim, n_repeats):
        t = unsqueeze(t, dim + 1)
        t = expand(t, t.shape[: dim + 1] + (n_repeats,) + t.shape[dim + 2 :])
        return t

    res_output_spatial_dims = []

    for k, (scale, input_dim) in enumerate(zip(reversed(scale_factor), reversed(spatial_dims))):
        output_dim = int(scale * input_dim)
        utils.check(
            output_dim > 0,
            lambda: f"provided scale_factor value {scale} results " f"in a zero length output at dimension {k + 2}",
        )
        res_output_spatial_dims.append(output_dim)

        # k iterates from the end, and we skip the first 2
        # dimenions corresponding to batches and channels.
        curr_dim = 2 + (len(spatial_dims) - k - 1)

        if output_dim <= input_dim:
            if output_dim <= input_dim // 2:
                # scale_factor <= 1 (i.e. output_dim <= input_dim) implies simple slice
                # when output_dim <= input_dim // 2.
                stride = input_dim // output_dim
                end = input_dim - (input_dim % output_dim)
                a = clang.slice_in_dim(a, 0, end, stride=stride, dim=curr_dim)
            else:
                # In this case slice will not do and explicit downsample is needed.
                a = nearest_sampler(a, input_dim, output_dim, scale=1.0 / scale, dim=curr_dim)
        else:
            if output_dim % input_dim == 0:
                # In this case we can just expand dim.
                n_repeats = output_dim // input_dim
                a = dim_expander(a, curr_dim, n_repeats)
            else:
                # In this case expand will not cut it and explicit upsampling is needed.
                a = nearest_sampler(a, input_dim, output_dim, scale=1.0 / scale, dim=curr_dim)

    output_shape = [batch, channels] + res_output_spatial_dims[::-1]
    return reshape(a, output_shape)


def _interpolate_size_helper(
    a: TensorLike,
    size: Sequence[int] | int,
    mode: str = "nearest",
) -> TensorLike:
    batch, channels, *spatial_dims = a.shape
    dim = len(spatial_dims)

    if isinstance(size, int):
        utils.check(size > 0, lambda: f"{size=} is expected to be greater than zero")
        size = (size,) * dim
    else:
        utils.check(
            (isinstance(size, Sequence) and len(size) == dim and all(isinstance(s, int) and s > 0 for s in size)),
            lambda: f"{size=} is expected to be a greater than zero integer "
            f"or a sequence of strictly positive integers of length {dim}",
        )

    scale_factor = tuple(output_size / input_size for output_size, input_size in zip(size, spatial_dims))

    return _interpolate_scale_factor_helper(a, scale_factor)


# TODO Implement additional modes and parameters
@torchsymbol(torch.nn.functional.interpolate, is_method=False)
def interpolate(
    a: TensorLike,
    /,
    size: None | int | Sequence[int] = None,
    scale_factor: float | Sequence[float] | None = None,
    mode: str = "nearest",
) -> TensorLike:
    utils.check(
        mode == "nearest",
        lambda: f"only mode='nearest' is supported at the moment, but got {mode=}",
        exception_type=NotImplementedError,
    )

    utils.check(a.ndim >= 3, lambda: f"Expected {a.ndim=} >= 3")
    utils.check(a.numel() > 0, lambda: f"Expected {a.numel=} to be greater than 0")

    utils.check(
        (size is not None) ^ (scale_factor is not None),
        lambda: "Only one of `size` or `scale_factor` has to be specified, but " f"got {size=} and {scale_factor=}",
    )

    if size is not None:
        return _interpolate_size_helper(a, size, mode)
    else:
        return _interpolate_scale_factor_helper(a, scale_factor, mode)


@torchsymbol(torch.Tensor.item, is_method=True)
def item(a: TensorLike) -> Number:
    return prims.item(a)


# TODO Move this to nn.functional
@torchsymbol(torch.nn.functional.linear)
def linear(a: TensorLike, w: TensorLike, /, bias: None | TensorLike = None) -> TensorLike:
    return prims.linear(a, w, bias)


@torchsymbol(torch.logsumexp, is_method=True)
def logsumexp(a: TensorLike, /, dim: int | Sequence[int], keepdim: bool = False) -> TensorLike:
    input_max = amax(a, dim, keepdim=True)
    input_max_sans_inf = where(abs(input_max) == float("inf"), 0, input_max)
    result = log(sum(exp(a - input_max_sans_inf), dim, keepdim))
    squeeze_max = input_max_sans_inf if keepdim else squeeze(input_max_sans_inf, dim)
    return result + squeeze_max


# The dim parameter in torch.nn.functional.log_softmax is optional.
# Inferring dim parameter is deprecated, so we made dim a required parameter in our log_softmax definition.
# See the PyTorch documentation:
# https://pytorch.org/docs/master/generated/torch.nn.functional.log_softmax.html
# https://pytorch.org/docs/master/special.html?#torch.special.log_softmax
@torchsymbol(torch.log_softmax, torch.special.log_softmax, torch.nn.functional.log_softmax, is_method=True)
def log_softmax(a: TensorLike, /, dim: int, *, dtype: None | dtypeLike = None) -> TensorLike:
    result_dtype: dtypeLike = dtype or a.dtype
    result_dtype: dtypes.dtype = to_dtype(result_dtype)

    # If dtype parameter is specified, the input tensor is cast to dtype before the operation is performed.
    # We cast the input to the corresponding computation dtype and the output to the desired dtype.
    computation_dtype = utils.get_computation_dtype(result_dtype)
    a_ = a.to(computation_dtype)

    result = a_ - logsumexp(a_, dim, keepdim=True)

    converted = result.to(result_dtype)
    return converted


# TODO Update annotations and consider moving to torchex
# We improve the efficiency of cross_entropy backward decomposition by adding the log_softmax_backward
# and nll_loss_backward primitives. Executors can override the primitives using internal implementations.
# See issue "Cross_entropy is decomposed for backward but the decomposition is
# not fusible currently"
@torchsymbol("log_softmax_backward", id="log_softmax_backward")
def log_softmax_backward(g: TensorProxy, /, output: TensorProxy, dim: int, dtype: dtypeLike) -> TensorLike:
    dtype: dtypes.dtype = to_dtype(dtype)
    g_input = g - exp(output) * sum(g, dim=dim, keepdim=True)
    return to(g_input, dtype)


# This helper function implements the aten nll_loss_forward, which returns the primal and total_weight tensors.
# The total_weight tensor is used in the backward pass.
def _nll_loss_helper(
    a: TensorProxy, target: TensorProxy, weight: None | TensorProxy, ignore_index: int, reduction: str
) -> tuple[TensorProxy, None | TensorLike]:
    utils.check(
        reduction in ("none", "sum", "mean"),
        lambda: f'Expected reduction string to be "none", "sum", or "mean", but it is {reduction}.',
        exception_type=ValueError,
    )

    # NOTE This short-circuit is subject to change and is placed ahead of other input checks to match PyTorch behavior.
    # The expected behavior when the target and input have zero elements:
    #   reduction = 'none' --- tensor([], shape) or tensor(0.)
    #   reduction = 'sum'  --- tensor(0.)
    #   reduction = 'mean' --- tensor(nan)
    # Mean reduction on empty tensors produces NaN.
    if a.numel() == 0 and target.numel() == 0:
        if reduction == "none":
            # Keep target shape if it is non-trivial
            result_shape = target.shape if target.shape != (0,) else []
            return full(result_shape, fill_value := 0.0, device=a.device, dtype=a.dtype), None
        elif reduction == "sum":
            return full(result_shape := [], fill_value := 0.0, device=a.device, dtype=a.dtype), None
        elif reduction == "mean":
            return full(result_shape := [], fill_value := float("nan"), device=a.device, dtype=a.dtype), None

    utils.check(
        utils.is_integer_dtype(target.dtype),
        lambda: f"Expected target to be a tensor with an integer dtype, but it has dtype {target.dtype}.",
    )

    utils.check(
        a.ndim >= 1,
        lambda: f"Expected the input tensor to have more than 1 dimension, but it has {a.ndim} dimensions.",
    )

    utils.check(
        a.ndim == target.ndim + 1,
        lambda: f"Expected the input tensor to have {(target.ndim + 1)=} dimensions, but it has {a.ndim} dimensions.",
    )

    # channels dimension is either the first one if no batch dim present (i.e. a.shape[0]),
    # or right next to it (i.e. a.shape[1]).
    channels_dim = 1 if a.ndim >= 2 else 0
    num_channels = a.shape[channels_dim]
    # target should match input in dims which do not correspond to the channels dim, i.e.
    # (input.shape[:channels_dim] + input.shape[channels_dim + 1:]) == target.shape <=> True
    expected_target_shape = a.shape[:channels_dim] + a.shape[channels_dim + 1 :]

    utils.check(
        expected_target_shape == target.shape,
        lambda: f"Expected the target tensor to have the same shape as the input tensor except for the channels dimension \
            {expected_target_shape}, but it has shape {target.shape}.",
    )

    utils.check(
        weight is None or (weight.ndim == 1 and weight.shape[0] == num_channels),
        lambda: f"Expected a 1D tensor with {num_channels} elements for weight argument, \
            but found a tensor with {weight.ndim} dimensions and {weight.shape[0]} elements.",
    )

    # NOTE: [Handling of 'ignore_index' parameter]
    # What does it mean to ignore an index?
    #   The 'ignore_index' parameter specifies a target value that does not contribute to input gradient.
    # 'ignore_index' can be outside of the [0, num_channels) range, which can cause out-of-bounds errors when gathering
    # values from input tensor.
    #
    # What does ATen do?
    #   ATen prevents nll_loss from having these errors by skipping target values that match ignore_index first before
    # indexing the input tensor.
    #
    # What do we do?
    #   We mask the ignore_index entries on the output tensor from take_along_axis because we expect the targets to be
    # within [0, num_channels) range.
    #
    # Why do we like our approach better?
    #   Mimicking Aten behavior requires masking the target tensor before calling take_along_axis, which would add more
    # operations to the fusion. We should follow this approach until we see real examples where ignore_index is
    # out-of-bounds of [0, num_channels) range.
    #
    # What are the alternative options?
    #   We can add a `mode` parameter to take_along_axis that controls how to handle out-of-bounds indices.
    # The jax.numpy.take_along_axis has this feature.

    out = -a

    if weight is not None:
        bcast_weight = reshape(weight, [num_channels] + [1 for _ in range(2, a.ndim)])
        out = out * bcast_weight

    # Make target broadcastable with output, which has same shape as input tensor.
    bcast_target = unsqueeze(target, channels_dim)

    out = take_along_dim(out, bcast_target, channels_dim)
    selected_target_mask = bcast_target != ignore_index
    out = where(selected_target_mask, out, 0)

    # This section handles applying the reduction parameter to the output.
    # We return None for the total_weight when reduction is "none" or "sum" since it is unused in the backwards pass.
    if reduction == "none":
        return squeeze(out, channels_dim), None
    elif reduction == "sum":
        return sum(out), None
    elif reduction == "mean":
        reduced_sum = sum(out)
        if weight is not None:
            # Gather the weights for each target class.
            # Mask the ignored target classes.
            # Sum together all target weights.
            expanded_weight = expand(bcast_weight, a.shape)
            selected_weight = take_along_dim(expanded_weight, bcast_target, channels_dim)
            selected_weight = where(selected_target_mask, selected_weight, 0)
            bcast_weight_sum = sum(selected_weight)
            return (reduced_sum / bcast_weight_sum), bcast_weight_sum
        else:
            # The weight tensor is none, so the total weight is the number of valid target elements not equal to
            # ignore_index argument
            total_weight = sum(selected_target_mask)
            out = reduced_sum / total_weight
            return out, total_weight


# Aten nll_loss_forward returns primal and total_weight tensors. The total_weight tensor is used in the backwards pass.
# PyTorch nll_loss only returns primal, so a helper function is used in the augmented forward function.
@torchsymbol(torch.nn.functional.nll_loss)
def nll_loss(
    a: TensorProxy,
    /,
    target: TensorProxy,
    weight: None | TensorProxy = None,
    ignore_index: int = None,
    reduction: str = "mean",
) -> TensorProxy:
    # Resolve ignore_index if it is not specified by user.
    if ignore_index is None:
        ignore_index = -1
    result, _ = _nll_loss_helper(a, target, weight, ignore_index, reduction)
    return result


# TODO Make not a prim
# The decomposition of `nll_loss_backward` requires a scatter operation
@torchsymbol("nll_loss_backward", id="nll_loss_backward", is_prim=True)
def nll_loss_backward(
    g: TensorLike,
    a: TensorLike,
    /,
    target: TensorLike,
    weight: None | TensorLike,
    reduction: str,
    ignore_index: int,
    total_weight: TensorLike,
) -> TensorLike:
    return TensorProxy(like=g, shape=a.shape)


@torchsymbol(torch.nn.functional.mse_loss)
def mse_loss(
    a: TensorLike,
    /,
    target: TensorLike,
    size_average: None | Any = None,
    reduce: None | Any = None,
    reduction: str = "mean",
) -> TensorLike:
    utils.check(
        size_average is None and reduce is None,
        lambda: f"Deprecated size_average={size_average} and reduce={reduce} is not supported!",
    )
    utils.check(
        reduction in ("none", "sum", "mean"),
        lambda: f'Expected reduction string to be "none", "sum", or "mean", but it is {reduction}.',
        exception_type=ValueError,
    )

    # warn broadcasting
    if a.size() != target.size():
        warnings.warn(
            f"Using a target size {target.size()} that is different to the input size {a.size()}"
            "This will likely lead to incorrect results due to broadcasting."
            "Please ensure they have the same size."
        )
    out = (a - target) ** 2

    # maybe add _apply_loss_reduction
    # (like https://github.com/pytorch/pytorch/blob/df5829d0babaefc6e271897d6fffd40073d8b723/torch/_refs/nn/functional/__init__.py#L490)
    # not sure if this would be useful
    if reduction == "none":
        return out
    elif reduction == "sum":
        return sum(out)
    elif reduction == "mean":
        return mean(out)
    else:
        raise ValueError(f"Reduction argument {reduction} to mse_loss is not supported")


# TODO Add annotations
# NOTE The scale parameter is kwarg-only in PyTorch
@torchsymbol(torch.nn.functional.scaled_dot_product_attention)
def scaled_dot_product_attention(query, key, value, attn_mask=None, dropout_p=0.0, is_causal=False, *, scale=None):
    for arg_name, arg in zip(("query", "key", "value"), (query, key, value)):
        utils.check(
            dtypes.is_float_dtype(arg.dtype),
            lambda: f"{arg_name}.dtype={arg.dtype} is expected to be a floating type",
            ValueError,
        )

    # Reference implementation:
    # https://github.com/pytorch/pytorch/blob/d62a80a/aten/src/ATen/native/transformers/attention.cpp#L639-L697
    if scale is None:
        scale = 1 / query.size(-1) ** 0.5
    # This implementation doesn't match your usual attention textbook formula, but it's meant to be more stable
    # https://github.com/bigscience-workshop/Megatron-DeepSpeed/pull/118
    scale = scale**0.5
    logits = (query * scale) @ (key.transpose(-2, -1) * scale)
    if is_causal:
        utils.check(
            attn_mask is None,
            lambda: "scaled_dot_product_attention: Explicit attn_mask should not be set when is_causal=True",
            ValueError,
        )
        logits = logits.tril(fill_value=-math.inf)

    if attn_mask is not None:
        if dtypes.is_boolean_dtype(attn_mask.dtype):
            # Boolean mask value False implies logit value set to -inf
            # to have no effect in the subsequent softmax
            logits = where(attn_mask, logits, -math.inf)
        elif dtypes.is_float_dtype(attn_mask.dtype):
            # Otherwise, attn_mask represents an additive attention tensor
            logits = logits + attn_mask
        else:
            utils.check(
                False, lambda: f"{attn_mask.dtype=} is expected to be of the boolean or a floating type", ValueError
            )

    attn_weight = softmax(logits, dim=-1)
    attn_weight = dropout(attn_weight, dropout_p)
    return attn_weight @ value


@torchsymbol(torch.sigmoid, torch.nn.functional.sigmoid, torch.special.expit, is_method=True)
def sigmoid(a: TensorLike, /) -> TensorLike:
    return clang.sigmoid(a)


# CompositeImplicitAutograd - don't register decomp
@torchsymbol(torch.softmax, torch.nn.functional.softmax, is_method=True, id="torch.softmax")
def _softmax(
    a: TensorLike,
    /,
    dim: int,
    *,
    dtype: None | dtypeLike = None,
) -> TensorLike:
    result_dtype: dtypeLike = dtype or a.dtype
    result_dtype: dtypes.dtype = to_dtype(result_dtype)
    computation_dtype = utils.get_computation_dtype(result_dtype)
    a_ = a.to(computation_dtype)

    if a.numel == 0:
        a_exp = exp(a_)
    else:
        a_max = amax(a_, dim, keepdim=True)
        a_exp = exp(a_ - a_max)

    result = a_exp / sum(a_exp, dim, keepdim=True)
    converted = result.to(result_dtype)
    return converted


register_method("softmax", _softmax)


# A wrapper to support `torch.nn.Softmax` whose `forward` passes the kwarg of `_stacklevel=5` to `torch.nn.functional.softmax`.
# ref: https://github.com/pytorch/pytorch/blob/8d12ba9acfa20ed7df438a8892c9bf8e6bef5775/torch/nn/modules/activation.py#L1545
def softmax(a: TensorLike, dim: int, dtype: None | dtypeLike = None, _stacklevel: int = 3) -> TensorLike:
    return _softmax(a, dim=dim, dtype=dtype)


#
# Distributed operations
#
# NOTE DISTRIBUTED AVAILABILITY
# PyTorch is often built without distributed support, which can be queried for using
#   torch.distributed.is_available(). When PyTorch is built without distributed then we
#   want to avoid accessing any parts of the torch.distributed module except
#   the is_available() function.

if torch.distributed.is_available():
    DistributedReduceOpLike = str | torch.distributed.ReduceOp | dist_prims.DistributedReduceOps

    # string name, PyTorch enum value, thunder.jit enum value
    _reduceop_triples = (("sum", torch.distributed.ReduceOp.SUM, dist_prims.DistributedReduceOps.SUM),)

    def to_thunder_distributed_reduce_op(op: DistributedReduceOpLike | None):
        if isinstance(op, str):
            for s, top, pop in _reduceop_triples:
                if op == s:
                    return pop

            utils.check(False, lambda: f"Unknown distributed reduce op string {op}")

        if isinstance(op, torch.distributed.ReduceOp):
            for s, top, pop in _reduceop_triples:
                if op is top:
                    return pop

            utils.check(False, lambda: f"Unknown distributed reduce op {op}")

        if op is None:
            return dist_prims.DistributedReduceOps.SUM

        return op

    def to_torch_distributed_reduce_op(op: None | DistributedReduceOpLike) -> None | torch.distributed.ReduceOp:
        if isinstance(op, dist_prims.DistributedReduceOps):
            for s, top, pop in _reduceop_triples:
                if op is pop:
                    return top

            utils.check(False, lambda: f"Couldn't map the distributed reduce op {op} to a PyTorch reduce op")

        return op

    @torchsymbol(
        is_method=False,
        id="functional_all_gather",
    )
    def all_gather(
        a: TensorLike,
        group: torch.distributed.ProcessGroup | None = None,
        async_op: bool = False,
    ) -> TensorLike | FutureTensorLike:
        group = group if group is not None else torch.distributed.new_group()

        return dist_prims.all_gather(a, group, async_op)

    # NOTE torch.distributed.all_reduce is an inplace operation (although the underlying NCCL
    #   call does not need to be inplace). This, however, is modeled as an out-of-place functional
    #   operation, hence the id "functional_all_reduce", and why we do not translate PyTorch
    #   calls directly to this.
    # PyTorch uses torch.ops.c10d_functional.all_reduce as an ID for a similar operation.
    # This operation is based on torch.distributed.all_reduce, see:
    #   https://pytorch.org/docs/master/distributed.html#torch.distributed.all_reduce
    @torchsymbol(
        is_method=False,
        id="functional_all_reduce",
    )
    def all_reduce(
        a: TensorLike,
        /,
        op: DistributedReduceOpLike = torch.distributed.ReduceOp.SUM,
        group: None | torch.distributed.ProcessGroup = None,
        async_op: bool = False,
    ) -> TensorLike | FutureTensorLike:
        op = to_thunder_distributed_reduce_op(op)
        group = group if group is not None else torch.distributed.new_group()

        return dist_prims.all_reduce(a, op, group, async_op)

    @torchsymbol(
        is_method=False,
        id="functional_broadcast",
    )
    def broadcast(
        a: TensorLike,
        src: int,
        group: torch.distributed.ProcessGroup | None = None,
        async_op: bool = False,
    ) -> TensorLike | FutureTensorLike:
        group = group if group is not None else torch.distributed.new_group()

        return dist_prims.broadcast(a, src, group, async_op)

    @torchsymbol(
        is_method=False,
        id="functional_reduce_scatter",
    )
    def reduce_scatter(
        a: TensorLike,
        op: DistributedReduceOpLike | None = None,
        group: torch.distributed.ProcessGroup | None = None,
        async_op: bool = False,
    ) -> TensorLike | FutureTensorLike:
        op = to_thunder_distributed_reduce_op(op)
        group = group if group is not None else torch.distributed.new_group()

        return dist_prims.reduce_scatter(a, op, group, async_op)

else:

    def all_gather(
        a: TensorLike,
        group: Any | None = None,
        async_op: bool = False,
    ) -> None:
        utils.check(False, lambda: f"torch.distributed is not available")

    # NOTE torch.distributed is not available
    def all_reduce(
        a: TensorLike,
        op: Any,
        group: Any | None = None,
        async_op: bool = False,
    ) -> None:
        utils.check(False, lambda: f"torch.distributed is not available")

    def broadcast(
        a: TensorLike,
        src: int,
        group: Any | None = None,
        async_op: bool = False,
    ) -> None:
        utils.check(False, lambda: f"torch.distributed is not available")

    def reduce_scatter(
        a: TensorLike,
        op: Any,
        group: Any | None = None,
        async_op: bool = False,
    ) -> None:
        utils.check(False, lambda: f"torch.distributed is not available")


#
# torch -> thunder object mapping
#


_torch_to_thunder_complete_map = {
    **_torch_to_thunder_dtype_map,
    **_torch_to_thunder_function_map,
    **{fn: fn for fn in _torch_noinline_functions},
}<|MERGE_RESOLUTION|>--- conflicted
+++ resolved
@@ -194,16 +194,13 @@
     return a.device.devicetype is devices.DeviceType.CUDA
 
 
-<<<<<<< HEAD
+
 # is nested always returns False for now:
 # https://github.com/Lightning-AI/lightning-thunder/issues/93#issuecomment-2030416883
 @torchsymbol(torch.Tensor.is_nested, is_property=True, id="torch.is_nested")
 def is_nested(a: TensorLike, /) -> bool:
     return False
 
-
-register_method("size", size)
-=======
 _torch_dtype_to_old_torch_typestring_map = {
     torch.float32: "FloatTensor",
     torch.float64: "DoubleTensor",
@@ -256,7 +253,6 @@
         lambda: f"type(): unrecognized torch typestring {typestring}",
         exception_type=ValueError,
     )
->>>>>>> d6237c88
 
     return devicetype_str, dtype_str
 
