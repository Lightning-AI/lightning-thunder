import itertools
import math
import operator
import collections
import re
from collections.abc import Sequence
from enum import Enum
from functools import partial, reduce, wraps
from numbers import Number
from typing import Any, Union, Optional, Tuple
from collections.abc import Callable

import opt_einsum

# Initializes the language context
from thunder.torch.langctx import register_method, register_property

import thunder.clang as clang
import thunder.core.devices as devices
from thunder.core.devices import to_device, device_from_string
import thunder.core.dtypes as dtypes
from thunder.core.dtypes import to_torch_dtype, to_dtype, _thunder_to_torch_dtype_map, _torch_to_thunder_dtype_map
import thunder.core.prims as prims
import thunder.core.utils as utils
import thunder.distributed.prims as dist_prims
from thunder.core.langctxs import langctx, Languages
from thunder.core.proxies import TensorProxy, FutureTensorProxy
from thunder.core.pytree import tree_map
from thunder.core.symbol import Symbol
from thunder.core.transforms import register_grad, put_grads
from thunder.core.prims import get_grad, put_grad
from thunder.core.baseutils import run_once

__all__ = [
    "is_available",
]

# NOTE torch is a requirement
import torch
import torch.distributed as tdist

import warnings

# Type annotation helpers
TensorLike = TensorProxy
FutureTensorLike = FutureTensorProxy
DeviceLike = str | devices.Device | torch.device
dtypeLike = dtypes.dtype | torch.dtype


# TODO RC1 Remove this map
_torch_noinline_functions = {
    torch.nn.modules.utils._single,
    torch.nn.modules.utils._pair,
    torch.nn.modules.utils._triple,
    torch.nn.modules.utils._quadruple,
}

# Maps torch functions, like torch.foo, to their corresponding thunder.torch functions
# NOTE This is defined here and populated as functions are defined below
_torch_to_thunder_function_map: dict[Callable, Callable] = {}

#
# torch operation definitions
#


# A wrapper that executes the operations within the torch language context
# NOTE because this module defines the torch language context, a reference to itself
#   is acquired by inspecting the __module__ attribute of the is_available function defined
#   above
# NOTE Functions that set is_method=True must be able to accept a tensor as their first positional input
class torchsymbol:
    def __init__(
        self,
        *torchfns,
        is_method: bool = False,
        method_name: None | str = None,
        is_property: bool = False,
        id: str | None = None,
        is_prim: bool = False,
        tags: None | list[Any] = None,
    ):
        self.torchfns = torchfns
        self.is_method = is_method or (method_name is not None)
        self.method_name: None | str = method_name
        self.is_property = is_property
        self.id = id
        # When is_prim is True, the function is treated as a primitive, so that
        # executors must execute it directly without decomposition.
        self.is_prim = is_prim
        self.tags = tags

    def __call__(self, fn: Callable) -> Symbol:
        _fn = langctx(Languages.TORCH)(fn)

        id: str
        if self.id is None:
            name = fn.__name__
            if hasattr(torch, name):
                id = f"torch.{name}"
            elif hasattr(torch.nn.functional, name):
                id = f"torch.nn.functional.{name}"
            elif hasattr(torch.Tensor, name):
                id = f"torch.Tensor.{name}"
            elif hasattr(torch.ops.aten, name):
                id = f"torch.ops.aten.{name}"
            elif hasattr(torch.special, name):
                id = f"torch.special.{name}"
            else:
                utils.check(
                    False,
                    lambda: f"The torchsymbol decorator failed to infer an id for {name}, specify one explicitly (with id=<your id>)",
                    exception_type=AssertionError,
                )
        else:
            if not self.id.startswith("torch"):
                warnings.warn("Given {self.id=} does not start with the namespace of `torch`")
            id = self.id

        if self.is_prim:
            sym = Symbol(
                name=fn.__name__, meta=langctx(Languages.PRIMS)(_fn), id=id, is_prim=self.is_prim, tags=self.tags
            )
        else:
            sym = Symbol(name=fn.__name__, meta=_fn, id=id, is_prim=self.is_prim, tags=self.tags)

        if self.is_method:
            method_name: str = self.method_name if self.method_name is not None else fn.__name__
            register_method(method_name, sym)
            torch_method: None | Callable = getattr(torch.Tensor, method_name, None)
            if torch_method is not None:
                _torch_to_thunder_function_map[torch_method] = sym
        elif self.is_property:
            method_name: str = self.method_name if self.method_name is not None else fn.__name__
            register_property(method_name, sym)
            torch_property = getattr(torch.Tensor, method_name, None)
            if torch_property is not None:
                _torch_to_thunder_function_map[torch_property] = sym

        if self.torchfns is not None:
            for torchfn in self.torchfns:
                _torch_to_thunder_function_map[torchfn] = sym

        return sym


#
# Tensor properties
#


@torchsymbol(torch.Tensor.dim, is_method=True)
def dim(a: TensorLike, /) -> int:
    return a.ndim


# NOTE: Named `compute_len` so that it doesn't
#       conflict with built-in `len`
def compute_len(a: TensorLike, /) -> int:
    if a.ndim == 0:
        raise TypeError("len() of a 0-d tensor")
    return a.shape[0]


register_method("len", compute_len)


@torchsymbol(torch.is_floating_point, is_method=True)
def is_floating_point(a: TensorLike, /) -> bool:
    return dtypes.is_float_dtype(a.dtype)


# Handles the size method
def size(a: TensorLike, /, dim: None | int = None) -> int | Sequence[int]:
    if dim:
        return a.shape[dim]
    return a.shape


register_method("size", size)


@torchsymbol(torch.numel, torch.Tensor.numel, is_method=True)
def numel(a: TensorLike, /) -> int:
    return a._numel


register_method("numel", numel)


@torchsymbol(torch.Tensor.is_cuda, is_property=True, id="torch.is_cuda")
def is_cuda(a: TensorLike, /) -> bool:
    return a.device.devicetype is devices.DeviceType.CUDA


<<<<<<< HEAD
register_method("size", size)

_torch_dtype_to_old_torch_typestring_map = {
    torch.float32: "FloatTensor",
    torch.float64: "DoubleTensor",
    torch.float16: "HalfTensor",
    torch.bfloat16: "BFloat16Tensor",
    torch.uint8: "ByteTensor",
    torch.int8: "CharTensor",
    torch.int16: "ShortTensor",
    torch.int32: "IntTensor",
    torch.long: "LongTensor",
    torch.bool: "BoolTensor",
}

_old_torch_typestring_to_torch_dtype_map = {v: k for k, v in _torch_dtype_to_old_torch_typestring_map.items()}


def _device_and_dtype_to_old_torch_typestring(device: DeviceLike, dtype: dtypeLike) -> str:
    torch_dtype = to_torch_dtype(dtype)
    dtype_str = _torch_dtype_to_old_torch_typestring_map.get(torch_dtype)
    devicetype_str: str = ""
    if device.devicetype is not devices.DeviceType.CPU:
        devicetype_str = f"{devices.devicetype_string(device.devicetype)}."
    return f"torch.{devicetype_str}{dtype_str}"


def _old_torch_typestring_to_devicetype_and_dtype(typestring: str) -> tuple[DeviceLike, dtypeLike]:

    # Two cases:
    #    - torch.DtypeTensor
    #    - torch.device.DtypeTensor

    _, *dev_and_dtype = typestring.split(".")
    devicetype_str = "cpu"
    dtype_str = ""

    if len(dev_and_dtype) == 1:
        # when devicetype_str is omitted, device type is CPU
        (dtype_str,) = dev_and_dtype
        dtype_str = _old_torch_typestring_to_torch_dtype_map[dtype_str]

    if len(dev_and_dtype) == 2:
        devicetype_str, dtype_str = dev_and_dtype
        dtype_str = _old_torch_typestring_to_torch_dtype_map[dtype_str]

    # Value error
    # expected the string to split into one or two elements
    # and devicetype_str should be either "cpu" or "cuda"
    utils.check(
        devicetype_str in ("cpu", "cuda") and 1 <= len(dev_and_dtype) <= 2,
        lambda: f"type(): unrecognized torch typestring {typestring}",
        exception_type=ValueError,
    )

    return devicetype_str, dtype_str


@torchsymbol(torch.Tensor.type, is_method=True)
def type(a: TensorLike, /, dtype: None | str | dtypeLike = None, non_blocking: bool = False) -> str | TensorLike:
    utils.check(
        not non_blocking,
        lambda: f"type(): `non_blocking==True` is currently not supported.",
        exception_type=NotImplementedError,
    )

    if dtype is None:
        # returns the type of the input tensor in string
        return _device_and_dtype_to_old_torch_typestring(a.device, a.dtype)

    if isinstance(dtype, str):
        devtype, dtype = _old_torch_typestring_to_devicetype_and_dtype(dtype)

        if devtype == a.device.type:
            # This handles two cases:
            # 1. When a tensor is already on a CUDA device, and the device type string is CUDA. In this case the tensor remains on its current device.
            # 2. When a tensor is on a CPU device and the device type string is omitted, the tensor remains on the CPU device.
            dev = a.device
        else:
            dev = device_from_string(devtype)
    else:
        # dtype is assumed to be torch.dtype (e.g. torch.int32)
        dev = a.device

    return to(a, dev, dtype)


register_method("type", type)

=======
>>>>>>> 3fc84423
#
# Data movement and transformation operations
#


# NOTE This handles a.float()
#   It avoids using the name "float" to not collide with the builtin
#   "float"
def to_float(a: Number | TensorLike) -> Number | TensorLike:
    return clang.maybe_convert_to_dtype(a, dtypes.float32)


register_method("float", to_float)


# NOTE to's parsing is a little whacky
#   to supports five first positional arguments
#   1) a tensor, in which case device and dtype cannot be specified (although we allow them to be)
#   2) a dtype, in which case device cannot be specified (although we allow this)
#   3) a device, in which case dtype can be specified,
#   4) None, in which case device and dtype come from kwargs (which may also be None, a.to() is valid and just returns)
#       a itself
#   5) device and dtype
def _parse_to_device_and_dtype(
    tensor_dtype_or_device: None | TensorLike | dtypeLike | DeviceLike = None,
    optional_positional_dtype: None | dtypeLike = None,
    /,
    device: None | DeviceLike = None,
    dtype: None | dtypeLike = None,
) -> tuple[devices.Device, dtypes.dtype]:
    # Case 3 and 5 -- device first
    if isinstance(tensor_dtype_or_device, (torch.device, devices.Device, str)):
        utils.check(device is None, lambda: f"to received both a positional and keyword device argument")
        device = to_device(tensor_dtype_or_device)

        if optional_positional_dtype is not None:
            utils.check(dtype is None, lambda: f"to received both a positional and keyword dtype argument")
            dtype = to_dtype(optional_positional_dtype)
        else:
            dtype = to_dtype(dtype)
    # Case 2 -- dtype first
    elif isinstance(tensor_dtype_or_device, (torch.dtype, dtypes.dtype)):
        utils.check(dtype is None, lambda: f"to received both a positional and keyword dtype argument")
        device = to_device(device) if device is not None else None
        dtype = to_dtype(tensor_dtype_or_device)
    # Case 4 -- None first
    elif tensor_dtype_or_device is None:
        device = to_device(device) if device is not None else None
        dtype = to_dtype(dtype)
    # Case 1 -- tensor first
    else:
        # It'd be nice to write torch.Tensor here instead of TensorProxy.
        # See issue "Translate isinstance(a, torch.Tensor) calls so that
        # TensorProxies can pass as torch.Tensors"
        utils.check_type(tensor_dtype_or_device, TensorProxy)
        device_ = tensor_dtype_or_device.device if device is None else to_device(device)
        dtype_ = tensor_dtype_or_device.true_dtype if dtype is None else to_dtype(dtype)
        device, dtype = device_, dtype_

    return device, dtype


# TODO Model non_blocking (as kwargs)
@torchsymbol(torch.Tensor.to, is_method=True)
def to(
    a: TensorLike,
    tensor_dtype_or_device: None | TensorLike | dtypeLike | DeviceLike = None,
    optional_positional_dtype: None | dtypeLike = None,
    /,
    *,
    device: None | DeviceLike = None,
    dtype: None | dtypeLike = None,
    copy: bool = False,
    memory_format: None | torch.memory_format = None,
) -> TensorLike:
    device, dtype = _parse_to_device_and_dtype(
        tensor_dtype_or_device, optional_positional_dtype, device=device, dtype=dtype
    )

    if copy:
        if device is not None:
            device = to_device(device)
            a = prims.device_put(a, device)
        if dtype is not None:
            dtype = to_dtype(dtype)
            a = prims.convert_element_type(a, dtype)
        if memory_format is not None:
            # NOTE not sure if we need to handle torch.preserve_format explicitly
            if memory_format == torch.channels_last:
                a = prims.stride_order(a, (3, 0, 2, 1))
            elif memory_format == torch.channels_last_3d:
                a = prims.stride_order(a, (4, 0, 3, 2, 1))
        return a

    # NOTE copy == False
    # NOTE to() returns the tensor unmodified if the device and dtype requested are the same
    #   (and copy=False)
    # NOTE clang.device_put does nothing when device is None or a.device == device
    a = clang.device_put(a, device)

    if dtype is not None:
        return clang.maybe_convert_to_dtype(a, dtype)

    if memory_format is not None:
        # NOTE not sure if we need to handle torch.preserve_format explicitly
        if memory_format == torch.channels_last:
            a = prims.stride_order(a, (3, 0, 2, 1))
        elif memory_format == torch.channels_last_3d:
            a = prims.stride_order(a, (4, 0, 3, 2, 1))

    return a


@torchsymbol(torch.Tensor.cuda, is_method=True)
def cuda(
    a: TensorLike,
    /,
    device: None | DeviceLike = None,
    non_blocking: bool = False,
    memory_format: None | torch.memory_format = None,
) -> TensorLike:
    # Modeled similar to PyTorch:
    # https://github.com/pytorch/pytorch/blob/e3ac61587aa368c613ef01df1f328a396b64cd5d/tools/autograd/templates/python_variable_methods.cpp#L496-L501
    # If `device` is None, this function defaults `device` to current CUDA device
    # and delegates actual data-movement and layout ordering to `Tensor.to`.

    # NOTE: `Tensor.to` doesn't model `non_blocking` currently.
    utils.check(not non_blocking, lambda: "cuda(): `non_blocking==True` is currently not supported.")

    if device is None:
        # Move tensor to `current` GPU device.
        cuda_idx = torch.cuda.current_device()
        device = devices.Device(devices.DeviceType.CUDA, cuda_idx)
    else:
        device = to_device(device)
        utils.check(
            device.devicetype == devices.DeviceType.CUDA,
            lambda: f"cuda(): Invalid device {device}, must be cuda device",
        )

    return to(a, device=device, memory_format=memory_format)


@torchsymbol(torch.Tensor.type_as, is_method=True)
def type_as(a: TensorProxy, b: TensorProxy, /) -> TensorProxy:
    # NOTE This type check is intentional since we're accessing the true_dtype
    #   attribute of the TensorProxy
    # TODO Create a generic Tensor annotation, and support both PyTorch
    #   tensors and TensorProxies being passed to this operation
    utils.check_type(b, TensorProxy)

    return to(a, b.true_dtype)


#
# Tensor creation operations
#


@torchsymbol(torch.arange)
def arange(
    start: Number,
    end: None | Number = None,
    step: Number = 1,
    *,
    device: None | DeviceLike = None,
    dtype: None | dtypeLike = None,
) -> TensorLike:
    if device is None:
        device = "cpu"

    device = to_device(device)
    dtype = to_dtype(dtype)

    if end is None:
        end = start
        start = 0
    return clang.arange(start=start, step=step, stop=end, device=device, dtype=dtype)


@torchsymbol(torch.full)
def full(
    shape: Sequence[int], fill_value: Number, *, device: None | DeviceLike = None, dtype: None | dtypeLike = None
) -> TensorLike:
    if device is None:
        device = "cpu"

    device = to_device(device)
    dtype = to_dtype(dtype)

    return clang.full(shape, fill_value, device=device, dtype=dtype)


@torchsymbol(torch.full_like)
def full_like(
    a: TensorLike, /, fill_value: Number, *, device: None | DeviceLike = None, dtype: None | dtypeLike = None
) -> TensorLike:
    device = to_device(device)
    dtype = to_dtype(dtype)
    return clang.full_like(a, fill_value, device=device, dtype=dtype)


# NOTE ones, unlike full, can accept an integer shape
@torchsymbol(torch.ones)
def ones(*shape: int, device: None | DeviceLike = None, dtype: None | dtypeLike = None) -> TensorLike:
    shape = utils.extract_shape_from_varargs(shape)
    return full(shape, 1, device=device, dtype=dtype)


@torchsymbol(torch.ones_like)
def ones_like(a: TensorLike, /, *, device: None | DeviceLike = None, dtype: None | dtypeLike = None) -> TensorLike:
    return full_like(a, 1, device=device, dtype=dtype)


@torchsymbol(torch.tensor, is_method=False, id="torch.tensor")
def tensor(
    seq_or_number: Sequence | Number,
    *,
    device: None | DeviceLike = None,
    dtype: None | dtypeLike = None,
    requires_grad: bool = False,
    pin_memory: bool = False,
) -> TensorLike:
    # TODO: Support torch.Tensor/np.ndarray as input similar to `torch.tensor`
    utils.check(
        isinstance(seq_or_number, (Number, Sequence)),
        lambda: f"Currently only directly constructing tensors with a single number or a Sequence of numbers is supported, but received {n}",
        exception_type=NotImplementedError,
    )
    utils.check(
        not requires_grad, lambda: "requires_grad=True is not yet supported within thunder.compile", NotImplementedError
    )
    utils.check(not pin_memory, lambda: "pin_memory=True is not supported within thunder.compile", NotImplementedError)

    if isinstance(seq_or_number, Number):
        return full((), seq_or_number, dtype=dtype, device=device)

    return clang.tensor_from_sequence(seq_or_number, dtype=dtype, device=device)


# TODO based on uniform_, check if Torch now has a functional uniform
# NOTE the uniform_ documentation suggests the interval is specified using "from" and "to",
#   but from is a reserved keyword in Python
@torchsymbol(is_method=False, id="torch.uniform")
def uniform(
    shape: Sequence[int],
    minval: Number = 0.0,
    maxval: Number = 1.0,
    *,
    device: DeviceLike,
    dtype: dtypeLike,
) -> TensorLike:
    device = to_device(device)
    dtype = to_dtype(dtype)

    return clang.uniform(shape, minval, maxval, device=device, dtype=dtype)


@torchsymbol(is_method=False, id="torch.uniform_like")
def uniform_like(
    a: TensorLike,
    /,
    minval: Number = 0.0,
    maxval: Number = 1.0,
    *,
    device: None | DeviceLike = None,
    dtype: None | dtypeLike = None,
) -> TensorLike:
    device = to_device(device)
    dtype = to_dtype(dtype)

    return clang.uniform_like(a, minval, maxval, device=device, dtype=dtype)


@torchsymbol(torch.multinomial, is_method=True, id="torch.multinomial")
def multinomial(
    a: TensorLike,
    num_samples: int,
    replacement: bool = False,
    *,
    generator: torch.Generator | None = None,
    out: TensorLike | None = None,
) -> TensorLike:
    utils.check(out is None, lambda: "Non-None out is not supported", NotImplementedError)

    # See issue "randomness: enable PyTorch generators for operations like
    # multinomial"
    utils.check(
        generator is None, lambda: f"multinomial does not yet support specifying a generator", NotImplementedError
    )

    seed = None
    samples = prims.multinomial(a, num_samples, replacement, seed)
    return samples


# TODO Maybe update this to return an offset of how far to advance the seed to acquire new values
# See issue "Maybe return offset from thunder.torch.uniform_philox"
@torchsymbol(is_method=False, id="torch.uniform_philox")
def uniform_philox(
    shape: Sequence[int],
    minval: Number = 0.0,
    maxval: Number = 1.0,
    *,
    device: DeviceLike,
    dtype: dtypeLike,
    seed: int | TensorProxy,
    offset: int | TensorProxy,
) -> TensorLike:
    device = to_device(device)
    dtype = to_dtype(dtype)

    return clang.uniform_philox(shape, minval, maxval, device=device, dtype=dtype, seed=seed, offset=offset)


@torchsymbol(torch.randn)
def randn(
    *shape,
    generator: None | torch.Generator = None,
    dtype: None | dtypeLike = None,
    device: None | DeviceLike = None,
    layout: torch.layout = torch.strided,
    requires_grad: bool = False,
    pin_memory: bool = False,
    out: TensorLike = None,
):
    utils.check(
        not requires_grad, lambda: "requires_grad=True is not yet supported within thunder.compile", NotImplementedError
    )
    utils.check(layout == torch.strided, lambda: "Only torch.strided layout is supported", NotImplementedError)
    utils.check(not pin_memory, lambda: "pin_memory=True is not supported within thunder.compile", NotImplementedError)
    # NOTE: Currently, we don't model randomness
    utils.check(generator is None, lambda: "generator is not None which is currently unsupported", NotImplementedError)
    utils.check(out is None, lambda: "out is not None which is currently unsupported", NotImplementedError)
    if device is None:
        device = "cpu"
    device = to_device(device)

    # For now we default to `float32`,
    # however, we should add a default dtype or
    # rely on `torch.get_default_dtype`.
    if dtype is None:
        dtype = torch.float
    dtype = to_dtype(dtype)
    shape = utils.extract_shape_from_varargs(shape)
    return prims.randn(shape, device=device, dtype=dtype)


@torchsymbol(torch.randn_like)
def randn_like(
    a,
    /,
    *,
    dtype: None | dtypeLike = None,
    device: None | DeviceLike = None,
    layout: None | torch.layout = None,
    requires_grad: bool = False,
    memory_format: torch.memory_format = torch.preserve_format,
):
    utils.check(
        not requires_grad, lambda: "requires_grad=True is not supported within thunder.compile", NotImplementedError
    )
    utils.check(
        layout is None or layout == torch.strided, lambda: "Only torch.strided layout is supported", NotImplementedError
    )
    utils.check(
        memory_format == torch.preserve_format,
        lambda: "preserve_format!=torch.preserve_format is not supported within thunder.compile",
        NotImplementedError,
    )

    if dtype is None:
        dtype = a.dtype

    if device is None:
        device = a.device
    return randn(a.shape, dtype=dtype, device=device)


@torchsymbol(torch.bernoulli, is_method=True)
def bernoulli(a: TensorLike, *, generator=None, out=None):
    # NOTE: Currently, we don't model randomness
    utils.check(
        generator is None,
        lambda: "bernoulli: generator is not None which is currently unsupported",
        NotImplementedError,
    )
    utils.check(out is None, lambda: "bernoulli: out is not None which is currently unsupported", NotImplementedError)
    utils.check(dtypes.is_float_dtype(a.dtype), lambda: f"bernoulli only supports floating point dtypes, got {a.dtype}")
    return (uniform_like(a) < a).to(a.dtype)


# NOTE zeros, like ones, and unlike full, can accept an integer shape
@torchsymbol(torch.zeros)
def zeros(*shape: int, device: None | DeviceLike = None, dtype: None | dtypeLike = None) -> TensorLike:
    shape = utils.extract_shape_from_varargs(shape)
    return full(shape, 0, device=device, dtype=dtype)


@torchsymbol(torch.zeros_like)
def zeros_like(a: TensorLike, /, *, device: DeviceLike | None = None, dtype: dtypeLike | None = None) -> TensorLike:
    return full_like(a, 0, device=device, dtype=dtype)


#
# Shape operations
#


# TODO Update this to take a *args series of tensors or a sequence of tensors
@torchsymbol(torch.cat)
def cat(tensors: Sequence[TensorLike], dim: int = 0) -> TensorLike:
    return clang.cat(tensors, dim)


@torchsymbol(torch.chunk, is_method=True)
def chunk(a: TensorLike, chunks: int, dim: int = 0) -> Sequence[TensorLike]:
    utils.check(a.ndim > 0, lambda: f"chunk: a ({a.ndim=}) must be at least 1-dimensional")
    utils.check(chunks > 0, lambda: f"chunk: chunks ({chunks=}) must be greater than 0")

    dim = utils.canonicalize_dim(a.ndim, dim)
    a_dim_len = a.shape[dim]

    # a_dim_len == 0?
    # Easy case, return `chunk` number of copies of `a` as slices slice(0, 1) at dim=dim.
    if a_dim_len == 0:
        return tuple(clang.slice_in_dim(a, 0, 1, dim=dim) for _ in range(chunks))

    # chunks == 1?
    # Easy case, return a copy of `a` as a slice(0, a_dim_len) at dim=dim.
    if chunks == 1:
        return (clang.slice_in_dim(a, 0, a_dim_len, dim=dim),)

    # NOTE: in the code below a_dim_len > 0 and chunks > 1.
    # In the output, the first len - 1 tensors
    # will always have shape[dim] = ceil(a.shape[dim] / chunks).
    chunk_len = (a_dim_len + chunks - 1) // chunks
    # Based on `chunk_len` above, the len of the result is either
    # `chunk` or less, and is defined as ceil(a.shape[dim] / chunk_len).
    # So we update `chunks` to this new value below.
    chunks = (a_dim_len + chunk_len - 1) // chunk_len
    chunk_len_last = a_dim_len - (chunks - 1) * chunk_len

    # A generator that defines start and stop for each chunk.
    chunk_start_end_gen = itertools.chain(
        ((chunk_start, chunk_start + chunk_len) for chunk_start in range(0, a_dim_len - chunk_len_last, chunk_len)),
        # Last chunk
        ((a_dim_len - chunk_len_last, a_dim_len),),
    )

    return tuple(clang.slice_in_dim(a, *chunk_data, dim=dim) for chunk_data in chunk_start_end_gen)


@torchsymbol(torch.Tensor.contiguous, is_method=True)
def contiguous(a: TensorLike, /, *, memory_format: torch.memory_format = torch.contiguous_format) -> TensorLike:
    # NOTE PyTorch supports the following memory formats:
    #   - torch.preserve_format
    #   - torch.contiguous_format
    #   - torch.channels_last
    #   - torch.channels_last_3d
    #
    #   torch.channels_last is also known as channels_last_2d, and only applies to 4D tensors (NCHW dims with NHWC strides)
    #   torch.channels_last_3d only applies to 5D tensors (NCDHW dims with NDHWC strides)

    if memory_format is torch.preserve_format:
        # TODO Should this case raise a NotImplementedError? We don't know the format of a
        #   to preserve it
        return a
    elif memory_format is torch.contiguous_format:
        return clang.stride_order(a)
    elif memory_format is torch.channels_last:
        utils.check(a.ndim == 4, lambda: f"Expected a 4D tensor for the channels last memory format")
        return clang.stride_order(a, (3, 0, 2, 1))
    elif memory_format is torch.channels_last_3d:
        utils.check(a.ndim == 5, lambda: f"Expected a 5D tensor for the channels last 3D memory format")
        return clang.stride_order(a, (4, 0, 3, 2, 1))

    utils.check(False, lambda: f"Found unexpected memory_format={memory_format}", exception_type=ValueError)


@torchsymbol(torch.diagonal, is_method=True)
def diagonal(a: TensorLike, /, offset: int = 0, dim1: int = 0, dim2: int = 1) -> TensorLike:
    return clang.diagonal(a, offset, dim1, dim2)


@torchsymbol(torch.Tensor.expand, is_method=True)
def expand(a: TensorLike, /, *shape: int) -> TensorLike:
    return clang.expand(a, *shape)


@torchsymbol(torch.Tensor.expand_as, is_method=True)
def expand_as(a: TensorLike, b: TensorLike, /) -> TensorLike:
    return expand(a, b.size())


@torchsymbol(torch.flatten, is_method=True)
def flatten(a: TensorLike, /, start_dim: int = 0, end_dim: int = -1) -> TensorLike:
    return clang.flatten(a, start_dim, end_dim)


@torchsymbol(torch.flip, is_method=True)
def flip(a: TensorLike, /, *dims: int) -> TensorLike:
    dims = utils.extract_shape_from_varargs(dims)

    # PyTorch supports 0-dim inputs with len(dims) <= 1
    if a.ndim == 0 and isinstance(dims, Sequence) and len(dims) > 0:
        utils.check(
            len(dims) == 1 and isinstance(dims[0], int) and dims[0] in (0, -1),
            lambda: f"Expected {dims=} to be a sequence of integers in range [-1, 0], and of length 1",
        )
        return clang.flip(a, ())

    return clang.flip(a, dims)


@torchsymbol(torch.Tensor.__getitem__, id="torch.Tensor.__getitem__", method_name="getitem")
def getitem(a: TensorLike, /, key) -> TensorLike:
    return clang.getitem(a, key)


def matrix_transpose(a: TensorLike, /) -> TensorLike:
    """Transposes the last two dimensions of a tensor.

    This function is used to implement the `.mT` attribute.

    Args:
        a (TensorProxy): The tensor to transpose.

    Returns:
        TensorProxy: The transposed tensor.

    Examples:
        >>> a = torch.tensor([[1, 2, 3], [4, 5, 6]])
        >>> def func(x): return x.mT
        >>> traced_func = thunder.compile(func)
        >>> traced_func(a)
        tensor([[1, 4],
                [2, 5],
                [3, 6]])
    """
    return clang.matrix_transpose(a)


register_method("mT", matrix_transpose)


@torchsymbol(torch.movedim, is_method=True)
def movedim(a: TensorLike, /, source: int | Sequence[int], destination: int | Sequence[int]) -> TensorLike:
    return clang.movedim(a, source, destination)


@torchsymbol(torch.nn.functional.pad)
def pad(a: TensorProxy, /, pad: tuple[int, ...], mode: str | None = "constant", value: Number | None = None):
    utils.check(mode == "constant", lambda: f"Mode arguments other than constant are not supported")
    utils.check(len(pad) % 2 == 0, lambda: f"Padding length must be divisible by 2")
    utils.check(
        len(pad) <= a.ndim * 2,
        lambda: f"Padding length should be less than or equal to two times the input dimension.",
    )

    pad_config = []
    for dim in range(a.ndim * 2 - 1, 0, -2):
        if dim >= len(pad):
            pad_config.append((0, 0, 0))
        else:
            pad_config.append((pad[dim - 1], pad[dim], 0))

    if value is None:
        value = 0

    return clang.pad(a, value, pad_config)


@torchsymbol(torch.permute, is_method=True)
def permute(a: TensorLike, /, *dims: int) -> TensorLike:
    dims = utils.extract_shape_from_varargs(dims)
    return clang.transpose(a, dims)


@torchsymbol(torch.Tensor.repeat, is_method=True)
def repeat(a: TensorLike, /, *repeats: int) -> TensorLike:
    repeats = utils.extract_shape_from_varargs(repeats)
    utils.check_valid_shape(repeats)
    utils.check(a.ndim <= len(repeats), f"Expected {a.ndim=} <= {len(repeats)=}")

    repeats = tuple(repeats)
    new_dims = len(repeats) - a.ndim
    out_shape = repeats[:new_dims] + tuple(repeats[i] * a.shape[i] for i in range(-a.ndim, 0))
    if 0 in out_shape:
        return zeros(*out_shape, device=a.device, dtype=a.dtype)

    a_orig_shape = a.shape
    a = prims.broadcast_in_dim(
        a,
        repeats[:new_dims] + tuple(s for pair in zip(repeats[new_dims:], a_orig_shape) for s in pair),
        tuple(new_dims + offset for offset in range(1, 2 * a.ndim, 2)),
    )
    return reshape(a, out_shape)


@torchsymbol(torch.reshape, is_method=True)
def reshape(a: TensorLike, /, *shape: int) -> TensorLike:
    shape = utils.extract_shape_from_varargs(shape)

    return clang.reshape(a, shape)


@torchsymbol(torch.unflatten, is_method=True)
def unflatten(a: TensorLike, /, dim: int, sizes=Sequence[int]) -> TensorLike:
    utils.check(
        len(sizes) > 0,
        lambda: f"unflatten() sizes must be non-empty",
        RuntimeError,
    )
    dim = utils.canonicalize_dim(a.ndim, dim)
    return a.view(a.shape[:dim] + tuple(sizes) + a.shape[dim + 1 :])


@torchsymbol(torch.select, is_method=True)
def select(a: TensorLike, /, dim: int, index: int):
    # dim check
    utils.check(
        a.ndim != 0,
        lambda: f"select() cannot be applied to a 0-dim tensor.",
    )
    dim = utils.canonicalize_dim(a.ndim, dim)

    # index check
    dim_length = a.shape[dim]

    wrapped_index = index + dim_length if index < 0 else index
    utils.check(
        (wrapped_index < dim_length and wrapped_index >= 0),
        lambda: f"select(): index {index} out of range for tensor of size {a.shape} at dimension {dim}",
    )

    # `torch.select` returns view with given dimension removed
    # while `slice_in_dim` preserves the sliced dim, hence the `squeeze`
    a_sliced = clang.slice_in_dim(a, wrapped_index, wrapped_index + 1, dim=dim)
    return squeeze(a_sliced, dim)


# TODO consider revising this to just call _split_indices
# Splits a tensor along a split dimension dim into n tensors
# If input is divisible by n then every tensor will have the same length along the split dimension
# If input is not divisible by n, then the first int(input.size(dim) % n) tensors will have length
#   int(input.size(dim) / n) + 1 along the split dimension, and the remaining tensors will have
#   length int(input.size(dim) / n) along the split dimension
def _split_n(a: TensorLike, n: int, dim: int = 0) -> tuple[TensorLike, ...]:
    dim = utils.canonicalize_dim(a.ndim, dim)

    splits = []
    dim_length = a.shape[dim]
    min_split_size = dim_length // n
    num_splits_one_extra = dim_length % n
    start_idx = 0
    for split_idx in range(n):
        split_size = min_split_size + 1 if (split_idx < num_splits_one_extra) else min_split_size
        s = clang.slice_in_dim(a, start_idx, start_idx + split_size, dim=dim)
        splits.append(s)
        start_idx = start_idx + split_size

    return tuple(splits)


# TODO could this (and other things) be revised to combine the slice_in_dim calls?
# Splits a tensor along a split dimension dim at the indices in indices
def _split_indices(a: TensorLike, indices: int, dim: int = 0) -> tuple[TensorLike, ...]:
    dim = utils.canonicalize_dim(a.ndim, dim)

    splits = []
    start_idx = 0
    for idx in indices:
        splits.append(clang.slice_in_dim(a, start_idx, idx, dim=dim))
        start_idx = idx

    splits.append(clang.slice_in_dim(a, start_idx, a.shape[dim], dim=dim))
    return tuple(splits)


# TODO Type annoations
# See https://pytorch.org/docs/master/generated/torch.split.html
# NOTE: split is not tensor_split
#   Like tensor_split, split can work with a number or a sequence
#   If given a number, it creates tensors of equal length along the
#   split dimension, and if this is not possible then only the
#   last tensor will have a shorter length along the split
#   dimension.
#   If given a sequence, then the values in the sequence
#   define the lengths of the split dimension, not the indices
#   at which to split, and the values must sum to the length of the dimension.
@torchsymbol(torch.split, is_method=True)
def split(a: TensorProxy, size_or_sections: int | Sequence[int], /, dim=0) -> TensorProxy | list[TensorProxy]:
    # TODO See note in tensor_split
    if isinstance(size_or_sections, TensorProxy):
        raise NotImplementedError

    dim = utils.canonicalize_dim(a.ndim, dim)

    utils.check_type(
        size_or_sections,
        (int, Sequence),
    )

    # TODO: consider revising this to just call _split_indices
    if isinstance(size_or_sections, int):
        target_length = size_or_sections

        # Short-circuits special-case of zero
        if target_length == 0:
            utils.check(
                a.shape[dim] == 0,
                lambda: f"When size_or_sections={size_or_sections} is zero then the length of the split dimension ({a.shape[dim]}) must also be zero",
            )
            return full_like(a)

        last_length = a.shape[dim] % target_length
        num_splits = a.shape[dim] // target_length
        cur_idx = 0
        splits = []

        for _ in range(num_splits):
            splits.append(clang.slice_in_dim(a, cur_idx, cur_idx + target_length, dim=dim))
            cur_idx = cur_idx + target_length

        # Handles tail
        if last_length > 0:
            splits.append(clang.slice_in_dim(a, cur_idx, a.shape[dim], dim=dim))

        return splits

    # NOTE: isinstance(size_or_sections, Sequence)
    # Converts lengths to indices

    s = reduce(operator.add, size_or_sections, 0)
    utils.check(
        s == a.shape[dim],
        lambda: f"size_or_sections={size_or_sections} must sum to the length of the split dimension ({len(a.shape[dim])})",
    )

    # NOTE: because split requires overspecifying the lengths, the final split is ignored
    cur = 0
    indices = []
    for l in size_or_sections[: len(size_or_sections) - 1]:
        cur += l
        indices.append(cur)

    return _split_indices(a, indices, dim)


# TODO Add type annotations
@torchsymbol(torch.stack)
def stack(tensors: Sequence[TensorLike], /, dim: int = 0) -> TensorLike:
    return clang.stack(tensors, dim)


# See https://pytorch.org/docs/master/generated/torch.squeeze.html
@torchsymbol(torch.squeeze, is_method=True)
def squeeze(a: TensorLike, /, dim: None | int | Sequence[int] = None) -> TensorLike:
    # Converts dim to a tuple of numbers
    dims = dim
    if dim is None:
        dims = []
        for idx, l in enumerate(a.shape):
            if l == 1:
                dims.append(idx)
    elif isinstance(dim, int):
        dims = (dim,)

    # a.shape is being indexed below.
    # We want to make sure that dims is valid.
    dims = utils.canonicalize_dims(a.ndim, dims)

    # Make sure that squeezing a non-1 dim is a no-op
    # and it does not error as {prim/clang}.squeeze would.
    dims = tuple(d for d in dims if a.shape[d] == 1)

    return clang.squeeze(a, dims)


@torchsymbol(torch.t, is_method=True)
def t(a: TensorLike, /) -> TensorLike:
    utils.check(
        a.ndim <= 2,
        lambda: f"t() expects a tensor with <= 2 dimensions, but self is {a.ndim}D",
        RuntimeError,
    )
    return prims.transpose(a, (1, 0)) if a.ndim == 2 else a


@run_once
def warn_ndim_not_2():
    warnings.warn(
        "The use of `x.T` on tensors of dimension other than 2 to reverse their shape is deprecated and will throw an error in a future release."
        "Consider `x.mT` to transpose batches of matrices or `x.permute(*torch.arange(x.ndim - 1, -1, -1))` to reverse the dimensions of a tensor."
    )


def reverse_dims_T(a: TensorLike, /) -> TensorLike:
    if a.ndim != 2:
        warn_ndim_not_2()
    return a if a.ndim < 2 else prims.transpose(a, tuple(reversed(range(a.ndim))))


register_method("T", reverse_dims_T)


# TODO Add type annotations
# See https://pytorch.org/docs/master/generated/torch.tensor_split.html
@torchsymbol(torch.tensor_split, is_method=True)
def tensor_split(a: TensorLike, /, indices_or_sections, dim=0):
    # TODO Consider if we even should support this, it could introduce data-dependent control flow
    # NOTE This will also catch number tensors
    if isinstance(indices_or_sections, TensorProxy):
        raise NotImplementedError

    utils.check(
        indices_or_sections,
        (Number, Sequence),
        lambda: f"indices_or_sections={indices_or_sections} should be a Number or a Sequence!",
    )

    # TODO: maybe revise _split_n to a call to _split_indices
    if isinstance(indices_or_sections, Number):
        return _split_n(a, indices_or_sections, dim)

    # NOTE: isinstance(indices_or_sections, Sequence)
    return _split_indices(a, indices_or_sections, dim)


@torchsymbol(torch.transpose, is_method=True)
def transpose(a: TensorLike, /, dim0: int, dim1: int) -> TensorLike:
    dim0, dim1 = utils.canonicalize_dims(a.ndim, (dim0, dim1))

    permutation = list(range(0, a.ndim))
    permutation[dim0] = dim1
    permutation[dim1] = dim0
    return clang.transpose(a, permutation)


@torchsymbol(torch.unbind, is_method=True)
def unbind(a: TensorLike, /, dim: int = 0) -> tuple[TensorLike, ...]:
    utils.check(
        len(a.size()) > 0,
        lambda: f"Dimension specified as={dim} but tensor has no dimensions.",
    )
    return tuple(s.squeeze(dim) for s in tensor_split(a, a.shape[dim], dim))


@torchsymbol(torch.Tensor.unfold, is_method=True)
def unfold(a: TensorLike, /, dim: int, size: int, step: int) -> TensorLike:
    return clang.unfold(a, dim, size, step)


@torchsymbol(torch.unsqueeze, is_method=True)
def unsqueeze(a: TensorLike, /, dim: int) -> TensorLike:
    return clang.unsqueeze(a, dim)


# TODO Review view functionalization
# TODO Add type annotations
@torchsymbol(torch.Tensor.view, is_method=True)
def view(a: TensorLike, /, *shape) -> TensorLike:
    shape = utils.extract_shape_from_varargs(shape)
    return reshape(a, shape)


@torchsymbol(torch.Tensor.view_as, is_method=True)
def view_as(a: TensorLike, b: TensorLike, /) -> TensorLike:
    return view(a, b.size())


#
# Elementwise unary operaitons
#
# TODO Add type annotations


@torchsymbol(torch.abs, is_method=True)
def abs(a: Number | TensorLike, /) -> Number | TensorLike:
    return clang.abs(a)


@torchsymbol(torch.acos, is_method=True)
def acos(a: Number | TensorLike, /) -> Number | TensorLike:
    return clang.acos(a)


@torchsymbol(torch.acosh, is_method=True)
def acosh(a):
    return clang.acosh(a)


@torchsymbol(torch.asin, is_method=True)
def asin(a):
    return clang.asin(a)


@torchsymbol(torch.asinh, is_method=True)
def asinh(a):
    return clang.asinh(a)


@torchsymbol(torch.atan, is_method=True)
def atan(a):
    return clang.atan(a)


@torchsymbol(torch.atanh, is_method=True)
def atanh(a):
    return clang.atanh(a)


@torchsymbol(torch.bitwise_not, is_method=True)
def bitwise_not(a):
    return clang.bitwise_not(a)


@torchsymbol(torch.ceil, is_method=True)
def ceil(a):
    return clang.ceil(a)


@torchsymbol(torch.cos, is_method=True)
def cos(a):
    return clang.cos(a)


@torchsymbol(torch.cosh, is_method=True)
def cosh(a):
    return clang.cosh(a)


@torchsymbol(torch.digamma, torch.special.digamma, is_method=True)
def digamma(a):
    return clang.digamma(a)


@torchsymbol(torch.erf, is_method=True)
def erf(a):
    return clang.erf(a)


@torchsymbol(torch.erfc, is_method=True)
def erfc(a):
    return clang.erfc(a)


@torchsymbol(torch.erfinv, is_method=True)
def erfinv(a):
    return clang.erfinv(a)


@torchsymbol(torch.exp, is_method=True)
def exp(a):
    return clang.exp(a)


@torchsymbol(torch.exp2, is_method=True)
def exp2(a):
    return clang.exp2(a)


@torchsymbol(torch.expm1, is_method=True)
def expm1(a):
    return clang.expm1(a)


@torchsymbol(torch.floor, is_method=True)
def floor(a):
    return clang.floor(a)


@torchsymbol(torch.isfinite, is_method=True)
def isfinite(a):
    return clang.isfinite(a)


@torchsymbol(torch.lgamma, is_method=True)
def lgamma(a):
    return clang.lgamma(a)


@torchsymbol(torch.log, is_method=True)
def log(a):
    return clang.log(a)


@torchsymbol(torch.log10, is_method=True)
def log10(a):
    return clang.log10(a)


@torchsymbol(torch.log1p, is_method=True)
def log1p(a):
    return clang.log1p(a)


@torchsymbol(torch.log2, is_method=True)
def log2(a):
    return clang.log2(a)


# TODO Move to special
# @torchsymbol(torch.ndtri, is_method=True)
# def ndtri(a):
#     return clang.ndtri(a)


@torchsymbol(torch.neg, is_method=True)
def neg(a):
    return clang.neg(a)


@torchsymbol(torch.reciprocal, is_method=True)
def reciprocal(a):
    return clang.reciprocal(a)


@torchsymbol(torch.round, is_method=True)
def round(a):
    return clang.round(a)


@torchsymbol(torch.rsqrt, is_method=True)
def rsqrt(a):
    return clang.rsqrt(a)


# TODO Complain about complex numbers like PyTorch does?
# TODO Add sgn
@torchsymbol(torch.sign, is_method=True)
def sign(a):
    return clang.sign(a)


@torchsymbol(torch.signbit, is_method=True)
def signbit(a):
    return clang.signbit(a)


@torchsymbol(torch.sin, is_method=True)
def sin(a):
    return clang.sin(a)


@torchsymbol(torch.sinh, is_method=True)
def sinh(a):
    return clang.sinh(a)


@torchsymbol(torch.sqrt, is_method=True)
def sqrt(a):
    return clang.sqrt(a)


@torchsymbol(torch.tan, is_method=True)
def tan(a):
    return clang.tan(a)


@torchsymbol(torch.tanh, is_method=True)
def tanh(a):
    return clang.tanh(a)


@torchsymbol(torch.trunc, is_method=True)
def trunc(a):
    return clang.trunc(a)


@torchsymbol(torch.real, is_method=False)
def real(a):
    return clang.real(a)


#
# nn.functional elementwise unary
#
# TODO Move these to torch.nn.functional


@torchsymbol(torch.nn.functional.gelu, is_method=False)
def gelu(a: TensorProxy, /, *, approximate: str = "none") -> TensorLike:
    if approximate == "none":
        # gelu(a) = a * Phi(a), where Phi is the cdf for the Normal Gaussian.
        # We use the error function to compute Phi.
        phi_a = 0.5 + 0.5 * erf(a / (math.sqrt(2)))
        return a * phi_a
    elif approximate == "tanh":
        a_pow_3 = a * a * a
        return 0.5 * a * (1.0 + tanh(math.sqrt(2.0 / math.pi) * (a + 0.044715 * a_pow_3)))
    else:
        raise ValueError(f"gelu does not support the approximate={approximate} argument")


# TODO Should this use clamp? -- Would that propagate NaNs properly?
@torchsymbol(torch.relu, torch.nn.functional.relu, id="torch.relu", is_method=True)
def relu(a: TensorLike, /, inplace: bool = False) -> TensorLike:
    utils.check(not inplace, lambda: f"relu only supports inplace=False", exception_type=NotImplementedError)

    return where(a > 0, a, 0)


# id=torch.relu because we ignore inplace argument in torch.nn.functional.relu
@torchsymbol(torch.nn.functional.relu6, id="torch.relu6", is_method=False)
def relu6(a: TensorProxy, /, inplace: bool = False) -> TensorLike:
    utils.check(not inplace, lambda: f"relu6 only supports inplace=False", exception_type=NotImplementedError)
    return clamp(a, 0, 6)


@torchsymbol(torch.nn.functional.hardswish, id="torch.hardswish", is_method=False)
def hardswish(a: TensorProxy, /, inplace: bool = False) -> TensorLike:
    utils.check(not inplace, lambda: f"hardswish only supports inplace=False", exception_type=NotImplementedError)
    utils.check(
        dtypes.is_float_dtype(a.dtype),
        lambda: f"hardswish only supports floating point dtypes, got {a.dtype}",
        exception_type=ValueError,
    )
    return a * relu6(a + 3) / 6


# id=torch.selu because we ignore inplace argument in torch.nn.functional.selu
@torchsymbol(torch.selu, torch.nn.functional.selu, id="torch.selu", is_method=False)
def selu(a: TensorProxy, /, inplace: bool = False) -> TensorLike:
    utils.check(not inplace, lambda: f"selu only supports inplace=False", exception_type=NotImplementedError)

    alpha = 1.6732632423543772848170429916717
    scale = 1.0507009873554804934193349852946

    rhs = alpha * expm1(a)

    return scale * where(a > 0, a, rhs)


@torchsymbol(torch.nn.functional.silu)
def silu(a, /):
    return clang.silu(a)


#
# Elementwise binary operations
#


@torchsymbol(torch.add, is_method=True)
def add(
    a: Number | TensorLike, b: Number | TensorLike, /, *, alpha: None | Number | TensorLike = None
) -> Number | TensorLike:
    if alpha is not None:
        b = b * alpha

    return clang.add(a, b)


@torchsymbol(torch.atan2, is_method=True)
def atan2(a, b, /):
    return clang.atan2(a, b)


@torchsymbol(torch.bitwise_and, is_method=True)
def bitwise_and(a, b, /):
    return clang.bitwise_and(a, b)


@torchsymbol(torch.bitwise_or, is_method=True)
def bitwise_or(a, b, /):
    return clang.bitwise_or(a, b)


@torchsymbol(torch.bitwise_xor, is_method=True)
def bitwise_xor(a, b, /):
    return clang.bitwise_xor(a, b)


@torchsymbol(torch.copysign, is_method=True)
def copysign(a, b, /):
    return clang.copysign(a, b)


# TODO Implement div


@torchsymbol(torch.eq, is_method=True)
def eq(a, b, /):
    return clang.eq(a, b)


@torchsymbol(torch.floor_divide, is_method=True)
def floor_divide(a, b, /):
    return clang.floor_divide(a, b)


@torchsymbol(torch.fmod, is_method=True)
def fmod(a, b, /):
    return clang.fmod(a, b)


@torchsymbol(torch.ge, is_method=True)
def ge(a, b, /):
    return clang.ge(a, b)


@torchsymbol(torch.gt, is_method=True)
def gt(a, b, /):
    return clang.gt(a, b)


@torchsymbol(torch.logical_and, is_method=True)
def logical_and(a, b, /):
    return clang.logical_and(a, b)


@torchsymbol(torch.logical_not, is_method=True)
def logical_not(a: TensorLike, /) -> TensorLike:
    return clang.logical_not(a)


@torchsymbol(torch.le, is_method=True)
def le(a, b, /):
    return clang.le(a, b)


@torchsymbol(torch.lt, is_method=True)
def lt(a, b, /):
    return clang.lt(a, b)


@torchsymbol(torch.maximum, is_method=True)
def maximum(a: TensorProxy, b: TensorProxy) -> TensorProxy:
    return clang.maximum(a, b)


@torchsymbol(torch.minimum, is_method=True)
def minimum(a: TensorProxy, b: TensorProxy) -> TensorProxy:
    return clang.minimum(a, b)


# NOTE This is just an alias for proxies to find operation defined for the modulus
#   operator
# TODO Review this alias
def mod(a, b):
    return clang.mod(a, b)


@torchsymbol(torch.mul, is_method=True)
def mul(a, b, /):
    return clang.mul(a, b)


@torchsymbol(torch.ne, is_method=True)
def ne(a, b, /):
    return clang.ne(a, b)


@torchsymbol(torch.nextafter, is_method=True)
def nextafter(a, b, /):
    return clang.nextafter(a, b)


# TODO Extend to tensor x tensor
@torchsymbol(torch.polygamma, torch.special.polygamma, is_method=True)
def polygamma(n: int, a: TensorLike, /) -> TensorLike:
    utils.check(isinstance(n, int), lambda: f"polygamma(n, a) expects the first argument to be an integer.")
    utils.check(n >= 0, lambda: f"polygamma(n, a) does not support negative {n=}.")

    # NOTE Use digamma for n == 0 case; otherwise zeta(1, a) returns math.inf
    if n == 0:
        return digamma(a)

    sign = 1 if (n % 2) == 1 else -1
    # Compute in log-space for numerical stability
    factorial_mul_zeta = exp(lgamma(n + 1.0) + log(zeta(n + 1.0, a)))
    return sign * factorial_mul_zeta


@torchsymbol(torch.pow, is_method=True)
def pow(a, b, /):
    return clang.pow(a, b)


@torchsymbol(torch.remainder, is_method=True)
def remainder(a, b, /):
    return clang.remainder(a, b)


@torchsymbol(torch.sub, is_method=True)
def sub(a, b, /, *, alpha=None):
    if alpha is not None:
        b = b * alpha

    return clang.sub(a, b)


@torchsymbol(torch.true_divide, is_method=True)
def true_divide(a: Number | TensorLike, b: Number | TensorLike, /) -> Number | TensorLike:
    return clang.true_divide(a, b)


@torchsymbol(torch.special.zeta)
def zeta(a, b, /):
    return clang.zeta(a, b)


#
# Elementwise Ternary operations
#


# For calculate op1(a, op2(value, op2(b, c))) by promoting all input tensors at once
# NOTE use this explicit type promotion because a direct combination of add/mul will have a redundant cast,
# which may lead to accuracy problems.
# TODO remove after issue "Redundant cast removal could be performed through metadata-only
# operations, like broadcasting" is resolved
def addcmul_addcdiv_helper(
    a, b, c, op1, op2, *, value=None, type_promotion_kind=utils.ELEMENTWISE_TYPE_PROMOTION_KIND.DEFAULT
):
    inputs = [a, b, c]
    computation_dtype, result_dtype = utils.elementwise_type_promotion(*inputs, type_promotion_kind=type_promotion_kind)
    a, b, c = map(partial(to, dtype=computation_dtype), inputs)

    d = op2(b, c)
    if value is not None:
        d = value * d
    result = op1(a, d)
    return to(result, result_dtype)


@torchsymbol(torch.addcmul, is_method=True)
def addcmul(a: TensorLike, b: TensorLike, c: TensorLike, /, *, value: None | Number = None) -> TensorLike:
    return addcmul_addcdiv_helper(a, b, c, add, mul, value=value)


@torchsymbol(torch.addcdiv, is_method=True)
def addcdiv(a: TensorLike, b: TensorLike, c: TensorLike, /, *, value: None | Number = None) -> TensorLike:
    return addcmul_addcdiv_helper(a, b, c, add, true_divide, value=value)


#
# Conditional operations and masking operations
#


@torchsymbol(torch.clamp, is_method=True)
def clamp(
    a: TensorLike,
    /,
    min: None | Number | TensorLike = None,
    max: None | Number | TensorLike = None,
) -> TensorLike:
    utils.check(
        min is not None or max is not None,
        lambda: f"clamp: At least one of 'min' or 'max' must not be None",
        ValueError,
    )
    input_types = [to_dtype(x) for x in [a, min, max] if x is not None]
    # Bool and complex are not supported
    utils.check(
        not all(dtypes.is_boolean_dtype(input_type) for input_type in input_types),
        lambda: f"clamp is not supported for boolean type",
    )
    utils.check(
        not any(utils.is_complex_dtype(input_type) for input_type in input_types),
        lambda: f"clamp is not supported for complex types",
    )

    # torch.clamp outputs nan when one of a, min, max is nan
    # when min is greater than max, outputs max
    if min is not None:
        # nan in min is handled by keeping min's nan when not a>min
        a = where(a != a, a, where(a > min, a, min))

    if max is not None:
        a = where(a != a, a, where(a < max, a, max))

    return a


def _mask_tensor(a, mask, fill_value):
    utils.check(
        dtypes.is_boolean_dtype(mask.dtype), lambda: f"_mask_tensor: mask ({mask.dtype=}) must have a boolean dtype"
    )

    if dtypes.is_boolean_dtype(a.dtype):
        return a & mask

    return where(mask, a, fill_value)


# NOTE masked_fill is a strange wrapper around where, it probably exists only because of PyTorch's inplace pattern
# NOTE PyTorch's masked fill requires value be a number or number tensor
# NOTE PyTorch's masked fill is only defined as a tensor method that implicitly takes a as the first argument
# NOTE PyTorch's masked_fill_ requires the dtype of a not change, so it checks that
#   value can be safely cast to a (for numbers, it checks that the actual number value can safely be cast)
# NOTE We have chosen not to emulate PyTorch's odd type promotion behavior for this operation
@torchsymbol(torch.masked_fill, is_method=True)
def masked_fill(a: TensorLike, /, mask: TensorLike, value: Number | TensorLike) -> TensorLike:
    result = where(mask, value, a)
    return result


# NOTE The key to understanding tril is that it generates a mask
#   which (by default) masks elements of a matrix (or batch of matrices)
#   s.t. elements whose row number is greater than or equal to its column number
#   are preserved (and other numbers are set to zero).
#   When diagonal is specified, the mask computation changes so that
#   elements with rownum + diagonal >= colnum are preserved.
@torchsymbol(torch.tril, is_method=True)
def tril(a: TensorLike, /, diagonal: int = 0, *, fill_value: None | Number = None) -> TensorLike:
    utils.check(a.ndim >= 2, lambda: f"tril: a ({a.ndim=}) must have at least two dimensions")

    nrows, ncols = a.shape[-2:]
    row_numbers = arange(nrows, device=a.device).unsqueeze(-1)
    col_numbers = arange(ncols, device=a.device).unsqueeze(-2)

    mask = (row_numbers + diagonal) >= col_numbers

    if fill_value is None:
        fill_value = 0

    return _mask_tensor(a, mask, fill_value)


@torchsymbol(torch.where, is_method=True)
def where(
    pred: TensorLike, a: None | Number | TensorLike = None, b: None | Number | TensorLike = None, /
) -> TensorLike:
    utils.check(
        isinstance(a, (Number, TensorProxy)) and isinstance(b, (Number, TensorProxy)),
        lambda: f"torch.where() does not support only specifying a condition",
        exception_type=NotImplementedError,
    )
    return clang.where(pred, a, b)


@torchsymbol(torch.nan_to_num, is_method=True)
def nan_to_num(
    a: TensorLike,
    nan: None | Number = 0.0,
    posinf: None | Number = None,
    neginf: None | Number = None,
    /,
    out: None | TensorLike = None,
) -> TensorLike:
    """Replaces NaN, positive infinity, and negative infinity values in input tensor with values specified by nan, posinf, and neginf.
        When nan, posinf, and neginf values are greater than the a.dtype's max value, it is replaced with float("inf").
        If they are smaller than the a.dtype's min value, it is replaced with -float("inf").
        Otherwise, they are replaced with the exact values specified by nan, posinf, and neginf.

    Args:
        a (Tensor): input tensor
        nan (Number): value to replace NaNs with. Default is zero
        posinf (Number): value to replace positive infinity. If None, positive infinity values are replaced with the greatest finite value represented by a's type
        neginf (Number): value to replace negative infinity. If None, negative infinity values are replaced with the lowest finite value represented by a's type
        out (Tensor): output tensor which is not supported yet

    Returns:
        result (Tensor): tensor with replaced values

    Examples:
        >>> a = torch.tensor((float("nan"), float("inf"), -float("inf"))) # a.dtype is torch.float32
        >>> nan = torch.finfo(torch.float64).max
        >>> result = torch.nan_to_num(a, nan=nan, posinf=1, neginf=0)
        >>> result
        tensor([inf, 1., 0.])
    """

    utils.check(out is None, lambda: "out is not None which is currently unsupported", NotImplementedError)

    if dtypes.is_boolean_dtype(a.dtype):
        # NOTE PyTorch returns a.clone()
        return a | a

    if dtypes.is_integer_dtype(a.dtype):
        # NOTE PyTorch returns a.clone()
        return a - 0

    a_dtype_max = torch.finfo(to_torch_dtype(a.dtype)).max
    a_dtype_min = torch.finfo(to_torch_dtype(a.dtype)).min
    inf = float("inf")

    def convert(x, if_none):
        if x is None:
            return if_none
        if x > a_dtype_max:
            return inf
        if x < a_dtype_min:
            return -inf
        return x

    nan = convert(nan, 0)
    posinf = convert(posinf, a_dtype_max)
    neginf = convert(neginf, a_dtype_min)

    result = where(a != a, nan, a)
    result = where(a == -inf, neginf, result)
    result = where(a == inf, posinf, result)
    return result


#
# Reduction operations
#


class REDUCTION_OUTPUT_TYPE_KIND(Enum):
    SAME = (0,)
    COMPLEX_TO_FLOAT = (1,)
    # Keeps the output in the computation type (used for mean)
    KEEP_PROMOTED_TYPE = (2,)
    ALWAYS_BOOL = (3,)


def _reduction_dtypes(
    arg,
    output_dtype_kind: REDUCTION_OUTPUT_TYPE_KIND,
    dtype=None,
):
    # even though some reductions, like amin or amax, don't strictly require type promotion,
    # all the math ops (including comparisons) are still defined only for a computation type,
    # so promotion will still happen. We are doing it explicitly here
    inp_dtype = dtype if dtype is not None else arg.dtype
    computation_dtype = utils.get_computation_dtype(inp_dtype)
    if (
        output_dtype_kind == REDUCTION_OUTPUT_TYPE_KIND.SAME
        or output_dtype_kind == REDUCTION_OUTPUT_TYPE_KIND.COMPLEX_TO_FLOAT
    ):
        result_dtype = dtype if dtype else arg.dtype
        if output_dtype_kind == REDUCTION_OUTPUT_TYPE_KIND.COMPLEX_TO_FLOAT and utils.is_complex_dtype(result_dtype):
            result_dtype = utils.corresponding_real_dtype(result_dtype)
    elif output_dtype_kind == REDUCTION_OUTPUT_TYPE_KIND.KEEP_PROMOTED_TYPE:
        result_dtype = None
    else:  # ALWAYS_BOOL
        result_dtype = torch.bool
    return computation_dtype, result_dtype


def _reduction_dims(shape, dims: Sequence | None) -> tuple[int, ...]:
    if isinstance(dims, int):
        dims = (dims,)
    if dims is None or len(dims) == 0:
        return tuple(range(len(shape)))

    dims = tuple(utils.canonicalize_dim(len(shape), idx) for idx in dims)
    utils.check_no_duplicates(dims)

    return dims


# TODO Restore out support?
def _reduction(
    a: TensorProxy,
    prim: Callable,
    *,
    has_identity: bool = True,
    accepts_dim_tuple: bool = True,  # to handle min/argmin that accept single dim only
    dims=None,
    keepdims: bool = False,
    dtype: None | torch.dtype = None,  # should be specified for ops that support it
    output_dtype_kind: REDUCTION_OUTPUT_TYPE_KIND,
) -> TensorProxy:
    # TODO: check that a is the correct type?

    # reduces over all dimensions if dim=() is passed
    if dims == () or dims == []:
        dims = None
    if isinstance(dims, int):
        dims = (dims,)

    utils.check(
        a.ndim <= 64,
        lambda: f"Received a tensor with {a.ndim} dimensions, but only tensors with up to 64 dims are supported!",
    )

    if not accepts_dim_tuple:
        assert dims is None or isinstance(dims, int)

    if isinstance(dims, int):
        dims = (dims,)

    dims = _reduction_dims(a.shape, dims)

    if not has_identity:
        valid_shape = (a.ndim == 0) or all(a.shape[i] for i in dims)
        utils.check(
            valid_shape,
            lambda: "Can't reduce over a zero-size dimension when computing a reduction without an identity value.",
        )

    computation_dtype, result_dtype = _reduction_dtypes(a, output_dtype_kind, dtype)

    a = to(a, computation_dtype)
    result = prim(a, dims)

    if keepdims:
        output_shape = [a.shape[i] if i not in dims else 1 for i in range(a.ndim)]
        broadcast_dims = [i for i in range(a.ndim) if i not in dims]
        result = tree_map(lambda x: prims.broadcast_in_dim(x, output_shape, broadcast_dims), result)

    if result_dtype is not None:
        result = tree_map(lambda x: to(x, result_dtype), result)

    return result


@torchsymbol(torch.amax, is_method=True)
def amax(a, /, dim=None, keepdim: bool = False):
    return _reduction(
        a,
        prims.amax,
        dims=dim,
        keepdims=keepdim,
        dtype=None,
        has_identity=False,
        output_dtype_kind=REDUCTION_OUTPUT_TYPE_KIND.SAME,
    )


@torchsymbol(torch.amin, is_method=True)
def amin(a, /, dim=None, keepdim: bool = False):
    return _reduction(
        a,
        prims.amin,
        dims=dim,
        keepdims=keepdim,
        dtype=None,
        has_identity=False,
        output_dtype_kind=REDUCTION_OUTPUT_TYPE_KIND.SAME,
    )


@torchsymbol(torch.mean, is_method=True)
def mean(a: TensorProxy, /, dim=None, keepdim: bool = False, *, dtype=None):
    dtype = dtype if dtype is not None else a.dtype
    utils.check(
        not utils.is_integer_dtype(dtype) and not utils.is_boolean_dtype(dtype),
        lambda: f"dtype={dtype} is not a floating point or complex dtype",
    )

    result = _reduction(
        a,
        prims.sum,
        dims=dim,
        keepdims=keepdim,
        dtype=dtype,
        output_dtype_kind=REDUCTION_OUTPUT_TYPE_KIND.KEEP_PROMOTED_TYPE,
    )

    dims = _reduction_dims(a.shape, dim)  # type: ignore[arg-type]
    nelem = 1 if a.ndim == 0 else reduce(operator.mul, (a.shape[i] for i in dims), 1)
    result = result / nelem
    result_dtype = a.dtype if dtype is None else dtype
    result = to(result, result_dtype)
    return result


@torchsymbol(torch.prod, is_method=True)
def prod(
    a: TensorProxy, /, dim: None | Sequence[int] = None, keepdim: bool = False, *, dtype: None | dtypeLike = None
) -> TensorProxy:
    # Promotes all exact dtypes to int64
    if dtype is None:
        if utils.is_exact_dtype(a.dtype):
            dtype = dtypes.int64
        else:
            dtype = a.dtype

    result = _reduction(
        a,
        prims.prod,
        dims=dim,
        keepdims=keepdim,
        dtype=dtype,
        output_dtype_kind=REDUCTION_OUTPUT_TYPE_KIND.SAME,
    )

    return result


@torchsymbol(torch.sum, is_method=True)
def sum(
    a: TensorLike, /, dim: None | int | Sequence[int] = None, keepdim: bool = False, *, dtype: None | dtypeLike = None
) -> TensorLike:
    # Promotes all exact dtypes to int64
    if dtype is None:
        if utils.is_exact_dtype(a.dtype):
            dtype = dtypes.int64
        else:
            dtype = a.dtype

    result = _reduction(
        a,
        prims.sum,
        dims=dim,
        keepdims=keepdim,
        dtype=dtype,
        output_dtype_kind=REDUCTION_OUTPUT_TYPE_KIND.SAME,
    )

    return result


def _sum_grad(
    a: TensorLike, /, dim: None | int | Sequence[int] = None, keepdim: bool = False, *, dtype: None | dtypeLike = None
) -> TensorLike:
    fwd = sum(a, dim=dim, keepdim=keepdim, dtype=dtype)

    g = get_grad(fwd)

    if dim is None or keepdim:
        g = expand(g, a.shape)
    else:
        dim = utils.canonicalize_dims(a.ndim, utils.sequencify(dim))
        broadcast_dimensions = [d for d in range(a.ndim) if d not in dim]
        g = prims.broadcast_in_dim(g, a.shape, broadcast_dimensions)

    a_grad = g.to(a.dtype)
    put_grad(a, a_grad)

    return fwd


register_grad(sum, _sum_grad)


# NOTE This decomposition can not be efficiently fused, so make it primitive
@torchsymbol(torch.cumsum, is_method=True, is_prim=True)
def cumsum(a: TensorLike, dim: int, *, dtype: None | dtypeLike = None) -> TensorLike:
    # check the input dimension
    utils.canonicalize_dim(a.ndim, dim)
    if dtype is None:
        return TensorProxy(like=a)
    else:
        return TensorProxy(like=a, dtype=to_dtype(dtype))


@torchsymbol(torch.var, is_method=True)
def var(
    a: TensorProxy,
    /,
    dim=None,
    *,
    keepdim: bool = False,
    correction: Number = 1,
) -> TensorProxy:
    result = _reduction(
        a,
        partial(prims.var, correction=correction),
        dims=dim,
        keepdims=keepdim,
        dtype=None,
        has_identity=True,
        output_dtype_kind=REDUCTION_OUTPUT_TYPE_KIND.COMPLEX_TO_FLOAT,
    )
    return result


@torchsymbol(torch.var_mean, tags=(prims.OpTags.REDUCTION_OP,))
def var_mean(
    a: TensorProxy,
    /,
    dim=None,
    *,
    keepdim: bool = False,
    correction: Number = 1,
) -> tuple[TensorProxy, TensorProxy]:
    result = _reduction(
        a,
        partial(prims.var_mean, correction=correction),
        dims=dim,
        keepdims=keepdim,
        dtype=None,
        has_identity=True,
        output_dtype_kind=REDUCTION_OUTPUT_TYPE_KIND.COMPLEX_TO_FLOAT,
    )
    return result


@torchsymbol(torch.argmax, is_method=True)
def argmax(a: TensorLike, /, dim: int | None = None, keepdim: bool | None = False):
    return clang.argmax(a, dim, keepdim)


@torchsymbol(torch.argmin, is_method=True)
def argmin(a: TensorLike, /, dim: int | None = None, keepdim: bool | None = False):
    return clang.argmin(a, dim, keepdim)


@torchsymbol(torch.topk, is_method=True)
def topk(
    a: TensorLike, /, k: int, dim: None | int = None, largest: bool = True, sorted: bool = True, *, out=None
) -> (TensorLike, TensorLike):
    return clang.topk(a, k, dim, largest, sorted, out=out)


#
# Scatter and gather-related operations
#


# NOTE PyTorch also has an alpha parameter
@torchsymbol(torch.index_add)
def index_add(a: TensorLike, /, dim: int, index: TensorLike, source: TensorLike) -> TensorLike:
    return clang.index_add(a, index, source, dim)


@torchsymbol(torch.index_select, is_method=True)
def index_select(a: TensorLike, /, dim: int, index: TensorLike) -> TensorLike:
    return clang.take(a, index, dim)


@torchsymbol(torch.gather)
def gather(a: TensorLike, /, dim: int, index: TensorLike) -> TensorLike:
    return clang.gather(a, indices=index, dim=dim)


# NOTE PyTorch's scatter_add has a parameter named 'src', not 'source'
@torchsymbol(torch.scatter_add)
def scatter_add(a: TensorLike, /, dim: int, index: TensorLike, src: TensorLike) -> TensorLike:
    return clang.scatter_add(a, indices=index, value=src, dim=dim)


@torchsymbol(torch.take_along_dim)
def take_along_dim(a: TensorLike, /, indices: TensorLike, dim: int) -> TensorLike:
    return clang.take_along_axis(a, indices, dim)


@torchsymbol(torch.index_put, is_method=True)
def index_put(
    a: TensorLike, /, indices: Sequence[TensorLike], values: TensorLike, accumulate: bool = False
) -> TensorLike:
    return clang.index_put(a, indices, values, accumulate)


#
# Linear Algebra operations
#


# Constructs a generalized diagonal tensor of the given rank
# of shape (dim_len,) * rank and boolean dtype.
def generalized_diagonal_tensor(dim_len, rank, device):
    assert rank >= 2

    def construct_eye(dim_len):
        iota = arange(dim_len, device=device)
        eye = unsqueeze(iota, -1) == unsqueeze(iota, 0)
        return eye

    eye = construct_eye(dim_len)
    diag = eye
    for _ in range(2, rank):
        diag = unsqueeze(diag, -1) * eye
    return diag


@torchsymbol(torch.einsum, is_method=False)
def einsum(equation: str, *operands: TensorLike | Sequence[TensorLike]) -> TensorLike:
    utils.check(
        isinstance(equation, str),
        lambda: f"Sublist inputs are not currently supported. "
        "Rewrite the sublist input to use a string equation, "
        "and/or file an issue requesting sublist einsum support here: "
        "https://github.com/Lightning-AI/lightning-thunder/issues/new/choose",
        exception_type=NotImplementedError,
    )

    operands = list(utils.sequencify(operands))
    utils.check_types(operands, TensorProxy)

    orig_eq = equation
    # Removes spaces and replaces ... with . to facilitate parsing later
    equation = re.sub(r"\s", "", equation)
    equation = re.sub(r"\.\.\.", ".", equation)

    # Splits the equation into input/output subscripts
    input_output_subscripts = equation.split("->")
    input_subscript: str
    output_subscript: None | str = None
    if len(input_output_subscripts) == 1:
        (input_subscript,) = input_output_subscripts
    else:
        utils.check(
            len(input_output_subscripts) == 2, lambda: f"Found multiple arrows (->) in einsum equation", ValueError
        )
        input_subscript, output_subscript = input_output_subscripts

    subscripts = input_subscript.split(",")
    utils.check(
        len(subscripts) == len(operands),
        lambda: f"Found {len(subscripts)} operand(s) in the equation, but {len(operands)} tensor(s) were provided",
        ValueError,
    )

    # Iterator class that maps each subscript label to a corresponding dimension.
    # These dimensions are iterated left-to-right with positive indices before
    # hitting the ellipis signaling symbol ('.'), and from right-to-left with
    # negative indices afterwards.
    class LabelDimIter:
        def __init__(self, pos, eq):
            self.pos = pos
            self.eq = eq

        def __iter__(self):
            self.eq_iter = zip(self.eq, range(len(self.eq)))
            self.seen_ellipsis = False
            return self

        def __next__(self):
            l, d = next(self.eq_iter)
            if l == ".":
                utils.check(
                    not self.seen_ellipsis,
                    lambda: f"Incorrect subscript for operand #{self.pos}: " "it contains two or more ellipses",
                    ValueError,
                )
                self.seen_ellipsis = True
                self.ellipsis_start = d
                self.ellipsis_end = -1

                rest_eq = self.eq[d + 1 :]
                self.eq_iter = zip(reversed(rest_eq), range(-1, -len(rest_eq) - 1, -1))
            # This variable has meaning only if ellipsis is present.
            self.ellipsis_end = d - 1

            return l, d

    # Returns a label -> list of dims positions map.
    # If Ellipsis is in the map,
    # __getitem__(Ellipsis) will be a 2-list [ellipsis_start_dim, ellipsis_end_dim]
    # (spanning subdims includes ellipsis_start_dim and ellipsis_end_dim)
    # with ellipsis_start_dim >= 0 and ellipsis_end_dim < 0,
    def get_subscript_spec(pos, subscript, operand=None):
        n_subscripted_dims = 0
        label_dims_map = {}
        label_dim_iter = LabelDimIter(pos, subscript)
        for l, d in label_dim_iter:
            # Skip ellipsis
            if l == ".":
                continue

            n_subscripted_dims = n_subscripted_dims + 1
            dims = label_dims_map.setdefault(l, [])
            if dims:
                utils.check(
                    operand is None or operand.shape[d] == operand.shape[dims[-1]],
                    lambda: f"Incorrect subscript for operand #{pos}: "
                    f"repeated label '{l}' requires dimensions "
                    f"{d} and {dims[-1]} to have the same lenght, "
                    f"but got {operand.shape[d]} != {operand.shape[dims[-1]]}",
                    ValueError,
                )
            dims.append(d)

        # Cannot subscript more dims than there are in the operand.
        utils.check(
            operand is None or n_subscripted_dims <= operand.ndim,
            lambda: f"Incorrect subscript for operand #{pos}: "
            f"it subscripts more dimenions ({n_subscripted_dims}) "
            f"then there are in the operand ({operand.ndim})",
            ValueError,
        )

        # Check no present ellipsis implies all dims are subscripted.
        utils.check(
            operand is None or label_dim_iter.seen_ellipsis or n_subscripted_dims == operand.ndim,
            lambda: f"Incorrect subscript for operand #{pos}: "
            "in the absence of ellipsis the number of subscripted dims "
            f"{n_subscripted_dims} has to match the operand's dimensionality "
            f"{operand.ndim}",
            ValueError,
        )

        if label_dim_iter.seen_ellipsis:
            label_dims_map.setdefault(Ellipsis, []).extend((label_dim_iter.ellipsis_start, label_dim_iter.ellipsis_end))
        return label_dims_map

    # Do some basic subscript checking.
    # TODO: consolidate Numpy/PyTorch ways of handling ellipses.
    # opt_einsum does it the Numpy way.
    # This is fine for PyTorch as long as opt_einsum is in the path,
    # and as long as it's computation path is not it's default.
    operand_subscript_specs = [
        get_subscript_spec(pos, op_spec, op) for pos, (op_spec, op) in enumerate(zip(subscripts, operands))
    ]
    out_spec = get_subscript_spec(len(operands), "" if output_subscript is None else output_subscript)

    # NOTE: the checks below are must since opt_einsum is not doing them. {
    operand_union_subscript_spec = collections.ChainMap(*operand_subscript_specs)
    for l, dims in out_spec.items():
        # Skip ellipsis.
        if l is Ellipsis:
            continue

        # check uniqueness.
        utils.check(
            len(dims) == 1,
            lambda: f"Output subscript string '{output_subscript}' includes multiple '{l}' labels",
            ValueError,
        )

        # check output labels are coming from operand's subscripts.
        utils.check(
            l in operand_union_subscript_spec,
            lambda: f"Output subscript string '{output_subscript}' includes a '{l}' label "
            "which does not apper in neither of the operand's subsripts",
            ValueError,
        )
    # }

    # Check Ellipsis consistency - ellipsis-covered subshapes need to broadcast. {
    op_ellipsis_shapes = []
    for op_spec, op, s in zip(operand_subscript_specs, operands, subscripts):
        ellipsis_start, ellipsis_end = op_spec.get(Ellipsis, (0, -op.ndim - 1))
        op_ellipsis_shapes.append(op.shape[ellipsis_start : ellipsis_end + op.ndim + 1])

    try:
        clang.compute_broadcast_shape(*op_ellipsis_shapes)
    except Exception as e:
        raise ValueError("Implied by ellipsis operands' dimensions do not jointy broadcast") from e
    # }

    # A helper function that removes characters from a string.
    def removechars(s, chars):
        return s.translate(str.maketrans(dict.fromkeys(chars)))

    # Given an operand and it's labels, contract along dimensions specified
    # in the index form in contr_dims and in the label form in contr_labels.
    def contract_operand(operand, operand_labels, contr_dims, contr_labels):
        if contr_dims:
            operand = sum(operand, contr_dims)
            operand_labels = removechars(operand_labels, contr_labels)
        return operand, operand_labels

    # Constructs a generalized diagonal mask that broadcasts
    # over t, with diagonals across dimensions from the
    # diagonal_dims argument.
    # The result of this function is used for masking diagonals
    # when contracting over repeated labels in subscripts.
    def construct_broadcastable_diagonal(t, diagonal_dims):
        # TODO: revisit and use index_put instead.
        dim_len = t.shape[diagonal_dims[0]]
        gen_diagonal = generalized_diagonal_tensor(dim_len, len(diagonal_dims), t.device)
        return prims.broadcast_in_dim(gen_diagonal, t.shape, diagonal_dims)

    # Labels unique to each operand are trivially contractable with sum.
    def find_unique_labels(operand, labels, unique_labels):
        if unique_labels:
            dims = [labels.index(name) for name in unique_labels]
            return dims, unique_labels
        else:
            return [], []

    # Repeated labels imply contractions over masked diagonals.
    def find_repated_labels(operand, labels, counts, keep_labels):
        orig_labels = labels
        # Dims to contract over, these correspond to repeated labels.
        dims = []
        # Groups diagonal dimensions of the same length.
        # This allows to construct a broadcastable diagonal mask
        # in a single call (per unique dim length)
        # hence reducing the number of kernel calls.
        diag_groups: Dict[int, list[int]] = {}

        for label, count in counts.items():
            # Process only repeated labels.
            if count > 1:
                label_dims = [d for d, l in enumerate(orig_labels) if l == label]
                label_dim_len = operand.shape[label_dims[0]]
                diag_groups.setdefault(label_dim_len, []).extend(label_dims)
                if label not in keep_labels:
                    # Fully contract the labels which need no preservation
                    # (for example, when they are not in the output).
                    labels = labels.replace(label, "")
                else:
                    # Otherwise contract over first (count - 1) occurrencies.
                    labels = labels[::-1].replace(label, "", count - 1)[::-1]
                    label_dims = label_dims[1:]
                dims.extend(label_dims)

        if dims:
            # "Diagonalize" over each dim group.
            for diag_dims in diag_groups.values():
                diag = construct_broadcastable_diagonal(operand, diag_dims)
                operand = where(diag, operand, 0)

        return operand, labels, dims, []

    def find_broadcast_labels(a, a_labels, b, b_labels):
        common_contraction_set = frozenset(a_labels) & frozenset(b_labels) & contraction_set
        a_contr_dims = [a_labels.index(l) for l in common_contraction_set]
        b_contr_dims = [b_labels.index(l) for l in common_contraction_set]

        a_broadcast_dims = []
        a_broadcast_labels = []

        b_broadcast_dims = []
        b_broadcast_labels = []

        for a_contr_dim, b_contr_dim in zip(a_contr_dims, b_contr_dims):
            if a.shape[a_contr_dim] == 1 or b.shape[b_contr_dim] == 1:
                a_broadcast_dims.append(a_contr_dim)
                a_broadcast_labels.append(a_labels[a_contr_dim])

                b_broadcast_dims.append(b_contr_dim)
                b_broadcast_labels.append(b_labels[b_contr_dim])

        return a_broadcast_dims, a_broadcast_labels, b_broadcast_dims, b_broadcast_labels

    # Process contraction path.
    _, contractions = opt_einsum.contract_path(orig_eq, *operands, einsum_call=False)
    for operand_indices, contraction_set, eineq, _, contr_op_type in contractions.contraction_list:
        input_eq, output_eq = eineq.split("->")
        input_labels = input_eq.split(",")

        if len(operand_indices) == 1:
            operand = operands.pop(operand_indices[0])
            (labels,) = input_labels
            counts = collections.Counter(labels)

            # Find unique contraction indices.
            unique_labels = [l for l in contraction_set if counts[l] == 1]
            unique_contr_dims, unique_contr_labels = find_unique_labels(operand, labels, unique_labels)

            # Find repeated indices over "diagonalized" operand.
            operand, labels, repeated_contr_dims, repeated_contr_labels = find_repated_labels(
                operand, labels, counts, output_eq
            )

            # Contract over unique and repeated dims/labels
            operand, labels = contract_operand(
                operand,
                labels,
                unique_contr_dims + repeated_contr_dims,
                unique_contr_labels + repeated_contr_labels,
            )

        elif len(operand_indices) == 2:
            a, b = map(operands.pop, operand_indices)
            a_labels, b_labels = input_labels

            a_counts = collections.Counter(a_labels)
            b_counts = collections.Counter(b_labels)

            a_unique_labels = [l for l in contraction_set if a_counts[l] == 1 and b_counts[l] == 0]
            b_unique_labels = [l for l in contraction_set if b_counts[l] == 1 and a_counts[l] == 0]

            # Find unique to each operand dims/labels
            a_unique_contr_dims, a_unique_contr_labels = find_unique_labels(a, a_labels, a_unique_labels)
            b_unique_contr_dims, b_unique_contr_labels = find_unique_labels(b, b_labels, b_unique_labels)

            # Find repeated labels which are not in the output and not in the other operand.
            a, a_labels, a_repeated_contr_dims, a_repeated_contr_labels = find_repated_labels(
                a, a_labels, a_counts, output_eq + b_labels
            )
            b, b_labels, b_repeated_contr_dims, b_repeated_contr_labels = find_repated_labels(
                b, b_labels, b_counts, output_eq + a_labels
            )

            # Find broadcast dims that we can also sum out to reduce op domain.
            (
                a_broadcast_contr_dims,
                a_broadcast_contr_labels,
                b_broadcast_contr_dims,
                b_broadcast_contr_labels,
            ) = find_broadcast_labels(a, a_labels, b, b_labels)

            # Contract dims/labels from the previous steps
            a, a_labels = contract_operand(
                a,
                a_labels,
                a_unique_contr_dims + a_repeated_contr_dims + a_broadcast_contr_dims,
                a_unique_contr_labels + a_repeated_contr_labels + a_broadcast_contr_labels,
            )
            b, b_labels = contract_operand(
                b,
                b_labels,
                b_unique_contr_dims + b_repeated_contr_dims + b_broadcast_contr_dims,
                b_unique_contr_labels + b_repeated_contr_labels + b_broadcast_contr_labels,
            )

            # Process remaining contractions below.
            a_labels_set = frozenset(a_labels)
            b_labels_set = frozenset(b_labels)

            # Filter out labels contracted over the previous steps.
            contraction_set = contraction_set & a_labels_set & b_labels_set
            # Non-contractable labels present in the output and in the operands
            # form the basis of "batch" dimensions.
            batch_labels_set = frozenset(output_eq) & a_labels_set & b_labels_set

            # Partition operand's dimensions into
            # batch dimensions, contraction dimensions, and the rest dimensions.
            # Additionally, the batch dimensions are sorted lexicographically
            # to facilitate operands' mutual alignment across batch dimensions.
            def partition_align_dims(operand, labels, labels_set):
                # Extract sublabels' corresponding dimension indices.
                def get_dim_idxs(sublabels, force_lex_order=False):
                    if force_lex_order:
                        sublabels = sorted(sublabels)
                    return [labels.index(c) for c in sublabels]

                # Batch dimensions are shared among several operands
                # (see the definition of batch_labels_set variable).
                # As such, their order is fixed to enforce a matching alignment.
                batch_idx = get_dim_idxs(batch_labels_set, force_lex_order=True)
                contraction_idx = get_dim_idxs(contraction_set)
                rest_dims_idx = get_dim_idxs(labels_set - batch_labels_set - contraction_set)
                return batch_idx, contraction_idx, rest_dims_idx

            def apply_perm(seq, perm):
                return [seq[i] for i in perm]

            def get_shape_numel(shape):
                return reduce(operator.mul, shape, 1)

            # a and b can be contracted with bmm if
            # - contraction set is non-empty,
            # - a's and b's contraction dimension have the same lenght,
            #   NOTE: if needed, we can relax this requirement
            #   to just being broadcastable.
            #   TODO: investigate this.
            # - both a_rest and b_rest dimensions are non-empty.
            def is_bmm_contractable(a, a_contr, a_rest, b, b_contr, b_rest):
                if (a_contr or b_contr) and (a_rest and b_rest):
                    a_contr_shape = [a.shape[d] for d in a_contr]
                    b_contr_shape = [b.shape[d] for d in b_contr]
                    return get_shape_numel(a_contr_shape) == get_shape_numel(b_contr_shape)
                return False

            a_batch, a_contr, a_rest = partition_align_dims(a, a_labels, a_labels_set)
            b_batch, b_contr, b_rest = partition_align_dims(b, b_labels, b_labels_set)

            if contr_op_type and contr_op_type.startswith("OUTER"):
                # Outer product path. It could also be identified by the contraction set being empty.
                a = reshape(a, a.shape + (1,) * b.ndim)
                operand = a * b
                labels = a_labels + b_labels

            elif (
                dtypes.is_float_dtype(a.dtype)
                and dtypes.is_float_dtype(b.dtype)
                and is_bmm_contractable(a, a_contr, a_rest, b, b_contr, b_rest)
            ):
                # The path to contractions with a single matmul call.
                # The a and b operands' dimensions are permuted into
                # (a_batch, a_rest, a_contr) and (b_batch, b_contr, b_rest) shapes,
                # then the "rest" and the "contraction" dimensions get squashed so that
                # a and b represent batched matrices suitable for contracting
                # with a single matmul call.

                a_perm = a_batch + a_rest + a_contr
                b_perm = b_batch + b_contr + b_rest

                a = permute(a, a_perm)
                b = permute(b, b_perm)

                # broadcast shape of a_batch and b_batch dims.
                res_batch_shape = clang.compute_broadcast_shape(a.shape[: len(a_batch)], b.shape[: len(b_batch)])
                # shape of a_rest dims.
                res_a_shape = a.shape[len(a_batch) : -len(contraction_set)]
                # shape of b_rest dims.
                res_b_shape = b.shape[len(b_batch) + len(contraction_set) :]
                # The shape the result of matmul will be reshaped into.
                res_shape = res_batch_shape + res_a_shape + res_b_shape

                # reshape (a_batch, a_rest, a_contr) -> (a_batch, numel(a_rest), numel(a_contr)).
                a_rest_shape = get_shape_numel(a.shape[len(a_batch) : len(a_batch) + len(a_rest)])
                a_contr_shape = get_shape_numel(a.shape[-len(a_contr) :])
                a = reshape(a, a.shape[: len(a_batch)] + (a_rest_shape, a_contr_shape))

                # reshape (b_batch, b_contr, b_rest) -> (b_batch, numel(b_contr), numel(b_rest)).
                b_rest_shape = get_shape_numel(b.shape[-len(b_rest) :])
                b_contr_shape = get_shape_numel(b.shape[len(b_batch) : len(b_batch) + len(b_contr)])
                b = reshape(b, b.shape[: len(b_batch)] + (b_contr_shape, b_rest_shape))

                # Perform a gemm/bmm contraction and restore the full-dim shape.
                operand = matmul(a, b)
                operand = reshape(operand, res_shape)

                # Update the operand's labels.
                # These will correspond to the string "{batch_dims}{a_rest}{b_rest}".
                a_labels = "".join(apply_perm(list(a_labels), a_perm))
                b_labels = "".join(apply_perm(list(b_labels), b_perm))
                labels = a_labels[: -len(a_contr)] + b_labels[-len(b_rest) :]

            else:
                # The path to contractions with sum, aka TDOT, if contraction set is non-empty.
                # If it is empty, it is similar to the OUTER path above but with special treatment
                # of "batch" dimensions that requires alignment and handling of broadcasting.
                # When the contraction set is non-emtpy,
                # the idea is very similar to what is done in the gemm/bmm path above.
                # Note: contracting over last dimensions for best efficiency
                # when reducing over a * b.
                a_perm = a_batch + a_rest + a_contr
                b_perm = b_batch + b_rest + b_contr

                a = permute(a, a_perm)
                b = permute(b, b_perm)

                # a = (a_batch, a_rest, a_contr),
                # b = (b_batch, b_rest, b_contr), so
                # a and b are aligned to
                # a = (a_batch, a_rest, 1(b_rest), a_contr),
                # b = (b_batch, 1(a_rest), b_rest, b_contr).
                a = reshape(
                    a,
                    a.shape[: len(a_batch) + len(a_rest)] + (1,) * len(b_rest) + a.shape[len(a_batch) + len(a_rest) :],
                )
                b = reshape(b, b.shape[: len(b_batch)] + (1,) * len(a_rest) + b.shape[len(b_batch) :])

                # Contraction set could be empty.
                # This case is distinguished since sum over empty dims
                # sums all the elements, and we want to avoid that.
                if contraction_set:
                    dims = list(range(-len(contraction_set), 0))
                    operand = sum(a * b, dims)
                else:
                    # Nothing to contract and a and b are already aligned and broadcastable,
                    # so the result is a simple mul.
                    operand = a * b

                # Update the operand's labels.
                # These will correspond to the string "{batch_dims}{a_rest}{b_rest}".
                a_labels = "".join(apply_perm(list(a_labels), a_perm))
                b_labels = "".join(apply_perm(list(b_labels), b_perm))
                labels = a_labels[: len(a_batch) + len(a_rest)] + b_labels[len(b_batch) : len(b_batch) + len(b_rest)]

        else:
            raise NotImplementedError

        # Check that contraction labels are contracted and the output's labels are preserved.
        assert frozenset(labels) == frozenset(output_eq)
        # Permute to the output's dim order.
        if labels != output_eq:
            perm = tuple(labels.index(label) for label in output_eq)
            operand = permute(operand, perm)

        operands.append(operand)

    return operands[0]


# NOTE: this wrapper for prim matmul just broadcasts batch dimensions
@torchsymbol(torch.matmul, is_method=True)
def matmul(a: TensorLike, b: TensorLike, /) -> TensorLike:
    if a.ndim == 1 or b.ndim == 1:
        return prims.matmul(a, b)

    a_batch_dims = a.shape[:-2]
    b_batch_dims = b.shape[:-2]

    batch_dims_broadcast = list(clang.compute_broadcast_shape(a_batch_dims, b_batch_dims))

    a_broadcast_shape = batch_dims_broadcast + list(a.shape[-2:])
    if not utils.same_shape(a_broadcast_shape, a.shape):
        a = clang.expand(a, a_broadcast_shape)

    b_broadcast_shape = batch_dims_broadcast + list(b.shape[-2:])
    if not utils.same_shape(b_broadcast_shape, b.shape):
        b = clang.expand(b, b_broadcast_shape)

    return prims.matmul(a, b)


@torchsymbol(torch.outer)
def outer(a: TensorLike, b: TensorLike, /) -> TensorLike:
    utils.check_types((a, b), TensorProxy)

    utils.check(
        a.ndim == 1,
        lambda: f"Expected both inputs to be 1-dimensional vectors, but the first input had {a.ndim} dimensions",
    )
    utils.check(
        b.ndim == 1,
        lambda: f"Expected both inputs to be 1-dimensional vectors, but the second input had {b.ndim} dimensions",
    )

    return a[:, None] * b[None, :]


#
# Normalization operations
#


def _normalize(a: TensorProxy, /, norm_dims, eps: Number) -> tuple[TensorLike, TensorLike, TensorLike]:
    """Computes mean and 1/std of a tensor along norm_dims. Used as a helper function for normalization layers.

    Args:
        a (Tensor): input tensor
        norm_dims (DimsType): dimensions to normalize over
        eps (float): epsilon for numerical stability

    Returns:
        out (Tensor): normalized tensor.
        mean (Tensor): mean of the tensor along norm_dims.
        rstd (Tensor): 1/std of the tensor along norm_dims.
    """
    norm_dims = utils.canonicalize_dims(a.ndim, norm_dims)
    computation_dtype = utils.get_computation_dtype(a.dtype)
    a_acc = to(a, computation_dtype)
    biased_var, mean = var_mean(a_acc, dim=norm_dims, correction=0, keepdim=True)
    rstd = rsqrt(biased_var + eps)
    out = (a - mean) * rstd
    return out, mean, rstd


# TODO: likely want to refactor these normalizations
def _native_layer_norm(
    a: TensorProxy, /, normalized_shape, weight, bias, eps: Number
) -> tuple[TensorLike, TensorLike, TensorLike]:
    # Validates inputs
    normalized_ndim = len(normalized_shape)
    utils.check(normalized_ndim >= 1, lambda: f"Expected normalized_shape={normalized_shape} to have length >= 1!")

    # NOTE Containers are canonicalized in the following checks since
    #   (1, 2, 3) != [1, 2, 3]
    utils.check(
        weight is None or weight.shape == tuple(normalized_shape),
        lambda: f"Expected weight.shape={weight.shape} to be the same as normalized_shape={normalized_shape}!",
    )
    utils.check(
        bias is None or bias.shape == tuple(normalized_shape),
        lambda: f"Expected bias.shape={bias.shape} to be the same as normalized_shape={normalized_shape}!",
    )
    utils.check(
        a.ndim >= normalized_ndim,
        lambda: f"Expected a.ndim={a.ndim} to be greater than or equal to len(normalized_shape)={normalized_ndim}",
    )
    utils.check(
        a.shape[-normalized_ndim:] == tuple(normalized_shape),
        lambda: f"Expected the last {len(normalized_shape)} dimensions of a (a.shape={a.shape}) to be the same as {normalized_shape}",
    )

    axis = a.ndim - normalized_ndim
    reduction_dims = list(range(axis, a.ndim))
    out, mean, rstd = _normalize(a, reduction_dims, eps)

    # Handles weight and bias
    if weight is not None:
        out = out * weight
    if bias is not None:
        out = out + bias

    out = to(out, a.dtype)
    # TODO Is the following conversion or conversions CPU only?
    # if input.device.type == "cpu":
    mean = to(mean, a.dtype)
    rstd = to(rstd, a.dtype)

    return out, mean, rstd


# TODO Add type annotations
# TODO Move this to nn.functional
@torchsymbol(torch.nn.functional.layer_norm)
def layer_norm(
    a: TensorLike,
    /,
    normalized_shape: Sequence[int],
    weight: None | TensorLike = None,
    bias: None | TensorLike = None,
    eps: Number = 1e-5,
) -> TensorLike:
    # Note [LayerNorm with parameter sharding]
    # Sharding messes up the normalized_shape argument, so we need to get the
    # unsharded normalized shape from the weight
    if weight is not None:
        normalized_ndim = len(weight.shape)
        normalized_shape = a.shape[-normalized_ndim:]
    if bias is not None:
        normalized_ndim = len(bias.shape)
        normalized_shape = a.shape[-normalized_ndim:]
    return _native_layer_norm(a, normalized_shape, weight, bias, eps)[0]


def _native_batch_norm(
    a: TensorLike,
    /,
    weight: None | TensorLike,
    bias: None | TensorLike,
    running_mean: None | TensorLike,
    running_var: None | TensorLike,
    training: bool,
    momentum: Number,
    eps: Number,
) -> TensorLike:
    params_shape = (1, -1) + (1,) * (a.ndim - 2)
    computation_dtype = utils.get_computation_dtype(a.dtype)
    a_acc = to(a, computation_dtype)
    if training:
        reduction_dims = (0,) + tuple(range(2, a.ndim))
        # this should be keepdim=False  because of https://github.com/NVIDIA/Fuser/issues/1964
        biased_var, mean = var_mean(a_acc, dim=reduction_dims, correction=0, keepdim=False)
        rstd = rsqrt(biased_var + eps)
        bcast_rstd = reshape(rstd, params_shape)
        bcast_mean = reshape(mean, params_shape)
        out = (a - bcast_mean) * bcast_rstd

        if running_mean is not None:
            new_running_mean = (1 - momentum) * running_mean + momentum * mean
            if not utils.are_same_dtypes(new_running_mean, running_mean):
                new_running_mean = to(new_running_mean, running_mean.dtype)
            prims.copy_(new_running_mean, running_mean)
        if running_var is not None:
            n = a.numel() / a.shape[1]
            unbiased_var = biased_var * (n / (n - 1))
            new_running_var = (1 - momentum) * running_var + momentum * unbiased_var
            if not utils.are_same_dtypes(new_running_var, running_var):
                new_running_var = to(new_running_var, running_var.dtype)
            prims.copy_(new_running_var, running_var)
    else:
        running_var_acc = to(running_var, computation_dtype)
        rstd = rsqrt(running_var_acc + eps)
        mean = reshape(running_mean, params_shape)
        rstd = reshape(rstd, params_shape)
        out = (a_acc - mean) * rstd

    # Handles weight and bias
    if weight is not None:
        # Inserting a conversion to the computation_dtype for weight and bias to
        # disable nvFuser executors's bookend optimization (nv_enable_bookend),
        # preventing the executor to push out the shape operations out of the
        # fusion region.
        weight = to(weight, computation_dtype)
        weight = reshape(weight, params_shape)
        out = out * weight
    if bias is not None:
        bias = to(bias, computation_dtype)
        bias = reshape(bias, params_shape)
        out = out + bias

    out = to(out, a.dtype)
    return out


@torchsymbol(torch.nn.functional.batch_norm)
def batch_norm(
    a: TensorLike,
    running_mean: None | TensorLike = None,
    running_var: None | TensorLike = None,
    weight: None | TensorLike = None,
    bias: None | TensorLike = None,
    training: bool = False,
    momentum: Number = 0.1,
    eps: Number = 1e-5,
) -> TensorLike:
    # Validates inputs
    input_shape = tuple(a.shape)
    utils.check(len(input_shape) >= 2, lambda: f"Expected input_shape={input_shape} to have length >= 2!")

    # NOTE Containers are canonicalized in the following checks since
    #   (1, 2, 3) != [1, 2, 3]
    utils.check(
        weight is None or weight.shape == (input_shape[1],),
        lambda: f"Expected weight.shape={weight.shape} to be {(input_shape[1],)}!",
    )
    utils.check(
        bias is None or bias.shape == (input_shape[1],),
        lambda: f"Expected bias.shape={bias.shape} to be {(input_shape[1],)}!",
    )
    utils.check(
        running_mean is None or running_mean.shape == (input_shape[1],),
        lambda: f"Expected running_mean.shape={running_mean.shape} to be {(input_shape[1],)}!",
    )
    utils.check(
        running_var is None or running_var.shape == (input_shape[1],),
        lambda: f"Expected running_var.shape={running_var.shape} to be {(input_shape[1],)}!",
    )
    if training:
        size_prods = input_shape[0]
        for i in range(len(input_shape) - 2):
            size_prods *= input_shape[i + 2]
        utils.check(
            size_prods != 1, lambda: f"Expected more than 1 value per channel when training, got input size {size}"
        )
    else:
        utils.check(
            running_mean is not None and running_var is not None,
            lambda: f"running_mean and running_var must be defined in evaluation mode",
        )
    computation_dtype = utils.get_computation_dtype(a.dtype)
    # Check mixed input types
    params = [x for x in (weight, bias, running_mean, running_var) if x is not None]
    if params:
        if utils.is_low_precision_dtype(a.dtype):
            utils.check(
                utils.are_same_dtypes(params[0], a) or utils.are_same_dtypes(params[0], computation_dtype),
                lambda: f"Expected to have type {computation_dtype} or {a.dtype} but got {params[0].dtype}",
            )
        else:
            utils.check_same_dtype(params[0], a)
        utils.check_same_dtype(*params)

    result = _native_batch_norm(a, weight, bias, running_mean, running_var, training, momentum, eps)
    return result


#
# NN Operations
#


# TODO bmm is more restrictive than matmul
@torchsymbol(torch.bmm, is_method=True)
def bmm(a: TensorLike, b: TensorLike, /) -> TensorLike:
    return matmul(a, b)


@torchsymbol(torch.convolution, is_method=False)
def convolution(
    a: TensorLike,
    weight: TensorLike,
    bias: None | TensorLike,
    stride: Sequence[int],
    padding: Sequence[int],
    dilation: Sequence[int],
    transposed: bool,
    output_padding: Sequence[int],
    groups: int,
) -> TensorLike:
    # The checks below is a PyTorch limitation of supporting only 1D, 2D and 3D convolutions.
    utils.check(a.ndim <= 5, lambda: f"Expected {a.ndim=} to be <= 5 as only up to 3D convolutions are supported")
    utils.check(
        weight.ndim <= 5, lambda: f"Expected {weight.ndim=} to be <= 5 as only up to 3D convolutions are supported"
    )

    return clang.convolution(
        a,
        weight,
        bias,
        stride,
        padding,
        dilation,
        transposed,
        output_padding,
        groups,
    )


# Helper functions that are useful for "window"-based ops
# like convolution, pooling and similar. {


# A decorator function for conv/pool-like functions that handles
# batch dim insertion if needed.
# PyTorch frontend allows inputs without batch dim, but our
# prim backend does not, hence this helper.
def handle_nn_op_batch_dim(f):
    @wraps(f)
    def batch_handler(dim, a, *args, **kwargs):
        # Insert batch dim into a if not present.
        # This is needed for most nn ops.
        batch_dim_inserted: bool = False
        if a.ndim == dim + 1:
            a = unsqueeze(a, 0)
            batch_dim_inserted = True

        res = f(dim, a, *args, **kwargs)

        # Undo batch dim insertion if needed.
        if batch_dim_inserted:
            res = squeeze(res, 0)

        return res

    return batch_handler


# A helper function to converts an interger to 1-len tuple.
# It is used to handle arguments like stride/dilation/padding and similar.
def int_to_seq(param):
    if isinstance(param, int):
        return (param,)
    else:
        return param


# Transforms (x,) -> (x,) * rank.
# It is used to map arguments like stride/dilation/padding to a rank-len
# tuples for easier subsequent processing.
def maybe_to_rank_len_sequence(param, rank):
    param = int_to_seq(param)
    if len(param) == 1:
        return (param[0],) * rank
    else:
        return tuple(param)


# }


# Pad input with `pad_value`. Pool-like padding has some restrictions,
# see the checks below.
def apply_padding_for_pool_ops(dim, a, padding, kernel_size, pad_value):
    padding = maybe_to_rank_len_sequence(padding, dim)
    kernel_size = maybe_to_rank_len_sequence(kernel_size, dim)
    utils.check(
        len(padding) == dim and all(isinstance(p, int) and 0 <= p <= k // 2 for p, k in zip(padding, kernel_size)),
        lambda: f"Implied {padding=} (with dimensionality {dim}) should contain integers "
        f"between 0 and `kernel_size / 2` (with the implied {kernel_size=})",
    )

    # No need to pad batch and channels dims, only spatial dims.
    new_padding = [(0, 0, 0), (0, 0, 0)]
    for p in padding:
        new_padding.append((p, p, 0))

    a = prims.pad(a, clang.maybe_convert_to_dtype(pad_value, a.dtype, enforce_safe_casting=True), new_padding)
    return a


# TODO: add support for transposed and layout.
@handle_nn_op_batch_dim
def _conv_helper(
    dim: int,
    a: TensorProxy,
    weight: TensorProxy,
    bias: TensorProxy | None = None,
    stride: int | Sequence[int] = 1,
    padding: int | Sequence[int] | str = 0,
    dilation: int | Sequence[int] = 1,
    groups: int = 1,
) -> TensorProxy:
    # a, weight rank check
    utils.check(dim + 1 <= a.ndim <= dim + 2, lambda: f"{a.ndim=} should be either {dim + 1} or {dim + 2}")
    utils.check(weight.ndim == dim + 2, lambda: f"{weight.ndim=} should be equal to {dim + 2}")

    # Handle stride, padding, dilation {
    def process_padding_str(padding, stride: Sequence[int], dilation: Sequence[int], a: TensorProxy):
        if isinstance(padding, str):
            # Means no padding
            if padding == "valid":
                return (0,), a
            elif padding == "same":
                # padding == "same" only works with strides equal to 1.
                # NOTE: stride has to be a Sequence, see the annotation!
                utils.check(
                    all(s == 1 for s in stride), lambda: f"{padding=} requires all `strides` to be 1, but got {stride=}"
                )
                utils.check(
                    len(dilation) == 1 or len(dilation) == dim, lambda: f"{len(dilation)=} has to be either 1 or {dim}"
                )
                utils.check(
                    all(isinstance(d, int) and d >= 1 for d in dilation),
                    lambda: f"{dilation=} has to be a Sequences of integers >= 1",
                )

                # Need to pad a because "low" padding might not be equal to "high" padding,
                # and clang.convolution assumes this equality.
                # Expand to len == dim for easier processing of the pad arguments.
                if len(dilation) == 1:
                    dilation = (dilation[0],) * dim

                def pad_lo_hi_dilation_seq():
                    # No need to pad batch and channels dim
                    res = [(0, 0, 0), (0, 0, 0)]
                    _, _, *kernel_size = weight.shape
                    for d, k in zip(dilation, kernel_size):
                        total_p = d * (k - 1)
                        lo = total_p // 2
                        hi = total_p - lo
                        res.append((lo, hi, 0))
                    return res

                a = prims.pad(
                    a, clang.maybe_convert_to_dtype(0, a.dtype, enforce_safe_casting=True), pad_lo_hi_dilation_seq()
                )
                return (0,), a
            else:
                utils.check(
                    False,
                    lambda: f"padding string values other than ('valid', 'same') " "are not supported, got {padding=}",
                )
        else:
            return padding, a

    stride = int_to_seq(stride)
    dilation = int_to_seq(dilation)
    padding, a = process_padding_str(int_to_seq(padding), stride, dilation, a)
    # }

    res = clang.convolution(
        a, weight, bias, stride, padding, dilation, False, (0,) * dim, groups  # transposed  # output_padding
    )
    return res


@handle_nn_op_batch_dim
def _max_pool_helper(
    dim: int,
    a: TensorProxy,
    kernel_size: int | Sequence[int],
    stride: int | Sequence[int] | None = None,
    padding: int | Sequence[int] = 0,
    dilation: int | Sequence[int] = 1,
    return_indices: bool = False,
    ceil_mode: bool = False,
) -> TensorProxy:
    utils.check(
        not return_indices,
        lambda: "{return_indices=} is not supported",
        NotImplementedError,
    )

    utils.check(
        not ceil_mode,
        lambda: "{ceil_mode=} is not supported",
        NotImplementedError,
    )

    if stride is None:
        stride = kernel_size

    kernel_size = maybe_to_rank_len_sequence(kernel_size, dim)
    utils.check(
        len(kernel_size) == dim and all(isinstance(k, int) and k > 0 for k in kernel_size),
        lambda: f"Implied {kernel_size=} (with dimensionality {dim}) should either be a non-negative integer "
        f"or a sequence of non-negative integers of length {dim}",
    )

    # Check channels > 0 {
    n_channels = a.shape[1]
    utils.check(n_channels > 0, lambda: f"in_channels={n_channels} should be greater than zero")
    # }

    # Apply padding {
    a = apply_padding_for_pool_ops(dim, a, padding, kernel_size, -float("inf"))
    # }

    # Dimensionality of the kernel.
    kernel_numel = reduce(operator.mul, kernel_size, 1)

    # Construct the kernel basis which is represented as eye(kernel_numel).
    kernel_basis = generalized_diagonal_tensor(kernel_numel, rank=2, device=a.device)
    kernel_basis = to(kernel_basis, a.dtype)

    # Next steps - reshape kernel_basis to be used as weights in the convolution op.
    # We will use the trick of groups=n_channels to make sure that convolution does not occur
    # across several channel dimensions, this implies n_channels / groups == 1 and is reflected
    # in the 1-len dimension inserted to the left from the spatial dimensions.
    # The very first new 1-len dimension is expanded to n_channels so that per-channel
    # max pool is retained.
    kernel_basis = reshape(kernel_basis, (1, kernel_numel, 1, *kernel_size))
    kernel_basis = expand(kernel_basis, (n_channels, kernel_numel, 1, *kernel_size))
    # Flatten channels and the kernel basis dimensions.
    kernel_basis = flatten(kernel_basis, 0, 1)

    # Decompose (project) input in the kernel basis.
    res = _conv_helper(dim, a, kernel_basis, None, stride, padding=0, dilation=dilation, groups=n_channels)

    # Reshape projection by splitting the out_channels dimension
    # into channels and the kernel basis dimensions.
    res = reshape(res, (res.shape[0], n_channels, kernel_numel) + res.shape[-dim:])
    # Find a basis vector that has the largest projection scalar.
    # This is the max_pool result.
    res = amax(res, 2)
    return res


@handle_nn_op_batch_dim
def _avg_pool_helper(
    dim: int,
    a: TensorProxy,
    kernel_size: int | Sequence[int],
    stride: int | Sequence[int] | None = None,
    padding: int | Sequence[int] = 0,
    ceil_mode: bool = False,
    count_include_pad: bool = True,
    divisor_override: Number | None = None,
) -> TensorProxy:
    utils.check(
        not ceil_mode,
        lambda: "{ceil_mode=} is not supported",
        NotImplementedError,
    )

    utils.check(
        count_include_pad,
        lambda: "{count_include_pad=} is not supported",
        NotImplementedError,
    )

    if stride is None:
        stride = kernel_size

    kernel_size = maybe_to_rank_len_sequence(kernel_size, dim)
    utils.check(
        len(kernel_size) == dim and all(isinstance(k, int) and k > 0 for k in kernel_size),
        lambda: f"Implied {kernel_size=} (with dimensionality {dim}) should either be a non-negative integer "
        f"or a sequence of non-negative integers of length {dim}",
    )

    # Check channels > 0 {
    n_channels = a.shape[1]
    utils.check(n_channels > 0, lambda: f"in_channels={n_channels} should be greater than zero")
    # }

    # Apply padding {
    a = apply_padding_for_pool_ops(dim, a, padding, kernel_size, 0)
    # }

    # Dimensionality of the kernel.
    kernel_numel = reduce(operator.mul, kernel_size, 1)

    # nn.functional.avg_pool does not have `divisor_override`.
    # TODO: look into PyTorch side; is this behavior deliberate? Could be that
    # 1D case is niche.
    # If needed, handle it with checks and transforms. For now unconditionally
    # override value with kernel_numel.
    if divisor_override is None or dim == 1:
        divisor_override = kernel_numel

    utils.check(
        isinstance(divisor_override, Number) and divisor_override > 0,
        lambda: f"{divisor_override=} should be a greater than 0 scalar",
    )

    kernel = ones(*kernel_size, device=a.device, dtype=a.dtype) / divisor_override
    kernel = reshape(kernel, (1, 1, *kernel_size))
    kernel = expand(kernel, (n_channels, 1, *kernel_size))

    # groups set to n_channels as pool ops operate over spatial domains and never over channels.
    res = _conv_helper(dim, a, kernel, None, stride, padding=0, dilation=1, groups=n_channels)
    return res


@torchsymbol(torch.avg_pool1d, torch.nn.functional.avg_pool1d, id="torch.nn.functional.avg_pool1d", is_method=False)
def avg_pool1d(
    a: TensorProxy,
    /,
    kernel_size: int | Sequence[int],
    stride: int | Sequence[int] | None = None,
    padding: int | Sequence[int] = 0,
    ceil_mode: bool = False,
    count_include_pad: bool = True,
    divisor_override: Number | None = None,
) -> TensorProxy:
    return _avg_pool_helper(1, a, kernel_size, stride, padding, ceil_mode, count_include_pad, divisor_override)


@torchsymbol(torch.nn.functional.avg_pool2d, id="torch.nn.functional.avg_pool2d", is_method=False)
def avg_pool2d(
    a: TensorProxy,
    /,
    kernel_size: int | Sequence[int],
    stride: int | Sequence[int] | None = None,
    padding: int | Sequence[int] = 0,
    ceil_mode: bool = False,
    count_include_pad: bool = True,
    divisor_override: Number | None = None,
) -> TensorProxy:
    return _avg_pool_helper(2, a, kernel_size, stride, padding, ceil_mode, count_include_pad, divisor_override)


@torchsymbol(torch.nn.functional.avg_pool3d, id="torch.nn.functional.avg_pool3d", is_method=False)
def avg_pool3d(
    a: TensorProxy,
    /,
    kernel_size: int | Sequence[int],
    stride: int | Sequence[int] | None = None,
    padding: int | Sequence[int] = 0,
    ceil_mode: bool = False,
    count_include_pad: bool = True,
    divisor_override: Number | None = None,
) -> TensorProxy:
    return _avg_pool_helper(3, a, kernel_size, stride, padding, ceil_mode, count_include_pad, divisor_override)


@torchsymbol(torch.max_pool1d, torch.nn.functional.max_pool1d, id="torch.nn.functional.max_pool1d", is_method=False)
def max_pool1d(
    a: TensorProxy,
    /,
    kernel_size: int | Sequence[int],
    stride: int | Sequence[int] | None = None,
    padding: int | Sequence[int] = 0,
    dilation: int | Sequence[int] = 1,
    return_indices: bool = False,
    ceil_mode: bool = False,
) -> TensorProxy:
    return _max_pool_helper(1, a, kernel_size, stride, padding, dilation, return_indices, ceil_mode)


@torchsymbol(torch.max_pool2d, torch.nn.functional.max_pool2d, id="torch.nn.functional.max_pool2d", is_method=False)
def max_pool2d(
    a: TensorProxy,
    /,
    kernel_size: int | Sequence[int],
    stride: int | Sequence[int] | None = None,
    padding: int | Sequence[int] = 0,
    dilation: int | Sequence[int] = 1,
    return_indices: bool = False,
    ceil_mode: bool = False,
) -> TensorProxy:
    return _max_pool_helper(2, a, kernel_size, stride, padding, dilation, return_indices, ceil_mode)


@torchsymbol(torch.max_pool3d, torch.nn.functional.max_pool3d, id="torch.nn.functional.max_pool3d", is_method=False)
def max_pool3d(
    a: TensorProxy,
    /,
    kernel_size: int | Sequence[int],
    stride: int | Sequence[int] | None = None,
    padding: int | Sequence[int] = 0,
    dilation: int | Sequence[int] = 1,
    return_indices: bool = False,
    ceil_mode: bool = False,
) -> TensorProxy:
    return _max_pool_helper(3, a, kernel_size, stride, padding, dilation, return_indices, ceil_mode)


@torchsymbol(torch.conv1d, torch.nn.functional.conv1d, id="torch.nn.functional.conv1d", is_method=False)
def conv1d(
    a: TensorProxy,
    /,
    weight: TensorProxy,
    bias: TensorProxy | None = None,
    stride: int | Sequence[int] = 1,
    padding: int | Sequence[int] | str = 0,
    dilation: int = 1,
    groups: int = 1,
) -> TensorProxy:
    return _conv_helper(1, a, weight, bias, stride, padding, dilation, groups)  # means 1D convolution


@torchsymbol(torch.conv2d, torch.nn.functional.conv2d, id="torch.nn.functional.conv2d", is_method=False)
def conv2d(
    a: TensorProxy,
    /,
    weight: TensorProxy,
    bias: TensorProxy | None = None,
    stride: int | Sequence[int] = 1,
    padding: int | Sequence[int] | str = 0,
    dilation: int = 1,
    groups: int = 1,
) -> TensorProxy:
    return _conv_helper(2, a, weight, bias, stride, padding, dilation, groups)  # means 2D convolution


@torchsymbol(torch.conv3d, torch.nn.functional.conv3d, id="torch.nn.functional.conv3d", is_method=False)
def conv3d(
    a: TensorProxy,
    /,
    weight: TensorProxy,
    bias: TensorProxy | None = None,
    stride: int | Sequence[int] = 1,
    padding: int | Sequence[int] | str = 0,
    dilation: int = 1,
    groups: int = 1,
) -> TensorProxy:
    return _conv_helper(3, a, weight, bias, stride, padding, dilation, groups)  # means 3D convolution


def _dropout_helper(a, p):
    """Helper function for all dropout-type operators. During training, some of the elements of the input tensor are
    randomly masked.

    Returns the masked tensor of the boolean values.
    """

    r = uniform_like(a, 0.0, 1.0)
    result = r < p

    return result


# TODO Add annotations, make not a prim
# The backward decomposition of cross_entropy cannot be efficiently fused, so we have this cross_entropy_backward
# primitive. Executors can override the primitive using internal implementations.
# See issue "Cross_entropy is decomposed for backward but the decomposition is
# not fusible currently"
@torchsymbol("cross_entropy_backward", id="cross_entropy_backward", is_prim=True)
def cross_entropy_backward(g, a, /, target, weight, reduction, ignore_index, label_smoothing):
    return TensorProxy(like=g, shape=a.shape)


# TODO (mruberry) -- I think this implementation gets the dtype of the output incorrect
# TODO Revise this to consistently call other torch operations where possible
# TODO -- Maybe cut this up into _cross_entropy_mean, _cross_entropy_sum, ...
# TODO Add type annotations
@torchsymbol(torch.nn.functional.cross_entropy)
def cross_entropy(
    a: TensorLike,
    /,
    target: TensorLike,
    weight: None | TensorLike = None,
    size_average: None | Any = None,
    ignore_index: int = -100,
    reduce: None | Any = None,
    reduction: str = "mean",
    label_smoothing: float = 0.0,
) -> TensorLike:
    utils.check(
        size_average is None and reduce is None,
        lambda: f"Deprecated size_average={size_average} and reduce={reduce} is not supported!",
    )

    utils.check(
        a.ndim != 0,
        lambda: f"Cross entropy expects its input to have one or more dimensions, but it had zero dimensions",
    )

    # NOTE label_smoothing < 0 will just be ignored.
    utils.check(
        label_smoothing <= 1.0,
        lambda: f"Cross entropy's {label_smoothing=} must be less than or equal to 1.0",
    )

    # extract shape information
    C_dim = 1 if a.ndim >= 2 else 0
    N = a.shape[0] if a.ndim >= 2 else 1
    C = a.shape[C_dim]
    feature_size = int(a.numel() / N / C)

    # Short-circuits if a is empty
    if a.numel() == 0:
        if reduction == "none":
            output_shape = list(a.shape)
            output_shape.pop(C_dim)
            return zeros(output_shape, device=a.device, dtype=a.dtype)
        elif reduction == "mean":
            fill_value = float("nan")
        elif reduction == "sum":
            fill_value = 0.0
        else:
            raise ValueError(f"Reduction argument {reduction} to cross_entropy is not supported")

        return full([], fill_value, device=a.device, dtype=a.dtype)

    if weight is not None:
        utils.check(
            weight.ndim == 1 and weight.numel() == C,
            lambda: f"Expected {weight.shape=} to have one dimension and {C} elements",
        )
        bcast_weight = reshape(weight, [C] + [1 for i in range(2, a.ndim)])

    log_softmax_a = log_softmax(a, C_dim)
    out = -log_softmax_a

    if a.shape == target.shape:
        utils.check(
            utils.is_float_dtype(target.dtype),
            lambda: f"expect float dtype for probability target, but got: {target.dtype}!",
        )
        utils.check(
            ignore_index < 0,
            lambda: f"ignore_index is not supported for probability target, set ignore_index < 0!",
        )

        if label_smoothing > 0.0:
            target = target * (1 - label_smoothing) + label_smoothing / C

        out = out * target

        if weight is not None:
            out = out * bcast_weight

        if target.ndim == 1:
            out = _reduction(
                out,
                prims.sum,
                output_dtype_kind=REDUCTION_OUTPUT_TYPE_KIND.SAME,
            )
        else:
            out = _reduction(
                out,
                prims.sum,
                dims=C_dim,
                output_dtype_kind=REDUCTION_OUTPUT_TYPE_KIND.SAME,
            )

        if reduction == "none":
            return out
        # TODO: duplicate this in probability target!
        elif reduction == "sum":
            # NOTE: do we need to promote dtype?!
            return _reduction(
                out,
                prims.sum,
                output_dtype_kind=REDUCTION_OUTPUT_TYPE_KIND.SAME,
            )
        elif reduction == "mean":
            reduced_sum = _reduction(
                out,
                prims.sum,
                output_dtype_kind=REDUCTION_OUTPUT_TYPE_KIND.SAME,
            )
            # NOTE: does it work with dynamic size?!
            return reduced_sum / N * feature_size
        else:
            raise ValueError(f"reduction argument: {reduction} to cross_entropy is not supported")
    else:
        utils.check(
            utils.is_integer_dtype(target.dtype),
            lambda: f"expect integer dtype for class indices target, but got: {target.dtype}!",
        )
        no_C_shape = list(a.shape)
        no_C_shape.pop(C_dim)
        utils.check(
            a.ndim == target.ndim + 1 and no_C_shape == list(target.shape),
            lambda: f"Inconsistent shape input: {a.shape} / target: {a.shape} to cross_entropy!",
        )

        # nll_loss
        if weight is not None:
            out = out * bcast_weight

        smooth_loss_no_sum = out
        # TODO: swap reshape with unsqueeze when nvfuser support is added
        # bcast_target = clang.unsqueeze(target, [C_dim])
        bcast_target_shape = list(a.shape)
        bcast_target_shape[C_dim] = 1
        bcast_target = reshape(target, bcast_target_shape)

        out = clang.take_along_axis(out, bcast_target, C_dim)

        if label_smoothing > 0:
            # smooth_loss shape [N, SPATIAL...]
            smooth_loss = _reduction(
                smooth_loss_no_sum,
                prims.sum,
                dims=[C_dim],
                output_dtype_kind=REDUCTION_OUTPUT_TYPE_KIND.SAME,
            )
        # NOTE: [handling of 'ignore_index']
        #       Semantically, I think we are doing the right thing here where we mask out the ignore_index entries on output from clang.take_along_axis. Because targets is expected to be within [0, C)
        #       However, in Torch/ATen implementation, 'ignore_index' can be outside of the range, so is targets. So it could even prevent an out-of-bound error from NLLLoss. Which diverges from the behavior here.
        #       Note that we can mimic that behavior by mask targets before take_along_axis, but that's going to add more operations here, which means more overhead. Let's not do that until we see real examples exploiting the behavior.
        #       Alternatively, we can revisit the choice of numpy.take_along_axis.
        #       jax.numpy.take_along_axis gives a 'mode' arg custom out-of-bound behavior. But that might be slightly tricky to handle for codegen.
        if ignore_index >= 0:
            # mask shape [N, 1, SPATIAL...]
            mask = bcast_target == ignore_index
            out = where(mask, 0, out)
            if label_smoothing > 0:
                # TODO: switch to squeeze
                smooth_loss = where(reshape(mask, list(smooth_loss.shape)), 0, smooth_loss)

        if reduction == "none":
            # TODO: swap reshape with squeeze when nvfuser support is added
            # return clang.squeeze(out, [C_dim])
            out = reshape(out, target.shape)
            if label_smoothing > 0:
                ret = smooth_loss
        # TODO: duplicate this in probability target!
        elif reduction == "sum":
            # NOTE: do we need to promote dtype?!
            out = _reduction(
                out,
                prims.sum,
                output_dtype_kind=REDUCTION_OUTPUT_TYPE_KIND.SAME,
            )
            if label_smoothing > 0:
                ret = _reduction(
                    smooth_loss,
                    prims.sum,
                    output_dtype_kind=REDUCTION_OUTPUT_TYPE_KIND.SAME,
                )
        elif reduction == "mean":
            # NOTE: do we need to promote dtype?!
            reduced_sum = _reduction(
                out,
                prims.sum,
                output_dtype_kind=REDUCTION_OUTPUT_TYPE_KIND.SAME,
            )
            if label_smoothing > 0:
                ret = _reduction(
                    smooth_loss,
                    prims.sum,
                    output_dtype_kind=REDUCTION_OUTPUT_TYPE_KIND.SAME,
                )
            if weight is not None:
                # NOTE: this seems unreasonably complicated. Am I missing something obvious?!
                input_shape = list(a.shape)
                expanded_weight = clang.expand(bcast_weight, input_shape)
                # DEBUG!!! this gives segfaults
                selected_weight = clang.take_along_axis(expanded_weight, bcast_target, C_dim)

                if ignore_index >= 0:
                    selected_weight = where(mask, 0, selected_weight)

                bcast_weight_sum = _reduction(
                    selected_weight,
                    prims.sum,
                    output_dtype_kind=REDUCTION_OUTPUT_TYPE_KIND.SAME,
                )
                out = reduced_sum / bcast_weight_sum
                if label_smoothing > 0:
                    ret = ret / bcast_weight_sum
            elif ignore_index >= 0:
                mask_sum = _reduction(
                    mask,
                    prims.sum,
                    dtype=to_dtype(torch.float),
                    output_dtype_kind=REDUCTION_OUTPUT_TYPE_KIND.SAME,
                )
                # NOTE: does the call numel here work with dynamic shape?!
                out = reduced_sum / (target.numel() - mask_sum)
                if label_smoothing > 0:
                    ret = ret / (target.numel() - mask_sum)
                elif target.ndim == 0:
                    # NOTE: this is pytorch implementation details.
                    # overwrite output to 0 when target hits ignore_index AND label_smoothing is missing.
                    # https://github.com/pytorch/pytorch/pull/64572
                    out = where((target == ignore_index), 0, out)
            else:
                out = reduced_sum / target.numel()
                if label_smoothing > 0:
                    ret = ret / target.numel()
        else:
            raise ValueError(f"Reduction argument: {reduction} to cross_entropy is not supported")

        # TODO FIXME This is probably incorrect -- but somewhere above the dtype of out can disagree with PyTorch
        out = out.to(a.dtype)

        if label_smoothing > 0:
            return out * (1 - label_smoothing) + (ret * (label_smoothing / C))
        else:
            return out


# TODO The function cross_entropy_backward shouldn't be registered as a primitive operation (above), but as
#   a composite operation
def _cross_entropy_grad(
    a: TensorLike,
    /,
    target: TensorLike,
    weight: None | TensorLike = None,
    size_average: None | Any = None,
    ignore_index: int = -100,
    reduce: None | Any = None,
    reduction: str = "mean",
    label_smoothing: float = 0.0,
) -> TensorLike:
    fwd: TensorLike = cross_entropy(a, target, weight, size_average, ignore_index, reduce, reduction, label_smoothing)

    g: TensorLike = get_grad(fwd)
    a_grad: TensorLike = cross_entropy_backward(g, a, target, weight, reduction, ignore_index, label_smoothing)
    put_grad(a, a_grad)

    return fwd


register_grad(cross_entropy, _cross_entropy_grad)


# TODO Is this a method?
# TODO Move this to nn.functional
# NOTE The id must be explicitly specified so as not to resolve to torch.dropout
#   (Using torch.nn.functional.dropout is just for readability as it's the documented operator)
@torchsymbol(torch.nn.functional.dropout, id="torch.nn.functional.dropout")
def dropout(a: TensorProxy, /, p: Number = 0.5, training: bool = True, inplace: bool = False) -> TensorProxy:
    if inplace:
        raise NotImplementedError("Only inplace=False is currently supported in dropout")

    if not training:
        return a

    utils.check(
        p <= 1 and p >= 0,
        lambda: f"Dropout probability has to be between 0 and 1, but got, {p}",
    )

    if p == 1:
        return zeros_like(a)

    if p == 0:
        return a

    scale = 1 / (1 - p)
    dropout_mask = _dropout_helper(a, 1 - p)

    return a * dropout_mask * scale


@torchsymbol(torch.nn.functional.embedding, id="torch.nn.functional.embedding")
def embedding(
    a: TensorLike, /, weight, padding_idx=None, max_norm=None, norm_type=2.0, scale_grad_by_freq=False, sparse=False
) -> TensorLike:
    # TODO: add embedding_renorm_ so we can remove embedding prim
    # NOTE: padding_idx has impact on backward and is not supported by take
    if max_norm is not None or padding_idx is not None:
        padding_idx = padding_idx if padding_idx is not None else -1
        return prims.embedding(
            a,
            weight,
            padding_idx=padding_idx,
            max_norm=max_norm,
            norm_type=norm_type,
            scale_grad_by_freq=scale_grad_by_freq,
            sparse=sparse,
        )

    # padding_idx / sparse not used by forward

    if a.ndim == 1:
        return clang.take(weight, a, 0)

    output_shape = list(a.shape) + list(weight.shape[1:])
    flatten_indices = reshape(a, [a.numel()])
    flatten_output = clang.take(weight, flatten_indices, 0)
    return reshape(flatten_output, output_shape)


@torchsymbol(torch.ops.aten.embedding_backward)
def embedding_backward(grad, indices, num_weights, padding_idx, scale_grad_by_freq, sparse):
    result = prims.embedding_backward(grad, indices, num_weights, padding_idx, scale_grad_by_freq, sparse)
    return result


@torchsymbol(torch.nn.functional.one_hot, id="torch.nn.functional.one_hot", is_method=False)
def one_hot(a: TensorLike, /, num_classes: int) -> TensorLike:
    # TODO: refactor when we're ready to support auto-inference for `num_classes = -1` using `.item()`
    utils.check(
        num_classes >= 1,
        lambda: f"Currently supports only positive input for num_classes, got num_classes={num_classes}",
        exception_type=NotImplementedError,
    )
    # TODO: would we want to implement this check in the future?
    #  utils.check(a.any() >= 0, lambda f"input tensor should have non-negative values", exception_type=ValueError)

    canvas = zeros(*a.shape, num_classes, device=a.device, dtype=dtypes.int64)
    index = a.unsqueeze(-1)
    src = ones_like(index, device=a.device, dtype=dtypes.int64)

    return scatter_add(canvas, dim=-1, index=index, src=src)


@torchsymbol(torch.group_norm, torch.nn.functional.group_norm, id="torch.nn.functional.group_norm", is_method=False)
def group_norm(
    a: TensorProxy,
    /,
    num_groups: int,
    weight: None | TensorProxy = None,
    bias: None | TensorProxy = None,
    eps: float = 1e-5,
) -> TensorProxy:
    utils.check(a.ndim >= 2, lambda: f"group_norm: {a.ndim=} should be at least 2")

    batch_size, num_channels, *inner_dims = a.shape

    # To avoid division by zero in the check below.
    utils.check(num_groups > 0, lambda: f"group_norm: {num_groups=} should be greater than 0")
    utils.check(
        num_channels % num_groups == 0, lambda: f"group_norm: {num_channels=} should be divisible by {num_groups=}"
    )
    utils.check(
        weight is None or (weight.ndim == 1 and weight.numel() == num_channels),
        lambda: f"group_norm: {weight.ndim=} should be equal to 1 and {weight.numel=} to {num_channels=}",
    )
    utils.check(
        bias is None or (bias.ndim == 1 and bias.numel() == num_channels),
        lambda: f"group_norm: {bias.ndim=} should be equal to 1 and {bias.numel=} to {num_channels=}",
    )

    # Empty `a` implies empty result.
    if any(d == 0 for d in a.shape):
        return zeros_like(a)

    # Split channels (num_channels,) -> (num_groups, num_channels // num_groups).
    a_groupped = view(a, [batch_size, num_groups, num_channels // num_groups] + inner_dims)

    # Perform Normalization (yes, subtract mean, divide by sd) over all the dims
    # but the batch and the group dim.
    res, *_ = _normalize(a_groupped, norm_dims=range(2, a_groupped.ndim), eps=eps)
    # Restore the channel dimension
    res = view(res, a.shape)

    # Reshape weight/bias (they are usually learnable parameters)
    # to be broadcastable with the current `res`.
    params_shape = [1, num_channels] + [1 for i in range(2, a.ndim)]
    weight = view(weight, params_shape) if weight is not None else None
    bias = view(bias, params_shape) if bias is not None else None

    if weight is not None:
        res = res * weight
    if bias is not None:
        res = res + bias

    res = to(res, a.dtype)
    return res


def _interpolate_scale_factor_helper(
    a: TensorLike,
    scale_factor: Sequence[float] | float,
    mode: str = "nearest",
) -> TensorLike:
    assert mode == "nearest"

    # a is assumed to be at least 3D.
    batch, channels, *spatial_dims = a.shape
    dim = len(spatial_dims)

    if isinstance(scale_factor, float):
        utils.check(scale_factor > 0, lambda: f"{scale_factor=} is expected to be strictly positive")
        scale_factor = (scale_factor,) * dim
    else:
        utils.check(
            (
                isinstance(scale_factor, Sequence)
                and len(scale_factor) == dim
                and all(isinstance(s, float) and s > 0 for s in scale_factor)
            ),
            lambda: f"{scale_factor=} is expected to be a strictly positive floating point number or "
            f"a sequence of strictly positive floating point numbers of length {dim}",
        )

    # perform nearest up/down-sampling
    def nearest_sampler(t, input_dim, output_dim, *, scale, dim):
        # It is expected that output_dim = int(input_dim * scale).
        # Indices [0, ..., output_dim - 1] are mapped to [0, ..., input_dim - 1]
        # with the rule i -> int(i * scale)
        # Values at these indices is the result.
        selected_idx = arange(0, output_dim, device=a.device)
        selected_idx = to(selected_idx * scale, selected_idx.dtype)
        return clang.take(t, selected_idx, dim=dim)

    def dim_expander(t, dim, n_repeats):
        t = unsqueeze(t, dim + 1)
        t = expand(t, t.shape[: dim + 1] + (n_repeats,) + t.shape[dim + 2 :])
        return t

    res_output_spatial_dims = []

    for k, (scale, input_dim) in enumerate(zip(reversed(scale_factor), reversed(spatial_dims))):
        output_dim = int(scale * input_dim)
        utils.check(
            output_dim > 0,
            lambda: f"provided scale_factor value {scale} results " f"in a zero length output at dimension {k + 2}",
        )
        res_output_spatial_dims.append(output_dim)

        # k iterates from the end, and we skip the first 2
        # dimenions corresponding to batches and channels.
        curr_dim = 2 + (len(spatial_dims) - k - 1)

        if output_dim <= input_dim:
            if output_dim <= input_dim // 2:
                # scale_factor <= 1 (i.e. output_dim <= input_dim) implies simple slice
                # when output_dim <= input_dim // 2.
                stride = input_dim // output_dim
                end = input_dim - (input_dim % output_dim)
                a = clang.slice_in_dim(a, 0, end, stride=stride, dim=curr_dim)
            else:
                # In this case slice will not do and explicit downsample is needed.
                a = nearest_sampler(a, input_dim, output_dim, scale=1.0 / scale, dim=curr_dim)
        else:
            if output_dim % input_dim == 0:
                # In this case we can just expand dim.
                n_repeats = output_dim // input_dim
                a = dim_expander(a, curr_dim, n_repeats)
            else:
                # In this case expand will not cut it and explicit upsampling is needed.
                a = nearest_sampler(a, input_dim, output_dim, scale=1.0 / scale, dim=curr_dim)

    output_shape = [batch, channels] + res_output_spatial_dims[::-1]
    return reshape(a, output_shape)


def _interpolate_size_helper(
    a: TensorLike,
    size: Sequence[int] | int,
    mode: str = "nearest",
) -> TensorLike:
    batch, channels, *spatial_dims = a.shape
    dim = len(spatial_dims)

    if isinstance(size, int):
        utils.check(size > 0, lambda: f"{size=} is expected to be greater than zero")
        size = (size,) * dim
    else:
        utils.check(
            (isinstance(size, Sequence) and len(size) == dim and all(isinstance(s, int) and s > 0 for s in size)),
            lambda: f"{size=} is expected to be a greater than zero integer "
            f"or a sequence of strictly positive integers of length {dim}",
        )

    scale_factor = tuple(output_size / input_size for output_size, input_size in zip(size, spatial_dims))

    return _interpolate_scale_factor_helper(a, scale_factor)


# TODO Implement additional modes and parameters
@torchsymbol(torch.nn.functional.interpolate, is_method=False)
def interpolate(
    a: TensorLike,
    /,
    size: None | int | Sequence[int] = None,
    scale_factor: float | Sequence[float] | None = None,
    mode: str = "nearest",
) -> TensorLike:
    utils.check(
        mode == "nearest",
        lambda: f"only mode='nearest' is supported at the moment, but got {mode=}",
        exception_type=NotImplementedError,
    )

    utils.check(a.ndim >= 3, lambda: f"Expected {a.ndim=} >= 3")
    utils.check(a.numel() > 0, lambda: f"Expected {a.numel=} to be greater than 0")

    utils.check(
        (size is not None) ^ (scale_factor is not None),
        lambda: "Only one of `size` or `scale_factor` has to be specified, but " f"got {size=} and {scale_factor=}",
    )

    if size is not None:
        return _interpolate_size_helper(a, size, mode)
    else:
        return _interpolate_scale_factor_helper(a, scale_factor, mode)


@torchsymbol(torch.Tensor.item, is_method=True)
def item(a: TensorLike) -> Number:
    return prims.item(a)


# TODO Move this to nn.functional
@torchsymbol(torch.nn.functional.linear)
def linear(a: TensorLike, w: TensorLike, /, bias: None | TensorLike = None) -> TensorLike:
    return prims.linear(a, w, bias)


@torchsymbol(torch.logsumexp, is_method=True)
def logsumexp(a: TensorLike, /, dim: int | Sequence[int], keepdim: bool = False) -> TensorLike:
    input_max = amax(a, dim, keepdim=True)
    input_max_sans_inf = where(abs(input_max) == float("inf"), 0, input_max)
    result = log(sum(exp(a - input_max_sans_inf), dim, keepdim))
    squeeze_max = input_max_sans_inf if keepdim else squeeze(input_max_sans_inf, dim)
    return result + squeeze_max


# The dim parameter in torch.nn.functional.log_softmax is optional.
# Inferring dim parameter is deprecated, so we made dim a required parameter in our log_softmax definition.
# See the PyTorch documentation:
# https://pytorch.org/docs/master/generated/torch.nn.functional.log_softmax.html
# https://pytorch.org/docs/master/special.html?#torch.special.log_softmax
@torchsymbol(torch.log_softmax, torch.special.log_softmax, torch.nn.functional.log_softmax, is_method=True)
def log_softmax(a: TensorLike, /, dim: int, *, dtype: None | dtypeLike = None) -> TensorLike:
    result_dtype: dtypeLike = dtype or a.dtype
    result_dtype: dtypes.dtype = to_dtype(result_dtype)

    # If dtype parameter is specified, the input tensor is cast to dtype before the operation is performed.
    # We cast the input to the corresponding computation dtype and the output to the desired dtype.
    computation_dtype = utils.get_computation_dtype(result_dtype)
    a_ = a.to(computation_dtype)

    result = a_ - logsumexp(a_, dim, keepdim=True)

    converted = result.to(result_dtype)
    return converted


# TODO Update annotations and consider moving to torchex
# We improve the efficiency of cross_entropy backward decomposition by adding the log_softmax_backward
# and nll_loss_backward primitives. Executors can override the primitives using internal implementations.
# See issue "Cross_entropy is decomposed for backward but the decomposition is
# not fusible currently"
@torchsymbol("log_softmax_backward", id="log_softmax_backward")
def log_softmax_backward(g: TensorProxy, /, output: TensorProxy, dim: int, dtype: dtypeLike) -> TensorLike:
    dtype: dtypes.dtype = to_dtype(dtype)
    g_input = g - exp(output) * sum(g, dim=dim, keepdim=True)
    return to(g_input, dtype)


# This helper function implements the aten nll_loss_forward, which returns the primal and total_weight tensors.
# The total_weight tensor is used in the backward pass.
def _nll_loss_helper(
    a: TensorProxy, target: TensorProxy, weight: None | TensorProxy, ignore_index: int, reduction: str
) -> tuple[TensorProxy, None | TensorLike]:
    utils.check(
        reduction in ("none", "sum", "mean"),
        lambda: f'Expected reduction string to be "none", "sum", or "mean", but it is {reduction}.',
        exception_type=ValueError,
    )

    # NOTE This short-circuit is subject to change and is placed ahead of other input checks to match PyTorch behavior.
    # The expected behavior when the target and input have zero elements:
    #   reduction = 'none' --- tensor([], shape) or tensor(0.)
    #   reduction = 'sum'  --- tensor(0.)
    #   reduction = 'mean' --- tensor(nan)
    # Mean reduction on empty tensors produces NaN.
    if a.numel() == 0 and target.numel() == 0:
        if reduction == "none":
            # Keep target shape if it is non-trivial
            result_shape = target.shape if target.shape != (0,) else []
            return full(result_shape, fill_value := 0.0, device=a.device, dtype=a.dtype), None
        elif reduction == "sum":
            return full(result_shape := [], fill_value := 0.0, device=a.device, dtype=a.dtype), None
        elif reduction == "mean":
            return full(result_shape := [], fill_value := float("nan"), device=a.device, dtype=a.dtype), None

    utils.check(
        utils.is_integer_dtype(target.dtype),
        lambda: f"Expected target to be a tensor with an integer dtype, but it has dtype {target.dtype}.",
    )

    utils.check(
        a.ndim >= 1,
        lambda: f"Expected the input tensor to have more than 1 dimension, but it has {a.ndim} dimensions.",
    )

    utils.check(
        a.ndim == target.ndim + 1,
        lambda: f"Expected the input tensor to have {(target.ndim + 1)=} dimensions, but it has {a.ndim} dimensions.",
    )

    # channels dimension is either the first one if no batch dim present (i.e. a.shape[0]),
    # or right next to it (i.e. a.shape[1]).
    channels_dim = 1 if a.ndim >= 2 else 0
    num_channels = a.shape[channels_dim]
    # target should match input in dims which do not correspond to the channels dim, i.e.
    # (input.shape[:channels_dim] + input.shape[channels_dim + 1:]) == target.shape <=> True
    expected_target_shape = a.shape[:channels_dim] + a.shape[channels_dim + 1 :]

    utils.check(
        expected_target_shape == target.shape,
        lambda: f"Expected the target tensor to have the same shape as the input tensor except for the channels dimension \
            {expected_target_shape}, but it has shape {target.shape}.",
    )

    utils.check(
        weight is None or (weight.ndim == 1 and weight.shape[0] == num_channels),
        lambda: f"Expected a 1D tensor with {num_channels} elements for weight argument, \
            but found a tensor with {weight.ndim} dimensions and {weight.shape[0]} elements.",
    )

    # NOTE: [Handling of 'ignore_index' parameter]
    # What does it mean to ignore an index?
    #   The 'ignore_index' parameter specifies a target value that does not contribute to input gradient.
    # 'ignore_index' can be outside of the [0, num_channels) range, which can cause out-of-bounds errors when gathering
    # values from input tensor.
    #
    # What does ATen do?
    #   ATen prevents nll_loss from having these errors by skipping target values that match ignore_index first before
    # indexing the input tensor.
    #
    # What do we do?
    #   We mask the ignore_index entries on the output tensor from take_along_axis because we expect the targets to be
    # within [0, num_channels) range.
    #
    # Why do we like our approach better?
    #   Mimicking Aten behavior requires masking the target tensor before calling take_along_axis, which would add more
    # operations to the fusion. We should follow this approach until we see real examples where ignore_index is
    # out-of-bounds of [0, num_channels) range.
    #
    # What are the alternative options?
    #   We can add a `mode` parameter to take_along_axis that controls how to handle out-of-bounds indices.
    # The jax.numpy.take_along_axis has this feature.

    out = -a

    if weight is not None:
        bcast_weight = reshape(weight, [num_channels] + [1 for _ in range(2, a.ndim)])
        out = out * bcast_weight

    # Make target broadcastable with output, which has same shape as input tensor.
    bcast_target = unsqueeze(target, channels_dim)

    out = take_along_dim(out, bcast_target, channels_dim)
    selected_target_mask = bcast_target != ignore_index
    out = where(selected_target_mask, out, 0)

    # This section handles applying the reduction parameter to the output.
    # We return None for the total_weight when reduction is "none" or "sum" since it is unused in the backwards pass.
    if reduction == "none":
        return squeeze(out, channels_dim), None
    elif reduction == "sum":
        return sum(out), None
    elif reduction == "mean":
        reduced_sum = sum(out)
        if weight is not None:
            # Gather the weights for each target class.
            # Mask the ignored target classes.
            # Sum together all target weights.
            expanded_weight = expand(bcast_weight, a.shape)
            selected_weight = take_along_dim(expanded_weight, bcast_target, channels_dim)
            selected_weight = where(selected_target_mask, selected_weight, 0)
            bcast_weight_sum = sum(selected_weight)
            return (reduced_sum / bcast_weight_sum), bcast_weight_sum
        else:
            # The weight tensor is none, so the total weight is the number of valid target elements not equal to
            # ignore_index argument
            total_weight = sum(selected_target_mask)
            out = reduced_sum / total_weight
            return out, total_weight


# Aten nll_loss_forward returns primal and total_weight tensors. The total_weight tensor is used in the backwards pass.
# PyTorch nll_loss only returns primal, so a helper function is used in the augmented forward function.
@torchsymbol(torch.nn.functional.nll_loss)
def nll_loss(
    a: TensorProxy,
    /,
    target: TensorProxy,
    weight: None | TensorProxy = None,
    ignore_index: int = None,
    reduction: str = "mean",
) -> TensorProxy:
    # Resolve ignore_index if it is not specified by user.
    if ignore_index is None:
        ignore_index = -1
    result, _ = _nll_loss_helper(a, target, weight, ignore_index, reduction)
    return result


# TODO Make not a prim
# The decomposition of `nll_loss_backward` requires a scatter operation
@torchsymbol("nll_loss_backward", id="nll_loss_backward", is_prim=True)
def nll_loss_backward(
    g: TensorLike,
    a: TensorLike,
    /,
    target: TensorLike,
    weight: None | TensorLike,
    reduction: str,
    ignore_index: int,
    total_weight: TensorLike,
) -> TensorLike:
    return TensorProxy(like=g, shape=a.shape)


@torchsymbol(torch.nn.functional.mse_loss)
def mse_loss(
    a: TensorLike,
    /,
    target: TensorLike,
    size_average: None | Any = None,
    reduce: None | Any = None,
    reduction: str = "mean",
) -> TensorLike:
    utils.check(
        size_average is None and reduce is None,
        lambda: f"Deprecated size_average={size_average} and reduce={reduce} is not supported!",
    )
    utils.check(
        reduction in ("none", "sum", "mean"),
        lambda: f'Expected reduction string to be "none", "sum", or "mean", but it is {reduction}.',
        exception_type=ValueError,
    )

    # warn broadcasting
    if a.size() != target.size():
        warnings.warn(
            f"Using a target size {target.size()} that is different to the input size {a.size()}"
            "This will likely lead to incorrect results due to broadcasting."
            "Please ensure they have the same size."
        )
    out = (a - target) ** 2

    # maybe add _apply_loss_reduction
    # (like https://github.com/pytorch/pytorch/blob/df5829d0babaefc6e271897d6fffd40073d8b723/torch/_refs/nn/functional/__init__.py#L490)
    # not sure if this would be useful
    if reduction == "none":
        return out
    elif reduction == "sum":
        return sum(out)
    elif reduction == "mean":
        return mean(out)
    else:
        raise ValueError(f"Reduction argument {reduction} to mse_loss is not supported")


# TODO Add annotations
# NOTE The scale parameter is kwarg-only in PyTorch
@torchsymbol(torch.nn.functional.scaled_dot_product_attention)
def scaled_dot_product_attention(query, key, value, attn_mask=None, dropout_p=0.0, is_causal=False, *, scale=None):
    for arg_name, arg in zip(("query", "key", "value"), (query, key, value)):
        utils.check(
            dtypes.is_float_dtype(arg.dtype),
            lambda: f"{arg_name}.dtype={arg.dtype} is expected to be a floating type",
            ValueError,
        )

    # Reference implementation:
    # https://github.com/pytorch/pytorch/blob/d62a80a/aten/src/ATen/native/transformers/attention.cpp#L639-L697
    if scale is None:
        scale = 1 / query.size(-1) ** 0.5
    # This implementation doesn't match your usual attention textbook formula, but it's meant to be more stable
    # https://github.com/bigscience-workshop/Megatron-DeepSpeed/pull/118
    scale = scale**0.5
    logits = (query * scale) @ (key.transpose(-2, -1) * scale)
    if is_causal:
        utils.check(
            attn_mask is None,
            lambda: "scaled_dot_product_attention: Explicit attn_mask should not be set when is_causal=True",
            ValueError,
        )
        logits = logits.tril(fill_value=-math.inf)

    if attn_mask is not None:
        if dtypes.is_boolean_dtype(attn_mask.dtype):
            # Boolean mask value False implies logit value set to -inf
            # to have no effect in the subsequent softmax
            logits = where(attn_mask, logits, -math.inf)
        elif dtypes.is_float_dtype(attn_mask.dtype):
            # Otherwise, attn_mask represents an additive attention tensor
            logits = logits + attn_mask
        else:
            utils.check(
                False, lambda: f"{attn_mask.dtype=} is expected to be of the boolean or a floating type", ValueError
            )

    attn_weight = softmax(logits, dim=-1)
    attn_weight = dropout(attn_weight, dropout_p)
    return attn_weight @ value


@torchsymbol(torch.sigmoid, torch.nn.functional.sigmoid, torch.special.expit, is_method=True)
def sigmoid(a: TensorLike, /) -> TensorLike:
    return clang.sigmoid(a)


# CompositeImplicitAutograd - don't register decomp
@torchsymbol(torch.softmax, torch.nn.functional.softmax, is_method=True, id="torch.softmax")
def _softmax(
    a: TensorLike,
    /,
    dim: int,
    *,
    dtype: None | dtypeLike = None,
) -> TensorLike:
    result_dtype: dtypeLike = dtype or a.dtype
    result_dtype: dtypes.dtype = to_dtype(result_dtype)
    computation_dtype = utils.get_computation_dtype(result_dtype)
    a_ = a.to(computation_dtype)

    if a.numel == 0:
        a_exp = exp(a_)
    else:
        a_max = amax(a_, dim, keepdim=True)
        a_exp = exp(a_ - a_max)

    result = a_exp / sum(a_exp, dim, keepdim=True)
    converted = result.to(result_dtype)
    return converted


register_method("softmax", _softmax)


# A wrapper to support `torch.nn.Softmax` whose `forward` passes the kwarg of `_stacklevel=5` to `torch.nn.functional.softmax`.
# ref: https://github.com/pytorch/pytorch/blob/8d12ba9acfa20ed7df438a8892c9bf8e6bef5775/torch/nn/modules/activation.py#L1545
def softmax(a: TensorLike, dim: int, dtype: None | dtypeLike = None, _stacklevel: int = 3) -> TensorLike:
    return _softmax(a, dim=dim, dtype=dtype)


#
# Distributed operations
#
# NOTE DISTRIBUTED AVAILABILITY
# PyTorch is often built without distributed support, which can be queried for using
#   torch.distributed.is_available(). When PyTorch is built without distributed then we
#   want to avoid accessing any parts of the torch.distributed module except
#   the is_available() function.

if torch.distributed.is_available():
    DistributedReduceOpLike = str | torch.distributed.ReduceOp | dist_prims.DistributedReduceOps

    # string name, PyTorch enum value, thunder.jit enum value
    _reduceop_triples = (("sum", torch.distributed.ReduceOp.SUM, dist_prims.DistributedReduceOps.SUM),)

    def to_thunder_distributed_reduce_op(op: DistributedReduceOpLike | None):
        if isinstance(op, str):
            for s, top, pop in _reduceop_triples:
                if op == s:
                    return pop

            utils.check(False, lambda: f"Unknown distributed reduce op string {op}")

        if isinstance(op, torch.distributed.ReduceOp):
            for s, top, pop in _reduceop_triples:
                if op is top:
                    return pop

            utils.check(False, lambda: f"Unknown distributed reduce op {op}")

        if op is None:
            return dist_prims.DistributedReduceOps.SUM

        return op

    def to_torch_distributed_reduce_op(op: None | DistributedReduceOpLike) -> None | torch.distributed.ReduceOp:
        if isinstance(op, dist_prims.DistributedReduceOps):
            for s, top, pop in _reduceop_triples:
                if op is pop:
                    return top

            utils.check(False, lambda: f"Couldn't map the distributed reduce op {op} to a PyTorch reduce op")

        return op

    @torchsymbol(
        is_method=False,
        id="functional_all_gather",
    )
    def all_gather(
        a: TensorLike,
        group: torch.distributed.ProcessGroup | None = None,
        async_op: bool = False,
    ) -> TensorLike | FutureTensorLike:
        group = group if group is not None else torch.distributed.new_group()

        return dist_prims.all_gather(a, group, async_op)

    # NOTE torch.distributed.all_reduce is an inplace operation (although the underlying NCCL
    #   call does not need to be inplace). This, however, is modeled as an out-of-place functional
    #   operation, hence the id "functional_all_reduce", and why we do not translate PyTorch
    #   calls directly to this.
    # PyTorch uses torch.ops.c10d_functional.all_reduce as an ID for a similar operation.
    # This operation is based on torch.distributed.all_reduce, see:
    #   https://pytorch.org/docs/master/distributed.html#torch.distributed.all_reduce
    @torchsymbol(
        is_method=False,
        id="functional_all_reduce",
    )
    def all_reduce(
        a: TensorLike,
        /,
        op: DistributedReduceOpLike = torch.distributed.ReduceOp.SUM,
        group: None | torch.distributed.ProcessGroup = None,
        async_op: bool = False,
    ) -> TensorLike | FutureTensorLike:
        op = to_thunder_distributed_reduce_op(op)
        group = group if group is not None else torch.distributed.new_group()

        return dist_prims.all_reduce(a, op, group, async_op)

    @torchsymbol(
        is_method=False,
        id="functional_broadcast",
    )
    def broadcast(
        a: TensorLike,
        src: int,
        group: torch.distributed.ProcessGroup | None = None,
        async_op: bool = False,
    ) -> TensorLike | FutureTensorLike:
        group = group if group is not None else torch.distributed.new_group()

        return dist_prims.broadcast(a, src, group, async_op)

    @torchsymbol(
        is_method=False,
        id="functional_reduce_scatter",
    )
    def reduce_scatter(
        a: TensorLike,
        op: DistributedReduceOpLike | None = None,
        group: torch.distributed.ProcessGroup | None = None,
        async_op: bool = False,
    ) -> TensorLike | FutureTensorLike:
        op = to_thunder_distributed_reduce_op(op)
        group = group if group is not None else torch.distributed.new_group()

        return dist_prims.reduce_scatter(a, op, group, async_op)

else:

    def all_gather(
        a: TensorLike,
        group: Any | None = None,
        async_op: bool = False,
    ) -> None:
        utils.check(False, lambda: f"torch.distributed is not available")

    # NOTE torch.distributed is not available
    def all_reduce(
        a: TensorLike,
        op: Any,
        group: Any | None = None,
        async_op: bool = False,
    ) -> None:
        utils.check(False, lambda: f"torch.distributed is not available")

    def broadcast(
        a: TensorLike,
        src: int,
        group: Any | None = None,
        async_op: bool = False,
    ) -> None:
        utils.check(False, lambda: f"torch.distributed is not available")

    def reduce_scatter(
        a: TensorLike,
        op: Any,
        group: Any | None = None,
        async_op: bool = False,
    ) -> None:
        utils.check(False, lambda: f"torch.distributed is not available")


#
# torch -> thunder object mapping
#


_torch_to_thunder_complete_map = {
    **_torch_to_thunder_dtype_map,
    **_torch_to_thunder_function_map,
    **{fn: fn for fn in _torch_noinline_functions},
}<|MERGE_RESOLUTION|>--- conflicted
+++ resolved
@@ -193,10 +193,6 @@
 def is_cuda(a: TensorLike, /) -> bool:
     return a.device.devicetype is devices.DeviceType.CUDA
 
-
-<<<<<<< HEAD
-register_method("size", size)
-
 _torch_dtype_to_old_torch_typestring_map = {
     torch.float32: "FloatTensor",
     torch.float64: "DoubleTensor",
@@ -284,8 +280,6 @@
 
 register_method("type", type)
 
-=======
->>>>>>> 3fc84423
 #
 # Data movement and transformation operations
 #
