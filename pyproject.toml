--- conflicted
+++ resolved
@@ -159,11 +159,6 @@
     "E402",  # https://docs.astral.sh/ruff/rules/module-import-not-at-top-of-file/
     "F405",  # https://docs.astral.sh/ruff/rules/undefined-local-with-import-star-usage/
     "E712",  # https://docs.astral.sh/ruff/rules/true-false-comparison/
-<<<<<<< HEAD
-    "E722",  # https://docs.astral.sh/ruff/rules/bare-except/
-=======
-    "E721",  # https://docs.astral.sh/ruff/rules/type-comparison/
->>>>>>> 71b2e7d7
 ]
 
 [tool.ruff.lint.per-file-ignores]
