--- conflicted
+++ resolved
@@ -137,12 +137,12 @@
     fi
 
 RUN \
-<<<<<<< HEAD
     # building cudnn-frontend from source
     git clone --branch ${CUDNN_FRONTEND_CHECKOUT} https://github.com/NVIDIA/cudnn-frontend.git && \
     CMAKE_BUILD_PARALLEL_LEVEL=16 pip install cudnn-frontend/ -v && \
     rm -rf cudnn-frontend
-=======
+
+RUN \
     # building Apex from source
     pip install "pip>=23.1" packaging && \
     git clone https://github.com/NVIDIA/apex && \
@@ -157,7 +157,6 @@
       . && \
     cd .. && \
     rm -rf apex
->>>>>>> 78401af4
 
 RUN \
     ls -lh requirements/ && \
