--- conflicted
+++ resolved
@@ -47,11 +47,7 @@
         print(f"Processed {n_processed}/{n_models}")
         print("Processing:")
         for model in models:
-<<<<<<< HEAD
             print(f"  {model}")
-=======
-            print("  model")
->>>>>>> dc4a343c
         out = s.run(
             f"HF_TOKEN={hf_token} python coverage/jit_coverage_hf.py --models-file coverage/{filename} --output-dir data"
         )
