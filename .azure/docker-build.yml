trigger:
  tags:
    include: ["*"]
  branches:
    include: ["main"]
  paths:
    include:
      - ".azure/docker-build.yml"
      - "dockers/**"
      - "requirements.txt"
      - "requirements/*.txt"
      - "setup.py"
    exclude:
      - "*.md"
      - "**/*.md"

pr:
  branches:
    include: ["*"]
  paths:
    include:
      - ".azure/docker-build.yml"
      - "dockers/**"
      - "requirements.txt"
      - "requirements/*.txt"
      - "setup.py"
    exclude:
      - "*.md"
      - "**/*.md"

schedules:
  - cron: "0 */2 * * *"
    displayName: rebuild dockers for CI every 2 hours
    branches:
      include: ["main"]

jobs:
  - job: build_push
    strategy:
      #maxParallel: "3"
      matrix:
        # CUDA 12.1
<<<<<<< HEAD
        "cuda 12.1 | torch 2.5.1 | cudnn FE v1.10.0":
          { CUDA_VERSION: "12.1.1", TORCH_VERSION: "2.5.1", TRITON_VERSION: "3.1.0", CUDNN_FRONTEND_VERSION: "1.10.0" }
        "cuda 12.1 | torch 2.5 /nightly | cudnn FE v1.10.0":
          { CUDA_VERSION: "12.1.1", TORCH_VERSION: "main", TORCH_INSTALL: "source", CUDNN_FRONTEND_VERSION: "1.10.0" }
=======
        "cuda 12.6 | torch 2.6.0 | cudnn FE v1.10.0":
          { CUDA_VERSION: "12.6.3", TORCH_VERSION: "2.6.0", TRITON_VERSION: "3.2.0", CUDNN_FRONTEND_VERSION: "1.10.0" }
        "cuda 12.6 | torch nightly | cudnn FE v1.10.0":
          { CUDA_VERSION: "12.6.3", TORCH_VERSION: "main", TORCH_INSTALL: "source", CUDNN_FRONTEND_VERSION: "1.10.0" }
>>>>>>> a8c06367
        #'cuda 12.1': # this version - '8.9.5.29-1+cuda12.1' for 'libcudnn8' was not found
    # how much time to give 'run always even if cancelled tasks' before stopping them
    cancelTimeoutInMinutes: "2"
    timeoutInMinutes: "95"
    variables:
      UBUNTU_VERSION: "22.04"
      PYTHON_VERSION: "3.10"
      imageRepository: "pytorchlightning/lightning-thunder"
      imageTag: "ubuntu$(UBUNTU_VERSION)-cuda$(CUDA_VERSION)-cudnn-fe$(CUDNN_FRONTEND_VERSION)-py$(PYTHON_VERSION)-pt_${TORCH_VERSION/v/}"
    pool: "lit-rtx-3090"
    workspace:
      clean: all
    steps:
      - bash: |
          set -e
          echo $imageTag
          nvidia-smi
          docker image build \
            -t $(imageRepository):$(imageTag) \
            -f "dockers/ubuntu-cuda/Dockerfile" \
            --build-arg UBUNTU_VERSION="$(UBUNTU_VERSION)" \
            --build-arg CUDA_VERSION="$(CUDA_VERSION)" \
            --build-arg CUDNN_FRONTEND_VERSION="v$(CUDNN_FRONTEND_VERSION)" \
            --build-arg PYTHON_VERSION="$(PYTHON_VERSION)" \
            --build-arg TORCH_VERSION="$(TORCH_VERSION)" \
            --build-arg TORCH_INSTALL="$(TORCH_INSTALL)" \
            --build-arg TRITON_VERSION="$(TRITON_VERSION)" \
            . --no-cache
        timeoutInMinutes: "95"
        displayName: "Build base image"

      - bash: |
          docker image build \
            -t $(imageRepository):$(imageTag)-apex \
            -f "dockers/with-apex/Dockerfile" \
            --build-arg BASE_IMAGE_TAG="$(imageTag)" \
            . --no-cache
        timeoutInMinutes: "25"
        displayName: "Build Apex image"

      - bash: |
          docker image build \
            -t $(imageRepository):$(imageTag)-dev \
            -f "dockers/with-dev/Dockerfile" \
            --build-arg BASE_IMAGE_TAG="$(imageTag)-apex" \
            . --no-cache
        timeoutInMinutes: "25"
        displayName: "Build Dev image"

      - bash: |
          docker image ls | grep $(imageRepository)
          # drop pt from requirements so not to interfere with the existing one
          bash .azure/remove-torch-lines.sh requirements/base.txt
          mv .azure azure
          docker run --rm --gpus=all -v .:/workspace $(imageRepository):$(imageTag)-dev \
            bash -c  "cd /workspace && ls -lh . && \
                      pip install -q . && \
                      bash azure/sanity-check.sh"
        timeoutInMinutes: "5"
        displayName: "Sanity check"

      - bash: |
          set -e
          echo $(imageRepository):$(imageTag)
          echo $(DOCKERHUB_PAT) | docker login --username $(DOCKERHUB_USER) --password-stdin
          docker push $(imageRepository):$(imageTag)-dev
        condition: ne(variables['Build.Reason'], 'PullRequest')
        timeoutInMinutes: "35"
        displayName: "Push base image"<|MERGE_RESOLUTION|>--- conflicted
+++ resolved
@@ -40,17 +40,10 @@
       #maxParallel: "3"
       matrix:
         # CUDA 12.1
-<<<<<<< HEAD
-        "cuda 12.1 | torch 2.5.1 | cudnn FE v1.10.0":
-          { CUDA_VERSION: "12.1.1", TORCH_VERSION: "2.5.1", TRITON_VERSION: "3.1.0", CUDNN_FRONTEND_VERSION: "1.10.0" }
-        "cuda 12.1 | torch 2.5 /nightly | cudnn FE v1.10.0":
-          { CUDA_VERSION: "12.1.1", TORCH_VERSION: "main", TORCH_INSTALL: "source", CUDNN_FRONTEND_VERSION: "1.10.0" }
-=======
         "cuda 12.6 | torch 2.6.0 | cudnn FE v1.10.0":
           { CUDA_VERSION: "12.6.3", TORCH_VERSION: "2.6.0", TRITON_VERSION: "3.2.0", CUDNN_FRONTEND_VERSION: "1.10.0" }
         "cuda 12.6 | torch nightly | cudnn FE v1.10.0":
           { CUDA_VERSION: "12.6.3", TORCH_VERSION: "main", TORCH_INSTALL: "source", CUDNN_FRONTEND_VERSION: "1.10.0" }
->>>>>>> a8c06367
         #'cuda 12.1': # this version - '8.9.5.29-1+cuda12.1' for 'libcudnn8' was not found
     # how much time to give 'run always even if cancelled tasks' before stopping them
     cancelTimeoutInMinutes: "2"
