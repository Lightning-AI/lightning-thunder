--- conflicted
+++ resolved
@@ -94,7 +94,6 @@
 
       - bash: |
           docker image build \
-<<<<<<< HEAD
             -t $(imageRepository):$(imageTag)-apex-TE \
             -f "dockers/with-TE/Dockerfile" \
             --build-arg BASE_IMAGE_TAG="$(imageTag)-apex" \
@@ -105,13 +104,8 @@
       - bash: |
           docker image build \
             -t $(imageRepository):$(imageTag)-dev \
-            -f "dockers/with-TE/Dockerfile" \
+            -f "dockers/with-dev/Dockerfile" \
             --build-arg BASE_IMAGE_TAG="$(imageTag)-apex-TE" \
-=======
-            -t $(imageRepository):$(imageTag)-dev \
-            -f "dockers/with-dev/Dockerfile" \
-            --build-arg BASE_IMAGE_TAG="$(imageTag)-apex" \
->>>>>>> 1c070f9e
             . --no-cache
         timeoutInMinutes: "25"
         displayName: "Build Dev image"
