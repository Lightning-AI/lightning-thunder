trigger:
  tags:
    include: ["*"]
  branches:
    include:
      - "main"
      - "release/*"
      - "refs/tags/*"

pr:
  branches:
    include: ["*"]

jobs:
  - job: jupyter
    strategy:
      matrix:
<<<<<<< HEAD
        "ubuntu22.04 | cuda 12.1 | torch 2.2":
          docker-image: "ubuntu22.04-cuda12.1.1-cudnn-fe1.1.0-py3.10-pt_2.2.1-apex"
          CUDA_VERSION_MM: "121"
        "ubuntu22.04 | cuda 12.1 | torch-nightly":
          docker-image: "ubuntu22.04-cuda12.1.1-cudnn-fe1.2.0-py3.10-pt_main-apex"
          CUDA_VERSION_MM: "121"
=======
        'ubuntu22.04 | cuda 12.1 | torch 2.2':
          docker-image: 'ubuntu22.04-cuda12.1.1-cudnn-fe1.1.0-py3.10-pt_2.2.1-apex'
          CUDA_VERSION_MM: '121'
        'ubuntu22.04 | cuda 12.1 | torch-nightly':
          docker-image: 'ubuntu22.04-cuda12.1.1-cudnn-fe1.3.0-py3.10-pt_main-apex'
          CUDA_VERSION_MM: '121'
>>>>>>> f2b3d88f
    # how long to run the job before automatically cancelling
    timeoutInMinutes: "45"
    # how much time to give 'run always even if cancelled tasks' before stopping them
    cancelTimeoutInMinutes: "2"
    pool: "lit-rtx-3090"
    variables:
      DEVICES: $( python -c 'name = "$(Agent.Name)" ; gpus = name.split("_")[-1] if "_" in name else "0"; print(gpus)' )
      TORCH_HOME: "/var/tmp/torch"
      PIP_CACHE_DIR: "/var/tmp/pip"
    container:
      image: "pytorchlightning/lightning-thunder:$(docker-image)"
      options: "--gpus=all --shm-size=16g -v /var/tmp:/var/tmp"
    workspace:
      clean: all
    steps:
      - bash: |
          echo $(DEVICES)
          echo "CUDA_VERSION_MM=$CUDA_VERSION_MM"
          lspci | egrep 'VGA|3D'
          whereis nvidia
          nvidia-smi
          which python && which pip
          python --version
          pip --version
          pip list
          echo "##vso[task.setvariable variable=CUDA_VISIBLE_DEVICES]$(DEVICES)"
        displayName: "Image info & NVIDIA"

      - bash: |
          # drop pt from requirements so not to interfere with the existing one
          bash .azure/remove-torch-lines.sh requirements/base.txt
          cat requirements/base.txt
          # double check on test requirements
          pip install -r requirements/notebooks.txt
          # install this package
          python setup.py develop
        displayName: "Install package & ..."

      - bash: |
          set -ex
          bash .azure/sanity-check.sh
        displayName: "Sanity check / details"

      - bash: |
          set -ex
          # list all notebooks in this folder
          find . -name "*.ipynb" > all.txt
          # drop all "./" from beginning of each line
          sed -i 's/^\.\///' all.txt
          # filter out the ones that are listed in .ignore.ci
          grep -Fxv -f .ignore.ci all.txt > ci.txt
          # iterate over all listed notebooks and execute them with jupyter
          while read -r line; do
              echo "Processing $line"
              jupyter execute $line --timeout=300
          done <<< $(cat ci.txt)
        workingDirectory: "notebooks/"
        displayName: "Execute notebooks"<|MERGE_RESOLUTION|>--- conflicted
+++ resolved
@@ -15,21 +15,12 @@
   - job: jupyter
     strategy:
       matrix:
-<<<<<<< HEAD
-        "ubuntu22.04 | cuda 12.1 | torch 2.2":
-          docker-image: "ubuntu22.04-cuda12.1.1-cudnn-fe1.1.0-py3.10-pt_2.2.1-apex"
-          CUDA_VERSION_MM: "121"
-        "ubuntu22.04 | cuda 12.1 | torch-nightly":
-          docker-image: "ubuntu22.04-cuda12.1.1-cudnn-fe1.2.0-py3.10-pt_main-apex"
-          CUDA_VERSION_MM: "121"
-=======
         'ubuntu22.04 | cuda 12.1 | torch 2.2':
           docker-image: 'ubuntu22.04-cuda12.1.1-cudnn-fe1.1.0-py3.10-pt_2.2.1-apex'
           CUDA_VERSION_MM: '121'
         'ubuntu22.04 | cuda 12.1 | torch-nightly':
           docker-image: 'ubuntu22.04-cuda12.1.1-cudnn-fe1.3.0-py3.10-pt_main-apex'
           CUDA_VERSION_MM: '121'
->>>>>>> f2b3d88f
     # how long to run the job before automatically cancelling
     timeoutInMinutes: "45"
     # how much time to give 'run always even if cancelled tasks' before stopping them
