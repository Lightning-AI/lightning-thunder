--- conflicted
+++ resolved
@@ -17,31 +17,17 @@
       matrix:
         # CUDA 12.1
         'ubuntu22.04 | cuda 12.1 | python 3.10 | torch 2.2 | regular':
-<<<<<<< HEAD
-          docker-image: 'ubuntu22.04-cuda12.1.1-cudnn-fe1.1.0-py3.10-pt_2.2.1-apex'
+          docker-image: 'ubuntu22.04-cuda12.1.1-cudnn-fe1.2.1-py3.10-pt_2.2.1-apex'
           CUDA_VERSION_MM: '121'
         'ubuntu22.04 | cuda 12.1 | python 3.10 | torch 2.2 | distributed':
-          docker-image: 'ubuntu22.04-cuda12.1.1-cudnn-fe1.1.0-py3.10-pt_2.2.1-apex'
+          docker-image: 'ubuntu22.04-cuda12.1.1-cudnn-fe1.2.1-py3.10-pt_2.2.1-apex'
           CUDA_VERSION_MM: '121'
           testing: 'distributed'
         'ubuntu22.04 | cuda 12.1 | python 3.10 | torch-nightly | regular':
-          docker-image: 'ubuntu22.04-cuda12.1.1-cudnn-fe1.2.0-py3.10-pt_main-apex'
+          docker-image: 'ubuntu22.04-cuda12.1.1-cudnn-fe1.2.1-py3.10-pt_main-apex'
           CUDA_VERSION_MM: '121'
         'ubuntu22.04 | cuda 12.1 | python 3.10 | torch-nightly | distributed':
-          docker-image: 'ubuntu22.04-cuda12.1.1-cudnn-fe1.2.0-py3.10-pt_main-apex'
-=======
-          docker-image: 'pytorchlightning/lightning-thunder:ubuntu22.04-cuda12.1.1-cudnn-fe1.2.1-py3.10-pt_2.2.1'
-          CUDA_VERSION_MM: '121'
-        'ubuntu22.04 | cuda 12.1 | python 3.10 | torch 2.2 | distributed':
-          docker-image: 'pytorchlightning/lightning-thunder:ubuntu22.04-cuda12.1.1-cudnn-fe1.2.1-py3.10-pt_2.2.1'
-          CUDA_VERSION_MM: '121'
-          testing: 'distributed'
-        'ubuntu22.04 | cuda 12.1 | python 3.10 | torch-nightly | regular':
-          docker-image: 'pytorchlightning/lightning-thunder:ubuntu22.04-cuda12.1.1-cudnn-fe1.2.1-py3.10-pt_main'
-          CUDA_VERSION_MM: '121'
-        'ubuntu22.04 | cuda 12.1 | python 3.10 | torch-nightly | distributed':
-          docker-image: 'pytorchlightning/lightning-thunder:ubuntu22.04-cuda12.1.1-cudnn-fe1.2.1-py3.10-pt_main'
->>>>>>> 18574361
+          docker-image: 'ubuntu22.04-cuda12.1.1-cudnn-fe1.2.1-py3.10-pt_main-apex'
           CUDA_VERSION_MM: '121'
           testing: 'distributed'
     # how long to run the job before automatically cancelling
@@ -101,7 +87,6 @@
             -v --datefmt="%Y%m%d-%H:%M:%S.%f" \
             --random-order-seed=42 \
             --durations=250 \
-            # --numprocesses=9 \  # todo: trying to debug Out of Memory error
             --ignore=thunder/tests/distributed --ignore=thunder/tests/test_networks.py
         # compile coverage results
         python -m coverage report
