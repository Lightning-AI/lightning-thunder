trigger:
  tags:
    include: ["*"]
  branches:
    include:
      - "main"
      - "release/*"
      - "refs/tags/*"

pr:
  branches:
    include: ["*"]

jobs:
  - job: testing
    strategy:
      matrix:
        # CUDA 12.1
<<<<<<< HEAD
        "ubuntu22.04 | cuda 12.1 | python 3.10 | torch 2.2 | regular":
          docker-image: "ubuntu22.04-cuda12.1.1-cudnn-fe1.2.1-py3.10-pt_2.2.1-apex"
          CUDA_VERSION_MM: "121"
        "ubuntu22.04 | cuda 12.1 | python 3.10 | torch 2.2 | distributed":
          docker-image: "ubuntu22.04-cuda12.1.1-cudnn-fe1.2.1-py3.10-pt_2.2.1-apex"
          CUDA_VERSION_MM: "121"
          testing: "distributed"
        "ubuntu22.04 | cuda 12.1 | python 3.10 | torch 2.3 | regular":
          docker-image: "ubuntu22.04-cuda12.1.1-cudnn-fe1.2.1-py3.10-pt_2.3.0-apex"
          CUDA_VERSION_MM: "121"
        "ubuntu22.04 | cuda 12.1 | python 3.10 | torch 2.3 | distributed":
          docker-image: "ubuntu22.04-cuda12.1.1-cudnn-fe1.2.1-py3.10-pt_2.3.0-apex"
          CUDA_VERSION_MM: "121"
          testing: "distributed"
        "ubuntu22.04 | cuda 12.1 | python 3.10 | torch-nightly | regular":
          docker-image: "ubuntu22.04-cuda12.1.1-cudnn-fe1.2.1-py3.10-pt_main-apex"
          CUDA_VERSION_MM: "121"
        "ubuntu22.04 | cuda 12.1 | python 3.10 | torch-nightly | distributed":
          docker-image: "ubuntu22.04-cuda12.1.1-cudnn-fe1.2.1-py3.10-pt_main-apex"
          CUDA_VERSION_MM: "121"
          testing: "distributed"
=======
        'ubuntu22.04 | cuda 12.1 | python 3.10 | torch 2.2 | regular':
          docker-image: 'ubuntu22.04-cuda12.1.1-cudnn-fe1.3.0-py3.10-pt_2.2.1-apex'
          CUDA_VERSION_MM: '121'
        'ubuntu22.04 | cuda 12.1 | python 3.10 | torch 2.2 | distributed':
          docker-image: 'ubuntu22.04-cuda12.1.1-cudnn-fe1.3.0-py3.10-pt_2.2.1-apex'
          CUDA_VERSION_MM: '121'
          testing: 'distributed'
        'ubuntu22.04 | cuda 12.1 | python 3.10 | torch 2.3 | regular':
          docker-image: 'ubuntu22.04-cuda12.1.1-cudnn-fe1.3.0-py3.10-pt_2.3.0-apex'
          CUDA_VERSION_MM: '121'
        'ubuntu22.04 | cuda 12.1 | python 3.10 | torch 2.3 | distributed':
          docker-image: 'ubuntu22.04-cuda12.1.1-cudnn-fe1.3.0-py3.10-pt_2.3.0-apex'
          CUDA_VERSION_MM: '121'
          testing: 'distributed'
        'ubuntu22.04 | cuda 12.1 | python 3.10 | torch-nightly | regular':
          docker-image: 'ubuntu22.04-cuda12.1.1-cudnn-fe1.3.0-py3.10-pt_main-apex'
          CUDA_VERSION_MM: '121'
        'ubuntu22.04 | cuda 12.1 | python 3.10 | torch-nightly | distributed':
          docker-image: 'ubuntu22.04-cuda12.1.1-cudnn-fe1.3.0-py3.10-pt_main-apex'
          CUDA_VERSION_MM: '121'
          testing: 'distributed'
>>>>>>> f2b3d88f
    # how much time to give 'run always even if cancelled tasks' before stopping them
    cancelTimeoutInMinutes: "2"
    pool: "lit-rtx-3090"
    variables:
      DEVICES: $( python -c 'name = "$(Agent.Name)" ; gpus = name.split("_")[-1] if "_" in name else "0"; print(gpus)' )
      TORCH_HOME: "/var/tmp/torch"
      PIP_CACHE_DIR: "/var/tmp/pip"
      PYTHONHASHSEED: "0"
      CI: "true"
    container:
      image: "pytorchlightning/lightning-thunder:$(docker-image)"
      options: "--gpus=all --shm-size=16g -v /var/tmp:/var/tmp"
    workspace:
      clean: all
    steps:
      - bash: |
          echo $(DEVICES)
          echo "CUDA_VERSION_MM=$CUDA_VERSION_MM"
          lspci | egrep 'VGA|3D'
          whereis nvidia
          nvidia-smi
          which python && which pip
          python --version
          pip --version
          pip list
          echo "##vso[task.setvariable variable=CUDA_VISIBLE_DEVICES]$(DEVICES)"
        displayName: "Image info & NVIDIA"

      - bash: |
          # drop pt from requirements so not to interfere with the existing one
          bash .azure/remove-torch-lines.sh requirements/base.txt
          cat requirements/base.txt

          # double check on test requirements
          pip install -r requirements/test.txt

          # https://docs.codecov.com/docs/codecov-uploader
          curl -Os https://uploader.codecov.io/latest/linux/codecov
          chmod +x codecov

          # install this package
          python setup.py develop
        displayName: "Install package & ..."

      - bash: bash .azure/sanity-check.sh
        displayName: "Sanity check / details"

      - bash: |
          set -ex
          coverage run --source thunder -m \
            pytest thunder/tests/ \
              -m "not standalone" \
              -v --datefmt="%Y%m%d-%H:%M:%S.%f" \
              --timeout=240 \
              --random-order-seed=42 \
              --durations=250 \
              --timeout=240 \
              --numprocesses=9 \
              --ignore=thunder/tests/distributed --ignore=thunder/tests/test_networks.py
          # compile coverage results
          python -m coverage report
          python -m coverage xml
          # upload to codecov
          ./codecov --token=$(CODECOV_TOKEN) --commit=$(Build.SourceVersion) \
            --flags=gpu,pytest,regular --name="GPU-coverage" --env=linux,azure
        condition: ne(variables['testing'], 'distributed')
        timeoutInMinutes: "30"
        displayName: "Testing: regular"

      - bash: |
          set -ex
          # these test need to run in single thread as they occurs with CUDA OOM
          coverage run --source thunder -m \
             pytest \
               thunder/tests/test_networks.py \
               -m "not standalone" \
               -v --durations=0 \
               --random-order-seed=42 \
               --numprocesses=3
          # compile coverage results
          python -m coverage report
          python -m coverage xml
          # upload to codecov
          ./codecov --token=$(CODECOV_TOKEN) --commit=$(Build.SourceVersion) \
            --flags=gpu,pytest,networks --name="GPU-coverage" --env=linux,azure
        condition: ne(variables['testing'], 'distributed')
        timeoutInMinutes: "15"
        displayName: "Testing: networks"

      #- bash: |
      #    bash .azure/run_standalone_tests.sh \
      #      "thunder/tests" \
      #      "-m standalone --ignore=thunder/tests/distributed"
      #  condition: ne(variables['testing'], 'distributed')
      #  displayName: 'Testing: standalone'

<<<<<<< HEAD
      - bash: |
          set -ex
          # run all found tests in given past as standalone
          bash scripts/run_standalone_tests.sh "thunder/tests/distributed"
          # compile coverage results
          # TODO: collect and merge reports
          #  python -m coverage report
          #  python -m coverage xml
          #  # upload to codecov
          #  ./codecov --token=$(CODECOV_TOKEN) --commit=$(Build.SourceVersion) \
          #    --flags=gpu,pytest,distributed --name="GPU-coverage" --env=linux,azure
        condition: eq(variables['testing'], 'distributed')
        timeoutInMinutes: "20"
        displayName: "Testing: distributed"
=======
    #- bash: |
    #    bash .azure/run_standalone_tests.sh \
    #      "thunder/tests" \
    #      "-m standalone --ignore=thunder/tests/distributed"
    #  condition: ne(variables['testing'], 'distributed')
    #  displayName: 'Testing: standalone'

    - bash: |
        set -ex
        # run all found tests in given past as standalone
        bash scripts/run_standalone_tests.sh "thunder/tests/distributed"
        # compile coverage results
        # TODO: collect and merge reports
        #  python -m coverage report
        #  python -m coverage xml
        #  # upload to codecov
        #  ./codecov --token=$(CODECOV_TOKEN) --commit=$(Build.SourceVersion) \
        #    --flags=gpu,pytest,distributed --name="GPU-coverage" --env=linux,azure
      condition: eq(variables['testing'], 'distributed')
      timeoutInMinutes: "25"
      displayName: 'Testing: distributed'
>>>>>>> f2b3d88f

    # todo (mruberry): decide whether this should be here or in another workflow
    #- bash: |
    #     python benchmarks/ops_benchmark.py nanogpt-gelu
    #     python benchmarks/nvfuser_benchmarks.py nanogpt-mlp -x thunder
    #     python benchmarks/nvfuser_benchmarks.py nanogpt-gelu -x thunder
    #  displayName: 'Benchmarks'<|MERGE_RESOLUTION|>--- conflicted
+++ resolved
@@ -16,29 +16,6 @@
     strategy:
       matrix:
         # CUDA 12.1
-<<<<<<< HEAD
-        "ubuntu22.04 | cuda 12.1 | python 3.10 | torch 2.2 | regular":
-          docker-image: "ubuntu22.04-cuda12.1.1-cudnn-fe1.2.1-py3.10-pt_2.2.1-apex"
-          CUDA_VERSION_MM: "121"
-        "ubuntu22.04 | cuda 12.1 | python 3.10 | torch 2.2 | distributed":
-          docker-image: "ubuntu22.04-cuda12.1.1-cudnn-fe1.2.1-py3.10-pt_2.2.1-apex"
-          CUDA_VERSION_MM: "121"
-          testing: "distributed"
-        "ubuntu22.04 | cuda 12.1 | python 3.10 | torch 2.3 | regular":
-          docker-image: "ubuntu22.04-cuda12.1.1-cudnn-fe1.2.1-py3.10-pt_2.3.0-apex"
-          CUDA_VERSION_MM: "121"
-        "ubuntu22.04 | cuda 12.1 | python 3.10 | torch 2.3 | distributed":
-          docker-image: "ubuntu22.04-cuda12.1.1-cudnn-fe1.2.1-py3.10-pt_2.3.0-apex"
-          CUDA_VERSION_MM: "121"
-          testing: "distributed"
-        "ubuntu22.04 | cuda 12.1 | python 3.10 | torch-nightly | regular":
-          docker-image: "ubuntu22.04-cuda12.1.1-cudnn-fe1.2.1-py3.10-pt_main-apex"
-          CUDA_VERSION_MM: "121"
-        "ubuntu22.04 | cuda 12.1 | python 3.10 | torch-nightly | distributed":
-          docker-image: "ubuntu22.04-cuda12.1.1-cudnn-fe1.2.1-py3.10-pt_main-apex"
-          CUDA_VERSION_MM: "121"
-          testing: "distributed"
-=======
         'ubuntu22.04 | cuda 12.1 | python 3.10 | torch 2.2 | regular':
           docker-image: 'ubuntu22.04-cuda12.1.1-cudnn-fe1.3.0-py3.10-pt_2.2.1-apex'
           CUDA_VERSION_MM: '121'
@@ -60,7 +37,6 @@
           docker-image: 'ubuntu22.04-cuda12.1.1-cudnn-fe1.3.0-py3.10-pt_main-apex'
           CUDA_VERSION_MM: '121'
           testing: 'distributed'
->>>>>>> f2b3d88f
     # how much time to give 'run always even if cancelled tasks' before stopping them
     cancelTimeoutInMinutes: "2"
     pool: "lit-rtx-3090"
@@ -157,7 +133,6 @@
       #  condition: ne(variables['testing'], 'distributed')
       #  displayName: 'Testing: standalone'
 
-<<<<<<< HEAD
       - bash: |
           set -ex
           # run all found tests in given past as standalone
@@ -170,31 +145,8 @@
           #  ./codecov --token=$(CODECOV_TOKEN) --commit=$(Build.SourceVersion) \
           #    --flags=gpu,pytest,distributed --name="GPU-coverage" --env=linux,azure
         condition: eq(variables['testing'], 'distributed')
-        timeoutInMinutes: "20"
-        displayName: "Testing: distributed"
-=======
-    #- bash: |
-    #    bash .azure/run_standalone_tests.sh \
-    #      "thunder/tests" \
-    #      "-m standalone --ignore=thunder/tests/distributed"
-    #  condition: ne(variables['testing'], 'distributed')
-    #  displayName: 'Testing: standalone'
-
-    - bash: |
-        set -ex
-        # run all found tests in given past as standalone
-        bash scripts/run_standalone_tests.sh "thunder/tests/distributed"
-        # compile coverage results
-        # TODO: collect and merge reports
-        #  python -m coverage report
-        #  python -m coverage xml
-        #  # upload to codecov
-        #  ./codecov --token=$(CODECOV_TOKEN) --commit=$(Build.SourceVersion) \
-        #    --flags=gpu,pytest,distributed --name="GPU-coverage" --env=linux,azure
-      condition: eq(variables['testing'], 'distributed')
-      timeoutInMinutes: "25"
-      displayName: 'Testing: distributed'
->>>>>>> f2b3d88f
+        timeoutInMinutes: "25"
+        displayName: 'Testing: distributed'
 
     # todo (mruberry): decide whether this should be here or in another workflow
     #- bash: |
