--- conflicted
+++ resolved
@@ -20,14 +20,9 @@
         "ubuntu22.04 | cuda 12.1 | python 3.10 | torch 2.3.1 | regular":
           docker-image: "ubuntu22.04-cuda12.1.1-cudnn-fe1.5.2-py3.10-pt_2.3.1-dev"
           CUDA_VERSION_MM: "121"
-<<<<<<< HEAD
           agent_pool: "lit-rtx-3090"
-        "ubuntu22.04 | cuda 12.1 | python 3.10 | torch 2.3 | distributed":
-          docker-image: "ubuntu22.04-cuda12.1.1-cudnn-fe1.5.2-py3.10-pt_2.3.0-dev"
-=======
         "ubuntu22.04 | cuda 12.1 | python 3.10 | torch 2.3.1 | distributed":
           docker-image: "ubuntu22.04-cuda12.1.1-cudnn-fe1.5.2-py3.10-pt_2.3.1-dev"
->>>>>>> eadda16c
           CUDA_VERSION_MM: "121"
           testing: "distributed"
           agent_pool: "lit-A100"
